/-
Copyright (c) 2021 Aaron Anderson, Jesse Michael Han, Floris van Doorn. All rights reserved.
Released under Apache 2.0 license as described in the file LICENSE.
Authors: Aaron Anderson, Jesse Michael Han, Floris van Doorn
-/
import model_theory.basic
/-!
# Language Maps
Maps between first-order languages in the style of the
[Flypitch project](https://flypitch.github.io/), as well as several important maps between
structures.

## Main Definitions
* A `first_order.language.Lhom`, denoted `L →ᴸ L'`, is a map between languages, sending the symbols
  of one to symbols of the same kind and arity in the other.
* A `first_order.language.Lequiv`, denoted `L ≃ᴸ L'`, is an invertible language homomorphism.
* `first_order.language.with_constants` is defined so that if `M` is an `L.Structure` and
  `A : set M`, `L.with_constants A`, denoted `L[[A]]`, is a language which adds constant symbols for
  elements of `A` to `L`.

## References
For the Flypitch project:
- [J. Han, F. van Doorn, *A formal proof of the independence of the continuum hypothesis*]
[flypitch_cpp]
- [J. Han, F. van Doorn, *A formalization of forcing and the unprovability of
the continuum hypothesis*][flypitch_itp]

-/

universes u v u' v' w

namespace first_order
namespace language
open Structure cardinal
open_locale cardinal

variables (L : language.{u v}) (L' : language.{u' v'}) {M : Type w} [L.Structure M]

/-- A language homomorphism maps the symbols of one language to symbols of another. -/
structure Lhom :=
(on_function : ∀{n}, L.functions n → L'.functions n)
(on_relation : ∀{n}, L.relations n → L'.relations n)

infix ` →ᴸ `:10 := Lhom -- \^L

variables {L L'}

namespace Lhom

/-- Defines a map between languages defined with `language.mk₂`. -/
protected def mk₂ {c f₁ f₂ : Type u} {r₁ r₂ : Type v}
  (φ₀ : c → L'.constants) (φ₁ : f₁ → L'.functions 1) (φ₂ : f₂ → L'.functions 2)
  (φ₁' : r₁ → L'.relations 1) (φ₂' : r₂ → L'.relations 2) :
  language.mk₂ c f₁ f₂ r₁ r₂ →ᴸ L' :=
⟨λ n, nat.cases_on n φ₀ (λ n, nat.cases_on n φ₁ (λ n, nat.cases_on n φ₂ (λ _, pempty.elim))),
  λ n, nat.cases_on n pempty.elim
    (λ n, nat.cases_on n φ₁' (λ n, nat.cases_on n φ₂' (λ _, pempty.elim)))⟩

variables (ϕ : L →ᴸ L')

/-- Pulls a structure back along a language map. -/
def reduct (M : Type*) [L'.Structure M] : L.Structure M :=
{ fun_map := λ n f xs, fun_map (ϕ.on_function f) xs,
  rel_map := λ n r xs, rel_map (ϕ.on_relation r) xs }

/-- The identity language homomorphism. -/
@[simps] protected def id (L : language) : L →ᴸ L :=
⟨λn, id, λ n, id⟩

instance : inhabited (L →ᴸ L) := ⟨Lhom.id L⟩

/-- The inclusion of the left factor into the sum of two languages. -/
@[simps] protected def sum_inl : L →ᴸ L.sum L' :=
⟨λn, sum.inl, λ n, sum.inl⟩

/-- The inclusion of the right factor into the sum of two languages. -/
@[simps] protected def sum_inr : L' →ᴸ L.sum L' :=
⟨λn, sum.inr, λ n, sum.inr⟩

variables (L L')

/-- The inclusion of an empty language into any other language. -/
@[simps] protected def of_is_empty [L.is_algebraic] [L.is_relational] : L →ᴸ L' :=
⟨λ n, (is_relational.empty_functions n).elim, λ n, (is_algebraic.empty_relations n).elim⟩

variables {L L'} {L'' : language}

@[ext] protected lemma funext {F G : L →ᴸ L'} (h_fun : F.on_function = G.on_function )
  (h_rel : F.on_relation = G.on_relation ) : F = G :=
by {cases F with Ff Fr, cases G with Gf Gr, simp only *, exact and.intro h_fun h_rel}

instance [L.is_algebraic] [L.is_relational] : unique (L →ᴸ L') :=
⟨⟨Lhom.of_is_empty L L'⟩, λ _, Lhom.funext (subsingleton.elim _ _) (subsingleton.elim _ _)⟩

lemma mk₂_funext {c f₁ f₂ : Type u} {r₁ r₂ : Type v} {F G : language.mk₂ c f₁ f₂ r₁ r₂ →ᴸ L'}
  (h0 : ∀ (c : (language.mk₂ c f₁ f₂ r₁ r₂).constants), F.on_function c = G.on_function c)
  (h1 : ∀ (f : (language.mk₂ c f₁ f₂ r₁ r₂).functions 1), F.on_function f = G.on_function f)
  (h2 : ∀ (f : (language.mk₂ c f₁ f₂ r₁ r₂).functions 2), F.on_function f = G.on_function f)
  (h1' : ∀ (r : (language.mk₂ c f₁ f₂ r₁ r₂).relations 1), F.on_relation r = G.on_relation r)
  (h2' : ∀ (r : (language.mk₂ c f₁ f₂ r₁ r₂).relations 2), F.on_relation r = G.on_relation r) :
  F = G :=
Lhom.funext (funext (λ n, nat.cases_on n (funext h0) (λ n, nat.cases_on n (funext h1)
      (λ n, nat.cases_on n (funext h2) (λ n, funext (λ f, pempty.elim f))))))
      (funext (λ n, nat.cases_on n (funext (λ r, pempty.elim r)) (λ n, nat.cases_on n (funext h1')
      (λ n, nat.cases_on n (funext h2') (λ n, funext (λ r, pempty.elim r))))))

/-- The composition of two language homomorphisms. -/
@[simps] def comp (g : L' →ᴸ L'') (f : L →ᴸ L') : L →ᴸ L'' :=
⟨λ n F, g.1 (f.1 F), λ _ R, g.2 (f.2 R)⟩

local infix ` ∘ `:60 := Lhom.comp

@[simp] lemma id_comp (F : L →ᴸ L') : (Lhom.id L') ∘ F = F :=
by {cases F, refl}

@[simp] lemma comp_id (F : L →ᴸ L') : F ∘ (Lhom.id L) = F :=
by {cases F, refl}

lemma comp_assoc {L3 : language} (F: L'' →ᴸ L3) (G : L' →ᴸ L'') (H : L →ᴸ L') :
  (F ∘ G) ∘ H = F ∘ (G ∘ H) :=
rfl

section sum_elim

variables (ψ : L'' →ᴸ L')

/-- A language map defined on two factors of a sum. -/
@[simps] protected def sum_elim : L.sum L'' →ᴸ L' :=
{ on_function := λ n, sum.elim (λ f, ϕ.on_function f) (λ f, ψ.on_function f),
  on_relation := λ n, sum.elim (λ f, ϕ.on_relation f) (λ f, ψ.on_relation f) }

lemma sum_elim_comp_inl (ψ : L'' →ᴸ L') :
  (ϕ.sum_elim ψ) ∘ Lhom.sum_inl = ϕ :=
Lhom.funext (funext (λ _, rfl)) (funext (λ _, rfl))

lemma sum_elim_comp_inr (ψ : L'' →ᴸ L') :
  (ϕ.sum_elim ψ) ∘ Lhom.sum_inr = ψ :=
Lhom.funext (funext (λ _, rfl)) (funext (λ _, rfl))

theorem sum_elim_inl_inr :
  (Lhom.sum_inl).sum_elim (Lhom.sum_inr) = Lhom.id (L.sum L') :=
Lhom.funext (funext (λ _, sum.elim_inl_inr)) (funext (λ _, sum.elim_inl_inr))

theorem comp_sum_elim {L3 : language} (θ : L' →ᴸ L3) :
  θ ∘ (ϕ.sum_elim ψ) = (θ ∘ ϕ).sum_elim (θ ∘ ψ) :=
Lhom.funext (funext (λ n, sum.comp_elim _ _ _)) (funext (λ n, sum.comp_elim _ _ _))

end sum_elim

section sum_map

variables {L₁ L₂ : language} (ψ : L₁ →ᴸ L₂)

/-- The map between two sum-languages induced by maps on the two factors. -/
@[simps] def sum_map : L.sum L₁ →ᴸ L'.sum L₂ :=
{ on_function := λ n, sum.map (λ f, ϕ.on_function f) (λ f, ψ.on_function f),
  on_relation := λ n, sum.map (λ f, ϕ.on_relation f) (λ f, ψ.on_relation f) }

@[simp] lemma sum_map_comp_inl :
  (ϕ.sum_map ψ) ∘ Lhom.sum_inl = Lhom.sum_inl ∘ ϕ :=
Lhom.funext (funext (λ _, rfl)) (funext (λ _, rfl))

@[simp] lemma sum_map_comp_inr :
  (ϕ.sum_map ψ) ∘ Lhom.sum_inr = Lhom.sum_inr ∘ ψ :=
Lhom.funext (funext (λ _, rfl)) (funext (λ _, rfl))

end sum_map

/-- A language homomorphism is injective when all the maps between symbol types are. -/
protected structure injective : Prop :=
(on_function {n} : function.injective (on_function ϕ : L.functions n → L'.functions n))
(on_relation {n} : function.injective (on_relation ϕ : L.relations n → L'.relations n))

/-- A language homomorphism is an expansion on a structure if it commutes with the interpretation of
all symbols on that structure. -/
class is_expansion_on (M : Type*) [L.Structure M] [L'.Structure M] : Prop :=
(map_on_function : ∀ {n} (f : L.functions n) (x : fin n → M),
  fun_map (ϕ.on_function f) x = fun_map f x)
(map_on_relation : ∀ {n} (R : L.relations n) (x : fin n → M),
  rel_map (ϕ.on_relation R) x = rel_map R x)

attribute [simp] is_expansion_on.map_on_function is_expansion_on.map_on_relation

instance id_is_expansion_on (M : Type*) [L.Structure M] : is_expansion_on (Lhom.id L) M :=
⟨λ _ _ _, rfl, λ _ _ _, rfl⟩

instance of_is_empty_is_expansion_on (M : Type*) [L.Structure M] [L'.Structure M]
  [L.is_algebraic] [L.is_relational] :
  is_expansion_on (Lhom.of_is_empty L L') M :=
⟨λ n, (is_relational.empty_functions n).elim, λ n, (is_algebraic.empty_relations n).elim⟩

instance sum_elim_is_expansion_on {L'' : language} (ψ : L'' →ᴸ L') (M : Type*)
  [L.Structure M] [L'.Structure M] [L''.Structure M]
  [ϕ.is_expansion_on M] [ψ.is_expansion_on M] :
  (ϕ.sum_elim ψ).is_expansion_on M :=
⟨λ _ f _, sum.cases_on f (by simp) (by simp), λ _ R _, sum.cases_on R (by simp) (by simp)⟩

instance sum_map_is_expansion_on {L₁ L₂ : language} (ψ : L₁ →ᴸ L₂) (M : Type*)
  [L.Structure M] [L'.Structure M] [L₁.Structure M] [L₂.Structure M]
  [ϕ.is_expansion_on M] [ψ.is_expansion_on M] :
  (ϕ.sum_map ψ).is_expansion_on M :=
⟨λ _ f _, sum.cases_on f (by simp) (by simp), λ _ R _, sum.cases_on R (by simp) (by simp)⟩

instance sum_inl_is_expansion_on (M : Type*)
  [L.Structure M] [L'.Structure M] :
  (Lhom.sum_inl : L →ᴸ L.sum L').is_expansion_on M :=
⟨λ _ f _, rfl, λ _ R _, rfl⟩

instance sum_inr_is_expansion_on (M : Type*)
  [L.Structure M] [L'.Structure M] :
  (Lhom.sum_inr : L' →ᴸ L.sum L').is_expansion_on M :=
⟨λ _ f _, rfl, λ _ R _, rfl⟩

@[priority 100] instance is_expansion_on_reduct (ϕ : L →ᴸ L') (M : Type*) [L'.Structure M] :
  @is_expansion_on L L' ϕ M (ϕ.reduct M) _ :=
begin
  letI := ϕ.reduct M,
  exact ⟨λ _ f _, rfl, λ _ R _, rfl⟩,
end

end Lhom

/-- A language equivalence maps the symbols of one language to symbols of another bijectively. -/
structure Lequiv (L L' : language) :=
(to_Lhom : L →ᴸ L')
(inv_Lhom : L' →ᴸ L)
(left_inv : inv_Lhom.comp to_Lhom = Lhom.id L)
(right_inv : to_Lhom.comp inv_Lhom = Lhom.id L')

infix ` ≃ᴸ `:10 := Lequiv -- \^L

namespace Lequiv

variable (L)

/-- The identity equivalence from a first-order language to itself. -/
@[simps] protected def refl : L ≃ᴸ L :=
⟨Lhom.id L, Lhom.id L, Lhom.id_comp _, Lhom.id_comp _⟩

variable {L}

instance : inhabited (L ≃ᴸ L) := ⟨Lequiv.refl L⟩

variables {L'' : language} (e' : L' ≃ᴸ L'') (e : L ≃ᴸ L')

/-- The inverse of an equivalence of first-order languages. -/
@[simps] protected def symm : L' ≃ᴸ L :=
⟨e.inv_Lhom, e.to_Lhom, e.right_inv, e.left_inv⟩

/-- The composition of equivalences of first-order languages. -/
@[simps, trans] protected def trans (e : L ≃ᴸ L') (e' : L' ≃ᴸ L'') : L ≃ᴸ L'' :=
⟨e'.to_Lhom.comp e.to_Lhom, e.inv_Lhom.comp e'.inv_Lhom,
  by rw [Lhom.comp_assoc, ← Lhom.comp_assoc e'.inv_Lhom, e'.left_inv, Lhom.id_comp, e.left_inv],
  by rw [Lhom.comp_assoc, ← Lhom.comp_assoc e.to_Lhom, e.right_inv, Lhom.id_comp, e'.right_inv]⟩

end Lequiv

section constants_on
variables (α : Type u')

<<<<<<< HEAD
/-- The function symbols of a language with constants indexed by a type. -/
@[simp] def constants_on_functions : ℕ → Type u'
| 0 := α
| _ := pempty

instance [h : inhabited α] : inhabited (constants_on_functions α 0) := h

/-- A language with constants indexed by a type. -/
@[simp] def constants_on : language.{u' 0} := ⟨constants_on_functions α, λ _, empty⟩
=======
/-- A language with constants indexed by a type. -/
@[simp] def constants_on : language.{u' 0} :=
  language.mk₂ α pempty pempty pempty pempty
>>>>>>> 46614736

variables {α}

lemma constants_on_constants : (constants_on α).constants = α := rfl

instance is_algebraic_constants_on : is_algebraic (constants_on α) :=
language.is_algebraic_mk₂

instance is_relational_constants_on [ie : is_empty α] : is_relational (constants_on α) :=
language.is_relational_mk₂

instance is_empty_functions_constants_on_succ {n : ℕ} :
  is_empty ((constants_on α).functions (n + 1)) :=
nat.cases_on n pempty.is_empty (λ n, nat.cases_on n pempty.is_empty (λ _, pempty.is_empty))

lemma card_constants_on : (constants_on α).card = # α :=
by simp

@[simp] lemma card_constants_on : (constants_on α).card = # α :=
begin
  rw card_eq_card_functions_add_card_relations,
  simp only [constants_on, lift_uzero, mk_empty, lift_zero, sum_const, mul_zero, add_zero],
  rw [← mk_sigma],
  refine equiv.cardinal_eq ⟨_, λ a, sigma.mk 0 a, _, λ _, _⟩,
  { rintro ⟨n, a⟩,
    cases n,
    { exact a },
    { exact a.elim } },
  { rintro ⟨n, a⟩,
    cases n,
    { simp },
    { exact a.elim } },
  { refl }
end

/-- Gives a `constants_on α` structure to a type by assigning each constant a value. -/
def constants_on.Structure (f : α → M) : (constants_on α).Structure M :=
Structure.mk₂ f pempty.elim pempty.elim pempty.elim pempty.elim

variables {β : Type v'}

/-- A map between index types induces a map between constant languages. -/
def Lhom.constants_on_map (f : α → β) : (constants_on α) →ᴸ (constants_on β) :=
Lhom.mk₂ f pempty.elim pempty.elim pempty.elim pempty.elim

lemma constants_on_map_is_expansion_on {f : α → β} {fα : α → M} {fβ : β → M}
  (h : fβ ∘ f = fα) :
  @Lhom.is_expansion_on _ _ (Lhom.constants_on_map f) M
    (constants_on.Structure fα) (constants_on.Structure fβ) :=
begin
  letI := constants_on.Structure fα,
  letI := constants_on.Structure fβ,
  exact ⟨λ n, nat.cases_on n (λ F x, (congr_fun h F : _)) (λ n F, is_empty_elim F),
    λ _ R, is_empty_elim R⟩
end

end constants_on

section with_constants

variable (L)

section
variables (α : Type w)

/-- Extends a language with a constant for each element of a parameter set in `M`. -/
def with_constants : language.{(max u w) v} := L.sum (constants_on α)

localized "notation L`[[`:95 α`]]`:90 := L.with_constants α" in first_order

@[simp] lemma card_with_constants :
  (L[[α]]).card = cardinal.lift.{w} L.card + cardinal.lift.{max u v} (# α) :=
by rw [with_constants, card_sum, card_constants_on]

/-- The language map adding constants.  -/
@[simps] def Lhom_with_constants : L →ᴸ L[[α]] := Lhom.sum_inl

variables {α}

/-- The constant symbol indexed by a particular element. -/
protected def con (a : α) : L[[α]].constants := sum.inr a

variables {L} (α)

/-- Adds constants to a language map.  -/
def Lhom.add_constants {L' : language} (φ : L →ᴸ L') :
  L[[α]] →ᴸ L'[[α]] := φ.sum_map (Lhom.id _)

instance params_Structure (A : set α) : (constants_on A).Structure α := constants_on.Structure coe

variables (L) (α)

/-- The language map removing an empty constant set.  -/
@[simps] def Lequiv.add_empty_constants [ie : is_empty α] : L ≃ᴸ L[[α]] :=
{ to_Lhom := Lhom_with_constants L α,
  inv_Lhom := Lhom.sum_elim (Lhom.id L) (Lhom.of_is_empty (constants_on α) L),
  left_inv := by rw [Lhom_with_constants, Lhom.sum_elim_comp_inl],
  right_inv := by { simp only [Lhom.comp_sum_elim, Lhom_with_constants, Lhom.comp_id],
    exact trans (congr rfl (subsingleton.elim _ _)) Lhom.sum_elim_inl_inr } }

variables {α} {β : Type*}

/-- The language map extending the constant set.  -/
def Lhom_with_constants_map (f : α → β) : L[[α]] →ᴸ L[[β]] :=
Lhom.sum_map (Lhom.id L) (Lhom.constants_on_map f)

@[simp] lemma Lhom.map_constants_comp_sum_inl {f : α → β} :
  (L.Lhom_with_constants_map f).comp (Lhom.sum_inl) = L.Lhom_with_constants β :=
by ext n f R; refl

end

open_locale first_order

instance constants_on_self_Structure : (constants_on M).Structure M :=
constants_on.Structure id

instance with_constants_self_Structure : L[[M]].Structure M :=
language.sum_Structure _ _ M

instance with_constants_self_expansion : (Lhom_with_constants L M).is_expansion_on M :=
⟨λ _ _ _, rfl, λ _ _ _, rfl⟩

variables (α : Type*) [(constants_on α).Structure M]

instance with_constants_Structure : L[[α]].Structure M :=
language.sum_Structure _ _ _

instance with_constants_expansion : (L.Lhom_with_constants α).is_expansion_on M :=
⟨λ _ _ _, rfl, λ _ _ _, rfl⟩

instance add_empty_constants_is_expansion_on' :
  (Lequiv.add_empty_constants L (∅ : set M)).to_Lhom.is_expansion_on M :=
L.with_constants_expansion _

instance add_empty_constants_symm_is_expansion_on :
  (Lequiv.add_empty_constants L (∅ : set M)).symm.to_Lhom.is_expansion_on M :=
Lhom.sum_elim_is_expansion_on _ _ _

instance add_constants_expansion {L' : language} [L'.Structure M] (φ : L →ᴸ L')
  [φ.is_expansion_on M] :
  (φ.add_constants α).is_expansion_on M :=
Lhom.sum_map_is_expansion_on _ _ M

variables {α} (A : set M)

@[simp] lemma coe_con {a : A} : ((L.con a) : M) = a := rfl

variables {A} {B : set M} (h : A ⊆ B)

instance constants_on_map_inclusion_is_expansion_on :
  (Lhom.constants_on_map (set.inclusion h)).is_expansion_on M :=
constants_on_map_is_expansion_on rfl

instance map_constants_inclusion_is_expansion_on :
  (L.Lhom_with_constants_map (set.inclusion h)).is_expansion_on M :=
Lhom.sum_map_is_expansion_on _ _ _

end with_constants
end language
end first_order<|MERGE_RESOLUTION|>--- conflicted
+++ resolved
@@ -258,21 +258,9 @@
 section constants_on
 variables (α : Type u')
 
-<<<<<<< HEAD
-/-- The function symbols of a language with constants indexed by a type. -/
-@[simp] def constants_on_functions : ℕ → Type u'
-| 0 := α
-| _ := pempty
-
-instance [h : inhabited α] : inhabited (constants_on_functions α 0) := h
-
-/-- A language with constants indexed by a type. -/
-@[simp] def constants_on : language.{u' 0} := ⟨constants_on_functions α, λ _, empty⟩
-=======
 /-- A language with constants indexed by a type. -/
 @[simp] def constants_on : language.{u' 0} :=
   language.mk₂ α pempty pempty pempty pempty
->>>>>>> 46614736
 
 variables {α}
 
