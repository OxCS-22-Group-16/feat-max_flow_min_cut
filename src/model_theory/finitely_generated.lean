--- conflicted
+++ resolved
@@ -224,14 +224,11 @@
   exact h.range f,
 end
 
-<<<<<<< HEAD
-=======
 lemma cg_iff_countable [L.countable_functions] :
   cg L M ↔ nonempty (encodable M) :=
 by rw [cg_def, cg_iff_countable, cardinal.encodable_iff, cardinal.encodable_iff,
   top_equiv.to_equiv.cardinal_eq]
 
->>>>>>> 29475c16
 lemma fg.cg (h : fg L M) : cg L M :=
 cg_def.2 (fg_def.1 h).cg
 
