/-
Copyright (c) 2021 Aaron Anderson. All rights reserved.
Released under Apache 2.0 license as described in the file LICENSE.
Authors: Aaron Anderson
-/
import data.set.pointwise
import order.antichain
import order.order_iso_nat
import order.well_founded

/-!
# Well-founded sets

A well-founded subset of an ordered type is one on which the relation `<` is well-founded.

## Main Definitions
 * `set.well_founded_on s r` indicates that the relation `r` is
  well-founded when restricted to the set `s`.
 * `set.is_wf s` indicates that `<` is well-founded when restricted to `s`.
 * `set.partially_well_ordered_on s r` indicates that the relation `r` is
  partially well-ordered (also known as well quasi-ordered) when restricted to the set `s`.
 * `set.is_pwo s` indicates that any infinite sequence of elements in `s`
  contains an infinite monotone subsequence. Note that

### Definitions for Hahn Series
 * `set.add_antidiagonal s t a` and `set.mul_antidiagonal s t a` are the sets of pairs of elements
  from `s` and `t` that add/multiply to `a`.
 * `finset.add_antidiagonal` and `finset.mul_antidiagonal` are finite versions of
  `set.add_antidiagonal` and `set.mul_antidiagonal` defined when `s` and `t` are well-founded.

## Main Results
 * Higman's Lemma, `set.partially_well_ordered_on.partially_well_ordered_on_sublist_forall₂`,
  shows that if `r` is partially well-ordered on `s`, then `list.sublist_forall₂` is partially
  well-ordered on the set of lists of elements of `s`. The result was originally published by
  Higman, but this proof more closely follows Nash-Williams.
 * `set.well_founded_on_iff` relates `well_founded_on` to the well-foundedness of a relation on the
 original type, to avoid dealing with subtypes.
 * `set.is_wf.mono` shows that a subset of a well-founded subset is well-founded.
 * `set.is_wf.union` shows that the union of two well-founded subsets is well-founded.
 * `finset.is_wf` shows that all `finset`s are well-founded.

## TODO

Prove that `s` is partial well ordered iff it has no infinite descending chain or antichain.

## References
 * [Higman, *Ordering by Divisibility in Abstract Algebras*][Higman52]
 * [Nash-Williams, *On Well-Quasi-Ordering Finite Trees*][Nash-Williams63]
-/

open_locale pointwise

variables {α : Type*}

namespace set

/-- `s.well_founded_on r` indicates that the relation `r` is well-founded when restricted to `s`. -/
def is_well_founded_on (s : set α) (r : α → α → Prop) : Prop :=
is_well_founded s (subrel r s)

<<<<<<< HEAD
lemma is_well_founded_on_def {s : set α} {r : α → α → Prop} :
  s.is_well_founded_on r ↔ is_well_founded s (subrel r s) :=
iff.rfl

/-- This is useful when you need the latter instance. -/
lemma is_well_founded_on.is_well_founded {s : set α} {r : α → α → Prop} :
  s.is_well_founded_on r → is_well_founded s (subrel r s) :=
id

-- Todo (Vi): Adding API for `is_well_founded_on.min` would alleviate having to use `haveI` in the
-- following proofs.

lemma is_well_founded_on_iff {s : set α} {r : α → α → Prop} :
  s.is_well_founded_on r ↔ is_well_founded α (λ a b, r a b ∧ a ∈ s ∧ b ∈ s) :=
=======
@[simp] lemma well_founded_on_empty (r : α → α → Prop) : well_founded_on ∅ r :=
well_founded_of_empty _

lemma well_founded_on_iff {s : set α} {r : α → α → Prop} :
  s.well_founded_on r ↔ well_founded (λ (a b : α), r a b ∧ a ∈ s ∧ b ∈ s) :=
>>>>>>> 15da6257
begin
  have f : rel_embedding (subrel r s) (λ a b, r a b ∧ a ∈ s ∧ b ∈ s) :=
    ⟨⟨coe, subtype.coe_injective⟩, λ a b, by simp⟩,
  refine ⟨λ h, _, @rel_embedding.is_well_founded _ _ _ _ f⟩,
  haveI := h.is_well_founded,
  rw is_well_founded.is_well_founded_iff_has_min,
  intros t ht,
  by_cases hst : (s ∩ t).nonempty,
  { rw ← subtype.preimage_coe_nonempty at hst,
<<<<<<< HEAD
    rcases is_well_founded.has_min (subrel r s) (coe ⁻¹' t) hst with ⟨⟨m, ms⟩, mt, hm⟩,
=======
    rcases h.has_min (coe ⁻¹' t) hst with ⟨⟨m, ms⟩, mt, hm⟩,
>>>>>>> 15da6257
    exact ⟨m, mt, λ x xt ⟨xm, xs, ms⟩, hm ⟨x, xs⟩ xt xm⟩ },
  { rcases ht with ⟨m, mt⟩,
    exact ⟨m, mt, λ x xt ⟨xm, xs, ms⟩, hst ⟨m, ⟨ms, mt⟩⟩⟩ }
end

/-- This is useful when you need the latter instance. -/
lemma is_well_founded_on.is_well_founded' {s : set α} {r : α → α → Prop} :
  s.is_well_founded_on r → is_well_founded α (λ a b, r a b ∧ a ∈ s ∧ b ∈ s) :=
is_well_founded_on_iff.1

lemma is_well_founded_on.induction {s : set α} {r : α → α → Prop} (hs : s.is_well_founded_on r)
  {x : α} (hx : x ∈ s) {P : α → Prop} (hP : ∀ (y ∈ s), (∀ (z ∈ s), r z y → P z) → P y) : P x :=
begin
  let Q : s → Prop := λ y, P y,
  change Q ⟨x, hx⟩,
  haveI := hs.is_well_founded,
  refine is_well_founded.induction (subrel r s) ⟨x, hx⟩ _,
  rintros ⟨y, ys⟩ ih,
  exact hP _ ys (λ z zs zy, ih ⟨z, zs⟩ zy),
end

instance is_strict_order.subset {s : set α} {r : α → α → Prop} [is_strict_order α r] :
  is_strict_order α (λ (a b : α), r a b ∧ a ∈ s ∧ b ∈ s) :=
{ to_is_irrefl := ⟨λ a con, irrefl_of r a con.1 ⟩,
  to_is_trans := ⟨λ a b c ab bc, ⟨trans_of r ab.1 bc.1, ab.2.1, bc.2.2⟩ ⟩ }

theorem is_well_founded_on_iff_no_descending_seq {s : set α} {r : α → α → Prop}
  [is_strict_order α r] :
  s.is_well_founded_on r ↔ ∀ (f : ((>) : ℕ → ℕ → Prop) ↪r r), ¬ (range f) ⊆ s :=
begin
  rw [is_well_founded_on_iff, rel_embedding.is_well_founded_iff_no_descending_seq],
  refine ⟨λ h f con, begin
      refine h.elim' ⟨⟨f, f.injective⟩, λ a b, _⟩,
       simp only [con (mem_range_self a), con (mem_range_self b), and_true, gt_iff_lt,
        function.embedding.coe_fn_mk, f.map_rel_iff]
    end, λ h, ⟨λ con, _⟩⟩,
  rcases con with ⟨f, hf⟩,
  have hfs' : ∀ n : ℕ, f n ∈ s := λ n, (hf.2 n.lt_succ_self).2.2,
  refine h ⟨f, λ a b, _⟩ (λ n hn, _),
  { rw ← hf,
    exact ⟨λ h, ⟨h, hfs' _, hfs' _⟩, λ h, h.1⟩ },
  { rcases set.mem_range.1 hn with ⟨m, hm⟩,
    rw ← hm,
    apply hfs' }
end

section has_lt
variables [has_lt α]

/-- `s.is_wf` indicates that `<` is well-founded when restricted to `s`. -/
def is_wf (s : set α) : Prop := well_founded_lt s

lemma is_wf_def {s : set α} : s.is_wf ↔ well_founded_lt s := iff.rfl

@[simp] lemma is_well_founded_on_lt_iff {s : set α} : is_well_founded_on s (<) ↔ s.is_wf := iff.rfl

/-- This is useful when you need the latter instance. -/
lemma is_wf.well_founded_lt {s : set α} : s.is_wf → well_founded_lt s := id

<<<<<<< HEAD
lemma is_wf_iff {s : set α} : s.is_wf ↔ is_well_founded α (λ a b, a < b ∧ a ∈ s ∧ b ∈ s) :=
is_well_founded_on_iff
=======
@[simp] lemma is_wf_empty : is_wf (∅ : set α) := well_founded_of_empty _

lemma is_wf_univ_iff : is_wf (univ : set α) ↔ well_founded ((<) : α → α → Prop) :=
by simp [is_wf, well_founded_on_iff]
>>>>>>> 15da6257

/-- This is useful when you need the latter instance. -/
lemma is_wf.is_well_founded {s : set α} :
  s.is_wf → is_well_founded α (λ a b, a < b ∧ a ∈ s ∧ b ∈ s) :=
is_wf_iff.1

@[simp] lemma is_wf_univ_iff : is_wf (univ : set α) ↔ well_founded_lt α := by simp [is_wf_iff]

theorem is_wf.mono {s t : set α} (h : is_wf t) (st : s ⊆ t) : is_wf s :=
begin
  rw is_wf_iff,
  haveI := h.is_well_founded,
  exact subrelation.is_well_founded (λ a b, a < b ∧ a ∈ t ∧ b ∈ t)
    (λ x y xy, ⟨xy.1, st xy.2.1, st xy.2.2⟩),
end

@[simp] lemma _root_.well_founded_lt.is_wf [h : well_founded_lt α] (s : set α) : s.is_wf :=
(set.is_wf_univ_iff.2 h).mono $ set.subset_univ s

end has_lt

section partial_order
variables [partial_order α] {s t : set α} {a : α}

theorem is_wf_iff_no_descending_seq : is_wf s ↔ ∀ f : ℕᵒᵈ ↪o α, ¬ (range f) ⊆ s :=
begin
  rw [←is_well_founded_on_lt_iff, is_well_founded_on_iff_no_descending_seq],
  exact ⟨λ h f, h f.lt_embedding, λ h f, h (order_embedding.of_strict_mono
    f (λ _ _, f.map_rel_iff.2))⟩,
end

theorem is_wf.union (hs : is_wf s) (ht : is_wf t) : is_wf (s ∪ t) :=
begin
  classical,
  rw [is_wf_iff_no_descending_seq] at *,
  rintros f fst,
  have h : (f ⁻¹' s).infinite ∨ (f ⁻¹' t).infinite,
  { have h : (univ : set ℕ).infinite := infinite_univ,
    have hpre : f ⁻¹' (s ∪ t) = set.univ,
    { rw [← image_univ, image_subset_iff, univ_subset_iff] at fst,
      exact fst },
    rw preimage_union at hpre,
    rw [set.infinite, set.infinite],
    rw [← hpre, set.infinite] at h,
    contrapose! h,
    exact finite.union h.1 h.2, },
  rw [← infinite_coe_iff, ← infinite_coe_iff] at h,
  cases h with inf inf; haveI := inf,
  { apply hs ((nat.order_embedding_of_set (f ⁻¹' s)).dual.trans f),
    change range (function.comp f (nat.order_embedding_of_set (f ⁻¹' s))) ⊆ s,
    rw [range_comp, image_subset_iff],
      simp },
  { apply ht ((nat.order_embedding_of_set (f ⁻¹' t)).dual.trans f),
    change range (function.comp f (nat.order_embedding_of_set (f ⁻¹' t))) ⊆ t,
    rw [range_comp, image_subset_iff],
      simp }
end

end partial_order
end set

namespace set

/-- A subset is partially well-ordered by a relation `r` when any infinite sequence contains
  two elements where the first is related to the second by `r`. -/
def partially_well_ordered_on (s) (r : α → α → Prop) : Prop :=
  ∀ (f : ℕ → α), range f ⊆ s → ∃ (m n : ℕ), m < n ∧ r (f m) (f n)

@[simp] theorem partially_well_ordered_on_empty (r : α → α → Prop) :
  partially_well_ordered_on (∅ : set α) r :=
λ f h, begin
  rw subset_empty_iff at h,
  exact ((range_nonempty f).ne_empty h).elim
end

/-- A subset of a preorder is partially well-ordered when any infinite sequence contains
  a monotone subsequence of length 2 (or equivalently, an infinite monotone subsequence). -/
def is_pwo [preorder α] (s) : Prop :=
partially_well_ordered_on s ((≤) : α → α → Prop)

@[simp] theorem is_pwo_empty [preorder α] : is_pwo (∅ : set α) := partially_well_ordered_on_empty _

theorem partially_well_ordered_on.mono {s t : set α} {r : α → α → Prop}
  (ht : t.partially_well_ordered_on r) (hsub : s ⊆ t) :
  s.partially_well_ordered_on r :=
λ f hf, ht f (set.subset.trans hf hsub)

theorem is_pwo.mono [preorder α] {s t : set α}
  (ht : t.is_pwo) (hsub : s ⊆ t) :
  s.is_pwo :=
partially_well_ordered_on.mono ht hsub

theorem partially_well_ordered_on.image_of_monotone_on {s : set α}
  {r : α → α → Prop} {β : Type*} {r' : β → β → Prop}
  (hs : s.partially_well_ordered_on r) {f : α → β}
  (hf : ∀ a1 a2 : α, a1 ∈ s → a2 ∈ s → r a1 a2 → r' (f a1) (f a2)) :
  (f '' s).partially_well_ordered_on r' :=
λ g hg, begin
  have h := λ (n : ℕ), ((mem_image _ _ _).1 (hg (mem_range_self n))),
  obtain ⟨m, n, hlt, hmn⟩ := hs (λ n, classical.some (h n)) _,
  { refine ⟨m, n, hlt, _⟩,
    rw [← (classical.some_spec (h m)).2, ← (classical.some_spec (h n)).2],
    exact hf _ _ (classical.some_spec (h m)).1 (classical.some_spec (h n)).1 hmn },
  { rintros _ ⟨n, rfl⟩,
    exact (classical.some_spec (h n)).1 }
end

lemma _root_.is_antichain.finite_of_partially_well_ordered_on {s : set α} {r : α → α → Prop}
  (ha : is_antichain r s) (hp : s.partially_well_ordered_on r) :
  s.finite :=
begin
  refine finite_or_infinite.resolve_right (λ hi, _),
  obtain ⟨m, n, hmn, h⟩ := hp (λ n, hi.nat_embedding _ n) (range_subset_iff.2 $
    λ n, (hi.nat_embedding _ n).2),
  exact hmn.ne ((hi.nat_embedding _).injective $ subtype.val_injective $
    ha.eq (hi.nat_embedding _ m).2 (hi.nat_embedding _ n).2 h),
end

lemma finite.partially_well_ordered_on {s : set α} {r : α → α → Prop} [is_refl α r] (h : s.finite) :
  s.partially_well_ordered_on r :=
begin
  intros f hf,
  obtain ⟨m, n, hmn, hf⟩ := h.exists_lt_map_eq_of_range_subset hf,
  exact ⟨m, n, hmn, hf.subst $ refl (f m)⟩,
end

lemma _root_.is_antichain.partially_well_ordered_on_iff {s : set α} {r : α → α → Prop} [is_refl α r]
  (hs : is_antichain r s) : s.partially_well_ordered_on r ↔ s.finite :=
⟨hs.finite_of_partially_well_ordered_on, finite.partially_well_ordered_on⟩

lemma partially_well_ordered_on_iff_finite_antichains {s : set α} {r : α → α → Prop} [is_refl α r]
  [is_symm α r] : s.partially_well_ordered_on r ↔ ∀ t ⊆ s, is_antichain r t → t.finite :=
begin
  refine ⟨λ h t ht hrt, hrt.finite_of_partially_well_ordered_on (h.mono ht), _⟩,
  rintro hs f hf,
  by_contra' H,
  refine set.infinite_range_of_injective (λ m n hmn, _) (hs _ hf _),
  { obtain h | h | h := lt_trichotomy m n,
    { refine (H _ _ h _).elim,
      rw hmn,
      exact refl _ },
    { exact h },
    { refine (H _ _ h _).elim,
      rw hmn,
      exact refl _ } },
  rintro _ ⟨m, hm, rfl⟩ _ ⟨n, hn, rfl⟩ hmn,
  obtain h | h  := (ne_of_apply_ne _ hmn).lt_or_lt,
  { exact H _ _ h },
  { exact mt symm (H _ _ h) }
end

section partial_order
variables {s : set α} {t : set α} {r : α → α → Prop}

theorem partially_well_ordered_on.exists_monotone_subseq [is_refl α r] [is_trans α r]
  (h : s.partially_well_ordered_on r) (f : ℕ → α) (hf : range f ⊆ s) :
  ∃ (g : ℕ ↪o ℕ), ∀ m n : ℕ, m ≤ n → r (f (g m)) (f (g n)) :=
begin
  obtain ⟨g, h1 | h2⟩ := exists_increasing_or_nonincreasing_subseq r f,
  { refine ⟨g, λ m n hle, _⟩,
    obtain hlt | heq := lt_or_eq_of_le hle,
    { exact h1 m n hlt, },
    { rw [heq],
      apply refl_of r } },
  { exfalso,
    obtain ⟨m, n, hlt, hle⟩ := h (f ∘ g) (subset.trans (range_comp_subset_range _ _) hf),
    exact h2 m n hlt hle }
end

theorem partially_well_ordered_on_iff_exists_monotone_subseq [is_refl α r] [is_trans α r] :
  s.partially_well_ordered_on r ↔
    ∀ f : ℕ → α, range f ⊆ s → ∃ (g : ℕ ↪o ℕ), ∀ m n : ℕ, m ≤ n → r (f (g m)) (f (g n)) :=
begin
  classical,
  split; intros h f hf,
  { exact h.exists_monotone_subseq f hf },
  { obtain ⟨g, gmon⟩ := h f hf,
    refine ⟨g 0, g 1, g.lt_iff_lt.2 zero_lt_one, gmon _ _ zero_le_one⟩, }
end

lemma partially_well_ordered_on.is_well_founded_on [is_partial_order α r]
  (h : s.partially_well_ordered_on r) : s.is_well_founded_on (λ a b, r a b ∧ a ≠ b) :=
begin
  haveI : is_strict_order α (λ a b, r a b ∧ a ≠ b) :=
  { to_is_irrefl := ⟨λ a con, con.2 rfl⟩,
    to_is_trans := ⟨λ a b c ab bc, ⟨trans ab.1 bc.1,
      λ ac, ab.2 (antisymm ab.1 (ac.symm ▸ bc.1))⟩⟩ },
  rw is_well_founded_on_iff_no_descending_seq,
  intros f con,
  obtain ⟨m, n, hlt, hle⟩ := h f con,
  exact (f.map_rel_iff.2 hlt).2 (antisymm hle (f.map_rel_iff.2 hlt).1).symm,
end

variables [partial_order α]

lemma is_pwo.is_wf (h : s.is_pwo) : s.is_wf :=
begin
  rw ←is_well_founded_on_lt_iff,
  convert h.is_well_founded_on,
  ext x y,
  rw lt_iff_le_and_ne,
end

theorem is_pwo.exists_monotone_subseq (h : s.is_pwo) (f : ℕ → α) (hf : range f ⊆ s) :
  ∃ (g : ℕ ↪o ℕ), monotone (f ∘ g) :=
h.exists_monotone_subseq f hf

theorem is_pwo_iff_exists_monotone_subseq :
  s.is_pwo ↔ ∀ f : ℕ → α, range f ⊆ s → ∃ (g : ℕ ↪o ℕ), monotone (f ∘ g) :=
partially_well_ordered_on_iff_exists_monotone_subseq

lemma is_pwo.prod (hs : s.is_pwo) (ht : t.is_pwo) : (s ×ˢ t : set _).is_pwo :=
begin
  classical,
  rw is_pwo_iff_exists_monotone_subseq at *,
  intros f hf,
  obtain ⟨g1, h1⟩ := hs (prod.fst ∘ f) _,
  swap,
  { rw [range_comp, image_subset_iff],
    refine subset.trans hf _,
    rintros ⟨x1, x2⟩ hx,
    simp only [mem_preimage, hx.1] },
  obtain ⟨g2, h2⟩ := ht (prod.snd ∘ f ∘ g1) _,
  refine ⟨g2.trans g1, λ m n mn, _⟩,
  swap,
  { rw [range_comp, image_subset_iff],
    refine subset.trans (range_comp_subset_range _ _) (subset.trans hf _),
    rintros ⟨x1, x2⟩ hx,
    simp only [mem_preimage, hx.2] },
  simp only [rel_embedding.coe_trans, function.comp_app],
  exact ⟨h1 (g2.le_iff_le.2 mn), h2 mn⟩,
end

theorem is_pwo.image_of_monotone {β : Type*} [partial_order β]
  (hs : s.is_pwo) {f : α → β} (hf : monotone f) : is_pwo (f '' s) :=
hs.image_of_monotone_on (λ _ _ _ _ ab, hf ab)

theorem is_pwo.union (hs : is_pwo s) (ht : is_pwo t) : is_pwo (s ∪ t) :=
begin
  classical,
  rw [is_pwo_iff_exists_monotone_subseq] at *,
  rintros f fst,
  have h : (f ⁻¹' s).infinite ∨ (f ⁻¹' t).infinite,
  { have h : (univ : set ℕ).infinite := infinite_univ,
    have hpre : f ⁻¹' (s ∪ t) = set.univ,
    { rw [← image_univ, image_subset_iff, univ_subset_iff] at fst,
      exact fst },
    rw preimage_union at hpre,
    rw ← hpre at h,
    rw [set.infinite, set.infinite],
    rw set.infinite at h,
    contrapose! h,
    exact finite.union h.1 h.2, },
  rw [← infinite_coe_iff, ← infinite_coe_iff] at h,
  cases h with inf inf; haveI := inf,
  { obtain ⟨g, hg⟩ := hs (f ∘ (nat.order_embedding_of_set (f ⁻¹' s))) _,
    { rw [function.comp.assoc, ← rel_embedding.coe_trans] at hg,
      exact ⟨_, hg⟩ },
    rw [range_comp, image_subset_iff],
    simp },
  { obtain ⟨g, hg⟩ := ht (f ∘ (nat.order_embedding_of_set (f ⁻¹' t))) _,
    { rw [function.comp.assoc, ← rel_embedding.coe_trans] at hg,
      exact ⟨_, hg⟩ },
    rw [range_comp, image_subset_iff],
    simp }
end

end partial_order

theorem is_wf.is_pwo [linear_order α] {s : set α} (hs : s.is_wf) : s.is_pwo :=
λ f hf, begin
  let r := λ a b, a < b ∧ a ∈ s ∧ b ∈ s,
  haveI : is_well_founded α r := hs.is_well_founded,
  rw is_wf_iff at hs,
  have hrange : (range f).nonempty := ⟨f 0, mem_range_self 0⟩,
  let a := is_well_founded.min r (range f) hrange,
  obtain ⟨m, hm⟩ := is_well_founded.min_mem r (range f) hrange,
  refine ⟨m, m.succ, m.lt_succ_self, le_of_not_lt (λ con, _)⟩,
  rw hm at con,
  apply is_well_founded.not_lt_min r (range f) (mem_range_self m.succ)
    ⟨con, hf (mem_range_self m.succ), hf _⟩,
  convert @mem_range_self _ _ f m,
  exact hm.symm
end

@[simp] theorem is_pwo_iff_is_pwf [linear_order α] {s : set α} : s.is_pwo ↔ s.is_wf :=
⟨is_pwo.is_wf, is_wf.is_pwo⟩

end set

namespace finset

@[simp] lemma partially_well_ordered_on {r : α → α → Prop} [is_refl α r] (s : finset α) :
  (s : set α).partially_well_ordered_on r :=
s.finite_to_set.partially_well_ordered_on

@[simp] theorem is_pwo [partial_order α] (f : finset α) : set.is_pwo (↑f : set α) :=
f.partially_well_ordered_on

@[simp]
theorem is_well_founded_on {r : α → α → Prop} [is_strict_order α r] (f : finset α) :
  set.is_well_founded_on (↑f : set α) r :=
begin
  rw [set.is_well_founded_on_iff_no_descending_seq],
  intros g con,
  apply set.infinite_of_injective_forall_mem g.injective (set.range_subset_iff.1 con),
  exact f.finite_to_set,
end

@[simp] theorem is_wf [partial_order α] (f : finset α) : set.is_wf (↑f : set α) :=
f.is_pwo.is_wf

end finset

namespace set
variables [partial_order α] {s : set α} {a : α}

theorem finite.is_pwo (h : s.finite) : s.is_pwo :=
by { rw ← h.coe_to_finset, exact h.to_finset.is_pwo }

@[simp] theorem fintype.is_pwo [fintype α] : s.is_pwo := s.to_finite.is_pwo

<<<<<<< HEAD
@[simp] theorem is_pwo_empty : is_pwo (∅ : set α) := finite_empty.is_pwo

@[simp] theorem is_pwo_singleton (a) : is_pwo ({a} : set α) := (finite_singleton a).is_pwo
=======
@[simp]
theorem is_pwo_singleton (a) : is_pwo ({a} : set α) :=
(finite_singleton a).is_pwo
>>>>>>> 15da6257

theorem is_pwo.insert (a) (hs : is_pwo s) : is_pwo (insert a s) :=
by { rw ← union_singleton, exact hs.union (is_pwo_singleton a) }

/-- `is_wf.min` returns a minimal element of a nonempty well-founded set. -/
noncomputable def is_wf.min (hs : is_wf s) (hn : s.nonempty) : α :=
@well_founded_lt.min s _ hs.well_founded_lt _ (nonempty_iff_univ_nonempty.1 hn.to_subtype)

lemma is_wf.min_mem (hs : is_wf s) (hn : s.nonempty) : hs.min hn ∈ s :=
(@well_founded_lt.min s _ hs.well_founded_lt _ (nonempty_iff_univ_nonempty.1 hn.to_subtype)).2

lemma is_wf.not_lt_min (hs : is_wf s) (ha : a ∈ s) (hn : s.nonempty := ⟨a, ha⟩) : ¬ a < hs.min hn :=
@well_founded_lt.not_lt_min s _ hs.well_founded_lt _ ⟨a, ha⟩ (mem_univ _)

@[simp] lemma is_wf_min_singleton (a) (hs : is_wf ({a} : set α) := (is_pwo_singleton a).is_wf)
  (hn : ({a} : set α).nonempty := singleton_nonempty a) : hs.min hn = a :=
eq_of_mem_singleton (hs.min_mem hn)

end set

theorem finset.is_wf_sup {ι : Type*} [partial_order α] (f : finset ι) (g : ι → set α)
  (hf : ∀ i : ι, i ∈ f → (g i).is_wf) : (f.sup g).is_wf :=
finset.sup_induction set.is_pwo_empty.is_wf (λ a ha b hb, ha.union hb) hf

theorem finset.is_pwo_sup {ι : Type*} [partial_order α] (f : finset ι) (g : ι → set α)
  (hf : ∀ i : ι, i ∈ f → (g i).is_pwo) : (f.sup g).is_pwo :=
finset.sup_induction set.is_pwo_empty (λ a ha b hb, ha.union hb) hf

namespace set
variables [linear_order α] {s t : set α} {a : α}

lemma is_wf.min_le (hs : s.is_wf) (ha : a ∈ s) (hn : s.nonempty := ⟨a, ha⟩) : hs.min hn ≤ a :=
le_of_not_lt (hs.not_lt_min ha)

lemma is_wf.le_min_iff (hs : s.is_wf) (hn : s.nonempty) : a ≤ hs.min hn ↔ ∀ b, b ∈ s → a ≤ b :=
⟨λ ha b hb, ha.trans (hs.min_le hb), λ h, h _ (hs.min_mem hn)⟩

lemma is_wf.min_le_min_of_subset (hs : s.is_wf) (hsn : s.nonempty) (ht : t.is_wf) (hst : s ⊆ t)
  (htn : t.nonempty := hsn.mono hst) : ht.min htn ≤ hs.min hsn :=
(is_wf.le_min_iff _ _).2 (λ b hb, ht.min_le (hst hb))

lemma is_wf.min_union (hs : s.is_wf) (hsn : s.nonempty) (ht : t.is_wf) (htn : t.nonempty)
  (hstn : (s ∪ t).nonempty := (union_nonempty.2 (or.intro_left _ hsn))) :
  (hs.union ht).min hstn = min (hs.min hsn) (ht.min htn) :=
begin
  refine le_antisymm (le_min (is_wf.min_le_min_of_subset _ _ _ (subset_union_left _ _))
    (is_wf.min_le_min_of_subset _ _ _ (subset_union_right _ _))) _,
  rw min_le_iff,
  exact ((mem_union _ _ _).1 ((hs.union ht).min_mem
    (union_nonempty.2 (or.intro_left _ hsn)))).imp hs.min_le ht.min_le
end

end set

namespace set

variables {s : set α} {t : set α}

@[to_additive]
theorem is_pwo.mul [ordered_cancel_comm_monoid α] (hs : s.is_pwo) (ht : t.is_pwo) :
  is_pwo (s * t) :=
begin
  rw ← image_mul_prod,
  exact (is_pwo.prod hs ht).image_of_monotone (λ _ _ h, mul_le_mul' h.1 h.2),
end

variable [linear_ordered_cancel_comm_monoid α]

@[to_additive]
theorem is_wf.mul (hs : s.is_wf) (ht : t.is_wf) : is_wf (s * t) :=
(hs.is_pwo.mul ht.is_pwo).is_wf

@[to_additive]
theorem is_wf.min_mul (hs : s.is_wf) (ht : t.is_wf) (hsn : s.nonempty) (htn : t.nonempty)
  (hstn : (s * t).nonempty := hsn.mul htn) : (hs.mul ht).min hstn = hs.min hsn * ht.min htn :=
begin
  refine le_antisymm (is_wf.min_le _ (mem_mul.2 ⟨_, _, hs.min_mem _, ht.min_mem _, rfl⟩)) _,
  rw is_wf.le_min_iff,
  rintros _ ⟨x, y, hx, hy, rfl⟩,
  exact mul_le_mul' (hs.min_le hx) (ht.min_le hy),
end

end set

namespace set
namespace partially_well_ordered_on

/-- In the context of partial well-orderings, a bad sequence is a nonincreasing sequence
  whose range is contained in a particular set `s`. One exists if and only if `s` is not
  partially well-ordered. -/
def is_bad_seq (r : α → α → Prop) (s : set α) (f : ℕ → α) : Prop :=
set.range f ⊆ s ∧ ∀ (m n : ℕ), m < n → ¬ r (f m) (f n)

lemma iff_forall_not_is_bad_seq (r : α → α → Prop) (s : set α) :
  s.partially_well_ordered_on r ↔ ∀ f, ¬ is_bad_seq r s f :=
begin
  rw [set.partially_well_ordered_on],
  apply forall_congr (λ f, _),
  simp [is_bad_seq]
end

/-- This indicates that every bad sequence `g` that agrees with `f` on the first `n`
  terms has `rk (f n) ≤ rk (g n)`. -/
def is_min_bad_seq (r : α → α → Prop) (rk : α → ℕ) (s : set α) (n : ℕ) (f : ℕ → α) : Prop :=
  ∀ g : ℕ → α, (∀ (m : ℕ), m < n → f m = g m) → rk (g n) < rk (f n) → ¬ is_bad_seq r s g

/-- Given a bad sequence `f`, this constructs a bad sequence that agrees with `f` on the first `n`
  terms and is minimal at `n`. -/
noncomputable def min_bad_seq_of_bad_seq (r : α → α → Prop) (rk : α → ℕ) (s : set α)
  (n : ℕ) (f : ℕ → α) (hf : is_bad_seq r s f) :
  {g : ℕ → α // (∀ (m : ℕ), m < n → f m = g m) ∧ is_bad_seq r s g ∧ is_min_bad_seq r rk s n g} :=
begin
  classical,
  have h : ∃ (k : ℕ) (g : ℕ → α), (∀ m, m < n → f m = g m) ∧ is_bad_seq r s g ∧ rk (g n) = k :=
    ⟨_, f, λ _ _, rfl, hf, rfl⟩,
  obtain ⟨h1, h2, h3⟩ := classical.some_spec (nat.find_spec h),
  refine ⟨classical.some (nat.find_spec h), h1, by convert h2, λ g hg1 hg2 con, _⟩,
  refine nat.find_min h _ ⟨g, λ m mn, (h1 m mn).trans (hg1 m mn), by convert con, rfl⟩,
  rwa ← h3,
end

lemma exists_min_bad_of_exists_bad (r : α → α → Prop) (rk : α → ℕ) (s : set α) :
  (∃ f, is_bad_seq r s f) → ∃ f, is_bad_seq r s f ∧ ∀ n, is_min_bad_seq r rk s n f :=
begin
  rintro ⟨f0, (hf0 : is_bad_seq r s f0)⟩,
  let fs : Π (n : ℕ), { f :  ℕ → α // is_bad_seq r s f ∧ is_min_bad_seq r rk s n f },
  { refine nat.rec _ _,
    { exact ⟨(min_bad_seq_of_bad_seq r rk s 0 f0 hf0).1,
        (min_bad_seq_of_bad_seq r rk s 0 f0 hf0).2.2⟩, },
    { exact λ n fn, ⟨(min_bad_seq_of_bad_seq r rk s (n + 1) fn.1 fn.2.1).1,
        (min_bad_seq_of_bad_seq r rk s (n + 1) fn.1 fn.2.1).2.2⟩ } },
  have h : ∀ m n, m ≤ n → (fs m).1 m = (fs n).1 m,
  { intros m n mn,
    obtain ⟨k, rfl⟩ := exists_add_of_le mn,
    clear mn,
    induction k with k ih,
    { refl },
    rw [ih, ((min_bad_seq_of_bad_seq r rk s (m + k).succ (fs (m + k)).1 (fs (m + k)).2.1).2.1 m
        (nat.lt_succ_iff.2 (nat.add_le_add_left k.zero_le m)))],
    refl },
  refine ⟨λ n, (fs n).1 n, ⟨set.range_subset_iff.2 (λ n, ((fs n).2).1.1 (mem_range_self n)),
    λ m n mn, _⟩, λ n g hg1 hg2, _⟩,
  { dsimp,
    rw [← subtype.val_eq_coe, h m n (le_of_lt mn)],
    convert (fs n).2.1.2 m n mn },
  { convert (fs n).2.2 g (λ m mn, eq.trans _ (hg1 m mn)) (lt_of_lt_of_le hg2 le_rfl),
    rw ← h m n (le_of_lt mn) },
end

lemma iff_not_exists_is_min_bad_seq {r : α → α → Prop} (rk : α → ℕ) {s : set α} :
  s.partially_well_ordered_on r ↔ ¬ ∃ f, is_bad_seq r s f ∧ ∀ n, is_min_bad_seq r rk s n f :=
begin
  rw [iff_forall_not_is_bad_seq, ← not_exists, not_congr],
  split,
  { apply exists_min_bad_of_exists_bad },
  rintro ⟨f, hf1, hf2⟩,
  exact ⟨f, hf1⟩,
end

/-- Higman's Lemma, which states that for any reflexive, transitive relation `r` which is
  partially well-ordered on a set `s`, the relation `list.sublist_forall₂ r` is partially
  well-ordered on the set of lists of elements of `s`. That relation is defined so that
  `list.sublist_forall₂ r l₁ l₂` whenever `l₁` related pointwise by `r` to a sublist of `l₂`.  -/
lemma partially_well_ordered_on_sublist_forall₂ (r : α → α → Prop) [is_refl α r] [is_trans α r]
  {s : set α} (h : s.partially_well_ordered_on r) :
  {l : list α | ∀ x, x ∈ l → x ∈ s}.partially_well_ordered_on (list.sublist_forall₂ r) :=
begin
  rcases s.eq_empty_or_nonempty with rfl | ⟨as, has⟩,
  { apply partially_well_ordered_on.mono (finset.partially_well_ordered_on {list.nil}),
    { intros l hl,
      rw [finset.mem_coe, finset.mem_singleton, list.eq_nil_iff_forall_not_mem],
      exact hl, },
    apply_instance },
  haveI : inhabited α := ⟨as⟩,
  rw [iff_not_exists_is_min_bad_seq (list.length)],
  rintro ⟨f, hf1, hf2⟩,
  have hnil : ∀ n, f n ≠ list.nil :=
    λ n con, (hf1).2 n n.succ n.lt_succ_self (con.symm ▸ list.sublist_forall₂.nil),
  obtain ⟨g, hg⟩ := h.exists_monotone_subseq (list.head ∘ f) _,
  swap, { simp only [set.range_subset_iff, function.comp_apply],
    exact λ n, hf1.1 (set.mem_range_self n) _ (list.head_mem_self (hnil n)) },
  have hf' := hf2 (g 0) (λ n, if n < g 0 then f n else list.tail (f (g (n - g 0))))
    (λ m hm, (if_pos hm).symm) _,
  swap, { simp only [if_neg (lt_irrefl (g 0)), tsub_self],
    rw [list.length_tail, ← nat.pred_eq_sub_one],
    exact nat.pred_lt (λ con, hnil _ (list.length_eq_zero.1 con)) },
  rw [is_bad_seq] at hf',
  push_neg at hf',
  obtain ⟨m, n, mn, hmn⟩ := hf' _,
  swap, { rw set.range_subset_iff,
    rintro n x hx,
    split_ifs at hx with hn hn,
    { exact hf1.1 (set.mem_range_self _) _ hx },
    { refine hf1.1 (set.mem_range_self _) _ (list.tail_subset _ hx), } },
  by_cases hn : n < g 0,
  { apply hf1.2 m n mn,
    rwa [if_pos hn, if_pos (mn.trans hn)] at hmn },
  { obtain ⟨n', rfl⟩ := le_iff_exists_add.1 (not_lt.1 hn),
    rw [if_neg hn, add_comm (g 0) n', add_tsub_cancel_right] at hmn,
    split_ifs at hmn with hm hm,
    { apply hf1.2 m (g n') (lt_of_lt_of_le hm (g.monotone n'.zero_le)),
      exact trans hmn (list.tail_sublist_forall₂_self _) },
    { rw [← (tsub_lt_iff_left (le_of_not_lt hm))] at mn,
      apply hf1.2 _ _ (g.lt_iff_lt.2 mn),
      rw [← list.cons_head_tail (hnil (g (m - g 0))), ← list.cons_head_tail (hnil (g n'))],
      exact list.sublist_forall₂.cons (hg _ _ (le_of_lt mn)) hmn, } }
end

end partially_well_ordered_on

namespace is_pwo

@[to_additive]
lemma submonoid_closure [ordered_cancel_comm_monoid α] {s : set α} (hpos : ∀ x : α, x ∈ s → 1 ≤ x)
  (h : s.is_pwo) : is_pwo ((submonoid.closure s) : set α) :=
begin
  have hl : ((submonoid.closure s) : set α) ⊆ list.prod '' { l : list α | ∀ x, x ∈ l → x ∈ s },
  { intros x hx,
    rw set_like.mem_coe at hx,
    refine submonoid.closure_induction hx (λ x hx, ⟨_, λ y hy, _, list.prod_singleton⟩)
      ⟨_, λ y hy, (list.not_mem_nil _ hy).elim, list.prod_nil⟩ _,
    { rwa list.mem_singleton.1 hy },
    rintros _ _ ⟨l, hl, rfl⟩ ⟨l', hl', rfl⟩,
    refine ⟨_, λ y hy, _, list.prod_append⟩,
    cases list.mem_append.1 hy with hy hy,
    { exact hl _ hy },
    { exact hl' _ hy } },
  apply ((h.partially_well_ordered_on_sublist_forall₂ (≤)).image_of_monotone_on _).mono hl,
  exact λ l1 l2 hl1 hl2 h12, h12.prod_le_prod' (λ x hx, hpos x $ hl2 x hx)
end

end is_pwo

/-- `set.mul_antidiagonal s t a` is the set of all pairs of an element in `s` and an element in `t`
  that multiply to `a`. -/
@[to_additive "`set.add_antidiagonal s t a` is the set of all pairs of an element in `s`
  and an element in `t` that add to `a`."]
def mul_antidiagonal [monoid α] (s t : set α) (a : α) : set (α × α) :=
{x | x.1 * x.2 = a ∧ x.1 ∈ s ∧ x.2 ∈ t}

namespace mul_antidiagonal

@[simp, to_additive]
lemma mem_mul_antidiagonal [monoid α] {s t : set α} {a : α} {x : α × α} :
  x ∈ mul_antidiagonal s t a ↔ x.1 * x.2 = a ∧ x.1 ∈ s ∧ x.2 ∈ t := iff.refl _

section cancel_comm_monoid
variables [cancel_comm_monoid α] {s t : set α} {a : α}

@[to_additive]
lemma fst_eq_fst_iff_snd_eq_snd {x y : (mul_antidiagonal s t a)} :
  (x : α × α).fst = (y : α × α).fst ↔ (x : α × α).snd = (y : α × α).snd :=
⟨λ h, begin
  have hx := x.2.1,
  rw [subtype.val_eq_coe, h] at hx,
  apply mul_left_cancel (hx.trans y.2.1.symm),
end, λ h, begin
  have hx := x.2.1,
  rw [subtype.val_eq_coe, h] at hx,
  apply mul_right_cancel (hx.trans y.2.1.symm),
end⟩

@[to_additive]
lemma eq_of_fst_eq_fst {x y : (mul_antidiagonal s t a)}
  (h : (x : α × α).fst = (y : α × α).fst) : x = y :=
subtype.ext (prod.ext h (mul_antidiagonal.fst_eq_fst_iff_snd_eq_snd.1 h))

@[to_additive]
lemma eq_of_snd_eq_snd {x y : (mul_antidiagonal s t a)}
  (h : (x : α × α).snd = (y : α × α).snd) : x = y :=
subtype.ext (prod.ext (mul_antidiagonal.fst_eq_fst_iff_snd_eq_snd.2 h) h)

end cancel_comm_monoid

section ordered_cancel_comm_monoid
variables [ordered_cancel_comm_monoid α] (s t : set α) (a : α)

@[to_additive]
lemma eq_of_fst_le_fst_of_snd_le_snd {x y : (mul_antidiagonal s t a)}
  (h1 : (x : α × α).fst ≤ (y : α × α).fst) (h2 : (x : α × α).snd ≤ (y : α × α).snd) : x = y :=
begin
  apply eq_of_fst_eq_fst,
  cases eq_or_lt_of_le h1 with heq hlt,
  { exact heq },
  exfalso,
  exact ne_of_lt (mul_lt_mul_of_lt_of_le hlt h2)
    ((mem_mul_antidiagonal.1 x.2).1.trans (mem_mul_antidiagonal.1 y.2).1.symm)
end

variables {s} {t}

@[to_additive]
theorem finite_of_is_pwo (hs : s.is_pwo) (ht : t.is_pwo) (a) : (mul_antidiagonal s t a).finite :=
begin
  by_contra h,
  rw [← set.infinite] at h,
  have h1 : (mul_antidiagonal s t a).partially_well_ordered_on (prod.fst ⁻¹'o (≤)),
  { intros f hf,
    refine hs (prod.fst ∘ f) _,
    rw range_comp,
    rintros _ ⟨⟨x, y⟩, hxy, rfl⟩,
    exact (mem_mul_antidiagonal.1 (hf hxy)).2.1 },
  have h2 : (mul_antidiagonal s t a).partially_well_ordered_on (prod.snd ⁻¹'o (≤)),
  { intros f hf,
    refine ht (prod.snd ∘ f) _,
    rw range_comp,
    rintros _ ⟨⟨x, y⟩, hxy, rfl⟩,
    exact (mem_mul_antidiagonal.1 (hf hxy)).2.2 },
  obtain ⟨g, hg⟩ := h1.exists_monotone_subseq (λ x, h.nat_embedding _ x) _,
  swap, { rintro _ ⟨k, rfl⟩,
    exact ((infinite.nat_embedding (s.mul_antidiagonal t a) h) _).2 },
  obtain ⟨m, n, mn, h2'⟩ := h2 (λ x, (h.nat_embedding _) (g x)) _,
  swap, { rintro _ ⟨k, rfl⟩,
    exact ((infinite.nat_embedding (s.mul_antidiagonal t a) h) _).2, },
  apply ne_of_lt mn (g.injective ((h.nat_embedding _).injective _)),
  exact eq_of_fst_le_fst_of_snd_le_snd _ _ _ (hg _ _ (le_of_lt mn)) h2',
end

end ordered_cancel_comm_monoid

@[to_additive]
theorem finite_of_is_wf [linear_ordered_cancel_comm_monoid α] {s t : set α}
  (hs : s.is_wf) (ht : t.is_wf) (a) : (mul_antidiagonal s t a).finite :=
finite_of_is_pwo hs.is_pwo ht.is_pwo a

end mul_antidiagonal
end set

namespace finset

variables [ordered_cancel_comm_monoid α]
variables {s t : set α} (hs : s.is_pwo) (ht : t.is_pwo) (a : α)

/-- `finset.mul_antidiagonal_of_is_wf hs ht a` is the set of all pairs of an element in
  `s` and an element in `t` that multiply to `a`, but its construction requires proofs
  `hs` and `ht` that `s` and `t` are well-ordered. -/
@[to_additive "`finset.add_antidiagonal_of_is_wf hs ht a` is the set of all pairs of an element in
  `s` and an element in `t` that add to `a`, but its construction requires proofs
  `hs` and `ht` that `s` and `t` are well-ordered."]
noncomputable def mul_antidiagonal : finset (α × α) :=
(set.mul_antidiagonal.finite_of_is_pwo hs ht a).to_finset

variables {hs} {ht} {u : set α} {hu : u.is_pwo} {a} {x : α × α}

@[simp, to_additive]
lemma mem_mul_antidiagonal : x ∈ mul_antidiagonal hs ht a ↔ x.1 * x.2 = a ∧ x.1 ∈ s ∧ x.2 ∈ t :=
by simp [mul_antidiagonal]

@[to_additive]
lemma mul_antidiagonal_mono_left (hus : u ⊆ s) :
  (finset.mul_antidiagonal hu ht a) ⊆ (finset.mul_antidiagonal hs ht a) :=
λ x hx, begin
  rw mem_mul_antidiagonal at *,
  exact ⟨hx.1, hus hx.2.1, hx.2.2⟩,
end

@[to_additive]
lemma mul_antidiagonal_mono_right (hut : u ⊆ t) :
  (finset.mul_antidiagonal hs hu a) ⊆ (finset.mul_antidiagonal hs ht a) :=
λ x hx, begin
  rw mem_mul_antidiagonal at *,
  exact ⟨hx.1, hx.2.1, hut hx.2.2⟩,
end

@[to_additive]
lemma support_mul_antidiagonal_subset_mul : {a : α | (mul_antidiagonal hs ht a).nonempty} ⊆ s * t :=
(λ x ⟨⟨a1, a2⟩, ha⟩, begin
  obtain ⟨hmul, h1, h2⟩ := mem_mul_antidiagonal.1 ha,
  exact ⟨a1, a2, h1, h2, hmul⟩,
end)

@[to_additive]
theorem is_pwo_support_mul_antidiagonal : {a : α | (mul_antidiagonal hs ht a).nonempty}.is_pwo :=
(hs.mul ht).mono support_mul_antidiagonal_subset_mul

@[to_additive]
theorem mul_antidiagonal_min_mul_min {α} [linear_ordered_cancel_comm_monoid α] {s t : set α}
  (hs : s.is_wf) (ht : t.is_wf) (hns : s.nonempty) (hnt : t.nonempty) :
  mul_antidiagonal hs.is_pwo ht.is_pwo ((hs.min hns) * (ht.min hnt)) = {(hs.min hns, ht.min hnt)} :=
begin
  ext ⟨a1, a2⟩,
  rw [mem_mul_antidiagonal, finset.mem_singleton, prod.ext_iff],
  split,
  { rintro ⟨hast, has, hat⟩,
    cases eq_or_lt_of_le (hs.min_le has hns) with heq hlt,
    { refine ⟨heq.symm, _⟩,
      rw heq at hast,
      exact mul_left_cancel hast },
    { contrapose hast,
      exact (mul_lt_mul_of_lt_of_le hlt (ht.min_le hat)).ne' } },
  { rintro ⟨ha1, ha2⟩,
    rw [ha1, ha2],
    exact ⟨rfl, hs.min_mem _, ht.min_mem _⟩ }
end

end finset

/-- A version of **Dickson's lemma** any subset of functions `Π s : σ, α s` is partially well
ordered, when `σ` is a `fintype` and each `α s` is a linear well order.
This includes the classical case of Dickson's lemma that `ℕ ^ n` is a well partial order.
Some generalizations would be possible based on this proof, to include cases where the target
is partially well ordered, and also to consider the case of `partially_well_ordered_on` instead of
`is_pwo`. -/
lemma pi.is_pwo {σ : Type*} {α : σ → Type*} [∀ s, linear_order (α s)] [∀ s, well_founded_lt (α s)]
  [fintype σ] (S : set (Π s : σ, α s)) : S.is_pwo :=
begin
  classical,
  refine set.is_pwo.mono _ (set.subset_univ _),
  rw set.is_pwo_iff_exists_monotone_subseq,
  simp_rw [monotone, pi.le_def],
  suffices : ∀ s : finset σ, ∀ (f : ℕ → (Π s, α s)), set.range f ⊆ set.univ → ∃ (g : ℕ ↪o ℕ),
    ∀ ⦃a b : ℕ⦄, a ≤ b → ∀ (x : σ) (hs : x ∈ s), (f ∘ g) a x ≤ (f ∘ g) b x,
  { simpa only [forall_true_left, finset.mem_univ] using this finset.univ, },
  apply' finset.induction,
  { intros f hf, existsi rel_embedding.refl (≤),
    simp only [is_empty.forall_iff, implies_true_iff, forall_const, finset.not_mem_empty], },
  { intros x s hx ih f hf,
    obtain ⟨g, hg⟩ := (well_founded_lt.is_wf set.univ).is_pwo.exists_monotone_subseq
      ((λ mo : Π s : σ, α s, mo x) ∘ f) (set.subset_univ _),
    obtain ⟨g', hg'⟩ := ih (f ∘ g) (set.subset_univ _),
    refine ⟨g'.trans g, λ a b hab, _⟩,
    simp only [finset.mem_insert, rel_embedding.coe_trans, function.comp_app, forall_eq_or_imp],
    exact ⟨hg (order_hom_class.mono g' hab), hg' hab⟩, },
end<|MERGE_RESOLUTION|>--- conflicted
+++ resolved
@@ -58,7 +58,6 @@
 def is_well_founded_on (s : set α) (r : α → α → Prop) : Prop :=
 is_well_founded s (subrel r s)
 
-<<<<<<< HEAD
 lemma is_well_founded_on_def {s : set α} {r : α → α → Prop} :
   s.is_well_founded_on r ↔ is_well_founded s (subrel r s) :=
 iff.rfl
@@ -68,18 +67,14 @@
   s.is_well_founded_on r → is_well_founded s (subrel r s) :=
 id
 
--- Todo (Vi): Adding API for `is_well_founded_on.min` would alleviate having to use `haveI` in the
--- following proofs.
+-- Todo (vihdzp): Adding API for `is_well_founded_on.min` would alleviate having to use `haveI` in
+-- the following proofs.
+
+@[simp] lemma well_founded_on_empty (r : α → α → Prop) : well_founded_on ∅ r :=
+well_founded_of_empty _
 
 lemma is_well_founded_on_iff {s : set α} {r : α → α → Prop} :
   s.is_well_founded_on r ↔ is_well_founded α (λ a b, r a b ∧ a ∈ s ∧ b ∈ s) :=
-=======
-@[simp] lemma well_founded_on_empty (r : α → α → Prop) : well_founded_on ∅ r :=
-well_founded_of_empty _
-
-lemma well_founded_on_iff {s : set α} {r : α → α → Prop} :
-  s.well_founded_on r ↔ well_founded (λ (a b : α), r a b ∧ a ∈ s ∧ b ∈ s) :=
->>>>>>> 15da6257
 begin
   have f : rel_embedding (subrel r s) (λ a b, r a b ∧ a ∈ s ∧ b ∈ s) :=
     ⟨⟨coe, subtype.coe_injective⟩, λ a b, by simp⟩,
@@ -89,11 +84,7 @@
   intros t ht,
   by_cases hst : (s ∩ t).nonempty,
   { rw ← subtype.preimage_coe_nonempty at hst,
-<<<<<<< HEAD
     rcases is_well_founded.has_min (subrel r s) (coe ⁻¹' t) hst with ⟨⟨m, ms⟩, mt, hm⟩,
-=======
-    rcases h.has_min (coe ⁻¹' t) hst with ⟨⟨m, ms⟩, mt, hm⟩,
->>>>>>> 15da6257
     exact ⟨m, mt, λ x xt ⟨xm, xs, ms⟩, hm ⟨x, xs⟩ xt xm⟩ },
   { rcases ht with ⟨m, mt⟩,
     exact ⟨m, mt, λ x xt ⟨xm, xs, ms⟩, hst ⟨m, ⟨ms, mt⟩⟩⟩ }
@@ -148,20 +139,18 @@
 
 lemma is_wf_def {s : set α} : s.is_wf ↔ well_founded_lt s := iff.rfl
 
+@[simp] lemma is_wf_empty : is_wf (∅ : set α) := well_founded_of_empty _
+
+lemma is_wf_univ_iff : is_wf (univ : set α) ↔ well_founded ((<) : α → α → Prop) :=
+by simp [is_wf, well_founded_on_iff]
+
 @[simp] lemma is_well_founded_on_lt_iff {s : set α} : is_well_founded_on s (<) ↔ s.is_wf := iff.rfl
 
 /-- This is useful when you need the latter instance. -/
 lemma is_wf.well_founded_lt {s : set α} : s.is_wf → well_founded_lt s := id
 
-<<<<<<< HEAD
 lemma is_wf_iff {s : set α} : s.is_wf ↔ is_well_founded α (λ a b, a < b ∧ a ∈ s ∧ b ∈ s) :=
 is_well_founded_on_iff
-=======
-@[simp] lemma is_wf_empty : is_wf (∅ : set α) := well_founded_of_empty _
-
-lemma is_wf_univ_iff : is_wf (univ : set α) ↔ well_founded ((<) : α → α → Prop) :=
-by simp [is_wf, well_founded_on_iff]
->>>>>>> 15da6257
 
 /-- This is useful when you need the latter instance. -/
 lemma is_wf.is_well_founded {s : set α} :
@@ -484,15 +473,7 @@
 
 @[simp] theorem fintype.is_pwo [fintype α] : s.is_pwo := s.to_finite.is_pwo
 
-<<<<<<< HEAD
-@[simp] theorem is_pwo_empty : is_pwo (∅ : set α) := finite_empty.is_pwo
-
 @[simp] theorem is_pwo_singleton (a) : is_pwo ({a} : set α) := (finite_singleton a).is_pwo
-=======
-@[simp]
-theorem is_pwo_singleton (a) : is_pwo ({a} : set α) :=
-(finite_singleton a).is_pwo
->>>>>>> 15da6257
 
 theorem is_pwo.insert (a) (hs : is_pwo s) : is_pwo (insert a s) :=
 by { rw ← union_singleton, exact hs.union (is_pwo_singleton a) }
