/-
Copyright (c) 2021 Yaël Dillies. All rights reserved.
Released under Apache 2.0 license as described in the file LICENSE.
Authors: Yaël Dillies
-/
import data.finset.pairwise
import data.set.finite

/-!
# Finite supremum independence

In this file, we define supremum independence of indexed sets. An indexed family `f : ι → α` is
sup-independent if, for all `a`, `f a` and the supremum of the rest are disjoint.

In distributive lattices, this is equivalent to being pairwise disjoint.

## Implementation notes

We avoid the "obvious" definition `∀ i ∈ s, disjoint (f i) ((s.erase i).sup f)` because `erase`
would require decidable equality on `ι`.

## TODO

`complete_lattice.independent` and `complete_lattice.set_independent` should live in this file.
-/

variables {α β ι ι' : Type*}

namespace finset
section lattice
variables [lattice α] [order_bot α]

/-- Supremum independence of finite sets. We avoid the "obvious" definition using `s.erase i`
because `erase` would require decidable equality on `ι`. -/
def sup_indep (s : finset ι) (f : ι → α) : Prop :=
∀ ⦃t⦄, t ⊆ s → ∀ ⦃i⦄, i ∈ s → i ∉ t → disjoint (f i) (t.sup f)

variables {s t : finset ι} {f : ι → α} {i : ι}

instance [decidable_eq ι] [decidable_eq α] : decidable (sup_indep s f) :=
begin
  apply @finset.decidable_forall_of_decidable_subsets _ _ _ _,
  intros t ht,
  apply @finset.decidable_dforall_finset _ _ _ _,
  exact λ i hi, @implies.decidable _ _ _ (decidable_of_iff' (_ = ⊥) disjoint_iff),
end

lemma sup_indep.subset (ht : t.sup_indep f) (h : s ⊆ t) : s.sup_indep f :=
λ u hu i hi, ht (hu.trans h) (h hi)

lemma sup_indep_empty (f : ι → α) : (∅ : finset ι).sup_indep f := λ _ _ a ha, ha.elim

lemma sup_indep_singleton (i : ι) (f : ι → α) : ({i} : finset ι).sup_indep f :=
λ s hs j hji hj, begin
  rw [eq_empty_of_ssubset_singleton ⟨hs, λ h, hj (h hji)⟩, sup_empty],
  exact disjoint_bot_right,
end

lemma sup_indep.pairwise_disjoint (hs : s.sup_indep f) : (s : set ι).pairwise_disjoint f :=
λ a ha b hb hab, sup_singleton.subst $ hs (singleton_subset_iff.2 hb) ha $ not_mem_singleton.2 hab

/-- The RHS looks like the definition of `complete_lattice.independent`. -/
lemma sup_indep_iff_disjoint_erase [decidable_eq ι] :
  s.sup_indep f ↔ ∀ i ∈ s, disjoint (f i) ((s.erase i).sup f) :=
⟨λ hs i hi, hs (erase_subset _ _) hi (not_mem_erase _ _), λ hs t ht i hi hit,
  (hs i hi).mono_right (sup_mono $ λ j hj, mem_erase.2 ⟨ne_of_mem_of_not_mem hj hit, ht hj⟩)⟩

<<<<<<< HEAD
lemma sup_indep_pair [decidable_eq ι] {i j : ι} (hij : i ≠ j) :
=======
@[simp] lemma sup_indep_pair [decidable_eq ι] {i j : ι} (hij : i ≠ j) :
>>>>>>> 520f2046
  ({i, j} : finset ι).sup_indep f ↔ disjoint (f i) (f j) :=
⟨λ h, h.pairwise_disjoint (by simp) (by simp) hij, λ h, begin
  rw sup_indep_iff_disjoint_erase,
  intros k hk,
  rw [finset.mem_insert, finset.mem_singleton] at hk,
  obtain rfl | rfl := hk,
  { convert h using 1,
    rw [finset.erase_insert, finset.sup_singleton],
    simpa using hij },
  { convert h.symm using 1,
    have : ({i, k} : finset ι).erase k = {i},
    { ext,
      rw [mem_erase, mem_insert, mem_singleton, mem_singleton, and_or_distrib_left,
        ne.def, not_and_self, or_false, and_iff_right_of_imp],
      rintro rfl,
      exact hij },
    rw [this, finset.sup_singleton] }
end⟩

<<<<<<< HEAD
@[simp] lemma sup_indep_univ_bool (f : bool → α) :
=======
lemma sup_indep_univ_bool (f : bool → α) :
>>>>>>> 520f2046
  (finset.univ : finset bool).sup_indep f ↔ disjoint (f ff) (f tt) :=
begin
  have : tt ≠ ff := by simp only [ne.def, not_false_iff],
  exact (sup_indep_pair this).trans disjoint.comm,
end

@[simp] lemma sup_indep_univ_fin_two (f : fin 2 → α) :
  (finset.univ : finset (fin 2)).sup_indep f ↔ disjoint (f 0) (f 1) :=
begin
  have : (0 : fin 2) ≠ 1 := by simp,
  exact sup_indep_pair this,
end

lemma sup_indep.attach (hs : s.sup_indep f) : s.attach.sup_indep (f ∘ subtype.val) :=
begin
  intros t ht i _ hi,
  classical,
  rw ←finset.sup_image,
  refine hs (image_subset_iff.2 $ λ (j : {x // x ∈ s}) _, j.2) i.2 (λ hi', hi _),
  rw mem_image at hi',
  obtain ⟨j, hj, hji⟩ := hi',
  rwa subtype.ext hji at hj,
end

end lattice

section distrib_lattice
variables [distrib_lattice α] [order_bot α] {s : finset ι} {f : ι → α}

lemma sup_indep_iff_pairwise_disjoint : s.sup_indep f ↔ (s : set ι).pairwise_disjoint f :=
⟨sup_indep.pairwise_disjoint, λ hs t ht i hi hit,
  disjoint_sup_right.2 $ λ j hj, hs hi (ht hj) (ne_of_mem_of_not_mem hj hit).symm⟩

alias sup_indep_iff_pairwise_disjoint ↔ finset.sup_indep.pairwise_disjoint
  set.pairwise_disjoint.sup_indep

/-- Bind operation for `sup_indep`. -/
lemma sup_indep.sup [decidable_eq ι] {s : finset ι'} {g : ι' → finset ι} {f : ι → α}
  (hs : s.sup_indep (λ i, (g i).sup f)) (hg : ∀ i' ∈ s, (g i').sup_indep f) :
  (s.sup g).sup_indep f :=
begin
  simp_rw sup_indep_iff_pairwise_disjoint at ⊢ hs hg,
  rw [sup_eq_bUnion, coe_bUnion],
  exact hs.bUnion_finset hg,
end

/-- Bind operation for `sup_indep`. -/
lemma sup_indep.bUnion [decidable_eq ι] {s : finset ι'} {g : ι' → finset ι} {f : ι → α}
  (hs : s.sup_indep (λ i, (g i).sup f)) (hg : ∀ i' ∈ s, (g i').sup_indep f) :
  (s.bUnion g).sup_indep f :=
by { rw ←sup_eq_bUnion, exact hs.sup hg }

end distrib_lattice
end finset

lemma complete_lattice.independent_iff_sup_indep [complete_lattice α] {s : finset ι} {f : ι → α} :
  complete_lattice.independent (f ∘ (coe : s → ι)) ↔ s.sup_indep f :=
begin
  classical,
  rw finset.sup_indep_iff_disjoint_erase,
  refine subtype.forall.trans (forall₂_congr $ λ a b, _),
  rw finset.sup_eq_supr,
  congr' 2,
  refine supr_subtype.trans _,
  congr' 1 with x,
  simp [supr_and, @supr_comm _ (x ∈ s)],
end

alias complete_lattice.independent_iff_sup_indep ↔ complete_lattice.independent.sup_indep
  finset.sup_indep.independent

<<<<<<< HEAD
=======
/-- A variant of `complete_lattice.independent_iff_sup_indep` for `fintype`s. -/
>>>>>>> 520f2046
lemma complete_lattice.independent_iff_sup_indep_univ [complete_lattice α] [fintype ι] {f : ι → α} :
  complete_lattice.independent f ↔ finset.univ.sup_indep f :=
begin
  classical,
  simp [finset.sup_indep_iff_disjoint_erase, complete_lattice.independent, finset.sup_eq_supr],
end

alias complete_lattice.independent_iff_sup_indep_univ ↔ complete_lattice.independent.sup_indep_univ
  finset.sup_indep.independent_of_univ<|MERGE_RESOLUTION|>--- conflicted
+++ resolved
@@ -65,11 +65,7 @@
 ⟨λ hs i hi, hs (erase_subset _ _) hi (not_mem_erase _ _), λ hs t ht i hi hit,
   (hs i hi).mono_right (sup_mono $ λ j hj, mem_erase.2 ⟨ne_of_mem_of_not_mem hj hit, ht hj⟩)⟩
 
-<<<<<<< HEAD
-lemma sup_indep_pair [decidable_eq ι] {i j : ι} (hij : i ≠ j) :
-=======
 @[simp] lemma sup_indep_pair [decidable_eq ι] {i j : ι} (hij : i ≠ j) :
->>>>>>> 520f2046
   ({i, j} : finset ι).sup_indep f ↔ disjoint (f i) (f j) :=
 ⟨λ h, h.pairwise_disjoint (by simp) (by simp) hij, λ h, begin
   rw sup_indep_iff_disjoint_erase,
@@ -89,11 +85,7 @@
     rw [this, finset.sup_singleton] }
 end⟩
 
-<<<<<<< HEAD
-@[simp] lemma sup_indep_univ_bool (f : bool → α) :
-=======
 lemma sup_indep_univ_bool (f : bool → α) :
->>>>>>> 520f2046
   (finset.univ : finset bool).sup_indep f ↔ disjoint (f ff) (f tt) :=
 begin
   have : tt ≠ ff := by simp only [ne.def, not_false_iff],
@@ -165,10 +157,7 @@
 alias complete_lattice.independent_iff_sup_indep ↔ complete_lattice.independent.sup_indep
   finset.sup_indep.independent
 
-<<<<<<< HEAD
-=======
 /-- A variant of `complete_lattice.independent_iff_sup_indep` for `fintype`s. -/
->>>>>>> 520f2046
 lemma complete_lattice.independent_iff_sup_indep_univ [complete_lattice α] [fintype ι] {f : ι → α} :
   complete_lattice.independent f ↔ finset.univ.sup_indep f :=
 begin
