--- conflicted
+++ resolved
@@ -5,10 +5,6 @@
 -/
 import data.set.pairwise
 import order.succ_pred.basic
-<<<<<<< HEAD
-import data.set.pairwise
-=======
->>>>>>> 75ccc563
 
 /-!
 # Intervals `Ixx (f x) (f (order.succ x))`
