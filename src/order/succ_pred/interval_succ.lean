--- conflicted
+++ resolved
@@ -5,11 +5,6 @@
 -/
 import data.set.pairwise
 import order.succ_pred.basic
-<<<<<<< HEAD
-import data.set.lattice
-import data.set.pairwise
-=======
->>>>>>> 9a1db238
 
 /-!
 # Intervals `Ixx (f x) (f (order.succ x))`
