/-
Copyright (c) 2018 Sébastien Gouëzel. All rights reserved.
Released under Apache 2.0 license as described in the file LICENSE.
Authors: Sébastien Gouëzel
-/
import order.bounds
import data.set.intervals.basic
import data.set.finite
import data.set.lattice

/-!
# Theory of conditionally complete lattices.

A conditionally complete lattice is a lattice in which every non-empty bounded subset s
has a least upper bound and a greatest lower bound, denoted below by Sup s and Inf s.
Typical examples are real, nat, int with their usual orders.

The theory is very comparable to the theory of complete lattices, except that suitable
boundedness and nonemptiness assumptions have to be added to most statements.
We introduce two predicates bdd_above and bdd_below to express this boundedness, prove
their basic properties, and then go on to prove most useful properties of Sup and Inf
in conditionally complete lattices.

To differentiate the statements between complete lattices and conditionally complete
lattices, we prefix Inf and Sup in the statements by c, giving cInf and cSup. For instance,
Inf_le is a statement in complete lattices ensuring Inf s ≤ x, while cInf_le is the same
statement in conditionally complete lattices with an additional assumption that s is
bounded below.
-/

set_option old_structure_cmd true

open function order_dual set

variables {α β γ : Type*} {ι : Sort*}

section

/-!
Extension of Sup and Inf from a preorder `α` to `with_top α` and `with_bot α`
-/

open_locale classical

noncomputable instance {α : Type*} [preorder α] [has_Sup α] : has_Sup (with_top α) :=
⟨λ S, if ⊤ ∈ S then ⊤ else
  if bdd_above (coe ⁻¹' S : set α) then ↑(Sup (coe ⁻¹' S : set α)) else ⊤⟩

noncomputable instance {α : Type*} [has_Inf α] : has_Inf (with_top α) :=
⟨λ S, if S ⊆ {⊤} then ⊤ else ↑(Inf (coe ⁻¹' S : set α))⟩

noncomputable instance {α : Type*} [has_Sup α] : has_Sup (with_bot α) :=
⟨(@with_top.has_Inf αᵒᵈ _).Inf⟩

noncomputable instance {α : Type*} [preorder α] [has_Inf α] : has_Inf (with_bot α) :=
⟨(@with_top.has_Sup αᵒᵈ _ _).Sup⟩

@[simp]
theorem with_top.cInf_empty {α : Type*} [has_Inf α] : Inf (∅ : set (with_top α)) = ⊤ :=
if_pos $ set.empty_subset _

@[simp]
theorem with_top.cinfi_empty {α : Type*} [is_empty ι] [has_Inf α] (f : ι → with_top α) :
  (⨅ i, f i) = ⊤ :=
by rw [infi, range_eq_empty, with_top.cInf_empty]

lemma with_top.coe_Inf' [has_Inf α] {s : set α} (hs : s.nonempty) :
  ↑(Inf s) = (Inf (coe '' s) : with_top α) :=
begin
  obtain ⟨x, hx⟩ := hs,
  change _ = ite _ _ _,
  split_ifs,
  { cases h (mem_image_of_mem _ hx) },
  { rw preimage_image_eq,
    exact option.some_injective _ },
end

@[norm_cast] lemma with_top.coe_infi [nonempty ι] [has_Inf α] (f : ι → α) :
  ↑(⨅ i, f i) = (⨅ i, f i : with_top α) :=
by rw [infi, infi, with_top.coe_Inf' (range_nonempty f), range_comp]

theorem with_top.coe_Sup' [preorder α] [has_Sup α] {s : set α} (hs : bdd_above s) :
  ↑(Sup s) = (Sup (coe '' s) : with_top α) :=
begin
  change _ = ite _ _ _,
  rw [if_neg, preimage_image_eq, if_pos hs],
  { exact option.some_injective _ },
  { rintro ⟨x, h, ⟨⟩⟩ },
end

@[norm_cast] lemma with_top.coe_supr [preorder α] [has_Sup α] (f : ι → α)
  (h : bdd_above (set.range f)) :
  ↑(⨆ i, f i) = (⨆ i, f i : with_top α) :=
by rw [supr, supr, with_top.coe_Sup' h, range_comp]

@[simp]
theorem with_bot.cSup_empty {α : Type*} [has_Sup α] : Sup (∅ : set (with_bot α)) = ⊥ :=
if_pos $ set.empty_subset _

@[simp]
theorem with_bot.csupr_empty {α : Type*} [is_empty ι] [has_Sup α] (f : ι → with_bot α) :
  (⨆ i, f i) = ⊥ :=
@with_top.cinfi_empty _ αᵒᵈ _ _ _

@[norm_cast] lemma with_bot.coe_Sup' [has_Sup α] {s : set α} (hs : s.nonempty) :
  ↑(Sup s) = (Sup (coe '' s) : with_bot α) :=
@with_top.coe_Inf' αᵒᵈ _ _ hs

@[norm_cast] lemma with_bot.coe_supr [nonempty ι] [has_Sup α] (f : ι → α) :
  ↑(⨆ i, f i) = (⨆ i, f i : with_bot α) :=
@with_top.coe_infi αᵒᵈ _ _ _ _

@[norm_cast] theorem with_bot.coe_Inf' [preorder α] [has_Inf α] {s : set α} (hs : bdd_below s) :
  ↑(Inf s) = (Inf (coe '' s) : with_bot α) :=
@with_top.coe_Sup' αᵒᵈ _ _ _ hs

@[norm_cast] lemma with_bot.coe_infi [preorder α] [has_Inf α] (f : ι → α)
  (h : bdd_below (set.range f)) :
  ↑(⨅ i, f i) = (⨅ i, f i : with_bot α) :=
@with_top.coe_supr αᵒᵈ _ _ _ _ h

end -- section

/-- A conditionally complete lattice is a lattice in which
every nonempty subset which is bounded above has a supremum, and
every nonempty subset which is bounded below has an infimum.
Typical examples are real numbers or natural numbers.

To differentiate the statements from the corresponding statements in (unconditional)
complete lattices, we prefix Inf and Sup by a c everywhere. The same statements should
hold in both worlds, sometimes with additional assumptions of nonemptiness or
boundedness.-/
class conditionally_complete_lattice (α : Type*) extends lattice α, has_Sup α, has_Inf α :=
(le_cSup : ∀ s a, bdd_above s → a ∈ s → a ≤ Sup s)
(cSup_le : ∀ s a, set.nonempty s → a ∈ upper_bounds s → Sup s ≤ a)
(cInf_le : ∀ s a, bdd_below s → a ∈ s → Inf s ≤ a)
(le_cInf : ∀ s a, set.nonempty s → a ∈ lower_bounds s → a ≤ Inf s)

/-- A conditionally complete linear order is a linear order in which
every nonempty subset which is bounded above has a supremum, and
every nonempty subset which is bounded below has an infimum.
Typical examples are real numbers or natural numbers.

To differentiate the statements from the corresponding statements in (unconditional)
complete linear orders, we prefix Inf and Sup by a c everywhere. The same statements should
hold in both worlds, sometimes with additional assumptions of nonemptiness or
boundedness.-/
class conditionally_complete_linear_order (α : Type*)
  extends conditionally_complete_lattice α, linear_order α renaming max → sup min → inf

/-- A conditionally complete linear order with `bot` is a linear order with least element, in which
every nonempty subset which is bounded above has a supremum, and every nonempty subset (necessarily
bounded below) has an infimum.  A typical example is the natural numbers.

To differentiate the statements from the corresponding statements in (unconditional)
complete linear orders, we prefix Inf and Sup by a c everywhere. The same statements should
hold in both worlds, sometimes with additional assumptions of nonemptiness or
boundedness.-/
@[ancestor conditionally_complete_linear_order has_bot]
class conditionally_complete_linear_order_bot (α : Type*)
  extends conditionally_complete_linear_order α, has_bot α :=
(bot_le : ∀ x : α, ⊥ ≤ x)
(cSup_empty : Sup ∅ = ⊥)

@[priority 100]  -- see Note [lower instance priority]
instance conditionally_complete_linear_order_bot.to_order_bot
  [h : conditionally_complete_linear_order_bot α] : order_bot α :=
{ ..h }

/-- A complete lattice is a conditionally complete lattice, as there are no restrictions
on the properties of Inf and Sup in a complete lattice.-/
@[priority 100] -- see Note [lower instance priority]
instance complete_lattice.to_conditionally_complete_lattice [complete_lattice α] :
  conditionally_complete_lattice α :=
{ le_cSup := by intros; apply le_Sup; assumption,
  cSup_le := by intros; apply Sup_le; assumption,
  cInf_le := by intros; apply Inf_le; assumption,
  le_cInf := by intros; apply le_Inf; assumption,
  ..‹complete_lattice α› }

@[priority 100] -- see Note [lower instance priority]
instance complete_linear_order.to_conditionally_complete_linear_order_bot {α : Type*}
  [complete_linear_order α] :
  conditionally_complete_linear_order_bot α :=
{ cSup_empty := Sup_empty,
  ..complete_lattice.to_conditionally_complete_lattice, .. ‹complete_linear_order α› }

section
open_locale classical

/-- A well founded linear order is conditionally complete, with a bottom element. -/
@[reducible] noncomputable def is_well_order.conditionally_complete_linear_order_bot
  (α : Type*) [i₁ : linear_order α] [i₂ : order_bot α] [h : is_well_order α (<)] :
  conditionally_complete_linear_order_bot α :=
{ Inf := λ s, if hs : s.nonempty then h.wf.min s hs else ⊥,
  cInf_le := λ s a hs has, begin
    have s_ne : s.nonempty := ⟨a, has⟩,
    simpa [s_ne] using not_lt.1 (h.wf.not_lt_min s s_ne has),
  end,
  le_cInf := λ s a hs has, begin
    simp only [hs, dif_pos],
    exact has (h.wf.min_mem s hs),
  end,
  Sup := λ s, if hs : (upper_bounds s).nonempty then h.wf.min _ hs else ⊥,
  le_cSup := λ s a hs has, begin
    have h's : (upper_bounds s).nonempty := hs,
    simp only [h's, dif_pos],
    exact h.wf.min_mem _ h's has,
  end,
  cSup_le := λ s a hs has, begin
    have h's : (upper_bounds s).nonempty := ⟨a, has⟩,
    simp only [h's, dif_pos],
    simpa using h.wf.not_lt_min _ h's has,
  end,
  cSup_empty := by simpa using eq_bot_iff.2 (not_lt.1 $ h.wf.not_lt_min _ _ $ mem_univ ⊥),
  ..i₁, ..i₂, ..linear_order.to_lattice }

end

section order_dual

instance (α : Type*) [conditionally_complete_lattice α] : conditionally_complete_lattice αᵒᵈ :=
{ le_cSup := @conditionally_complete_lattice.cInf_le α _,
  cSup_le := @conditionally_complete_lattice.le_cInf α _,
  le_cInf := @conditionally_complete_lattice.cSup_le α _,
  cInf_le := @conditionally_complete_lattice.le_cSup α _,
  ..order_dual.has_Inf α,
  ..order_dual.has_Sup α,
  ..order_dual.lattice α }

instance (α : Type*) [conditionally_complete_linear_order α] :
  conditionally_complete_linear_order αᵒᵈ :=
{ ..order_dual.conditionally_complete_lattice α,
  ..order_dual.linear_order α }

end order_dual

/-- Create a `conditionally_complete_lattice` from a `partial_order` and `Sup` function
that returns the least upper bound of a nonempty set which is bounded above. Usually this
constructor provides poor definitional equalities.  If other fields are known explicitly, they
should be provided; for example, if `inf` is known explicitly, construct the
`conditionally_complete_lattice` instance as
```
instance : conditionally_complete_lattice my_T :=
{ inf := better_inf,
  le_inf := ...,
  inf_le_right := ...,
  inf_le_left := ...
<<<<<<< HEAD
  -- don't care to fix sup, Inf, bot, top
=======
  -- don't care to fix sup, Inf
>>>>>>> 71429ce7
  ..conditionally_complete_lattice_of_Sup my_T _ }
```
-/
def conditionally_complete_lattice_of_Sup (α : Type*) [H1 : partial_order α]
  [H2 : has_Sup α]
  (bdd_above_pair : ∀ a b : α, bdd_above ({a, b} : set α))
  (bdd_below_pair : ∀ a b : α, bdd_below ({a, b} : set α))
  (is_lub_Sup : ∀ s : set α, bdd_above s → s.nonempty → is_lub s (Sup s)) :
  conditionally_complete_lattice α :=
{ sup := λ a b, Sup {a, b},
  le_sup_left := λ a b, (is_lub_Sup {a, b} (bdd_above_pair a b)
    (insert_nonempty _ _)).1 (mem_insert _ _),
  le_sup_right := λ a b, (is_lub_Sup {a, b} (bdd_above_pair a b)
    (insert_nonempty _ _)).1 (mem_insert_of_mem _ (mem_singleton _)),
  sup_le := λ a b c hac hbc, (is_lub_Sup {a, b} (bdd_above_pair a b)
    (insert_nonempty _ _)).2 (forall_insert_of_forall (forall_eq.mpr hbc) hac),
  inf := λ a b, Sup (lower_bounds {a, b}),
  inf_le_left := λ a b, (is_lub_Sup (lower_bounds {a, b})
    (nonempty.bdd_above_lower_bounds ⟨a, mem_insert _ _⟩) (bdd_below_pair a b)).2
    (λ c hc, hc $ mem_insert _ _),
  inf_le_right := λ a b, (is_lub_Sup (lower_bounds {a, b})
    (nonempty.bdd_above_lower_bounds ⟨a, mem_insert _ _⟩)
    (bdd_below_pair a b)).2 (λ c hc, hc $ mem_insert_of_mem _ (mem_singleton _)),
  le_inf := λ c a b hca hcb, (is_lub_Sup (lower_bounds {a, b})
    (nonempty.bdd_above_lower_bounds ⟨a, mem_insert _ _⟩)
    ⟨c, forall_insert_of_forall (forall_eq.mpr hcb) hca⟩).1
    (forall_insert_of_forall (forall_eq.mpr hcb) hca),
  Inf := λ s, Sup (lower_bounds s),
  cSup_le := λ s a hs ha, (is_lub_Sup s ⟨a, ha⟩ hs).2 ha,
  le_cSup := λ s a hs ha, (is_lub_Sup s hs ⟨a, ha⟩).1 ha,
  cInf_le := λ s a hs ha, (is_lub_Sup (lower_bounds s)
    (nonempty.bdd_above_lower_bounds ⟨a, ha⟩) hs).2 (λ b hb, hb ha),
  le_cInf := λ s a hs ha, (is_lub_Sup (lower_bounds s) hs.bdd_above_lower_bounds ⟨a, ha⟩).1 ha,
  .. H1, .. H2 }

/-- Create a `conditionally_complete_lattice_of_Inf` from a `partial_order` and `Inf` function
that returns the greatest lower bound of a nonempty set which is bounded below. Usually this
constructor provides poor definitional equalities.  If other fields are known explicitly, they
should be provided; for example, if `inf` is known explicitly, construct the
`conditionally_complete_lattice` instance as
```
instance : conditionally_complete_lattice my_T :=
{ inf := better_inf,
  le_inf := ...,
  inf_le_right := ...,
  inf_le_left := ...
<<<<<<< HEAD
  -- don't care to fix sup, Sup, bot, top
=======
  -- don't care to fix sup, Sup
>>>>>>> 71429ce7
  ..conditionally_complete_lattice_of_Inf my_T _ }
```
-/
def conditionally_complete_lattice_of_Inf (α : Type*) [H1 : partial_order α]
  [H2 : has_Inf α]
  (bdd_above_pair : ∀ a b : α, bdd_above ({a, b} : set α))
  (bdd_below_pair : ∀ a b : α, bdd_below ({a, b} : set α))
  (is_glb_Inf : ∀ s : set α, bdd_below s → s.nonempty → is_glb s (Inf s)) :
  conditionally_complete_lattice α :=
{ inf := λ a b, Inf {a, b},
  inf_le_left := λ a b, (is_glb_Inf {a, b} (bdd_below_pair a b)
    (insert_nonempty _ _)).1 (mem_insert _ _),
  inf_le_right := λ a b, (is_glb_Inf {a, b} (bdd_below_pair a b)
    (insert_nonempty _ _)).1 (mem_insert_of_mem _ (mem_singleton _)),
  le_inf := λ c a b hca hcb, (is_glb_Inf {a, b} (bdd_below_pair a b)
    (insert_nonempty _ _)).2 (forall_insert_of_forall (forall_eq.mpr hcb) hca),
  sup := λ a b, Inf (upper_bounds {a, b}),
  le_sup_left := λ a b, (is_glb_Inf (upper_bounds {a, b})
    (nonempty.bdd_below_upper_bounds ⟨a, mem_insert _ _⟩) (bdd_above_pair a b)).2
    (λ c hc, hc $ mem_insert _ _),
  le_sup_right := λ a b, (is_glb_Inf (upper_bounds {a, b})
    (nonempty.bdd_below_upper_bounds ⟨a, mem_insert _ _⟩)
    (bdd_above_pair a b)).2 (λ c hc, hc $ mem_insert_of_mem _ (mem_singleton _)),
  sup_le := λ a b c hac hbc, (is_glb_Inf (upper_bounds {a, b})
    (nonempty.bdd_below_upper_bounds ⟨a, mem_insert _ _⟩)
    ⟨c, forall_insert_of_forall (forall_eq.mpr hbc) hac⟩).1
    (forall_insert_of_forall (forall_eq.mpr hbc) hac),
  Sup := λ s, Inf (upper_bounds s),
  le_cInf := λ s a hs ha, (is_glb_Inf s ⟨a, ha⟩ hs).2 ha,
  cInf_le := λ s a hs ha, (is_glb_Inf s hs ⟨a, ha⟩).1 ha,
  le_cSup := λ s a hs ha, (is_glb_Inf (upper_bounds s)
    (nonempty.bdd_below_upper_bounds ⟨a, ha⟩) hs).2 (λ b hb, hb ha),
  cSup_le := λ s a hs ha, (is_glb_Inf (upper_bounds s) hs.bdd_below_upper_bounds ⟨a, ha⟩).1 ha,
  .. H1, .. H2 }

/--
<<<<<<< HEAD
A version of `conditionally_complete_lattice_of_Sup` when we already know that `α` is a lattice. -/
=======
A version of `conditionally_complete_lattice_of_Sup` when we already know that `α` is a lattice.

This should only be used when it is both hard and unnecessary to provide `Inf` explicitly. -/
>>>>>>> 71429ce7
def conditionally_complete_lattice_of_lattice_of_Sup (α : Type*) [H1 : lattice α]
  [H2 : has_Sup α]
  (is_lub_Sup : ∀ s : set α, bdd_above s → s.nonempty → is_lub s (Sup s)) :
  conditionally_complete_lattice α :=
{ ..H1, ..conditionally_complete_lattice_of_Sup α
  (λ a b, ⟨a ⊔ b, forall_insert_of_forall (forall_eq.mpr le_sup_right) le_sup_left⟩)
  (λ a b, ⟨a ⊓ b, forall_insert_of_forall (forall_eq.mpr inf_le_right) inf_le_left⟩)
  is_lub_Sup }

/--
<<<<<<< HEAD
A version of `conditionally_complete_lattice_of_Inf` when we already know that `α` is a lattice. -/
=======
A version of `conditionally_complete_lattice_of_Inf` when we already know that `α` is a lattice. 

This should only be used when it is both hard and unnecessary to provide `Sup` explicitly. -/
>>>>>>> 71429ce7
def conditionally_complete_lattice_of_lattice_of_Inf (α : Type*) [H1 : lattice α]
  [H2 : has_Inf α]
  (is_glb_Inf : ∀ s : set α, bdd_below s → s.nonempty → is_glb s (Inf s)) :
  conditionally_complete_lattice α :=
{ ..H1, ..conditionally_complete_lattice_of_Inf α
  (λ a b, ⟨a ⊔ b, forall_insert_of_forall (forall_eq.mpr le_sup_right) le_sup_left⟩)
  (λ a b, ⟨a ⊓ b, forall_insert_of_forall (forall_eq.mpr inf_le_right) inf_le_left⟩)
  is_glb_Inf }

section conditionally_complete_lattice
variables [conditionally_complete_lattice α] {s t : set α} {a b : α}

theorem le_cSup (h₁ : bdd_above s) (h₂ : a ∈ s) : a ≤ Sup s :=
conditionally_complete_lattice.le_cSup s a h₁ h₂

theorem cSup_le (h₁ : s.nonempty) (h₂ : ∀ b ∈ s, b ≤ a) : Sup s ≤ a :=
conditionally_complete_lattice.cSup_le s a h₁ h₂

theorem cInf_le (h₁ : bdd_below s) (h₂ : a ∈ s) : Inf s ≤ a :=
conditionally_complete_lattice.cInf_le s a h₁ h₂

theorem le_cInf (h₁ : s.nonempty) (h₂ : ∀ b ∈ s, a ≤ b) : a ≤ Inf s :=
conditionally_complete_lattice.le_cInf s a h₁ h₂

theorem le_cSup_of_le (hs : bdd_above s) (hb : b ∈ s) (h : a ≤ b) : a ≤ Sup s :=
le_trans h (le_cSup hs hb)

theorem cInf_le_of_le (hs : bdd_below s) (hb : b ∈ s) (h : b ≤ a) : Inf s ≤ a :=
le_trans (cInf_le hs hb) h

theorem cSup_le_cSup (ht : bdd_above t) (hs : s.nonempty) (h : s ⊆ t) : Sup s ≤ Sup t :=
cSup_le hs (λ a ha, le_cSup ht (h ha))

theorem cInf_le_cInf (ht : bdd_below t) (hs : s.nonempty) (h : s ⊆ t) : Inf t ≤ Inf s :=
le_cInf hs (λ a ha, cInf_le ht (h ha))

theorem le_cSup_iff (h : bdd_above s) (hs : s.nonempty) :
  a ≤ Sup s ↔ ∀ b, b ∈ upper_bounds s → a ≤ b :=
⟨λ h b hb, le_trans h (cSup_le hs hb), λ hb, hb _ (λ x, le_cSup h)⟩

theorem cInf_le_iff (h : bdd_below s) (hs : s.nonempty) :
  Inf s ≤ a ↔ ∀ b ∈ lower_bounds s, b ≤ a :=
⟨λ h b hb, le_trans (le_cInf hs hb) h, λ hb, hb _ (λ x, cInf_le h)⟩

lemma is_lub_cSup (ne : s.nonempty) (H : bdd_above s) : is_lub s (Sup s) :=
⟨λ x, le_cSup H, λ x, cSup_le ne⟩

lemma is_lub_csupr [nonempty ι] {f : ι → α} (H : bdd_above (range f)) :
  is_lub (range f) (⨆ i, f i) :=
is_lub_cSup (range_nonempty f) H

lemma is_lub_csupr_set {f : β → α} {s : set β} (H : bdd_above (f '' s)) (Hne : s.nonempty) :
  is_lub (f '' s) (⨆ i : s, f i) :=
by { rw ← Sup_image', exact is_lub_cSup (Hne.image _) H }

lemma is_glb_cInf (ne : s.nonempty) (H : bdd_below s) : is_glb s (Inf s) :=
⟨λ x, cInf_le H, λ x, le_cInf ne⟩

lemma is_glb_cinfi [nonempty ι] {f : ι → α} (H : bdd_below (range f)) :
  is_glb (range f) (⨅ i, f i) :=
is_glb_cInf (range_nonempty f) H

lemma is_glb_cinfi_set {f : β → α} {s : set β} (H : bdd_below (f '' s)) (Hne : s.nonempty) :
  is_glb (f '' s) (⨅ i : s, f i) :=
@is_lub_csupr_set αᵒᵈ _ _ _ _ H Hne

lemma csupr_le_iff [nonempty ι] {f : ι → α} {a : α} (hf : bdd_above (range f)) :
  supr f ≤ a ↔ ∀ i, f i ≤ a :=
(is_lub_le_iff $ is_lub_csupr hf).trans forall_range_iff

lemma le_cinfi_iff [nonempty ι] {f : ι → α} {a : α} (hf : bdd_below (range f)) :
  a ≤ infi f ↔ ∀ i, a ≤ f i :=
(le_is_glb_iff $ is_glb_cinfi hf).trans forall_range_iff

lemma csupr_set_le_iff {ι : Type*} {s : set ι} {f : ι → α} {a : α} (hs : s.nonempty)
  (hf : bdd_above (f '' s)) :
  (⨆ i : s, f i) ≤ a ↔ ∀ i ∈ s, f i ≤ a :=
(is_lub_le_iff $ is_lub_csupr_set hf hs).trans ball_image_iff

lemma le_cinfi_set_iff {ι : Type*} {s : set ι} {f : ι → α} {a : α} (hs : s.nonempty)
  (hf : bdd_below (f '' s)) :
  a ≤ (⨅ i : s, f i) ↔ ∀ i ∈ s, a ≤ f i :=
(le_is_glb_iff $ is_glb_cinfi_set hf hs).trans ball_image_iff

lemma is_lub.cSup_eq (H : is_lub s a) (ne : s.nonempty) : Sup s = a :=
(is_lub_cSup ne ⟨a, H.1⟩).unique H

lemma is_lub.csupr_eq [nonempty ι] {f : ι → α} (H : is_lub (range f) a) : (⨆ i, f i) = a :=
H.cSup_eq (range_nonempty f)

lemma is_lub.csupr_set_eq {s : set β} {f : β → α} (H : is_lub (f '' s) a) (Hne : s.nonempty) :
  (⨆ i : s, f i) = a :=
is_lub.cSup_eq (image_eq_range f s ▸ H) (image_eq_range f s ▸ Hne.image f)

/-- A greatest element of a set is the supremum of this set. -/
lemma is_greatest.cSup_eq (H : is_greatest s a) : Sup s = a :=
H.is_lub.cSup_eq H.nonempty

lemma is_greatest.Sup_mem (H : is_greatest s a) : Sup s ∈ s :=
H.cSup_eq.symm ▸ H.1

lemma is_glb.cInf_eq (H : is_glb s a) (ne : s.nonempty) : Inf s = a :=
(is_glb_cInf ne ⟨a, H.1⟩).unique H

lemma is_glb.cinfi_eq [nonempty ι] {f : ι → α} (H : is_glb (range f) a) : (⨅ i, f i) = a :=
H.cInf_eq (range_nonempty f)

lemma is_glb.cinfi_set_eq {s : set β} {f : β → α} (H : is_glb (f '' s) a) (Hne : s.nonempty) :
  (⨅ i : s, f i) = a :=
is_glb.cInf_eq (image_eq_range f s ▸ H) (image_eq_range f s ▸ Hne.image f)

/-- A least element of a set is the infimum of this set. -/
lemma is_least.cInf_eq (H : is_least s a) : Inf s = a :=
H.is_glb.cInf_eq H.nonempty

lemma is_least.Inf_mem (H : is_least s a) : Inf s ∈ s :=
H.cInf_eq.symm ▸ H.1

lemma subset_Icc_cInf_cSup (hb : bdd_below s) (ha : bdd_above s) :
  s ⊆ Icc (Inf s) (Sup s) :=
λ x hx, ⟨cInf_le hb hx, le_cSup ha hx⟩

theorem cSup_le_iff (hb : bdd_above s) (hs : s.nonempty) : Sup s ≤ a ↔ ∀ b ∈ s, b ≤ a :=
is_lub_le_iff (is_lub_cSup hs hb)

theorem le_cInf_iff (hb : bdd_below s) (hs : s.nonempty) : a ≤ Inf s ↔ ∀ b ∈ s, a ≤ b :=
le_is_glb_iff (is_glb_cInf hs hb)

lemma cSup_lower_bounds_eq_cInf {s : set α} (h : bdd_below s) (hs : s.nonempty) :
  Sup (lower_bounds s) = Inf s :=
(is_lub_cSup h $ hs.mono $ λ x hx y hy, hy hx).unique (is_glb_cInf hs h).is_lub

lemma cInf_upper_bounds_eq_cSup {s : set α} (h : bdd_above s) (hs : s.nonempty) :
  Inf (upper_bounds s) = Sup s :=
(is_glb_cInf h $ hs.mono $ λ x hx y hy, hy hx).unique (is_lub_cSup hs h).is_glb

lemma not_mem_of_lt_cInf {x : α} {s : set α} (h : x < Inf s) (hs : bdd_below s) : x ∉ s :=
λ hx, lt_irrefl _ (h.trans_le (cInf_le hs hx))

lemma not_mem_of_cSup_lt {x : α} {s : set α} (h : Sup s < x) (hs : bdd_above s) : x ∉ s :=
@not_mem_of_lt_cInf αᵒᵈ _ x s h hs

/--Introduction rule to prove that `b` is the supremum of `s`: it suffices to check that `b`
is larger than all elements of `s`, and that this is not the case of any `w<b`.
See `Sup_eq_of_forall_le_of_forall_lt_exists_gt` for a version in complete lattices. -/
theorem cSup_eq_of_forall_le_of_forall_lt_exists_gt (hs : s.nonempty)
  (H : ∀ a ∈ s, a ≤ b) (H' : ∀ w, w < b → ∃ a ∈ s, w < a) : Sup s = b :=
eq_of_le_of_not_lt (cSup_le hs H) $ λ hb, let ⟨a, ha, ha'⟩ := H' _ hb in
  lt_irrefl _ $ ha'.trans_le $ le_cSup ⟨b, H⟩ ha

/--Introduction rule to prove that `b` is the infimum of `s`: it suffices to check that `b`
is smaller than all elements of `s`, and that this is not the case of any `w>b`.
See `Inf_eq_of_forall_ge_of_forall_gt_exists_lt` for a version in complete lattices. -/
theorem cInf_eq_of_forall_ge_of_forall_gt_exists_lt : s.nonempty → (∀ a ∈ s, b ≤ a) →
  (∀ w, b < w → ∃ a ∈ s, a < w) → Inf s = b :=
@cSup_eq_of_forall_le_of_forall_lt_exists_gt αᵒᵈ _ _ _

/--b < Sup s when there is an element a in s with b < a, when s is bounded above.
This is essentially an iff, except that the assumptions for the two implications are
slightly different (one needs boundedness above for one direction, nonemptiness and linear
order for the other one), so we formulate separately the two implications, contrary to
the complete_lattice case.-/
lemma lt_cSup_of_lt (hs : bdd_above s) (ha : a ∈ s) (h : b < a) : b < Sup s :=
lt_of_lt_of_le h (le_cSup hs ha)

/--Inf s < b when there is an element a in s with a < b, when s is bounded below.
This is essentially an iff, except that the assumptions for the two implications are
slightly different (one needs boundedness below for one direction, nonemptiness and linear
order for the other one), so we formulate separately the two implications, contrary to
the complete_lattice case.-/
lemma cInf_lt_of_lt : bdd_below s → a ∈ s → a < b → Inf s < b :=
@lt_cSup_of_lt αᵒᵈ _ _ _ _

/-- If all elements of a nonempty set `s` are less than or equal to all elements
of a nonempty set `t`, then there exists an element between these sets. -/
lemma exists_between_of_forall_le (sne : s.nonempty) (tne : t.nonempty)
  (hst : ∀ (x ∈ s) (y ∈ t), x ≤ y) : (upper_bounds s ∩ lower_bounds t).nonempty :=
⟨Inf t, λ x hx, le_cInf tne $ hst x hx, λ y hy, cInf_le (sne.mono hst) hy⟩

/--The supremum of a singleton is the element of the singleton-/
@[simp] theorem cSup_singleton (a : α) : Sup {a} = a :=
is_greatest_singleton.cSup_eq

/--The infimum of a singleton is the element of the singleton-/
@[simp] theorem cInf_singleton (a : α) : Inf {a} = a :=
is_least_singleton.cInf_eq

@[simp] theorem cSup_pair (a b : α) : Sup {a, b} = a ⊔ b :=
(@is_lub_pair _ _ a b).cSup_eq (insert_nonempty _ _)

@[simp] theorem cInf_pair (a b : α) : Inf {a, b} = a ⊓ b :=
(@is_glb_pair _ _ a b).cInf_eq (insert_nonempty _ _)

/--If a set is bounded below and above, and nonempty, its infimum is less than or equal to
its supremum.-/
theorem cInf_le_cSup (hb : bdd_below s) (ha : bdd_above s) (ne : s.nonempty) : Inf s ≤ Sup s :=
is_glb_le_is_lub (is_glb_cInf ne hb) (is_lub_cSup ne ha) ne

/--The sup of a union of two sets is the max of the suprema of each subset, under the assumptions
that all sets are bounded above and nonempty.-/
theorem cSup_union (hs : bdd_above s) (sne : s.nonempty) (ht : bdd_above t) (tne : t.nonempty) :
  Sup (s ∪ t) = Sup s ⊔ Sup t :=
((is_lub_cSup sne hs).union (is_lub_cSup tne ht)).cSup_eq sne.inl

/--The inf of a union of two sets is the min of the infima of each subset, under the assumptions
that all sets are bounded below and nonempty.-/
theorem cInf_union (hs : bdd_below s) (sne : s.nonempty) (ht : bdd_below t) (tne : t.nonempty) :
  Inf (s ∪ t) = Inf s ⊓ Inf t :=
@cSup_union αᵒᵈ _ _ _ hs sne ht tne

/--The supremum of an intersection of two sets is bounded by the minimum of the suprema of each
set, if all sets are bounded above and nonempty.-/
theorem cSup_inter_le (hs : bdd_above s) (ht : bdd_above t) (hst : (s ∩ t).nonempty) :
  Sup (s ∩ t) ≤ Sup s ⊓ Sup t :=
cSup_le hst $ λ x hx, le_inf (le_cSup hs hx.1) (le_cSup ht hx.2)

/--The infimum of an intersection of two sets is bounded below by the maximum of the
infima of each set, if all sets are bounded below and nonempty.-/
theorem le_cInf_inter : bdd_below s → bdd_below t → (s ∩ t).nonempty →
  Inf s ⊔ Inf t ≤ Inf (s ∩ t) :=
@cSup_inter_le αᵒᵈ _ _ _

/-- The supremum of insert a s is the maximum of a and the supremum of s, if s is
nonempty and bounded above.-/
theorem cSup_insert (hs : bdd_above s) (sne : s.nonempty) : Sup (insert a s) = a ⊔ Sup s :=
((is_lub_cSup sne hs).insert a).cSup_eq (insert_nonempty a s)

/-- The infimum of insert a s is the minimum of a and the infimum of s, if s is
nonempty and bounded below.-/
theorem cInf_insert (hs : bdd_below s) (sne : s.nonempty) : Inf (insert a s) = a ⊓ Inf s :=
@cSup_insert αᵒᵈ _ _ _ hs sne

@[simp] lemma cInf_Icc (h : a ≤ b) : Inf (Icc a b) = a :=
(is_glb_Icc h).cInf_eq (nonempty_Icc.2 h)

@[simp] lemma cInf_Ici : Inf (Ici a) = a := is_least_Ici.cInf_eq

@[simp] lemma cInf_Ico (h : a < b) : Inf (Ico a b) = a :=
(is_glb_Ico h).cInf_eq (nonempty_Ico.2 h)

@[simp] lemma cInf_Ioc [densely_ordered α] (h : a < b) : Inf (Ioc a b) = a :=
(is_glb_Ioc h).cInf_eq (nonempty_Ioc.2 h)

@[simp] lemma cInf_Ioi [no_max_order α] [densely_ordered α] : Inf (Ioi a) = a :=
cInf_eq_of_forall_ge_of_forall_gt_exists_lt nonempty_Ioi (λ _, le_of_lt)
  (λ w hw, by simpa using exists_between hw)

@[simp] lemma cInf_Ioo [densely_ordered α] (h : a < b) : Inf (Ioo a b) = a :=
(is_glb_Ioo h).cInf_eq (nonempty_Ioo.2 h)

@[simp] lemma cSup_Icc (h : a ≤ b) : Sup (Icc a b) = b :=
(is_lub_Icc h).cSup_eq (nonempty_Icc.2 h)

@[simp] lemma cSup_Ico [densely_ordered α] (h : a < b) : Sup (Ico a b) = b :=
(is_lub_Ico h).cSup_eq (nonempty_Ico.2 h)

@[simp] lemma cSup_Iic : Sup (Iic a) = a := is_greatest_Iic.cSup_eq

@[simp] lemma cSup_Iio [no_min_order α] [densely_ordered α] : Sup (Iio a) = a :=
cSup_eq_of_forall_le_of_forall_lt_exists_gt nonempty_Iio (λ _, le_of_lt)
  (λ w hw, by simpa [and_comm] using exists_between hw)

@[simp] lemma cSup_Ioc (h : a < b) : Sup (Ioc a b) = b :=
(is_lub_Ioc h).cSup_eq (nonempty_Ioc.2 h)

@[simp] lemma cSup_Ioo [densely_ordered α] (h : a < b) : Sup (Ioo a b) = b :=
(is_lub_Ioo h).cSup_eq (nonempty_Ioo.2 h)

/--The indexed supremum of a function is bounded above by a uniform bound-/
lemma csupr_le [nonempty ι] {f : ι → α} {c : α} (H : ∀ x, f x ≤ c) : supr f ≤ c :=
cSup_le (range_nonempty f) (by rwa forall_range_iff)

/--The indexed supremum of a function is bounded below by the value taken at one point-/
lemma le_csupr {f : ι → α} (H : bdd_above (range f)) (c : ι) : f c ≤ supr f :=
le_cSup H (mem_range_self _)

lemma le_csupr_of_le {f : ι → α} (H : bdd_above (range f)) (c : ι) (h : a ≤ f c) : a ≤ supr f :=
le_trans h (le_csupr H c)

/--The indexed supremum of two functions are comparable if the functions are pointwise comparable-/
lemma csupr_mono {f g : ι → α} (B : bdd_above (range g)) (H : ∀ x, f x ≤ g x) :
  supr f ≤ supr g :=
begin
  casesI is_empty_or_nonempty ι,
  { rw [supr_of_empty', supr_of_empty'] },
  { exact csupr_le (λ x, le_csupr_of_le B x (H x)) },
end

lemma le_csupr_set {f : β → α} {s : set β}
  (H : bdd_above (f '' s)) {c : β} (hc : c ∈ s) : f c ≤ ⨆ i : s, f i :=
(le_cSup H $ mem_image_of_mem f hc).trans_eq Sup_image'

/--The indexed infimum of two functions are comparable if the functions are pointwise comparable-/
lemma cinfi_mono {f g : ι → α} (B : bdd_below (range f)) (H : ∀ x, f x ≤ g x) :
  infi f ≤ infi g :=
@csupr_mono αᵒᵈ _ _ _ _ B H

/--The indexed minimum of a function is bounded below by a uniform lower bound-/
lemma le_cinfi [nonempty ι] {f : ι → α} {c : α} (H : ∀ x, c ≤ f x) : c ≤ infi f :=
@csupr_le αᵒᵈ _ _ _ _ _ H

/--The indexed infimum of a function is bounded above by the value taken at one point-/
lemma cinfi_le {f : ι → α} (H : bdd_below (range f)) (c : ι) : infi f ≤ f c :=
@le_csupr αᵒᵈ _ _ _ H c

lemma cinfi_le_of_le {f : ι → α} (H : bdd_below (range f)) (c : ι) (h : f c ≤ a) : infi f ≤ a :=
@le_csupr_of_le αᵒᵈ _ _ _ _ H c h

lemma cinfi_set_le {f : β → α} {s : set β}
  (H : bdd_below (f '' s)) {c : β} (hc : c ∈ s) : (⨅ i : s, f i) ≤ f c :=
@le_csupr_set αᵒᵈ _ _ _ _ H _ hc

@[simp] theorem csupr_const [hι : nonempty ι] {a : α} : (⨆ b : ι, a) = a :=
by rw [supr, range_const, cSup_singleton]

@[simp] theorem cinfi_const [hι : nonempty ι] {a : α} : (⨅ b:ι, a) = a := @csupr_const αᵒᵈ _ _ _ _

@[simp] theorem supr_unique [unique ι] {s : ι → α} : (⨆ i, s i) = s default :=
have ∀ i, s i = s default := λ i, congr_arg s (unique.eq_default i),
by simp only [this, csupr_const]

@[simp] theorem infi_unique [unique ι] {s : ι → α} : (⨅ i, s i) = s default :=
@supr_unique αᵒᵈ _ _ _ _

@[simp] lemma csupr_pos {p : Prop} {f : p → α} (hp : p) : (⨆ h : p, f h) = f hp :=
by haveI := unique_prop hp; exact supr_unique

@[simp] lemma cinfi_pos {p : Prop} {f : p → α} (hp : p) : (⨅ h : p, f h) = f hp :=
@csupr_pos αᵒᵈ _ _ _ hp

/--Introduction rule to prove that `b` is the supremum of `f`: it suffices to check that `b`
is larger than `f i` for all `i`, and that this is not the case of any `w<b`.
See `supr_eq_of_forall_le_of_forall_lt_exists_gt` for a version in complete lattices. -/
theorem csupr_eq_of_forall_le_of_forall_lt_exists_gt [nonempty ι] {f : ι → α} (h₁ : ∀ i, f i ≤ b)
  (h₂ : ∀ w, w < b → (∃ i, w < f i)) : (⨆ (i : ι), f i) = b :=
cSup_eq_of_forall_le_of_forall_lt_exists_gt (range_nonempty f) (forall_range_iff.mpr h₁)
  (λ w hw, exists_range_iff.mpr $ h₂ w hw)

/--Introduction rule to prove that `b` is the infimum of `f`: it suffices to check that `b`
is smaller than `f i` for all `i`, and that this is not the case of any `w>b`.
See `infi_eq_of_forall_ge_of_forall_gt_exists_lt` for a version in complete lattices. -/
theorem cinfi_eq_of_forall_ge_of_forall_gt_exists_lt [nonempty ι] {f : ι → α} (h₁ : ∀ i, b ≤ f i)
  (h₂ : ∀ w, b < w → (∃ i, f i < w)) : (⨅ (i : ι), f i) = b :=
@csupr_eq_of_forall_le_of_forall_lt_exists_gt αᵒᵈ _ _ _ _ ‹_› ‹_› ‹_›

/-- Nested intervals lemma: if `f` is a monotone sequence, `g` is an antitone sequence, and
`f n ≤ g n` for all `n`, then `⨆ n, f n` belongs to all the intervals `[f n, g n]`. -/
lemma monotone.csupr_mem_Inter_Icc_of_antitone [semilattice_sup β]
  {f g : β → α} (hf : monotone f) (hg : antitone g) (h : f ≤ g) :
  (⨆ n, f n) ∈ ⋂ n, Icc (f n) (g n) :=
begin
  refine mem_Inter.2 (λ n, _),
  haveI : nonempty β := ⟨n⟩,
  have : ∀ m, f m ≤ g n := λ m, hf.forall_le_of_antitone hg h m n,
  exact ⟨le_csupr ⟨g $ n, forall_range_iff.2 this⟩ _, csupr_le this⟩
end

/-- Nested intervals lemma: if `[f n, g n]` is an antitone sequence of nonempty
closed intervals, then `⨆ n, f n` belongs to all the intervals `[f n, g n]`. -/
lemma csupr_mem_Inter_Icc_of_antitone_Icc [semilattice_sup β]
  {f g : β → α} (h : antitone (λ n, Icc (f n) (g n))) (h' : ∀ n, f n ≤ g n) :
  (⨆ n, f n) ∈ ⋂ n, Icc (f n) (g n) :=
monotone.csupr_mem_Inter_Icc_of_antitone (λ m n hmn, ((Icc_subset_Icc_iff (h' n)).1 (h hmn)).1)
  (λ m n hmn, ((Icc_subset_Icc_iff (h' n)).1 (h hmn)).2) h'

lemma finset.nonempty.sup'_eq_cSup_image {s : finset β} (hs : s.nonempty) (f : β → α) :
  s.sup' hs f = Sup (f '' s) :=
eq_of_forall_ge_iff $ λ a,
  by simp [cSup_le_iff (s.finite_to_set.image f).bdd_above (hs.to_set.image f)]

lemma finset.nonempty.sup'_id_eq_cSup {s : finset α} (hs : s.nonempty) :
  s.sup' hs id = Sup s :=
by rw [hs.sup'_eq_cSup_image, image_id]

/--Introduction rule to prove that b is the supremum of s: it suffices to check that
1) b is an upper bound
2) every other upper bound b' satisfies b ≤ b'.-/
theorem cSup_eq_of_is_forall_le_of_forall_le_imp_ge (hs : s.nonempty)
  (h_is_ub : ∀ a ∈ s, a ≤ b) (h_b_le_ub : ∀ub, (∀ a ∈ s, a ≤ ub) → (b ≤ ub)) : Sup s = b :=
(cSup_le hs h_is_ub).antisymm (h_b_le_ub _ $ λ a, le_cSup ⟨b, h_is_ub⟩)

end conditionally_complete_lattice

instance pi.conditionally_complete_lattice {ι : Type*} {α : Π i : ι, Type*}
  [Π i, conditionally_complete_lattice (α i)] :
  conditionally_complete_lattice (Π i, α i) :=
{ le_cSup := λ s f ⟨g, hg⟩ hf i, le_cSup ⟨g i, set.forall_range_iff.2 $ λ ⟨f', hf'⟩, hg hf' i⟩
    ⟨⟨f, hf⟩, rfl⟩,
  cSup_le := λ s f hs hf i, cSup_le (by haveI := hs.to_subtype; apply range_nonempty) $
    λ b ⟨⟨g, hg⟩, hb⟩, hb ▸ hf hg i,
  cInf_le := λ s f ⟨g, hg⟩ hf i, cInf_le ⟨g i, set.forall_range_iff.2 $ λ ⟨f', hf'⟩, hg hf' i⟩
    ⟨⟨f, hf⟩, rfl⟩,
  le_cInf := λ s f hs hf i, le_cInf (by haveI := hs.to_subtype; apply range_nonempty) $
    λ b ⟨⟨g, hg⟩, hb⟩, hb ▸ hf hg i,
  .. pi.lattice, .. pi.has_Sup, .. pi.has_Inf }

section conditionally_complete_linear_order
variables [conditionally_complete_linear_order α] {s t : set α} {a b : α}

lemma finset.nonempty.cSup_eq_max' {s : finset α} (h : s.nonempty) : Sup ↑s = s.max' h :=
eq_of_forall_ge_iff $ λ a, (cSup_le_iff s.bdd_above h.to_set).trans (s.max'_le_iff h).symm

lemma finset.nonempty.cInf_eq_min' {s : finset α} (h : s.nonempty) : Inf ↑s = s.min' h :=
@finset.nonempty.cSup_eq_max' αᵒᵈ _ s h

lemma finset.nonempty.cSup_mem {s : finset α} (h : s.nonempty) : Sup (s : set α) ∈ s :=
by { rw h.cSup_eq_max', exact s.max'_mem _ }

lemma finset.nonempty.cInf_mem {s : finset α} (h : s.nonempty) : Inf (s : set α) ∈ s :=
@finset.nonempty.cSup_mem αᵒᵈ _ _ h

lemma set.nonempty.cSup_mem (h : s.nonempty) (hs : s.finite) : Sup s ∈ s :=
by { lift s to finset α using hs, exact finset.nonempty.cSup_mem h }

lemma set.nonempty.cInf_mem (h : s.nonempty) (hs : s.finite) : Inf s ∈ s :=
@set.nonempty.cSup_mem αᵒᵈ _ _ h hs

lemma set.finite.cSup_lt_iff (hs : s.finite) (h : s.nonempty) : Sup s < a ↔ ∀ x ∈ s, x < a :=
⟨λ h x hx, (le_cSup hs.bdd_above hx).trans_lt h, λ H, H _ $ h.cSup_mem hs⟩

lemma set.finite.lt_cInf_iff (hs : s.finite) (h : s.nonempty) : a < Inf s ↔ ∀ x ∈ s, a < x :=
@set.finite.cSup_lt_iff αᵒᵈ _ _ _ hs h

/-- When b < Sup s, there is an element a in s with b < a, if s is nonempty and the order is
a linear order. -/
lemma exists_lt_of_lt_cSup (hs : s.nonempty) (hb : b < Sup s) : ∃ a ∈ s, b < a :=
by { contrapose! hb, exact cSup_le hs hb }

/--
Indexed version of the above lemma `exists_lt_of_lt_cSup`.
When `b < supr f`, there is an element `i` such that `b < f i`.
-/
lemma exists_lt_of_lt_csupr [nonempty ι] {f : ι → α} (h : b < supr f) : ∃ i, b < f i :=
let ⟨_, ⟨i, rfl⟩, h⟩ := exists_lt_of_lt_cSup (range_nonempty f) h in ⟨i, h⟩

/--When Inf s < b, there is an element a in s with a < b, if s is nonempty and the order is
a linear order.-/
lemma exists_lt_of_cInf_lt (hs : s.nonempty) (hb : Inf s < b) : ∃ a ∈ s, a < b :=
@exists_lt_of_lt_cSup αᵒᵈ _ _ _ hs hb

/--
Indexed version of the above lemma `exists_lt_of_cInf_lt`
When `infi f < a`, there is an element `i` such that `f i < a`.
-/
lemma exists_lt_of_cinfi_lt [nonempty ι] {f : ι → α} (h : infi f < a) : ∃ i, f i < a :=
@exists_lt_of_lt_csupr αᵒᵈ _ _ _ _ _ h

open function
variables [is_well_order α (<)]

lemma Inf_eq_argmin_on (hs : s.nonempty) :
  Inf s = argmin_on id (@is_well_founded.wf α (<) _) s hs :=
is_least.cInf_eq ⟨argmin_on_mem _ _ _ _, λ a ha, argmin_on_le id _ _ ha⟩

lemma is_least_Inf (hs : s.nonempty) : is_least s (Inf s) :=
by { rw Inf_eq_argmin_on hs, exact ⟨argmin_on_mem _ _ _ _, λ a ha, argmin_on_le id _ _ ha⟩ }

lemma le_cInf_iff' (hs : s.nonempty) : b ≤ Inf s ↔ b ∈ lower_bounds s :=
le_is_glb_iff (is_least_Inf hs).is_glb

lemma Inf_mem (hs : s.nonempty) : Inf s ∈ s := (is_least_Inf hs).1

lemma infi_mem [nonempty ι] (f : ι → α) : infi f ∈ range f := Inf_mem (range_nonempty f)

lemma monotone_on.map_Inf {β : Type*} [conditionally_complete_lattice β] {f : α → β}
  (hf : monotone_on f s) (hs : s.nonempty) : f (Inf s) = Inf (f '' s) :=
(hf.map_is_least (is_least_Inf hs)).cInf_eq.symm

lemma monotone.map_Inf {β : Type*} [conditionally_complete_lattice β] {f : α → β} (hf : monotone f)
  (hs : s.nonempty) : f (Inf s) = Inf (f '' s) :=
(hf.map_is_least (is_least_Inf hs)).cInf_eq.symm

end conditionally_complete_linear_order

/-!
### Lemmas about a conditionally complete linear order with bottom element

In this case we have `Sup ∅ = ⊥`, so we can drop some `nonempty`/`set.nonempty` assumptions.
-/

section conditionally_complete_linear_order_bot

variables [conditionally_complete_linear_order_bot α]

@[simp] lemma cSup_empty : (Sup ∅ : α) = ⊥ :=
conditionally_complete_linear_order_bot.cSup_empty

@[simp] lemma csupr_of_empty [is_empty ι] (f : ι → α) : (⨆ i, f i) = ⊥ :=
by rw [supr_of_empty', cSup_empty]

@[simp] lemma csupr_false (f : false → α) : (⨆ i, f i) = ⊥ := csupr_of_empty f

@[simp] lemma cInf_univ : Inf (univ : set α) = ⊥ := is_least_univ.cInf_eq

lemma is_lub_cSup' {s : set α} (hs : bdd_above s) : is_lub s (Sup s) :=
begin
  rcases eq_empty_or_nonempty s with (rfl|hne),
  { simp only [cSup_empty, is_lub_empty] },
  { exact is_lub_cSup hne hs }
end

lemma cSup_le_iff' {s : set α} (hs : bdd_above s) {a : α} : Sup s ≤ a ↔ ∀ x ∈ s, x ≤ a :=
is_lub_le_iff (is_lub_cSup' hs)

lemma cSup_le' {s : set α} {a : α} (h : a ∈ upper_bounds s) : Sup s ≤ a :=
(cSup_le_iff' ⟨a, h⟩).2 h

theorem le_cSup_iff' {s : set α} {a : α} (h : bdd_above s) :
  a ≤ Sup s ↔ ∀ b, b ∈ upper_bounds s → a ≤ b :=
⟨λ h b hb, le_trans h (cSup_le' hb), λ hb, hb _ (λ x, le_cSup h)⟩

lemma le_csupr_iff' {s : ι → α} {a : α} (h : bdd_above (range s)) :
  a ≤ supr s ↔ ∀ b, (∀ i, s i ≤ b) → a ≤ b :=
by simp [supr, h, le_cSup_iff', upper_bounds]

theorem le_cInf_iff'' {s : set α} {a : α} (ne : s.nonempty) :
  a ≤ Inf s ↔ ∀ (b : α), b ∈ s → a ≤ b :=
le_cInf_iff ⟨⊥, λ a _, bot_le⟩ ne

theorem le_cinfi_iff' [nonempty ι] {f : ι → α} {a : α} :
  a ≤ infi f ↔ ∀ i, a ≤ f i :=
le_cinfi_iff ⟨⊥, λ a _, bot_le⟩

theorem cInf_le' {s : set α} {a : α} (h : a ∈ s) : Inf s ≤ a :=
cInf_le ⟨⊥, λ a _, bot_le⟩ h

theorem cinfi_le' (f : ι → α) (i : ι) : infi f ≤ f i :=
cinfi_le ⟨⊥, λ a _, bot_le⟩ _

lemma exists_lt_of_lt_cSup' {s : set α} {a : α} (h : a < Sup s) : ∃ b ∈ s, a < b :=
by { contrapose! h, exact cSup_le' h }

lemma csupr_le_iff' {f : ι → α} (h : bdd_above (range f)) {a : α} :
  (⨆ i, f i) ≤ a ↔ ∀ i, f i ≤ a :=
(cSup_le_iff' h).trans forall_range_iff

lemma csupr_le' {f : ι → α} {a : α} (h : ∀ i, f i ≤ a) : (⨆ i, f i) ≤ a :=
cSup_le' $ forall_range_iff.2 h

lemma exists_lt_of_lt_csupr' {f : ι → α} {a : α} (h : a < ⨆ i, f i) : ∃ i, a < f i :=
by { contrapose! h, exact csupr_le' h }

lemma csupr_mono' {ι'} {f : ι → α} {g : ι' → α} (hg : bdd_above (range g))
  (h : ∀ i, ∃ i', f i ≤ g i') : supr f ≤ supr g :=
csupr_le' $ λ i, exists.elim (h i) (le_csupr_of_le hg)

lemma cInf_le_cInf' {s t : set α} (h₁ : t.nonempty) (h₂ : t ⊆ s) : Inf s ≤ Inf t :=
cInf_le_cInf (order_bot.bdd_below s) h₁ h₂

end conditionally_complete_linear_order_bot

namespace with_top
open_locale classical

variables [conditionally_complete_linear_order_bot α]

/-- The Sup of a non-empty set is its least upper bound for a conditionally
complete lattice with a top. -/
lemma is_lub_Sup' {β : Type*} [conditionally_complete_lattice β]
  {s : set (with_top β)} (hs : s.nonempty) : is_lub s (Sup s) :=
begin
  split,
  { show ite _ _ _ ∈ _,
    split_ifs,
    { intros _ _, exact le_top },
    { rintro (⟨⟩|a) ha,
      { contradiction },
      apply some_le_some.2,
      exact le_cSup h_1 ha },
    { intros _ _, exact le_top } },
  { show ite _ _ _ ∈ _,
    split_ifs,
    { rintro (⟨⟩|a) ha,
      { exact le_rfl },
      { exact false.elim (not_top_le_coe a (ha h)) } },
    { rintro (⟨⟩|b) hb,
      { exact le_top },
      refine some_le_some.2 (cSup_le _ _),
      { rcases hs with ⟨⟨⟩|b, hb⟩,
        { exact absurd hb h },
        { exact ⟨b, hb⟩ } },
      { intros a ha, exact some_le_some.1 (hb ha) } },
    { rintro (⟨⟩|b) hb,
      { exact le_rfl },
      { exfalso, apply h_1, use b, intros a ha, exact some_le_some.1 (hb ha) } } }
end

lemma is_lub_Sup (s : set (with_top α)) : is_lub s (Sup s) :=
begin
  cases s.eq_empty_or_nonempty with hs hs,
  { rw hs,
    show is_lub ∅ (ite _ _ _),
    split_ifs,
    { cases h },
    { rw [preimage_empty, cSup_empty], exact is_lub_empty },
    { exfalso, apply h_1, use ⊥, rintro a ⟨⟩ } },
  exact is_lub_Sup' hs,
end

/-- The Inf of a bounded-below set is its greatest lower bound for a conditionally
complete lattice with a top. -/
lemma is_glb_Inf' {β : Type*} [conditionally_complete_lattice β]
  {s : set (with_top β)} (hs : bdd_below s) : is_glb s (Inf s) :=
begin
  split,
  { show ite _ _ _ ∈ _,
    split_ifs,
    { intros a ha, exact top_le_iff.2 (set.mem_singleton_iff.1 (h ha)) },
    { rintro (⟨⟩|a) ha,
      { exact le_top },
      refine some_le_some.2 (cInf_le _ ha),
      rcases hs with ⟨⟨⟩|b, hb⟩,
      { exfalso,
        apply h,
        intros c hc,
        rw [mem_singleton_iff, ←top_le_iff],
        exact hb hc },
      use b,
      intros c hc,
      exact some_le_some.1 (hb hc) } },
  { show ite _ _ _ ∈ _,
    split_ifs,
    { intros _ _, exact le_top },
    { rintro (⟨⟩|a) ha,
      { exfalso, apply h, intros b hb, exact set.mem_singleton_iff.2 (top_le_iff.1 (ha hb)) },
      { refine some_le_some.2 (le_cInf _ _),
        { classical, contrapose! h,
          rintros (⟨⟩|a) ha,
          { exact mem_singleton ⊤ },
          { exact (h ⟨a, ha⟩).elim }},
        { intros b hb,
          rw ←some_le_some,
          exact ha hb } } } }
end

lemma is_glb_Inf (s : set (with_top α)) : is_glb s (Inf s) :=
begin
  by_cases hs : bdd_below s,
  { exact is_glb_Inf' hs },
  { exfalso, apply hs, use ⊥, intros _ _, exact bot_le },
end

noncomputable instance : complete_linear_order (with_top α) :=
{ Sup := Sup, le_Sup := λ s, (is_lub_Sup s).1, Sup_le := λ s, (is_lub_Sup s).2,
  Inf := Inf, le_Inf := λ s, (is_glb_Inf s).2, Inf_le := λ s, (is_glb_Inf s).1,
  .. with_top.linear_order, ..with_top.lattice, ..with_top.order_top, ..with_top.order_bot }

/-- A version of `with_top.coe_Sup'` with a more convenient but less general statement. -/
@[norm_cast] lemma coe_Sup {s : set α} (hb : bdd_above s) :
  ↑(Sup s) = (⨆ a ∈ s, ↑a : with_top α) :=
by rw [coe_Sup' hb, Sup_image]

/-- A version of `with_top.coe_Inf'` with a more convenient but less general statement. -/
@[norm_cast] lemma coe_Inf {s : set α} (hs : s.nonempty) :
  ↑(Inf s) = (⨅ a ∈ s, ↑a : with_top α) :=
by rw [coe_Inf' hs, Inf_image]

end with_top

namespace monotone
variables [preorder α] [conditionally_complete_lattice β] {f : α → β} (h_mono : monotone f)

/-! A monotone function into a conditionally complete lattice preserves the ordering properties of
`Sup` and `Inf`. -/

lemma le_cSup_image {s : set α} {c : α} (hcs : c ∈ s) (h_bdd : bdd_above s) :
  f c ≤ Sup (f '' s) :=
le_cSup (map_bdd_above h_mono h_bdd) (mem_image_of_mem f hcs)

lemma cSup_image_le {s : set α} (hs : s.nonempty) {B : α} (hB: B ∈ upper_bounds s) :
  Sup (f '' s) ≤ f B :=
cSup_le (nonempty.image f hs) (h_mono.mem_upper_bounds_image hB)

lemma cInf_image_le {s : set α} {c : α} (hcs : c ∈ s) (h_bdd : bdd_below s) :
  Inf (f '' s) ≤ f c :=
@le_cSup_image αᵒᵈ βᵒᵈ _ _ _ (λ x y hxy, h_mono hxy) _ _ hcs h_bdd

lemma le_cInf_image {s : set α} (hs : s.nonempty) {B : α} (hB: B ∈ lower_bounds s) :
  f B ≤ Inf (f '' s) :=
@cSup_image_le αᵒᵈ βᵒᵈ _ _ _ (λ x y hxy, h_mono hxy) _ hs _ hB

end monotone

namespace galois_connection
variables [conditionally_complete_lattice α] [conditionally_complete_lattice β] [nonempty ι]
  {l : α → β} {u : β → α}

lemma l_cSup (gc : galois_connection l u) {s : set α} (hne : s.nonempty)
  (hbdd : bdd_above s) :
  l (Sup s) = ⨆ x : s, l x :=
eq.symm $ is_lub.csupr_set_eq (gc.is_lub_l_image $ is_lub_cSup hne hbdd) hne

lemma l_cSup' (gc : galois_connection l u) {s : set α} (hne : s.nonempty) (hbdd : bdd_above s) :
  l (Sup s) = Sup (l '' s) :=
by rw [gc.l_cSup hne hbdd, Sup_image']

lemma l_csupr (gc : galois_connection l u) {f : ι → α}
  (hf : bdd_above (range f)) :
  l (⨆ i, f i) = ⨆ i, l (f i) :=
by rw [supr, gc.l_cSup (range_nonempty _) hf, supr_range']

lemma l_csupr_set (gc : galois_connection l u) {s : set γ} {f : γ → α}
  (hf : bdd_above (f '' s)) (hne : s.nonempty) :
  l (⨆ i : s, f i) = ⨆ i : s, l (f i) :=
by { haveI := hne.to_subtype, rw image_eq_range at hf, exact gc.l_csupr hf }

lemma u_cInf (gc : galois_connection l u) {s : set β} (hne : s.nonempty)
  (hbdd : bdd_below s) :
  u (Inf s) = ⨅ x : s, u x :=
gc.dual.l_cSup hne hbdd

lemma u_cInf' (gc : galois_connection l u) {s : set β} (hne : s.nonempty) (hbdd : bdd_below s) :
  u (Inf s) = Inf (u '' s) :=
gc.dual.l_cSup' hne hbdd

lemma u_cinfi (gc : galois_connection l u) {f : ι → β}
  (hf : bdd_below (range f)) :
  u (⨅ i, f i) = ⨅ i, u (f i) :=
gc.dual.l_csupr hf

lemma u_cinfi_set (gc : galois_connection l u) {s : set γ} {f : γ → β}
  (hf : bdd_below (f '' s)) (hne : s.nonempty) :
  u (⨅ i : s, f i) = ⨅ i : s, u (f i) :=
gc.dual.l_csupr_set hf hne

end galois_connection

namespace order_iso
variables [conditionally_complete_lattice α] [conditionally_complete_lattice β] [nonempty ι]

lemma map_cSup (e : α ≃o β) {s : set α} (hne : s.nonempty) (hbdd : bdd_above s) :
  e (Sup s) = ⨆ x : s, e x :=
e.to_galois_connection.l_cSup hne hbdd

lemma map_cSup' (e : α ≃o β) {s : set α} (hne : s.nonempty) (hbdd : bdd_above s) :
  e (Sup s) = Sup (e '' s) :=
e.to_galois_connection.l_cSup' hne hbdd

lemma map_csupr (e : α ≃o β) {f : ι → α} (hf : bdd_above (range f)) :
  e (⨆ i, f i) = ⨆ i, e (f i) :=
e.to_galois_connection.l_csupr hf

lemma map_csupr_set (e : α ≃o β) {s : set γ} {f : γ → α}
  (hf : bdd_above (f '' s)) (hne : s.nonempty) :
  e (⨆ i : s, f i) = ⨆ i : s, e (f i) :=
e.to_galois_connection.l_csupr_set hf hne

lemma map_cInf (e : α ≃o β) {s : set α} (hne : s.nonempty) (hbdd : bdd_below s) :
  e (Inf s) = ⨅ x : s, e x :=
e.dual.map_cSup hne hbdd

lemma map_cInf' (e : α ≃o β) {s : set α} (hne : s.nonempty) (hbdd : bdd_below s) :
  e (Inf s) = Inf (e '' s) :=
e.dual.map_cSup' hne hbdd

lemma map_cinfi (e : α ≃o β) {f : ι → α} (hf : bdd_below (range f)) :
  e (⨅ i, f i) = ⨅ i, e (f i) :=
e.dual.map_csupr hf

lemma map_cinfi_set (e : α ≃o β) {s : set γ} {f : γ → α}
  (hf : bdd_below (f '' s)) (hne : s.nonempty) :
  e (⨅ i : s, f i) = ⨅ i : s, e (f i) :=
e.dual.map_csupr_set hf hne

end order_iso

/-!
### Supremum/infimum of `set.image2`

A collection of lemmas showing what happens to the suprema/infima of `s` and `t` when mapped under
a binary function whose partial evaluations are lower/upper adjoints of Galois connections.
-/

section
variables [conditionally_complete_lattice α] [conditionally_complete_lattice β]
  [conditionally_complete_lattice γ] {f : α → β → γ} {s : set α} {t : set β}

variables {l u : α → β → γ} {l₁ u₁ : β → γ → α} {l₂ u₂ : α → γ → β}

lemma cSup_image2_eq_cSup_cSup (h₁ : ∀ b, galois_connection (swap l b) (u₁ b))
  (h₂ : ∀ a, galois_connection (l a) (u₂ a))
  (hs₀ : s.nonempty) (hs₁ : bdd_above s) (ht₀ : t.nonempty) (ht₁ : bdd_above t) :
  Sup (image2 l s t) = l (Sup s) (Sup t) :=
begin
  refine eq_of_forall_ge_iff (λ c, _),
  rw [cSup_le_iff (hs₁.image2 (λ _, (h₁ _).monotone_l) (λ _, (h₂ _).monotone_l) ht₁)
    (hs₀.image2 ht₀), forall_image2_iff, forall₂_swap, (h₂ _).le_iff_le, cSup_le_iff ht₁ ht₀],
  simp_rw [←(h₂ _).le_iff_le, (h₁ _).le_iff_le, cSup_le_iff hs₁ hs₀],
end

lemma cSup_image2_eq_cSup_cInf (h₁ : ∀ b, galois_connection (swap l b) (u₁ b))
  (h₂ : ∀ a, galois_connection (l a ∘ of_dual) (to_dual ∘ u₂ a)) :
  s.nonempty → bdd_above s → t.nonempty → bdd_below t → Sup (image2 l s t) = l (Sup s) (Inf t) :=
@cSup_image2_eq_cSup_cSup _ βᵒᵈ _ _ _ _ _ _ _ _ _ h₁ h₂

lemma cSup_image2_eq_cInf_cSup (h₁ : ∀ b, galois_connection (swap l b ∘ of_dual) (to_dual ∘ u₁ b))
  (h₂ : ∀ a, galois_connection (l a) (u₂ a)) :
  s.nonempty → bdd_below s → t.nonempty → bdd_above t → Sup (image2 l s t) = l (Inf s) (Sup t) :=
@cSup_image2_eq_cSup_cSup αᵒᵈ _ _ _ _ _ _ _ _ _ _ h₁ h₂

lemma cSup_image2_eq_cInf_cInf (h₁ : ∀ b, galois_connection (swap l b ∘ of_dual) (to_dual ∘ u₁ b))
  (h₂ : ∀ a, galois_connection (l a ∘ of_dual) (to_dual ∘ u₂ a)) :
  s.nonempty → bdd_below s → t.nonempty → bdd_below t → Sup (image2 l s t) = l (Inf s) (Inf t) :=
@cSup_image2_eq_cSup_cSup αᵒᵈ βᵒᵈ _ _ _ _ _ _ _ _ _ h₁ h₂

lemma cInf_image2_eq_cInf_cInf (h₁ : ∀ b, galois_connection (l₁ b) (swap u b))
  (h₂ : ∀ a, galois_connection (l₂ a) (u a)) :
  s.nonempty → bdd_below s → t.nonempty → bdd_below t →
  Inf (image2 u s t) = u (Inf s) (Inf t) :=
@cSup_image2_eq_cSup_cSup αᵒᵈ βᵒᵈ γᵒᵈ _ _ _ _ _ _ l₁ l₂ (λ _, (h₁ _).dual) (λ _, (h₂ _).dual)

lemma cInf_image2_eq_cInf_cSup (h₁ : ∀ b, galois_connection (l₁ b) (swap u b))
  (h₂ : ∀ a, galois_connection (to_dual ∘ l₂ a) (u a ∘ of_dual)) :
  s.nonempty → bdd_below s → t.nonempty → bdd_above t → Inf (image2 u s t) = u (Inf s) (Sup t) :=
@cInf_image2_eq_cInf_cInf _ βᵒᵈ _ _ _ _ _ _ _ _ _ h₁ h₂

lemma cInf_image2_eq_cSup_cInf (h₁ : ∀ b, galois_connection (to_dual ∘ l₁ b) (swap u b ∘ of_dual))
  (h₂ : ∀ a, galois_connection (l₂ a) (u a)) :
  s.nonempty → bdd_above s → t.nonempty → bdd_below t → Inf (image2 u s t) = u (Sup s) (Inf t) :=
@cInf_image2_eq_cInf_cInf αᵒᵈ _ _ _ _ _ _ _ _ _ _ h₁ h₂

lemma cInf_image2_eq_cSup_cSup (h₁ : ∀ b, galois_connection (to_dual ∘ l₁ b) (swap u b ∘ of_dual))
  (h₂ : ∀ a, galois_connection (to_dual ∘ l₂ a) (u a ∘ of_dual)) :
  s.nonempty →  bdd_above s → t.nonempty → bdd_above t → Inf (image2 u s t) = u (Sup s) (Sup t) :=
@cInf_image2_eq_cInf_cInf αᵒᵈ βᵒᵈ _ _ _ _ _ _ _ _ _ h₁ h₂

end

/-!
### Relation between `Sup` / `Inf` and `finset.sup'` / `finset.inf'`

Like the `Sup` of a `conditionally_complete_lattice`, `finset.sup'` also requires the set to be
non-empty. As a result, we can translate between the two.
-/

namespace finset

lemma sup'_eq_cSup_image [conditionally_complete_lattice β] (s : finset α) (H) (f : α → β) :
  s.sup' H f = Sup (f '' s) :=
begin
  apply le_antisymm,
  { refine (finset.sup'_le _ _ $ λ a ha, _),
    refine le_cSup ⟨s.sup' H f, _⟩ ⟨a, ha, rfl⟩,
    rintros i ⟨j, hj, rfl⟩,
    exact finset.le_sup' _ hj },
  { apply cSup_le ((coe_nonempty.mpr H).image _),
    rintros _ ⟨a, ha, rfl⟩,
    exact finset.le_sup' _ ha, }
end

lemma inf'_eq_cInf_image [conditionally_complete_lattice β] (s : finset α) (H) (f : α → β) :
  s.inf' H f = Inf (f '' s) :=
@sup'_eq_cSup_image _ βᵒᵈ _ _ H _

lemma sup'_id_eq_cSup [conditionally_complete_lattice α] (s : finset α) (H) :
  s.sup' H id = Sup s :=
by rw [sup'_eq_cSup_image s H, set.image_id]

lemma inf'_id_eq_cInf [conditionally_complete_lattice α] (s : finset α) (H) :
  s.inf' H id = Inf s :=
@sup'_id_eq_cSup αᵒᵈ _ _ H

end finset

section with_top_bot

/-!
### Complete lattice structure on `with_top (with_bot α)`

If `α` is a `conditionally_complete_lattice`, then we show that `with_top α` and `with_bot α`
also inherit the structure of conditionally complete lattices. Furthermore, we show
that `with_top (with_bot α)` naturally inherits the structure of a complete lattice. Note that
for α a conditionally complete lattice, `Sup` and `Inf` both return junk values
for sets which are empty or unbounded. The extension of `Sup` to `with_top α` fixes
the unboundedness problem and the extension to `with_bot α` fixes the problem with
the empty set.

This result can be used to show that the extended reals [-∞, ∞] are a complete lattice.
-/

open_locale classical

/-- Adding a top element to a conditionally complete lattice
gives a conditionally complete lattice -/
noncomputable instance with_top.conditionally_complete_lattice
  {α : Type*} [conditionally_complete_lattice α] :
  conditionally_complete_lattice (with_top α) :=
{ le_cSup := λ S a hS haS, (with_top.is_lub_Sup' ⟨a, haS⟩).1 haS,
  cSup_le := λ S a hS haS, (with_top.is_lub_Sup' hS).2 haS,
  cInf_le := λ S a hS haS, (with_top.is_glb_Inf' hS).1 haS,
  le_cInf := λ S a hS haS, (with_top.is_glb_Inf' ⟨a, haS⟩).2 haS,
  ..with_top.lattice,
  ..with_top.has_Sup,
  ..with_top.has_Inf }

/-- Adding a bottom element to a conditionally complete lattice
gives a conditionally complete lattice -/
noncomputable instance with_bot.conditionally_complete_lattice
  {α : Type*} [conditionally_complete_lattice α] :
  conditionally_complete_lattice (with_bot α) :=
{ le_cSup := (@with_top.conditionally_complete_lattice αᵒᵈ _).cInf_le,
  cSup_le := (@with_top.conditionally_complete_lattice αᵒᵈ _).le_cInf,
  cInf_le := (@with_top.conditionally_complete_lattice αᵒᵈ _).le_cSup,
  le_cInf := (@with_top.conditionally_complete_lattice αᵒᵈ _).cSup_le,
  ..with_bot.lattice,
  ..with_bot.has_Sup,
  ..with_bot.has_Inf }

noncomputable instance with_top.with_bot.complete_lattice {α : Type*}
  [conditionally_complete_lattice α] : complete_lattice (with_top (with_bot α)) :=
{ le_Sup := λ S a haS, (with_top.is_lub_Sup' ⟨a, haS⟩).1 haS,
  Sup_le := λ S a ha,
    begin
      cases S.eq_empty_or_nonempty with h,
      { show ite _ _ _ ≤ a,
        split_ifs,
        { rw h at h_1, cases h_1 },
        { convert bot_le, convert with_bot.cSup_empty, rw h, refl },
        { exfalso, apply h_2, use ⊥, rw h, rintro b ⟨⟩ } },
      { refine (with_top.is_lub_Sup' h).2 ha }
    end,
  Inf_le := λ S a haS,
    show ite _ _ _ ≤ a,
    begin
      split_ifs,
      { cases a with a, exact le_rfl,
        cases (h haS); tauto },
      { cases a,
        { exact le_top },
        { apply with_top.some_le_some.2, refine cInf_le _ haS, use ⊥, intros b hb, exact bot_le } }
    end,
  le_Inf := λ S a haS, (with_top.is_glb_Inf' ⟨a, haS⟩).2 haS,
  ..with_top.has_Inf,
  ..with_top.has_Sup,
  ..with_top.bounded_order,
  ..with_top.lattice }

noncomputable instance with_top.with_bot.complete_linear_order {α : Type*}
  [conditionally_complete_linear_order α] : complete_linear_order (with_top (with_bot α)) :=
{ .. with_top.with_bot.complete_lattice,
  .. with_top.linear_order }

lemma with_top.supr_coe_eq_top {ι : Sort*} {α : Type*} [conditionally_complete_linear_order_bot α]
  (f : ι → α) : (⨆ x, (f x : with_top α)) = ⊤ ↔ ¬ bdd_above (set.range f) :=
begin
  rw [supr_eq_top, not_bdd_above_iff],
  refine ⟨λ hf r, _, λ hf a ha, _⟩,
  { rcases hf r (with_top.coe_lt_top r) with ⟨i, hi⟩,
    exact ⟨f i, ⟨i, rfl⟩, with_top.coe_lt_coe.mp hi⟩ },
  { rcases hf (a.untop ha.ne) with ⟨-, ⟨i, rfl⟩, hi⟩,
    exact ⟨i, by simpa only [with_top.coe_untop _ ha.ne] using with_top.coe_lt_coe.mpr hi⟩ },
end

lemma with_top.supr_coe_lt_top {ι : Sort*} {α : Type*} [conditionally_complete_linear_order_bot α]
  (f : ι → α) : (⨆ x, (f x : with_top α)) < ⊤ ↔ bdd_above (set.range f) :=
lt_top_iff_ne_top.trans $ (with_top.supr_coe_eq_top f).not.trans not_not

end with_top_bot

section group

variables {ι' : Sort*} [nonempty ι] [nonempty ι'] [conditionally_complete_lattice α] [group α]

@[to_additive]
lemma le_mul_cinfi [covariant_class α α (*) (≤)] {a : α} {g : α} {h : ι → α}
  (H : ∀ j, a ≤ g * h j) : a ≤ g * infi h :=
inv_mul_le_iff_le_mul.mp $ le_cinfi $ λ hi, inv_mul_le_iff_le_mul.mpr $ H _

@[to_additive]
lemma mul_csupr_le [covariant_class α α (*) (≤)] {a : α} {g : α} {h : ι → α}
  (H : ∀ j, g * h j ≤ a) : g * supr h ≤ a :=
@le_mul_cinfi αᵒᵈ _ _ _ _ _ _ _ _ H

@[to_additive]
lemma le_cinfi_mul [covariant_class α α (function.swap (*)) (≤)] {a : α} {g : ι → α} {h : α}
  (H : ∀ i, a ≤ g i * h) : a ≤ infi g * h :=
mul_inv_le_iff_le_mul.mp $ le_cinfi $ λ gi, mul_inv_le_iff_le_mul.mpr $ H _

@[to_additive]
lemma csupr_mul_le [covariant_class α α (function.swap (*)) (≤)] {a : α} {g : ι → α} {h : α}
  (H : ∀ i, g i * h ≤ a) : supr g * h ≤ a :=
@le_cinfi_mul αᵒᵈ _ _ _ _ _ _ _ _ H

@[to_additive]
lemma le_cinfi_mul_cinfi [covariant_class α α (*) (≤)] [covariant_class α α (function.swap (*)) (≤)]
  {a : α} {g : ι → α} {h : ι' → α} (H : ∀ i j, a ≤ g i * h j) : a ≤ infi g * infi h :=
le_cinfi_mul $ λ i, le_mul_cinfi $ H _

@[to_additive]
lemma csupr_mul_csupr_le [covariant_class α α (*) (≤)] [covariant_class α α (function.swap (*)) (≤)]
  {a : α} {g : ι → α} {h : ι' → α} (H : ∀ i j, g i * h j ≤ a) : supr g * supr h ≤ a :=
csupr_mul_le $ λ i, mul_csupr_le $ H _

end group<|MERGE_RESOLUTION|>--- conflicted
+++ resolved
@@ -246,11 +246,7 @@
   le_inf := ...,
   inf_le_right := ...,
   inf_le_left := ...
-<<<<<<< HEAD
-  -- don't care to fix sup, Inf, bot, top
-=======
   -- don't care to fix sup, Inf
->>>>>>> 71429ce7
   ..conditionally_complete_lattice_of_Sup my_T _ }
 ```
 -/
@@ -297,11 +293,7 @@
   le_inf := ...,
   inf_le_right := ...,
   inf_le_left := ...
-<<<<<<< HEAD
-  -- don't care to fix sup, Sup, bot, top
-=======
   -- don't care to fix sup, Sup
->>>>>>> 71429ce7
   ..conditionally_complete_lattice_of_Inf my_T _ }
 ```
 -/
@@ -338,13 +330,9 @@
   .. H1, .. H2 }
 
 /--
-<<<<<<< HEAD
-A version of `conditionally_complete_lattice_of_Sup` when we already know that `α` is a lattice. -/
-=======
 A version of `conditionally_complete_lattice_of_Sup` when we already know that `α` is a lattice.
 
 This should only be used when it is both hard and unnecessary to provide `Inf` explicitly. -/
->>>>>>> 71429ce7
 def conditionally_complete_lattice_of_lattice_of_Sup (α : Type*) [H1 : lattice α]
   [H2 : has_Sup α]
   (is_lub_Sup : ∀ s : set α, bdd_above s → s.nonempty → is_lub s (Sup s)) :
@@ -355,13 +343,9 @@
   is_lub_Sup }
 
 /--
-<<<<<<< HEAD
-A version of `conditionally_complete_lattice_of_Inf` when we already know that `α` is a lattice. -/
-=======
-A version of `conditionally_complete_lattice_of_Inf` when we already know that `α` is a lattice. 
+A version of `conditionally_complete_lattice_of_Inf` when we already know that `α` is a lattice.
 
 This should only be used when it is both hard and unnecessary to provide `Sup` explicitly. -/
->>>>>>> 71429ce7
 def conditionally_complete_lattice_of_lattice_of_Inf (α : Type*) [H1 : lattice α]
   [H2 : has_Inf α]
   (is_glb_Inf : ∀ s : set α, bdd_below s → s.nonempty → is_glb s (Inf s)) :
