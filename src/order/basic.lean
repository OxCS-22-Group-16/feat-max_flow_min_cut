--- conflicted
+++ resolved
@@ -772,10 +772,7 @@
 
 section prop
 
-<<<<<<< HEAD
-=======
 /-- Propositions form a complete boolean algebra, where the `≤` relation is given by implication. -/
->>>>>>> 34b2a989
 instance Prop.has_le : has_le Prop := ⟨(→)⟩
 
 @[simp] lemma le_Prop_eq : ((≤) : Prop → Prop → Prop) = (→) := rfl
