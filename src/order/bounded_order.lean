--- conflicted
+++ resolved
@@ -697,29 +697,23 @@
   λ h, with_bot.forall.2 ⟨with_bot.forall.2 ⟨λ _, le_rfl, λ x _, h.2 x⟩,
   λ x, with_bot.forall.2 ⟨λ h, (not_coe_le_bot _ h).elim, λ y hle, h.1 (coe_le_coe.1 hle)⟩⟩⟩
 
-<<<<<<< HEAD
-=======
 @[simp] lemma monotone_map_iff [preorder α] [preorder β] {f : α → β} :
   monotone (with_bot.map f) ↔ monotone f :=
 monotone_iff.trans $ by simp [monotone]
 
 alias monotone_map_iff ↔ _ _root_.monotone.with_bot_map
 
->>>>>>> 9bf632c7
 lemma strict_mono_iff [preorder α] [preorder β] {f : with_bot α → β} :
   strict_mono f ↔ strict_mono (f ∘ coe : α → β) ∧ ∀ x : α, f ⊥ < f x :=
 ⟨λ h, ⟨h.comp with_bot.coe_strict_mono, λ x, h (bot_lt_coe _)⟩,
   λ h, with_bot.forall.2 ⟨with_bot.forall.2 ⟨flip absurd (lt_irrefl _), λ x _, h.2 x⟩,
   λ x, with_bot.forall.2 ⟨λ h, (not_lt_bot h).elim, λ y hle, h.1 (coe_lt_coe.1 hle)⟩⟩⟩
-<<<<<<< HEAD
-=======
 
 @[simp] lemma strict_mono_map_iff [preorder α] [preorder β] {f : α → β} :
   strict_mono (with_bot.map f) ↔ strict_mono f :=
 strict_mono_iff.trans $ by simp [strict_mono, bot_lt_coe]
 
 alias strict_mono_map_iff ↔ _ _root_.strict_mono.with_bot_map
->>>>>>> 9bf632c7
 
 lemma map_le_iff [preorder α] [preorder β] (f : α → β) (mono_iff : ∀ {a b}, f a ≤ f b ↔ a ≤ b) :
   ∀ (a b : with_bot α), a.map f ≤ b.map f ↔ a ≤ b
@@ -1193,8 +1187,6 @@
 
 lemma coe_strict_mono [preorder α] : strict_mono (coe : α → with_top α) := λ a b, some_lt_some.2
 lemma coe_mono [preorder α] : monotone (coe : α → with_top α) := λ a b, coe_le_coe.2
-<<<<<<< HEAD
-=======
 
 lemma monotone_iff [preorder α] [preorder β] {f : with_top α → β} :
   monotone f ↔ monotone (f ∘ coe : α → β) ∧ ∀ x : α, f x ≤ f ⊤ :=
@@ -1219,7 +1211,6 @@
 strict_mono_iff.trans $ by simp [strict_mono, coe_lt_top]
 
 alias strict_mono_map_iff ↔ _ _root_.strict_mono.with_top_map
->>>>>>> 9bf632c7
 
 lemma map_le_iff [preorder α] [preorder β] (f : α → β)
   (a b : with_top α) (mono_iff : ∀ {a b}, f a ≤ f b ↔ a ≤ b) :
