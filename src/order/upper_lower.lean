/-
Copyright (c) 2022 Yaël Dillies, Sara Rousta. All rights reserved.
Released under Apache 2.0 license as described in the file LICENSE.
Authors: Yaël Dillies, Sara Rousta
-/
import data.set_like.basic
import data.set.intervals.ord_connected
import order.hom.complete_lattice

/-!
# Up-sets and down-sets

This file defines upper and lower sets in an order.

## Main declarations

* `is_upper_set`: Predicate for a set to be an upper set. This means every element greater than a
  member of the set is in the set itself.
* `is_lower_set`: Predicate for a set to be a lower set. This means every element less than a member
  of the set is in the set itself.
* `upper_set`: The type of upper sets.
* `lower_set`: The type of lower sets.
* `upper_closure`: The greatest upper set containing a set.
* `lower_closure`: The least lower set containing a set.
* `upper_set.map`: The image of an upper set under an order isormorphism.
* `upper_set.comap`: The preimage of an upper set under an order homormorphism.
* `lower_set.map`: The image of a lower set under an order isormorphism.
* `lower_set.comap`: The preimage of a lower set under an order homormorphism.
* `upper_set.compl`: The complement of an upper set, as a lower set.
* `upper_set.map_compl`: The image of an upper set in a boolean algebra under complementation,
  as a lower set.
* `lower_set.compl`: The complement of a lower set, as an upper set.
* `lower_set.map_compl`: The image of a lower set in a boolean algebra under complementation,
  as a lower set.
* `upper_set.to_dual`: An upper set, as a lower set in the dual order.
* `upper_set.of_dual`: An upper set in the dual order, as a lower set.
* `lower_set.to_dual`: A lower set, as an upper set in the dual order.
* `lower_set.of_dual`: A lower set in the dual order, as an upper set.
* `upper_set.Ici`: Principal upper set. `set.Ici` as an upper set.
* `upper_set.Ioi`: Strict principal upper set. `set.Ioi` as an upper set.
* `lower_set.Iic`: Principal lower set. `set.Iic` as an lower set.
* `lower_set.Iio`: Strict principal lower set. `set.Iio` as an lower set.

## Notes

Upper sets are ordered by **reverse** inclusion. This convention is motivated by the fact that this
makes them order-isomorphic to lower sets and antichains, and matches the convention on `filter`.

## TODO

Lattice structure on antichains. Order equivalence between upper/lower sets and antichains.
-/

open order_dual set

<<<<<<< HEAD
variables {F α β : Type*} {ι : Sort*} {κ : ι → Sort*}
=======
variables {α β γ : Type*} {ι : Sort*} {κ : ι → Sort*}
>>>>>>> 8c9b0057

/-! ### Unbundled upper/lower sets -/

section has_le
<<<<<<< HEAD
variables [has_le α] [has_le β] [order_iso_class F α β] {s t : set α}
=======
variables [has_le α] [has_le β] {s t : set α}
>>>>>>> 8c9b0057

/-- An upper set in an order `α` is a set such that any element greater than one of its members is
also a member. Also called up-set, upward-closed set. -/
def is_upper_set (s : set α) : Prop := ∀ ⦃a b : α⦄, a ≤ b → a ∈ s → b ∈ s

/-- A lower set in an order `α` is a set such that any element less than one of its members is also
a member. Also called down-set, downward-closed set. -/
def is_lower_set (s : set α) : Prop := ∀ ⦃a b : α⦄, b ≤ a → a ∈ s → b ∈ s

lemma is_upper_set_empty : is_upper_set (∅ : set α) := λ _ _ _, id
lemma is_lower_set_empty : is_lower_set (∅ : set α) := λ _ _ _, id
lemma is_upper_set_univ : is_upper_set (univ : set α) := λ _ _ _, id
lemma is_lower_set_univ : is_lower_set (univ : set α) := λ _ _ _, id
lemma is_upper_set.compl (hs : is_upper_set s) : is_lower_set sᶜ := λ a b h hb ha, hb $ hs h ha
lemma is_lower_set.compl (hs : is_lower_set s) : is_upper_set sᶜ := λ a b h hb ha, hb $ hs h ha

@[simp] lemma is_upper_set_compl : is_upper_set sᶜ ↔ is_lower_set s :=
⟨λ h, by { convert h.compl, rw compl_compl }, is_lower_set.compl⟩

@[simp] lemma is_lower_set_compl : is_lower_set sᶜ ↔ is_upper_set s :=
⟨λ h, by { convert h.compl, rw compl_compl }, is_upper_set.compl⟩

lemma is_upper_set.union (hs : is_upper_set s) (ht : is_upper_set t) : is_upper_set (s ∪ t) :=
λ a b h, or.imp (hs h) (ht h)

lemma is_lower_set.union (hs : is_lower_set s) (ht : is_lower_set t) : is_lower_set (s ∪ t) :=
λ a b h, or.imp (hs h) (ht h)

lemma is_upper_set.inter (hs : is_upper_set s) (ht : is_upper_set t) : is_upper_set (s ∩ t) :=
λ a b h, and.imp (hs h) (ht h)

lemma is_lower_set.inter (hs : is_lower_set s) (ht : is_lower_set t) : is_lower_set (s ∩ t) :=
λ a b h, and.imp (hs h) (ht h)

lemma is_upper_set_Union {f : ι → set α} (hf : ∀ i, is_upper_set (f i)) : is_upper_set (⋃ i, f i) :=
λ a b h, Exists₂.imp $ forall_range_iff.2 $ λ i, hf i h

lemma is_lower_set_Union {f : ι → set α} (hf : ∀ i, is_lower_set (f i)) : is_lower_set (⋃ i, f i) :=
λ a b h, Exists₂.imp $ forall_range_iff.2 $ λ i, hf i h

lemma is_upper_set_Union₂ {f : Π i, κ i → set α} (hf : ∀ i j, is_upper_set (f i j)) :
  is_upper_set (⋃ i j, f i j) :=
is_upper_set_Union $ λ i, is_upper_set_Union $ hf i

lemma is_lower_set_Union₂ {f : Π i, κ i → set α} (hf : ∀ i j, is_lower_set (f i j)) :
  is_lower_set (⋃ i j, f i j) :=
is_lower_set_Union $ λ i, is_lower_set_Union $ hf i

lemma is_upper_set_sUnion {S : set (set α)} (hf : ∀ s ∈ S, is_upper_set s) : is_upper_set (⋃₀ S) :=
λ a b h, Exists₂.imp $ λ s hs, hf s hs h

lemma is_lower_set_sUnion {S : set (set α)} (hf : ∀ s ∈ S, is_lower_set s) : is_lower_set (⋃₀ S) :=
λ a b h, Exists₂.imp $ λ s hs, hf s hs h

lemma is_upper_set_Inter {f : ι → set α} (hf : ∀ i, is_upper_set (f i)) : is_upper_set (⋂ i, f i) :=
λ a b h, forall₂_imp $ forall_range_iff.2 $ λ i, hf i h

lemma is_lower_set_Inter {f : ι → set α} (hf : ∀ i, is_lower_set (f i)) : is_lower_set (⋂ i, f i) :=
λ a b h, forall₂_imp $ forall_range_iff.2 $ λ i, hf i h

lemma is_upper_set_Inter₂ {f : Π i, κ i → set α} (hf : ∀ i j, is_upper_set (f i j)) :
  is_upper_set (⋂ i j, f i j) :=
is_upper_set_Inter $ λ i, is_upper_set_Inter $ hf i

lemma is_lower_set_Inter₂ {f : Π i, κ i → set α} (hf : ∀ i j, is_lower_set (f i j)) :
  is_lower_set (⋂ i j, f i j) :=
is_lower_set_Inter $ λ i, is_lower_set_Inter $ hf i

lemma is_upper_set_sInter {S : set (set α)} (hf : ∀ s ∈ S, is_upper_set s) : is_upper_set (⋂₀ S) :=
λ a b h, forall₂_imp $ λ s hs, hf s hs h

lemma is_lower_set_sInter {S : set (set α)} (hf : ∀ s ∈ S, is_lower_set s) : is_lower_set (⋂₀ S) :=
λ a b h, forall₂_imp $ λ s hs, hf s hs h

@[simp] lemma is_lower_set_preimage_of_dual_iff : is_lower_set (of_dual ⁻¹' s) ↔ is_upper_set s :=
iff.rfl
@[simp] lemma is_upper_set_preimage_of_dual_iff : is_upper_set (of_dual ⁻¹' s) ↔ is_lower_set s :=
iff.rfl
@[simp] lemma is_lower_set_preimage_to_dual_iff {s : set αᵒᵈ} :
  is_lower_set (to_dual ⁻¹' s) ↔ is_upper_set s := iff.rfl
@[simp] lemma is_upper_set_preimage_to_dual_iff {s : set αᵒᵈ} :
  is_upper_set (to_dual ⁻¹' s) ↔ is_lower_set s := iff.rfl

alias is_lower_set_preimage_of_dual_iff ↔ _ is_upper_set.of_dual
alias is_upper_set_preimage_of_dual_iff ↔ _ is_lower_set.of_dual
alias is_lower_set_preimage_to_dual_iff ↔ _ is_upper_set.to_dual
alias is_upper_set_preimage_to_dual_iff ↔ _ is_lower_set.to_dual

lemma is_lower_set.map (hs : is_lower_set s) (φ : F) : is_lower_set ((φ : α → β) '' s) :=
λ x y h ⟨x', hxs, hxx'⟩, ⟨_, hs ((map_inv_le_iff φ).mpr $ hxx'.symm.subst h) hxs,
  equiv_like.right_inv _ _⟩

lemma is_upper_set.map (hs : is_upper_set s) (φ : F) : is_upper_set ((φ : α → β) '' s) :=
λ x y h ⟨x', hxs, hxx'⟩, ⟨_, hs ((le_map_inv_iff φ).mpr $ hxx'.symm.subst h) hxs,
  equiv_like.right_inv _ _⟩

end has_le

section preorder
<<<<<<< HEAD
variables [preorder α] [preorder β] [order_hom_class F α β] {s : set β} (a : α)
=======
variables [preorder α] [preorder β] {s : set α} (a : α)
>>>>>>> 8c9b0057

lemma is_upper_set_Ici : is_upper_set (Ici a) := λ _ _, ge_trans
lemma is_lower_set_Iic : is_lower_set (Iic a) := λ _ _, le_trans
lemma is_upper_set_Ioi : is_upper_set (Ioi a) := λ _ _, lt_of_le_of_lt'
lemma is_lower_set_Iio : is_lower_set (Iio a) := λ _ _, lt_of_le_of_lt

lemma is_upper_set_iff_Ici_subset : is_upper_set s ↔ ∀ ⦃a⦄, a ∈ s → Ici a ⊆ s :=
by simp [is_upper_set, subset_def, @forall_swap (_ ∈ s)]

lemma is_lower_set_iff_Iic_subset : is_lower_set s ↔ ∀ ⦃a⦄, a ∈ s → Iic a ⊆ s :=
by simp [is_lower_set, subset_def, @forall_swap (_ ∈ s)]

alias is_upper_set_iff_Ici_subset ↔ is_upper_set.Ici_subset _
alias is_lower_set_iff_Iic_subset ↔ is_lower_set.Iic_subset _

lemma is_upper_set.ord_connected (h : is_upper_set s) : s.ord_connected :=
⟨λ a ha b _, Icc_subset_Ici_self.trans $ h.Ici_subset ha⟩

lemma is_lower_set.ord_connected (h : is_lower_set s) : s.ord_connected :=
⟨λ a _ b hb, Icc_subset_Iic_self.trans $ h.Iic_subset hb⟩

<<<<<<< HEAD
lemma is_lower_set.preimage (ht : is_lower_set s) (f : F) : is_lower_set ((f : α → β) ⁻¹' s) :=
λ x y h, ht $ order_hom_class.mono φ h

lemma is_upper_set.preimage (ht : is_upper_set s) (f : F) : is_upper_set ((f : α → β) ⁻¹' s) :=
λ x y h, ht $ order_hom_class.mono φ h
=======
lemma is_upper_set.preimage (hs : is_upper_set s) {f : β → α} (hf : monotone f) :
  is_upper_set (f ⁻¹' s : set β) :=
λ x y hxy, hs $ hf hxy

lemma is_lower_set.preimage (hs : is_lower_set s) {f : β → α} (hf : monotone f) :
  is_lower_set (f ⁻¹' s : set β) :=
λ x y hxy, hs $ hf hxy

lemma is_upper_set.image (hs : is_upper_set s) (f : α ≃o β) : is_upper_set (f '' s : set β) :=
by { change is_upper_set ((f : α ≃ β) '' s), rw set.image_equiv_eq_preimage_symm,
  exact hs.preimage f.symm.monotone }

lemma is_lower_set.image (hs : is_lower_set s) (f : α ≃o β) : is_lower_set (f '' s : set β) :=
by { change is_lower_set ((f : α ≃ β) '' s), rw set.image_equiv_eq_preimage_symm,
  exact hs.preimage f.symm.monotone }
>>>>>>> 8c9b0057

section order_top
variables [order_top α] {s : set α}

lemma is_lower_set.top_mem (hs : is_lower_set s) : ⊤ ∈ s ↔ s = univ :=
⟨λ h, eq_univ_of_forall $ λ a, hs le_top h, λ h, h.symm ▸ mem_univ _⟩

lemma is_upper_set.top_mem (hs : is_upper_set s) : ⊤ ∈ s ↔ s.nonempty :=
⟨λ h, ⟨_, h⟩, λ ⟨a, ha⟩, hs le_top ha⟩

lemma is_upper_set.not_top_mem (hs : is_upper_set s) : ⊤ ∉ s ↔ s = ∅ :=
hs.top_mem.not.trans not_nonempty_iff_eq_empty

end order_top

section order_bot
variables [order_bot α] {s : set α}

lemma is_upper_set.bot_mem (hs : is_upper_set s) : ⊥ ∈ s ↔ s = univ :=
⟨λ h, eq_univ_of_forall $ λ a, hs bot_le h, λ h, h.symm ▸ mem_univ _⟩

lemma is_lower_set.bot_mem (hs : is_lower_set s) : ⊥ ∈ s ↔ s.nonempty :=
⟨λ h, ⟨_, h⟩, λ ⟨a, ha⟩, hs bot_le ha⟩

lemma is_lower_set.not_bot_mem (hs : is_lower_set s) : ⊥ ∉ s ↔ s = ∅ :=
hs.bot_mem.not.trans not_nonempty_iff_eq_empty

end order_bot

section no_max_order
variables [no_max_order α] (a)

lemma is_upper_set.not_bdd_above (hs : is_upper_set s) : s.nonempty → ¬ bdd_above s :=
begin
  rintro ⟨a, ha⟩ ⟨b, hb⟩,
  obtain ⟨c, hc⟩ := exists_gt b,
  exact hc.not_le (hb $ hs ((hb ha).trans hc.le) ha),
end

lemma not_bdd_above_Ici : ¬ bdd_above (Ici a) := (is_upper_set_Ici _).not_bdd_above nonempty_Ici
lemma not_bdd_above_Ioi : ¬ bdd_above (Ioi a) := (is_upper_set_Ioi _).not_bdd_above nonempty_Ioi

end no_max_order

section no_min_order
variables [no_min_order α] (a)

lemma is_lower_set.not_bdd_below (hs : is_lower_set s) : s.nonempty → ¬ bdd_below s :=
begin
  rintro ⟨a, ha⟩ ⟨b, hb⟩,
  obtain ⟨c, hc⟩ := exists_lt b,
  exact hc.not_le (hb $ hs (hc.le.trans $ hb ha) ha),
end

lemma not_bdd_below_Iic : ¬ bdd_below (Iic a) := (is_lower_set_Iic _).not_bdd_below nonempty_Iic
lemma not_bdd_below_Iio : ¬ bdd_below (Iio a) := (is_lower_set_Iio _).not_bdd_below nonempty_Iio

end no_min_order
end preorder

section partial_order
variables [partial_order α] {s : set α}

lemma is_upper_set_iff_forall_lt : is_upper_set s ↔ ∀ ⦃a b : α⦄, a < b → a ∈ s → b ∈ s :=
forall_congr $ λ a, by simp [le_iff_eq_or_lt, or_imp_distrib, forall_and_distrib]

lemma is_lower_set_iff_forall_lt : is_lower_set s ↔ ∀ ⦃a b : α⦄, b < a → a ∈ s → b ∈ s :=
forall_congr $ λ a, by simp [le_iff_eq_or_lt, or_imp_distrib, forall_and_distrib]

lemma is_upper_set_iff_Ioi_subset : is_upper_set s ↔ ∀ ⦃a⦄, a ∈ s → Ioi a ⊆ s :=
by simp [is_upper_set_iff_forall_lt, subset_def, @forall_swap (_ ∈ s)]

lemma is_lower_set_iff_Iio_subset : is_lower_set s ↔ ∀ ⦃a⦄, a ∈ s → Iio a ⊆ s :=
by simp [is_lower_set_iff_forall_lt, subset_def, @forall_swap (_ ∈ s)]

alias is_upper_set_iff_Ioi_subset ↔ is_upper_set.Ioi_subset _
alias is_lower_set_iff_Iio_subset ↔ is_lower_set.Iio_subset _

end partial_order

/-! ### Bundled upper/lower sets -/

section has_le
variables [has_le α]

/-- The type of upper sets of an order. -/
structure upper_set (α : Type*) [has_le α] :=
(carrier : set α)
(upper' : is_upper_set carrier)

/-- The type of lower sets of an order. -/
structure lower_set (α : Type*) [has_le α] :=
(carrier : set α)
(lower' : is_lower_set carrier)

namespace upper_set

instance : set_like (upper_set α) α :=
{ coe := upper_set.carrier,
  coe_injective' := λ s t h, by { cases s, cases t, congr' } }

@[ext] lemma ext {s t : upper_set α} : (s : set α) = t → s = t := set_like.ext'

@[simp] lemma carrier_eq_coe (s : upper_set α) : s.carrier = s := rfl

protected lemma upper (s : upper_set α) : is_upper_set (s : set α) := s.upper'

@[simp] lemma mem_mk (carrier : set α) (upper') {a : α} : a ∈ mk carrier upper' ↔ a ∈ carrier :=
iff.rfl

end upper_set

namespace lower_set

instance : set_like (lower_set α) α :=
{ coe := lower_set.carrier,
  coe_injective' := λ s t h, by { cases s, cases t, congr' } }

@[ext] lemma ext {s t : lower_set α} : (s : set α) = t → s = t := set_like.ext'

@[simp] lemma carrier_eq_coe (s : lower_set α) : s.carrier = s := rfl

protected lemma lower (s : lower_set α) : is_lower_set (s : set α) := s.lower'

@[simp] lemma mem_mk (carrier : set α) (lower') {a : α} : a ∈ mk carrier lower' ↔ a ∈ carrier :=
iff.rfl

end lower_set

/-! #### Order -/

namespace upper_set
variables {S : set (upper_set α)} {s t : upper_set α} {a : α}

instance : has_sup (upper_set α) := ⟨λ s t, ⟨s ∩ t, s.upper.inter t.upper⟩⟩
instance : has_inf (upper_set α) := ⟨λ s t, ⟨s ∪ t, s.upper.union t.upper⟩⟩
instance : has_top (upper_set α) := ⟨⟨∅, is_upper_set_empty⟩⟩
instance : has_bot (upper_set α) := ⟨⟨univ, is_upper_set_univ⟩⟩
instance : has_Sup (upper_set α) :=
⟨λ S, ⟨⋂ s ∈ S, ↑s, is_upper_set_Inter₂ $ λ s _, s.upper⟩⟩
instance : has_Inf (upper_set α) :=
⟨λ S, ⟨⋃ s ∈ S, ↑s, is_upper_set_Union₂ $ λ s _, s.upper⟩⟩

instance : complete_distrib_lattice (upper_set α) :=
(to_dual.injective.comp $ set_like.coe_injective).complete_distrib_lattice _
  (λ _ _, rfl) (λ _ _, rfl) (λ _, rfl) (λ _, rfl) rfl rfl

instance : inhabited (upper_set α) := ⟨⊥⟩

@[simp, norm_cast] lemma coe_subset_coe : (s : set α) ⊆ t ↔ t ≤ s := iff.rfl
@[simp, norm_cast] lemma coe_top : ((⊤ : upper_set α) : set α) = ∅ := rfl
@[simp, norm_cast] lemma coe_bot : ((⊥ : upper_set α) : set α) = univ := rfl
@[simp, norm_cast] lemma coe_sup (s t : upper_set α) : (↑(s ⊔ t) : set α) = s ∩ t := rfl
@[simp, norm_cast] lemma coe_inf (s t : upper_set α) : (↑(s ⊓ t) : set α) = s ∪ t := rfl
@[simp, norm_cast] lemma coe_Sup (S : set (upper_set α)) : (↑(Sup S) : set α) = ⋂ s ∈ S, ↑s := rfl
@[simp, norm_cast] lemma coe_Inf (S : set (upper_set α)) : (↑(Inf S) : set α) = ⋃ s ∈ S, ↑s := rfl
@[simp, norm_cast] lemma coe_supr (f : ι → upper_set α) : (↑(⨆ i, f i) : set α) = ⋂ i, f i :=
by simp [supr]
@[simp, norm_cast] lemma coe_infi (f : ι → upper_set α) : (↑(⨅ i, f i) : set α) = ⋃ i, f i :=
by simp [infi]
@[simp, norm_cast] lemma coe_supr₂ (f : Π i, κ i → upper_set α) :
  (↑(⨆ i j, f i j) : set α) = ⋂ i j, f i j := by simp_rw coe_supr
@[simp, norm_cast] lemma coe_infi₂ (f : Π i, κ i → upper_set α) :
  (↑(⨅ i j, f i j) : set α) = ⋃ i j, f i j := by simp_rw coe_infi

@[simp] lemma not_mem_top : a ∉ (⊤ : upper_set α) := id
@[simp] lemma mem_bot : a ∈ (⊥ : upper_set α) := trivial
@[simp] lemma mem_sup_iff : a ∈ s ⊔ t ↔ a ∈ s ∧ a ∈ t := iff.rfl
@[simp] lemma mem_inf_iff : a ∈ s ⊓ t ↔ a ∈ s ∨ a ∈ t := iff.rfl
@[simp] lemma mem_Sup_iff : a ∈ Sup S ↔ ∀ s ∈ S, a ∈ s := mem_Inter₂
@[simp] lemma mem_Inf_iff  : a ∈ Inf S ↔ ∃ s ∈ S, a ∈ s := mem_Union₂
@[simp] lemma mem_supr_iff {f : ι → upper_set α} : a ∈ (⨆ i, f i) ↔ ∀ i, a ∈ f i :=
by { rw [←set_like.mem_coe, coe_supr], exact mem_Inter }
@[simp] lemma mem_infi_iff {f : ι → upper_set α} : a ∈ (⨅ i, f i) ↔ ∃ i, a ∈ f i :=
by { rw [←set_like.mem_coe, coe_infi], exact mem_Union }
@[simp] lemma mem_supr₂_iff {f : Π i, κ i → upper_set α} : a ∈ (⨆ i j, f i j) ↔ ∀ i j, a ∈ f i j :=
by simp_rw mem_supr_iff
@[simp] lemma mem_infi₂_iff {f : Π i, κ i → upper_set α} : a ∈ (⨅ i j, f i j) ↔ ∃ i j, a ∈ f i j :=
by simp_rw mem_infi_iff

end upper_set

namespace lower_set
variables {S : set (lower_set α)} {s t : lower_set α} {a : α}

instance : has_sup (lower_set α) := ⟨λ s t, ⟨s ∪ t, λ a b h, or.imp (s.lower h) (t.lower h)⟩⟩
instance : has_inf (lower_set α) := ⟨λ s t, ⟨s ∩ t, λ a b h, and.imp (s.lower h) (t.lower h)⟩⟩
instance : has_top (lower_set α) := ⟨⟨univ, λ a b h, id⟩⟩
instance : has_bot (lower_set α) := ⟨⟨∅, λ a b h, id⟩⟩
instance : has_Sup (lower_set α) := ⟨λ S, ⟨⋃ s ∈ S, ↑s, is_lower_set_Union₂ $ λ s _, s.lower⟩⟩
instance : has_Inf (lower_set α) := ⟨λ S, ⟨⋂ s ∈ S, ↑s, is_lower_set_Inter₂ $ λ s _, s.lower⟩⟩

instance : complete_distrib_lattice (lower_set α) :=
set_like.coe_injective.complete_distrib_lattice _
  (λ _ _, rfl) (λ _ _, rfl) (λ _, rfl) (λ _, rfl) rfl rfl

instance : inhabited (lower_set α) := ⟨⊥⟩

@[simp, norm_cast] lemma coe_subset_coe : (s : set α) ⊆ t ↔ s ≤ t := iff.rfl
@[simp, norm_cast] lemma coe_top : ((⊤ : lower_set α) : set α) = univ := rfl
@[simp, norm_cast] lemma coe_bot : ((⊥ : lower_set α) : set α) = ∅ := rfl
@[simp, norm_cast] lemma coe_sup (s t : lower_set α) : (↑(s ⊔ t) : set α) = s ∪ t := rfl
@[simp, norm_cast] lemma coe_inf (s t : lower_set α) : (↑(s ⊓ t) : set α) = s ∩ t := rfl
@[simp, norm_cast] lemma coe_Sup (S : set (lower_set α)) : (↑(Sup S) : set α) = ⋃ s ∈ S, ↑s := rfl
@[simp, norm_cast] lemma coe_Inf (S : set (lower_set α)) : (↑(Inf S) : set α) = ⋂ s ∈ S, ↑s := rfl
@[simp, norm_cast] lemma coe_supr (f : ι → lower_set α) : (↑(⨆ i, f i) : set α) = ⋃ i, f i :=
by simp_rw [supr, coe_Sup, mem_range, Union_exists, Union_Union_eq']
@[simp, norm_cast] lemma coe_infi (f : ι → lower_set α) : (↑(⨅ i, f i) : set α) = ⋂ i, f i :=
by simp_rw [infi, coe_Inf, mem_range, Inter_exists, Inter_Inter_eq']
@[simp, norm_cast] lemma coe_supr₂ (f : Π i, κ i → lower_set α) :
  (↑(⨆ i j, f i j) : set α) = ⋃ i j, f i j := by simp_rw coe_supr
@[simp, norm_cast] lemma coe_infi₂ (f : Π i, κ i → lower_set α) :
  (↑(⨅ i j, f i j) : set α) = ⋂ i j, f i j := by simp_rw coe_infi

@[simp] lemma mem_top : a ∈ (⊤ : lower_set α) := trivial
@[simp] lemma not_mem_bot : a ∉ (⊥ : lower_set α) := id
@[simp] lemma mem_sup_iff : a ∈ s ⊔ t ↔ a ∈ s ∨ a ∈ t := iff.rfl
@[simp] lemma mem_inf_iff : a ∈ s ⊓ t ↔ a ∈ s ∧ a ∈ t := iff.rfl
@[simp] lemma mem_Sup_iff : a ∈ Sup S ↔ ∃ s ∈ S, a ∈ s := mem_Union₂
@[simp] lemma mem_Inf_iff  : a ∈ Inf S ↔ ∀ s ∈ S, a ∈ s := mem_Inter₂
@[simp] lemma mem_supr_iff {f : ι → lower_set α} : a ∈ (⨆ i, f i) ↔ ∃ i, a ∈ f i :=
by { rw [←set_like.mem_coe, coe_supr], exact mem_Union }
@[simp] lemma mem_infi_iff {f : ι → lower_set α} : a ∈ (⨅ i, f i) ↔ ∀ i, a ∈ f i :=
by { rw [←set_like.mem_coe, coe_infi], exact mem_Inter }
@[simp] lemma mem_supr₂_iff {f : Π i, κ i → lower_set α} : a ∈ (⨆ i j, f i j) ↔ ∃ i j, a ∈ f i j :=
by simp_rw mem_supr_iff
@[simp] lemma mem_infi₂_iff {f : Π i, κ i → lower_set α} : a ∈ (⨅ i j, f i j) ↔ ∀ i j, a ∈ f i j :=
by simp_rw mem_infi_iff

end lower_set

/-! #### Complement -/

/-- The complement of a lower set as an upper set. -/
def upper_set.compl (s : upper_set α) : lower_set α := ⟨sᶜ, s.upper.compl⟩

/-- The complement of a lower set as an upper set. -/
def lower_set.compl (s : lower_set α) : upper_set α := ⟨sᶜ, s.lower.compl⟩

namespace upper_set
variables {s t : upper_set α} {a : α}

@[simp] lemma coe_compl (s : upper_set α) : (s.compl : set α) = sᶜ := rfl
@[simp] lemma mem_compl_iff : a ∈ s.compl ↔ a ∉ s := iff.rfl
@[simp] lemma compl_compl (s : upper_set α) : s.compl.compl = s := upper_set.ext $ compl_compl _
@[simp] lemma compl_le_compl : s.compl ≤ t.compl ↔ s ≤ t := compl_subset_compl

@[simp] protected lemma compl_sup (s t : upper_set α) : (s ⊔ t).compl = s.compl ⊔ t.compl :=
lower_set.ext compl_inf
@[simp] protected lemma compl_inf (s t : upper_set α) : (s ⊓ t).compl = s.compl ⊓ t.compl :=
lower_set.ext compl_sup
@[simp] protected lemma compl_top : (⊤ : upper_set α).compl = ⊤ := lower_set.ext compl_empty
@[simp] protected lemma compl_bot : (⊥ : upper_set α).compl = ⊥  := lower_set.ext compl_univ
@[simp] protected lemma compl_Sup (S : set (upper_set α)) :
  (Sup S).compl = ⨆ s ∈ S, upper_set.compl s :=
lower_set.ext $ by simp only [coe_compl, coe_Sup, compl_Inter₂, lower_set.coe_supr₂]

@[simp] protected lemma compl_Inf (S : set (upper_set α)) :
  (Inf S).compl = ⨅ s ∈ S, upper_set.compl s :=
lower_set.ext $ by simp only [coe_compl, coe_Inf, compl_Union₂, lower_set.coe_infi₂]

@[simp] protected lemma compl_supr (f : ι → upper_set α) : (⨆ i, f i).compl = ⨆ i, (f i).compl :=
lower_set.ext $ by simp only [coe_compl, coe_supr, compl_Inter, lower_set.coe_supr]

@[simp] protected lemma compl_infi (f : ι → upper_set α) : (⨅ i, f i).compl = ⨅ i, (f i).compl :=
lower_set.ext $ by simp only [coe_compl, coe_infi, compl_Union, lower_set.coe_infi]

@[simp] lemma compl_supr₂ (f : Π i, κ i → upper_set α) :
  (⨆ i j, f i j).compl = ⨆ i j, (f i j).compl :=
by simp_rw upper_set.compl_supr

@[simp] lemma compl_infi₂ (f : Π i, κ i → upper_set α) :
  (⨅ i j, f i j).compl = ⨅ i j, (f i j).compl :=
by simp_rw upper_set.compl_infi

end upper_set

namespace lower_set
variables {s t : lower_set α} {a : α}

@[simp] lemma coe_compl (s : lower_set α) : (s.compl : set α) = sᶜ := rfl
@[simp] lemma mem_compl_iff : a ∈ s.compl ↔ a ∉ s := iff.rfl
@[simp] lemma compl_compl (s : lower_set α) : s.compl.compl = s := lower_set.ext $ compl_compl _
@[simp] lemma compl_le_compl : s.compl ≤ t.compl ↔ s ≤ t := compl_subset_compl

protected lemma compl_sup (s t : lower_set α) : (s ⊔ t).compl = s.compl ⊔ t.compl :=
upper_set.ext compl_sup
protected lemma compl_inf (s t : lower_set α) : (s ⊓ t).compl = s.compl ⊓ t.compl :=
upper_set.ext compl_inf
protected lemma compl_top : (⊤ : lower_set α).compl = ⊤ := upper_set.ext compl_univ
protected lemma compl_bot : (⊥ : lower_set α).compl = ⊥ := upper_set.ext compl_empty
protected lemma compl_Sup (S : set (lower_set α)) : (Sup S).compl = ⨆ s ∈ S, lower_set.compl s :=
upper_set.ext $ by simp only [coe_compl, coe_Sup, compl_Union₂, upper_set.coe_supr₂]

protected lemma compl_Inf (S : set (lower_set α)) : (Inf S).compl = ⨅ s ∈ S, lower_set.compl s :=
upper_set.ext $ by simp only [coe_compl, coe_Inf, compl_Inter₂, upper_set.coe_infi₂]

protected lemma compl_supr (f : ι → lower_set α) : (⨆ i, f i).compl = ⨆ i, (f i).compl :=
upper_set.ext $ by simp only [coe_compl, coe_supr, compl_Union, upper_set.coe_supr]

protected lemma compl_infi (f : ι → lower_set α) : (⨅ i, f i).compl = ⨅ i, (f i).compl :=
upper_set.ext $ by simp only [coe_compl, coe_infi, compl_Inter, upper_set.coe_infi]

@[simp] lemma compl_supr₂ (f : Π i, κ i → lower_set α) :
  (⨆ i j, f i j).compl = ⨆ i j, (f i j).compl :=
by simp_rw lower_set.compl_supr

@[simp] lemma compl_infi₂ (f : Π i, κ i → lower_set α) :
  (⨅ i j, f i j).compl = ⨅ i j, (f i j).compl :=
by simp_rw lower_set.compl_infi

end lower_set

/-! #### Duals -/

/-- The order on `upper_set` is isomorphic to the dual order on `lower_set` -/
@[simps apply]
def upper_set.dual_equiv : (upper_set α ≃o lower_set αᵒᵈ) :=
{ to_fun := λ s, ⟨of_dual ⁻¹' s, s.upper.of_dual⟩,
  inv_fun := λ s, ⟨to_dual ⁻¹' s, s.lower.to_dual⟩,
  left_inv := λ s, by {cases s, refl},
  right_inv := λ s, by {cases s, refl},
  map_rel_iff' := λ s t, by {cases s, cases t, refl}}

/-- The order on `lower_set` is isomorphic to the dual order on `upper_set` -/
@[simps apply]
def lower_set.dual_equiv : (lower_set α ≃o upper_set αᵒᵈ) :=
{ to_fun := λ s, ⟨of_dual ⁻¹' s, s.lower.of_dual⟩,
  inv_fun := λ s, ⟨to_dual ⁻¹' s, s.upper.to_dual⟩,
  left_inv := λ s, by {cases s, refl},
  right_inv := λ s, by {cases s, refl},
  map_rel_iff' := λ s t, by {cases s, cases t, refl}}

namespace upper_set

@[simp] lemma coe_dual_equiv (s : upper_set α) :
  (dual_equiv s : set αᵒᵈ) = order_dual.of_dual ⁻¹' s := rfl

@[simp] lemma coe_dual_equiv_symm (s : upper_set αᵒᵈ) :
  (lower_set.dual_equiv.symm s : set α) = order_dual.to_dual ⁻¹' s := rfl

@[simp] lemma mem_dual_equiv_iff {x : αᵒᵈ} {s : upper_set α} :
  x ∈ dual_equiv s ↔ (of_dual x) ∈ s := iff.rfl
@[simp] lemma mem_dual_equiv_symm_iff {x : α} {s : upper_set αᵒᵈ} :
  x ∈ lower_set.dual_equiv.symm s ↔ (to_dual x) ∈ s := iff.rfl

@[simp] lemma dual_equiv_bot : dual_equiv (⊥ : upper_set α) = ⊥ := rfl
@[simp] lemma dual_equiv_top : dual_equiv (⊤ : upper_set α) = ⊤ := rfl
@[simp] lemma dual_equiv_symm_bot : lower_set.dual_equiv.symm (⊥ : upper_set αᵒᵈ) = ⊥ := rfl
@[simp] lemma dual_equiv_symm_top : lower_set.dual_equiv.symm (⊤ : upper_set αᵒᵈ) = ⊤ := rfl

@[simp] lemma dual_equiv_inf (s t : upper_set α) :
  dual_equiv (s ⊓ t) = dual_equiv s ⊓ dual_equiv t := rfl
@[simp] lemma dual_equiv_sup (s t : upper_set α) :
  dual_equiv (s ⊔ t) = dual_equiv s ⊔ dual_equiv t := rfl
@[simp] lemma dual_equiv_symm_inf (s t : upper_set αᵒᵈ) :
  lower_set.dual_equiv.symm (s ⊓ t) = lower_set.dual_equiv.symm s ⊓ lower_set.dual_equiv.symm t :=
rfl
@[simp] lemma dual_equiv_symm_sup (s t : upper_set αᵒᵈ) :
  lower_set.dual_equiv.symm (s ⊔ t) = lower_set.dual_equiv.symm s ⊔ lower_set.dual_equiv.symm t :=
rfl

end upper_set
namespace lower_set

@[simp] lemma coe_dual_equiv (s : lower_set α) :
  (dual_equiv s : set αᵒᵈ) = order_dual.of_dual ⁻¹' s := rfl

@[simp] lemma coe_dual_equiv_symm (s : lower_set αᵒᵈ) :
  (upper_set.dual_equiv.symm s : set α) = order_dual.to_dual ⁻¹' s := rfl

@[simp] lemma mem_dual_equiv_iff {x : αᵒᵈ} {s : lower_set α} :
  x ∈ dual_equiv s ↔ (of_dual x) ∈ s := iff.rfl
@[simp] lemma mem_dual_equiv_symm_iff {x : α} {s : lower_set αᵒᵈ} :
  x ∈ upper_set.dual_equiv.symm s ↔ (to_dual x) ∈ s := iff.rfl

@[simp] lemma dual_equiv_bot : dual_equiv (⊥ : lower_set α) = ⊥ := rfl
@[simp] lemma dual_equiv_top : dual_equiv (⊤ : lower_set α) = ⊤ := rfl
@[simp] lemma dual_equiv_symm_bot : upper_set.dual_equiv.symm (⊥ : lower_set αᵒᵈ) = ⊥ := rfl
@[simp] lemma dual_equiv_symm_top : upper_set.dual_equiv.symm (⊤ : lower_set αᵒᵈ) = ⊤ := rfl

@[simp] lemma dual_equiv_inf (s t : lower_set α) :
  dual_equiv (s ⊓ t) = dual_equiv s ⊓ dual_equiv t := rfl
@[simp] lemma dual_equiv_sup (s t : lower_set α) :
  dual_equiv (s ⊔ t) = dual_equiv s ⊔ dual_equiv t := rfl
@[simp] lemma dual_equiv_symm_inf (s t : lower_set αᵒᵈ) :
  upper_set.dual_equiv.symm (s ⊓ t) = upper_set.dual_equiv.symm s ⊓ upper_set.dual_equiv.symm t :=
rfl
@[simp] lemma dual_equiv_symm_sup (s t : lower_set αᵒᵈ) :
  upper_set.dual_equiv.symm (s ⊔ t) = upper_set.dual_equiv.symm s ⊔ upper_set.dual_equiv.symm t :=
rfl

end lower_set

/-- Upper sets are order-isomorphic to lower sets under complementation. -/
@[simps] def upper_set_iso_lower_set : upper_set α ≃o lower_set α :=
{ to_fun := upper_set.compl,
  inv_fun := lower_set.compl,
  left_inv := upper_set.compl_compl,
  right_inv := lower_set.compl_compl,
  map_rel_iff' := λ _ _, upper_set.compl_le_compl }

end has_le

<<<<<<< HEAD
/-! #### Images -/

section images

section iso

variables [preorder α] [preorder β] [order_iso_class F α β]

/-- An order isomorphism induces an order isomorphism on upper sets -/
@[simps apply]
def upper_set_equiv (φ : F) : upper_set α ≃o upper_set β :=
{ to_fun := λ s, ⟨φ '' s, s.upper.map φ⟩,
  inv_fun := λ t, ⟨φ ⁻¹' t, t.upper.preimage φ⟩,
  left_inv := λ _, set_like.coe_injective $ (φ : α ≃o β).preimage_image _,
  right_inv := λ _, set_like.coe_injective $ (φ : α ≃o β).image_preimage _,
  map_rel_iff' := λ s t, image_subset_image_iff (φ : α ≃o β).injective }

/-- An order isomorphism induces an order isomorphism on lower sets -/
@[simps apply]
def lower_set_equiv (φ : F) : lower_set α ≃o lower_set β :=
{ to_fun := λ s, ⟨φ '' s, s.lower.map φ⟩,
  inv_fun := λ t, ⟨φ ⁻¹' t, t.lower.preimage φ⟩,
  left_inv := λ _, set_like.coe_injective $ (φ : α ≃o β).preimage_image _,
  right_inv := λ _, set_like.coe_injective $ (φ : α ≃o β).image_preimage _,
  map_rel_iff' := λ s t, image_subset_image_iff (φ : α ≃o β).injective }

@[simp] lemma upper_set.coe_equiv (s : upper_set α) (φ : F) :
  (upper_set_equiv φ s : set β) = φ '' s := rfl

@[simp] lemma upper_set.coe_equiv_symm (t : upper_set β) (φ : F) :
  ((upper_set_equiv φ).symm t : set α) = φ ⁻¹' t := rfl

@[simp] lemma lower_set.coe_equiv (s : lower_set α) (φ : F) :
  (lower_set_equiv φ s : set β) = φ '' (s : set α) := rfl

@[simp] lemma lower_set.coe_equiv_symm (t : lower_set β) (φ : F) :
  ((lower_set_equiv φ).symm t : set α) = φ ⁻¹' t := rfl

end iso

section hom

variables [preorder α] [preorder β] [order_hom_class F α β]

/-- An order homomorphism induces an order homomorphism on upper sets in the reverse direction -/
def upper_set_inv_hom (φ : F) : upper_set β →o upper_set α :=
⟨λ t, ⟨φ ⁻¹' t, t.upper.preimage φ⟩, λ s t hst x hx, hst hx⟩

/-- An order homomorphism induces an order homomorphism on lower sets in the reverse direction -/
def lower_set_inv_hom (φ : F) : lower_set β →o lower_set α :=
⟨λ t, ⟨φ ⁻¹' t, t.lower.preimage φ⟩, λ s t hst x hx, hst hx⟩

@[simp] lemma upper_set.coe_inv_hom (t : upper_set β) (φ : F) :
  ((upper_set_inv_hom φ : upper_set β →o upper_set α) t : set α) = φ ⁻¹' t := rfl

@[simp] lemma lower_set.coe_inv_hom (t : lower_set β) (φ : F) :
  ((lower_set_inv_hom φ : lower_set β →o lower_set α) t : set α) = φ ⁻¹' t := rfl

end hom

section boolean_algebra

variables [boolean_algebra α]

/-- Complementing all the elements maps an upper set to a lower set -/
def upper_set.map_compl_equiv : upper_set α ≃o lower_set α :=
{ to_fun := λ s, ⟨has_compl.compl ⁻¹' s, λ x y h hx, s.upper (compl_le_compl h) hx⟩,
  inv_fun := λ t, ⟨has_compl.compl ⁻¹' t, λ x y h hx, t.lower (compl_le_compl h) hx⟩,
  left_inv := λ s, set_like.coe_injective (compl_compl_preimage _),
  right_inv := λ t, set_like.coe_injective (compl_compl_preimage _),
  map_rel_iff' := λ s t, compl_surjective.preimage_subset_preimage_iff}

/-- Complementing all the elements maps a lower set to an upper set. This is the inverse of
  `upper_set.map_compl_equiv`, but we define it separately for better definitional properties. -/
def lower_set.map_compl_equiv : lower_set α ≃o upper_set α :=
{ to_fun := λ s, ⟨has_compl.compl ⁻¹' s, λ x y h hx, s.lower (compl_le_compl h) hx⟩,
  inv_fun := λ t, ⟨has_compl.compl ⁻¹' t, λ x y h hx, t.upper (compl_le_compl h) hx⟩,
  left_inv := λ s, set_like.coe_injective (compl_compl_preimage _),
  right_inv := λ t, set_like.coe_injective (compl_compl_preimage _),
  map_rel_iff' := λ s t, compl_surjective.preimage_subset_preimage_iff}

@[simp] lemma upper_set.map_compl_equiv_symm_eq :
  (upper_set.map_compl_equiv.symm : lower_set α ≃o upper_set α) = lower_set.map_compl_equiv :=
by {ext, refl}

@[simp] lemma lower_set.map_compl_equiv_symm_eq :
  (lower_set.map_compl_equiv.symm : upper_set α ≃o lower_set α) = upper_set.map_compl_equiv :=
by {ext, refl}

@[simp] lemma upper_set.coe_map_compl (s : upper_set α) :
  (upper_set.map_compl_equiv s : set α) = has_compl.compl ⁻¹' s := rfl

@[simp] lemma lower_set.coe_map_compl (s : lower_set α) :
  (lower_set.map_compl_equiv s : set α) = has_compl.compl ⁻¹' s := rfl

@[simp] lemma upper_set.mem_map_compl_iff {x : α} {s : upper_set α} :
  x ∈ upper_set.map_compl_equiv s ↔ xᶜ ∈ s := iff.rfl

@[simp] lemma lower_set.mem_map_compl_iff {x : α} {s : lower_set α} :
  x ∈ lower_set.map_compl_equiv s ↔ xᶜ ∈ s := iff.rfl

@[simp] lemma upper_set.map_compl_map_compl (s : upper_set α) :
  lower_set.map_compl_equiv (upper_set.map_compl_equiv s) = s :=
by {ext, simp}

@[simp] lemma lower_set.map_compl_map_compl (s : lower_set α) :
  upper_set.map_compl_equiv (lower_set.map_compl_equiv s) = s :=
by {ext, simp}

end boolean_algebra

end images
=======
/-! #### Map -/

section
variables [preorder α] [preorder β] [preorder γ]

namespace upper_set
variables {f : α ≃o β} {s t : upper_set α} {a : α} {b : β}

/-- An order isomorphism of preorders induces an order isomorphism of their upper sets. -/
def map (f : α ≃o β) : upper_set α ≃o upper_set β :=
{ to_fun := λ s, ⟨f '' s, s.upper.image f⟩,
  inv_fun := λ t, ⟨f ⁻¹' t, t.upper.preimage f.monotone⟩,
  left_inv := λ _, ext $ f.preimage_image _,
  right_inv := λ _, ext $ f.image_preimage _,
  map_rel_iff' := λ s t, image_subset_image_iff f.injective }

@[simp] lemma symm_map (f : α ≃o β) : (map f).symm = map f.symm :=
fun_like.ext _ _ $ λ s, ext $ set.preimage_equiv_eq_image_symm _ _

@[simp] lemma mem_map : b ∈ map f s ↔ f.symm b ∈ s :=
by { rw [←f.symm_symm, ←symm_map, f.symm_symm], refl }

@[simp] lemma map_refl : map (order_iso.refl α) = order_iso.refl _ := by { ext, simp }

@[simp] lemma map_map (g : β ≃o γ) (f : α ≃o β) : map g (map f s) = map (f.trans g) s :=
by { ext, simp }

variables (f s t)

@[simp, norm_cast] lemma coe_map : (map f s : set β) = f '' s := rfl

@[simp] protected lemma map_sup : map f (s ⊔ t) = map f s ⊔ map f t :=
ext $ (image_inter f.injective).symm
@[simp] protected lemma map_inf : map f (s ⊓ t) = map f s ⊓ map f t := ext $ image_union _ _ _
@[simp] protected lemma map_top : map f ⊤ = ⊤ := ext $ image_empty _
@[simp] protected lemma map_bot : map f ⊥ = ⊥ := ext $ image_univ_of_surjective f.surjective
@[simp] protected lemma map_Sup (S : set (upper_set α)) : map f (Sup S) = ⨆ s ∈ S, map f s :=
ext $ by { push_cast, exact image_Inter₂ f.bijective _ }

@[simp] protected lemma map_Inf (S : set (upper_set α)) : map f (Inf S) = ⨅ s ∈ S, map f s :=
ext $ by { push_cast, exact image_Union₂ _ _ }

@[simp] protected lemma map_supr (g : ι → upper_set α) : map f (⨆ i, g i) = ⨆ i, map f (g i) :=
ext $ by { push_cast, exact image_Inter f.bijective _ }

@[simp] protected lemma map_infi (g : ι → upper_set α) : map f (⨅ i, g i) = ⨅ i, map f (g i) :=
ext $ by { push_cast, exact image_Union }

end upper_set

namespace lower_set
variables {f : α ≃o β} {s t : lower_set α} {a : α} {b : β}

/-- An order isomorphism of preorders induces an order isomorphism of their lower sets. -/
def map (f : α ≃o β) : lower_set α ≃o lower_set β :=
{ to_fun := λ s, ⟨f '' s, s.lower.image f⟩,
  inv_fun := λ t, ⟨f ⁻¹' t, t.lower.preimage f.monotone⟩,
  left_inv := λ _, set_like.coe_injective $ f.preimage_image _,
  right_inv := λ _, set_like.coe_injective $ f.image_preimage _,
  map_rel_iff' := λ s t, image_subset_image_iff f.injective }

@[simp] lemma symm_map (f : α ≃o β) : (map f).symm = map f.symm :=
fun_like.ext _ _ $ λ s, set_like.coe_injective $ set.preimage_equiv_eq_image_symm _ _

@[simp] lemma mem_map {f : α ≃o β} {b : β} : b ∈ map f s ↔ f.symm b ∈ s :=
by { rw [←f.symm_symm, ←symm_map, f.symm_symm], refl }

@[simp] lemma map_refl : map (order_iso.refl α) = order_iso.refl _ := by { ext, simp }

@[simp] lemma map_map (g : β ≃o γ) (f : α ≃o β) : map g (map f s) = map (f.trans g) s :=
by { ext, simp }

variables (f s t)

@[simp, norm_cast] lemma coe_map : (map f s : set β) = f '' s := rfl

@[simp] protected lemma map_sup : map f (s ⊔ t) = map f s ⊔ map f t := ext $ image_union _ _ _
@[simp] protected lemma map_inf : map f (s ⊓ t) = map f s ⊓ map f t :=
ext $ (image_inter f.injective).symm
@[simp] protected lemma map_top : map f ⊤ = ⊤ := ext $ image_univ_of_surjective f.surjective
@[simp] protected lemma map_bot : map f ⊥ = ⊥ := ext $ image_empty _
@[simp] protected lemma map_Sup (S : set (lower_set α)) : map f (Sup S) = ⨆ s ∈ S, map f s :=
ext $ by { push_cast, exact image_Union₂ _ _ }

protected lemma map_Inf (S : set (lower_set α)) : map f (Inf S) = ⨅ s ∈ S, map f s :=
ext $ by { push_cast, exact image_Inter₂ f.bijective _ }

protected lemma map_supr (g : ι → lower_set α) : map f (⨆ i, g i) = ⨆ i, map f (g i) :=
ext $ by { push_cast, exact image_Union }

protected lemma map_infi (g : ι → lower_set α) : map f (⨅ i, g i) = ⨅ i, map f (g i) :=
ext $ by { push_cast, exact image_Inter f.bijective _ }

end lower_set

namespace upper_set

@[simp] lemma compl_map (f : α ≃o β) (s : upper_set α) :
  (map f s).compl = lower_set.map f s.compl :=
set_like.coe_injective (set.image_compl_eq f.bijective).symm

end upper_set

namespace lower_set

@[simp] lemma compl_map (f : α ≃o β) (s : lower_set α) :
  (map f s).compl = upper_set.map f s.compl :=
set_like.coe_injective (set.image_compl_eq f.bijective).symm

end lower_set

end
>>>>>>> 8c9b0057

/-! #### Principal sets -/

namespace upper_set
section preorder
<<<<<<< HEAD
variables [preorder α] [preorder β] {a b : α}
=======
variables [preorder α] [preorder β] {s : upper_set α} {a b : α}
>>>>>>> 8c9b0057

/-- The smallest upper set containing a given element. -/
def Ici (a : α) : upper_set α := ⟨Ici a, is_upper_set_Ici a⟩

/-- The smallest upper set containing a given element. -/
def Ioi (a : α) : upper_set α := ⟨Ioi a, is_upper_set_Ioi a⟩

@[simp] lemma coe_Ici (a : α) : ↑(Ici a) = set.Ici a := rfl
@[simp] lemma coe_Ioi (a : α) : ↑(Ioi a) = set.Ioi a := rfl
@[simp] lemma mem_Ici_iff : b ∈ Ici a ↔ a ≤ b := iff.rfl
@[simp] lemma mem_Ioi_iff : b ∈ Ioi a ↔ a < b := iff.rfl
@[simp] lemma map_Ici (f : α ≃o β) (a : α) : map f (Ici a) = Ici (f a) := by { ext, simp }
@[simp] lemma map_Ioi (f : α ≃o β) (a : α) : map f (Ioi a) = Ioi (f a) := by { ext, simp }

lemma Ici_le_Ioi (a : α) : Ici a ≤ Ioi a := Ioi_subset_Ici_self

@[simp] lemma Ioi_top [order_top α] : Ioi (⊤ : α) = ⊤ := set_like.coe_injective Ioi_top
@[simp] lemma Ici_bot [order_bot α] : Ici (⊥ : α) = ⊥ := set_like.coe_injective Ici_bot

@[simp] lemma image_Ici [order_iso_class F α β] (φ : F) (a : α) :
  upper_set_equiv φ (Ici a) = Ici (φ a) :=
set_like.coe_injective $ (φ : α ≃o β).image_Ici _

@[simp] lemma image_Ioi [order_iso_class F α β] (a : α) (φ : F) :
  upper_set_equiv φ (Ioi a) = Ioi (φ a) :=
set_like.coe_injective $ (φ : α ≃o β).image_Ioi _

@[simp] lemma preimage_Ici [order_iso_class F α β] (b : β) (φ : F) :
  ((upper_set_equiv φ : upper_set α ≃o upper_set β).symm (Ici b)) = Ici ((φ : α ≃o β).symm b) :=
set_like.coe_injective $ (φ : α ≃o β).preimage_Ici _

@[simp] lemma preimage_Ioi [order_iso_class F α β] (b : β) (φ : F) :
  ((upper_set_equiv φ : upper_set α ≃o upper_set β).symm (Ioi b)) = Ioi ((φ : α ≃o β).symm b) :=
set_like.coe_injective $ (φ : α ≃o β).preimage_Ioi _

end preorder

section semilattice_sup
variables [semilattice_sup α]

@[simp] lemma Ici_sup (a b : α) : Ici (a ⊔ b) = Ici a ⊔ Ici b := ext Ici_inter_Ici.symm

/-- `upper_set.Ici` as a `sup_hom`. -/
def Ici_sup_hom : sup_hom α (upper_set α) := ⟨Ici, Ici_sup⟩

@[simp] lemma Ici_sup_hom_apply (a : α) : Ici_sup_hom a = (Ici a) := rfl

end semilattice_sup

section complete_lattice
variables [complete_lattice α]

@[simp] lemma Ici_Sup (S : set α) : Ici (Sup S) = ⨆ a ∈ S, Ici a :=
set_like.ext $ λ c, by simp only [mem_Ici_iff, mem_supr_iff, Sup_le_iff]

@[simp] lemma Ici_supr (f : ι → α) : Ici (⨆ i, f i) = ⨆ i, Ici (f i) :=
set_like.ext $ λ c, by simp only [mem_Ici_iff, mem_supr_iff, supr_le_iff]

@[simp] lemma Ici_supr₂ (f : Π i, κ i → α) : Ici (⨆ i j, f i j) = ⨆ i j, Ici (f i j) :=
by simp_rw Ici_supr

/-- `upper_set.Ici` as a `Sup_hom`. -/
def Ici_Sup_hom : Sup_hom α (upper_set α) := ⟨Ici, λ s, (Ici_Sup s).trans Sup_image.symm⟩

@[simp] lemma Ici_Sup_hom_apply (a : α) : Ici_Sup_hom a = to_dual (Ici a) := rfl

end complete_lattice
end upper_set

namespace lower_set
section preorder
<<<<<<< HEAD
variables [preorder α] [preorder β] {a b : α}
=======
variables [preorder α] [preorder β] {s : lower_set α} {a b : α}
>>>>>>> 8c9b0057

/-- Principal lower set. `set.Iic` as a lower set. The smallest lower set containing a given
element. -/
def Iic (a : α) : lower_set α := ⟨Iic a, is_lower_set_Iic a⟩

/-- Strict principal lower set. `set.Iio` as a lower set. -/
def Iio (a : α) : lower_set α := ⟨Iio a, is_lower_set_Iio a⟩

@[simp] lemma coe_Iic (a : α) : ↑(Iic a) = set.Iic a := rfl
@[simp] lemma coe_Iio (a : α) : ↑(Iio a) = set.Iio a := rfl
@[simp] lemma mem_Iic_iff : b ∈ Iic a ↔ b ≤ a := iff.rfl
@[simp] lemma mem_Iio_iff : b ∈ Iio a ↔ b < a := iff.rfl
@[simp] lemma map_Iic (f : α ≃o β) (a : α) : map f (Iic a) = Iic (f a) := by { ext, simp }
@[simp] lemma map_Iio (f : α ≃o β) (a : α) : map f (Iio a) = Iio (f a) := by { ext, simp }

lemma Ioi_le_Ici (a : α) : Ioi a ≤ Ici a := Ioi_subset_Ici_self

@[simp] lemma Iic_top [order_top α] : Iic (⊤ : α) = ⊤ := set_like.coe_injective Iic_top
@[simp] lemma Iio_bot [order_bot α] : Iio (⊥ : α) = ⊥ := set_like.coe_injective Iio_bot

@[simp] lemma image_Iic [order_iso_class F α β] (φ : F) (a : α) :
  lower_set_equiv φ (Iic a) = Iic (φ a) :=
set_like.coe_injective $ (φ : α ≃o β).image_Iic _

@[simp] lemma image_Iio [order_iso_class F α β] (a : α) (φ : F) :
  lower_set_equiv φ (Iio a) = Iio (φ a) :=
set_like.coe_injective $ (φ : α ≃o β).image_Iio _

@[simp] lemma preimage_Iic [order_iso_class F α β] (b : β) (φ : F) :
  ((lower_set_equiv φ : lower_set α ≃o lower_set β).symm (Iic b)) = Iic ((φ : α ≃o β).symm b) :=
set_like.coe_injective $ (φ : α ≃o β).preimage_Iic _

@[simp] lemma preimage_Iio [order_iso_class F α β] (b : β) (φ : F) :
  ((lower_set_equiv φ : lower_set α ≃o lower_set β).symm (Iio b)) = Iio ((φ : α ≃o β).symm b) :=
set_like.coe_injective $ (φ : α ≃o β).preimage_Iio _

end preorder

section semilattice_inf
variables [semilattice_inf α]

@[simp] lemma Iic_inf (a b : α) : Iic (a ⊓ b) = Iic a ⊓ Iic b :=
set_like.coe_injective Iic_inter_Iic.symm

/-- `lower_set.Iic` as an `inf_hom`. -/
def Iic_inf_hom : inf_hom α (lower_set α) := ⟨Iic, Iic_inf⟩

@[simp] lemma coe_Iic_inf_hom : (Iic_inf_hom : α → lower_set α) = Iic := rfl
@[simp] lemma Iic_inf_hom_apply (a : α) : Iic_inf_hom a = Iic a := rfl

end semilattice_inf

section complete_lattice
variables [complete_lattice α]

@[simp] lemma Iic_Inf (S : set α) : Iic (Inf S) = ⨅ a ∈ S, Iic a :=
set_like.ext $ λ c, by simp only [mem_Iic_iff, mem_infi₂_iff, le_Inf_iff]

@[simp] lemma Iic_infi (f : ι → α) : Iic (⨅ i, f i) = ⨅ i, Iic (f i) :=
set_like.ext $ λ c, by simp only [mem_Iic_iff, mem_infi_iff, le_infi_iff]

@[simp] lemma Iic_infi₂ (f : Π i, κ i → α) : Iic (⨅ i j, f i j) = ⨅ i j, Iic (f i j) :=
by simp_rw Iic_infi

/-- `lower_set.Iic` as an `Inf_hom`. -/
def Iic_Inf_hom : Inf_hom α (lower_set α) := ⟨Iic, λ s, (Iic_Inf s).trans Inf_image.symm⟩

@[simp] lemma coe_Iic_Inf_hom : (Iic_Inf_hom : α → lower_set α) = Iic := rfl
@[simp] lemma Iic_Inf_hom_apply (a : α) : Iic_Inf_hom a = Iic a := rfl

end complete_lattice
end lower_set

section closure
variables [preorder α] [preorder β] {s t : set α} {x : α}

/-- The greatest upper set containing a given set. -/
def upper_closure (s : set α) : upper_set α :=
⟨{x | ∃ a ∈ s, a ≤ x}, λ x y h, Exists₂.imp $ λ a _, h.trans'⟩

/-- The least lower set containing a given set. -/
def lower_closure (s : set α) : lower_set α :=
⟨{x | ∃ a ∈ s, x ≤ a}, λ x y h, Exists₂.imp $ λ a _, h.trans⟩

-- We do not tag those two as `simp` to respect the abstraction.
@[norm_cast] lemma coe_upper_closure (s : set α) : ↑(upper_closure s) = {x | ∃ a ∈ s, a ≤ x} := rfl
@[norm_cast] lemma coe_lower_closure (s : set α) : ↑(lower_closure s) = {x | ∃ a ∈ s, x ≤ a} := rfl

@[simp] lemma mem_upper_closure : x ∈ upper_closure s ↔ ∃ a ∈ s, a ≤ x := iff.rfl
@[simp] lemma mem_lower_closure : x ∈ lower_closure s ↔ ∃ a ∈ s, x ≤ a := iff.rfl

lemma subset_upper_closure : s ⊆ upper_closure s := λ x hx, ⟨x, hx, le_rfl⟩
lemma subset_lower_closure : s ⊆ lower_closure s := λ x hx, ⟨x, hx, le_rfl⟩

lemma upper_closure_min (h : s ⊆ t) (ht : is_upper_set t) : ↑(upper_closure s) ⊆ t :=
λ a ⟨b, hb, hba⟩, ht hba $ h hb

lemma lower_closure_min (h : s ⊆ t) (ht : is_lower_set t) : ↑(lower_closure s) ⊆ t :=
λ a ⟨b, hb, hab⟩, ht hab $ h hb

protected lemma is_upper_set.upper_closure (hs : is_upper_set s) : ↑(upper_closure s) = s :=
(upper_closure_min subset.rfl hs).antisymm subset_upper_closure

protected lemma is_lower_set.lower_closure (hs : is_lower_set s) : ↑(lower_closure s) = s :=
(lower_closure_min subset.rfl hs).antisymm subset_lower_closure

@[simp] protected lemma upper_set.upper_closure (s : upper_set α) : upper_closure (s : set α) = s :=
set_like.coe_injective s.2.upper_closure

@[simp] protected lemma lower_set.lower_closure (s : lower_set α) : lower_closure (s : set α) = s :=
set_like.coe_injective s.2.lower_closure

@[simp] lemma upper_closure_image (f : α ≃o β) :
  upper_closure (f '' s) = upper_set.map f (upper_closure s) :=
begin
  rw [←f.symm_symm, ←upper_set.symm_map, f.symm_symm],
  ext,
  simp [-upper_set.symm_map, upper_set.map, order_iso.symm, ←f.le_symm_apply],
end

@[simp] lemma lower_closure_image (f : α ≃o β) :
  lower_closure (f '' s) = lower_set.map f (lower_closure s) :=
begin
  rw [←f.symm_symm, ←lower_set.symm_map, f.symm_symm],
  ext,
  simp [-lower_set.symm_map, lower_set.map, order_iso.symm, ←f.symm_apply_le],
end

@[simp] lemma upper_set.infi_Ici (s : set α) : (⨅ a ∈ s, upper_set.Ici a) = upper_closure s :=
by { ext, simp }

@[simp] lemma lower_set.supr_Iic (s : set α) : (⨆ a ∈ s, lower_set.Iic a) = lower_closure s :=
by { ext, simp }

lemma gc_upper_closure_coe :
  galois_connection (to_dual ∘ upper_closure : set α → (upper_set α)ᵒᵈ) (coe ∘ of_dual) :=
λ s t, ⟨λ h, subset_upper_closure.trans $ upper_set.coe_subset_coe.2 h,
  λ h, upper_closure_min h t.upper⟩

lemma gc_lower_closure_coe : galois_connection (lower_closure : set α → lower_set α) coe :=
λ s t, ⟨λ h, subset_lower_closure.trans $ lower_set.coe_subset_coe.2 h,
  λ h, lower_closure_min h t.lower⟩

/-- `upper_closure` forms a reversed Galois insertion with the coercion from upper sets to sets. -/
def gi_upper_closure_coe :
  galois_insertion (to_dual ∘ upper_closure : set α → (upper_set α)ᵒᵈ) (coe ∘ of_dual) :=
{ choice := λ s hs, to_dual (⟨s, λ a b hab ha, hs ⟨a, ha, hab⟩⟩ : upper_set α),
  gc := gc_upper_closure_coe,
  le_l_u := λ _, subset_upper_closure,
  choice_eq := λ s hs,
    of_dual.injective $ set_like.coe_injective $ subset_upper_closure.antisymm hs }

/-- `lower_closure` forms a Galois insertion with the coercion from lower sets to sets. -/
def gi_lower_closure_coe : galois_insertion (lower_closure : set α → lower_set α) coe :=
{ choice := λ s hs, ⟨s, λ a b hba ha, hs ⟨a, ha, hba⟩⟩,
  gc := gc_lower_closure_coe,
  le_l_u := λ _, subset_lower_closure,
  choice_eq := λ s hs, set_like.coe_injective $ subset_lower_closure.antisymm hs }

lemma upper_closure_anti : antitone (upper_closure : set α → upper_set α) :=
gc_upper_closure_coe.monotone_l

lemma lower_closure_mono : monotone (lower_closure : set α → lower_set α) :=
gc_lower_closure_coe.monotone_l

@[simp] lemma upper_closure_empty : upper_closure (∅ : set α) = ⊤ := by { ext, simp }
@[simp] lemma lower_closure_empty : lower_closure (∅ : set α) = ⊥ := by { ext, simp }

@[simp] lemma upper_closure_singleton (a : α) : upper_closure ({a} : set α) = upper_set.Ici a :=
by { ext, simp }

@[simp] lemma lower_closure_singleton (a : α) : lower_closure ({a} : set α) = lower_set.Iic a :=
by { ext, simp }

@[simp] lemma upper_closure_univ : upper_closure (univ : set α) = ⊥ :=
le_bot_iff.1 subset_upper_closure

@[simp] lemma lower_closure_univ : lower_closure (univ : set α) = ⊤ :=
top_le_iff.1 subset_lower_closure

@[simp] lemma upper_closure_eq_top_iff : upper_closure s = ⊤ ↔ s = ∅ :=
⟨λ h, subset_empty_iff.1 $ subset_upper_closure.trans (congr_arg coe h).subset,
  by { rintro rfl, exact upper_closure_empty }⟩

@[simp] lemma lower_closure_eq_bot_iff : lower_closure s = ⊥ ↔ s = ∅ :=
⟨λ h, subset_empty_iff.1 $ subset_lower_closure.trans (congr_arg coe h).subset,
  by { rintro rfl, exact lower_closure_empty }⟩

@[simp] lemma upper_closure_union (s t : set α) :
  upper_closure (s ∪ t) = upper_closure s ⊓ upper_closure t :=
by { ext, simp [or_and_distrib_right, exists_or_distrib] }

@[simp] lemma lower_closure_union (s t : set α) :
  lower_closure (s ∪ t) = lower_closure s ⊔ lower_closure t :=
by { ext, simp [or_and_distrib_right, exists_or_distrib] }

@[simp] lemma upper_closure_Union (f : ι → set α) :
  upper_closure (⋃ i, f i) = ⨅ i, upper_closure (f i) :=
by { ext, simp [←exists_and_distrib_right, @exists_comm α] }

@[simp] lemma lower_closure_Union (f : ι → set α) :
  lower_closure (⋃ i, f i) = ⨆ i, lower_closure (f i) :=
by { ext, simp [←exists_and_distrib_right, @exists_comm α] }

@[simp] lemma upper_closure_sUnion (S : set (set α)) :
  upper_closure (⋃₀ S) = ⨅ s ∈ S, upper_closure s :=
by simp_rw [sUnion_eq_bUnion, upper_closure_Union]

@[simp] lemma lower_closure_sUnion (S : set (set α)) :
  lower_closure (⋃₀ S) = ⨆ s ∈ S, lower_closure s :=
by simp_rw [sUnion_eq_bUnion, lower_closure_Union]

lemma set.ord_connected.upper_closure_inter_lower_closure (h : s.ord_connected) :
  ↑(upper_closure s) ∩ ↑(lower_closure s) = s :=
(subset_inter subset_upper_closure subset_lower_closure).antisymm' $ λ a ⟨⟨b, hb, hba⟩, c, hc, hac⟩,
  h.out hb hc ⟨hba, hac⟩

lemma ord_connected_iff_upper_closure_inter_lower_closure :
  s.ord_connected ↔ ↑(upper_closure s) ∩ ↑(lower_closure s) = s :=
begin
  refine ⟨set.ord_connected.upper_closure_inter_lower_closure, λ h, _⟩,
  rw ←h,
  exact (upper_set.upper _).ord_connected.inter (lower_set.lower _).ord_connected,
end

end closure

/-! ### Product -/

section preorder
variables [preorder α] [preorder β] {s : set α} {t : set β} {x : α × β}

lemma is_upper_set.prod (hs : is_upper_set s) (ht : is_upper_set t) : is_upper_set (s ×ˢ t) :=
λ a b h ha, ⟨hs h.1 ha.1, ht h.2 ha.2⟩

lemma is_lower_set.prod (hs : is_lower_set s) (ht : is_lower_set t) : is_lower_set (s ×ˢ t) :=
λ a b h ha, ⟨hs h.1 ha.1, ht h.2 ha.2⟩

namespace upper_set

/-- The product of two upper sets as an upper set. -/
def prod (s : upper_set α) (t : upper_set β) : upper_set (α × β) := ⟨s ×ˢ t, s.2.prod t.2⟩

@[simp] lemma coe_prod (s : upper_set α) (t : upper_set β) : (s.prod t : set (α × β)) = s ×ˢ t :=
rfl

@[simp] lemma mem_prod {s : upper_set α} {t : upper_set β} : x ∈ s.prod t ↔ x.1 ∈ s ∧ x.2 ∈ t :=
iff.rfl

lemma Ici_prod (x : α × β) : Ici x = (Ici x.1).prod (Ici x.2) := rfl
@[simp] lemma Ici_prod_Ici (a : α) (b : β) : (Ici a).prod (Ici b) = Ici (a, b) := rfl

@[simp] lemma bot_prod_bot : (⊥ : upper_set α).prod (⊥ : upper_set β) = ⊥ := ext univ_prod_univ
@[simp] lemma prod_top (s : upper_set α) : s.prod (⊤ : upper_set β) = ⊤ := ext prod_empty
@[simp] lemma top_prod (t : upper_set β) : (⊤ : upper_set α).prod t = ⊤ := ext empty_prod

end upper_set

namespace lower_set

/-- The product of two lower sets as a lower set. -/
def prod (s : lower_set α) (t : lower_set β) : lower_set (α × β) := ⟨s ×ˢ t, s.2.prod t.2⟩

@[simp] lemma coe_prod (s : lower_set α) (t : lower_set β) : (s.prod t : set (α × β)) = s ×ˢ t :=
rfl

@[simp] lemma mem_prod {s : lower_set α} {t : lower_set β} : x ∈ s.prod t ↔ x.1 ∈ s ∧ x.2 ∈ t :=
iff.rfl

lemma Iic_prod (x : α × β) : Iic x = (Iic x.1).prod (Iic x.2) := rfl
@[simp] lemma Ici_prod_Ici (a : α) (b : β) : (Iic a).prod (Iic b) = Iic (a, b) := rfl

@[simp] lemma prod_bot (s : lower_set α) : s.prod (⊥ : lower_set β) = ⊥ := ext prod_empty
@[simp] lemma bot_prod (t : lower_set β) : (⊥ : lower_set α).prod t = ⊥ := ext empty_prod
@[simp] lemma top_prod_top : (⊤ : lower_set α).prod (⊤ : lower_set β) = ⊤ := ext univ_prod_univ

end lower_set

@[simp] lemma upper_closure_prod (s : set α) (t : set β) :
  upper_closure (s ×ˢ t) = (upper_closure s).prod (upper_closure t) :=
by { ext, simp [prod.le_def, and_and_and_comm _ (_ ∈ t)] }

@[simp] lemma lower_closure_prod (s : set α) (t : set β) :
  lower_closure (s ×ˢ t) = (lower_closure s).prod (lower_closure t) :=
by { ext, simp [prod.le_def, and_and_and_comm _ (_ ∈ t)] }

end preorder<|MERGE_RESOLUTION|>--- conflicted
+++ resolved
@@ -53,20 +53,12 @@
 
 open order_dual set
 
-<<<<<<< HEAD
-variables {F α β : Type*} {ι : Sort*} {κ : ι → Sort*}
-=======
-variables {α β γ : Type*} {ι : Sort*} {κ : ι → Sort*}
->>>>>>> 8c9b0057
+variables {F α β γ : Type*} {ι : Sort*} {κ : ι → Sort*}
 
 /-! ### Unbundled upper/lower sets -/
 
 section has_le
-<<<<<<< HEAD
-variables [has_le α] [has_le β] [order_iso_class F α β] {s t : set α}
-=======
 variables [has_le α] [has_le β] {s t : set α}
->>>>>>> 8c9b0057
 
 /-- An upper set in an order `α` is a set such that any element greater than one of its members is
 also a member. Also called up-set, upward-closed set. -/
@@ -155,22 +147,10 @@
 alias is_lower_set_preimage_to_dual_iff ↔ _ is_upper_set.to_dual
 alias is_upper_set_preimage_to_dual_iff ↔ _ is_lower_set.to_dual
 
-lemma is_lower_set.map (hs : is_lower_set s) (φ : F) : is_lower_set ((φ : α → β) '' s) :=
-λ x y h ⟨x', hxs, hxx'⟩, ⟨_, hs ((map_inv_le_iff φ).mpr $ hxx'.symm.subst h) hxs,
-  equiv_like.right_inv _ _⟩
-
-lemma is_upper_set.map (hs : is_upper_set s) (φ : F) : is_upper_set ((φ : α → β) '' s) :=
-λ x y h ⟨x', hxs, hxx'⟩, ⟨_, hs ((le_map_inv_iff φ).mpr $ hxx'.symm.subst h) hxs,
-  equiv_like.right_inv _ _⟩
-
 end has_le
 
 section preorder
-<<<<<<< HEAD
-variables [preorder α] [preorder β] [order_hom_class F α β] {s : set β} (a : α)
-=======
 variables [preorder α] [preorder β] {s : set α} (a : α)
->>>>>>> 8c9b0057
 
 lemma is_upper_set_Ici : is_upper_set (Ici a) := λ _ _, ge_trans
 lemma is_lower_set_Iic : is_lower_set (Iic a) := λ _ _, le_trans
@@ -192,13 +172,6 @@
 lemma is_lower_set.ord_connected (h : is_lower_set s) : s.ord_connected :=
 ⟨λ a _ b hb, Icc_subset_Iic_self.trans $ h.Iic_subset hb⟩
 
-<<<<<<< HEAD
-lemma is_lower_set.preimage (ht : is_lower_set s) (f : F) : is_lower_set ((f : α → β) ⁻¹' s) :=
-λ x y h, ht $ order_hom_class.mono φ h
-
-lemma is_upper_set.preimage (ht : is_upper_set s) (f : F) : is_upper_set ((f : α → β) ⁻¹' s) :=
-λ x y h, ht $ order_hom_class.mono φ h
-=======
 lemma is_upper_set.preimage (hs : is_upper_set s) {f : β → α} (hf : monotone f) :
   is_upper_set (f ⁻¹' s : set β) :=
 λ x y hxy, hs $ hf hxy
@@ -214,7 +187,6 @@
 lemma is_lower_set.image (hs : is_lower_set s) (f : α ≃o β) : is_lower_set (f '' s : set β) :=
 by { change is_lower_set ((f : α ≃ β) '' s), rw set.image_equiv_eq_preimage_symm,
   exact hs.preimage f.symm.monotone }
->>>>>>> 8c9b0057
 
 section order_top
 variables [order_top α] {s : set α}
@@ -619,46 +591,120 @@
 
 end has_le
 
-<<<<<<< HEAD
+/-! #### Map -/
+
+section
+variables [preorder α] [preorder β] [preorder γ]
+
+namespace upper_set
+variables {f : α ≃o β} {s t : upper_set α} {a : α} {b : β}
+
+/-- An order isomorphism of preorders induces an order isomorphism of their upper sets. -/
+def map (f : α ≃o β) : upper_set α ≃o upper_set β :=
+{ to_fun := λ s, ⟨f '' s, s.upper.image f⟩,
+  inv_fun := λ t, ⟨f ⁻¹' t, t.upper.preimage f.monotone⟩,
+  left_inv := λ _, ext $ f.preimage_image _,
+  right_inv := λ _, ext $ f.image_preimage _,
+  map_rel_iff' := λ s t, image_subset_image_iff f.injective }
+
+@[simp] lemma symm_map (f : α ≃o β) : (map f).symm = map f.symm :=
+fun_like.ext _ _ $ λ s, ext $ set.preimage_equiv_eq_image_symm _ _
+
+@[simp] lemma mem_map : b ∈ map f s ↔ f.symm b ∈ s :=
+by { rw [←f.symm_symm, ←symm_map, f.symm_symm], refl }
+
+@[simp] lemma map_refl : map (order_iso.refl α) = order_iso.refl _ := by { ext, simp }
+
+@[simp] lemma map_map (g : β ≃o γ) (f : α ≃o β) : map g (map f s) = map (f.trans g) s :=
+by { ext, simp }
+
+variables (f s t)
+
+@[simp, norm_cast] lemma coe_map : (map f s : set β) = f '' s := rfl
+
+@[simp] protected lemma map_sup : map f (s ⊔ t) = map f s ⊔ map f t :=
+ext $ (image_inter f.injective).symm
+@[simp] protected lemma map_inf : map f (s ⊓ t) = map f s ⊓ map f t := ext $ image_union _ _ _
+@[simp] protected lemma map_top : map f ⊤ = ⊤ := ext $ image_empty _
+@[simp] protected lemma map_bot : map f ⊥ = ⊥ := ext $ image_univ_of_surjective f.surjective
+@[simp] protected lemma map_Sup (S : set (upper_set α)) : map f (Sup S) = ⨆ s ∈ S, map f s :=
+ext $ by { push_cast, exact image_Inter₂ f.bijective _ }
+
+@[simp] protected lemma map_Inf (S : set (upper_set α)) : map f (Inf S) = ⨅ s ∈ S, map f s :=
+ext $ by { push_cast, exact image_Union₂ _ _ }
+
+@[simp] protected lemma map_supr (g : ι → upper_set α) : map f (⨆ i, g i) = ⨆ i, map f (g i) :=
+ext $ by { push_cast, exact image_Inter f.bijective _ }
+
+@[simp] protected lemma map_infi (g : ι → upper_set α) : map f (⨅ i, g i) = ⨅ i, map f (g i) :=
+ext $ by { push_cast, exact image_Union }
+
+end upper_set
+
+namespace lower_set
+variables {f : α ≃o β} {s t : lower_set α} {a : α} {b : β}
+
+/-- An order isomorphism of preorders induces an order isomorphism of their lower sets. -/
+def map (f : α ≃o β) : lower_set α ≃o lower_set β :=
+{ to_fun := λ s, ⟨f '' s, s.lower.image f⟩,
+  inv_fun := λ t, ⟨f ⁻¹' t, t.lower.preimage f.monotone⟩,
+  left_inv := λ _, set_like.coe_injective $ f.preimage_image _,
+  right_inv := λ _, set_like.coe_injective $ f.image_preimage _,
+  map_rel_iff' := λ s t, image_subset_image_iff f.injective }
+
+@[simp] lemma symm_map (f : α ≃o β) : (map f).symm = map f.symm :=
+fun_like.ext _ _ $ λ s, set_like.coe_injective $ set.preimage_equiv_eq_image_symm _ _
+
+@[simp] lemma mem_map {f : α ≃o β} {b : β} : b ∈ map f s ↔ f.symm b ∈ s :=
+by { rw [←f.symm_symm, ←symm_map, f.symm_symm], refl }
+
+@[simp] lemma map_refl : map (order_iso.refl α) = order_iso.refl _ := by { ext, simp }
+
+@[simp] lemma map_map (g : β ≃o γ) (f : α ≃o β) : map g (map f s) = map (f.trans g) s :=
+by { ext, simp }
+
+variables (f s t)
+
+@[simp, norm_cast] lemma coe_map : (map f s : set β) = f '' s := rfl
+
+@[simp] protected lemma map_sup : map f (s ⊔ t) = map f s ⊔ map f t := ext $ image_union _ _ _
+@[simp] protected lemma map_inf : map f (s ⊓ t) = map f s ⊓ map f t :=
+ext $ (image_inter f.injective).symm
+@[simp] protected lemma map_top : map f ⊤ = ⊤ := ext $ image_univ_of_surjective f.surjective
+@[simp] protected lemma map_bot : map f ⊥ = ⊥ := ext $ image_empty _
+@[simp] protected lemma map_Sup (S : set (lower_set α)) : map f (Sup S) = ⨆ s ∈ S, map f s :=
+ext $ by { push_cast, exact image_Union₂ _ _ }
+
+protected lemma map_Inf (S : set (lower_set α)) : map f (Inf S) = ⨅ s ∈ S, map f s :=
+ext $ by { push_cast, exact image_Inter₂ f.bijective _ }
+
+protected lemma map_supr (g : ι → lower_set α) : map f (⨆ i, g i) = ⨆ i, map f (g i) :=
+ext $ by { push_cast, exact image_Union }
+
+protected lemma map_infi (g : ι → lower_set α) : map f (⨅ i, g i) = ⨅ i, map f (g i) :=
+ext $ by { push_cast, exact image_Inter f.bijective _ }
+
+end lower_set
+
+namespace upper_set
+
+@[simp] lemma compl_map (f : α ≃o β) (s : upper_set α) :
+  (map f s).compl = lower_set.map f s.compl :=
+set_like.coe_injective (set.image_compl_eq f.bijective).symm
+
+end upper_set
+
+namespace lower_set
+
+@[simp] lemma compl_map (f : α ≃o β) (s : lower_set α) :
+  (map f s).compl = upper_set.map f s.compl :=
+set_like.coe_injective (set.image_compl_eq f.bijective).symm
+
+end lower_set
+
 /-! #### Images -/
 
 section images
-
-section iso
-
-variables [preorder α] [preorder β] [order_iso_class F α β]
-
-/-- An order isomorphism induces an order isomorphism on upper sets -/
-@[simps apply]
-def upper_set_equiv (φ : F) : upper_set α ≃o upper_set β :=
-{ to_fun := λ s, ⟨φ '' s, s.upper.map φ⟩,
-  inv_fun := λ t, ⟨φ ⁻¹' t, t.upper.preimage φ⟩,
-  left_inv := λ _, set_like.coe_injective $ (φ : α ≃o β).preimage_image _,
-  right_inv := λ _, set_like.coe_injective $ (φ : α ≃o β).image_preimage _,
-  map_rel_iff' := λ s t, image_subset_image_iff (φ : α ≃o β).injective }
-
-/-- An order isomorphism induces an order isomorphism on lower sets -/
-@[simps apply]
-def lower_set_equiv (φ : F) : lower_set α ≃o lower_set β :=
-{ to_fun := λ s, ⟨φ '' s, s.lower.map φ⟩,
-  inv_fun := λ t, ⟨φ ⁻¹' t, t.lower.preimage φ⟩,
-  left_inv := λ _, set_like.coe_injective $ (φ : α ≃o β).preimage_image _,
-  right_inv := λ _, set_like.coe_injective $ (φ : α ≃o β).image_preimage _,
-  map_rel_iff' := λ s t, image_subset_image_iff (φ : α ≃o β).injective }
-
-@[simp] lemma upper_set.coe_equiv (s : upper_set α) (φ : F) :
-  (upper_set_equiv φ s : set β) = φ '' s := rfl
-
-@[simp] lemma upper_set.coe_equiv_symm (t : upper_set β) (φ : F) :
-  ((upper_set_equiv φ).symm t : set α) = φ ⁻¹' t := rfl
-
-@[simp] lemma lower_set.coe_equiv (s : lower_set α) (φ : F) :
-  (lower_set_equiv φ s : set β) = φ '' (s : set α) := rfl
-
-@[simp] lemma lower_set.coe_equiv_symm (t : lower_set β) (φ : F) :
-  ((lower_set_equiv φ).symm t : set α) = φ ⁻¹' t := rfl
-
-end iso
 
 section hom
 
@@ -732,130 +778,14 @@
 end boolean_algebra
 
 end images
-=======
-/-! #### Map -/
-
-section
-variables [preorder α] [preorder β] [preorder γ]
-
-namespace upper_set
-variables {f : α ≃o β} {s t : upper_set α} {a : α} {b : β}
-
-/-- An order isomorphism of preorders induces an order isomorphism of their upper sets. -/
-def map (f : α ≃o β) : upper_set α ≃o upper_set β :=
-{ to_fun := λ s, ⟨f '' s, s.upper.image f⟩,
-  inv_fun := λ t, ⟨f ⁻¹' t, t.upper.preimage f.monotone⟩,
-  left_inv := λ _, ext $ f.preimage_image _,
-  right_inv := λ _, ext $ f.image_preimage _,
-  map_rel_iff' := λ s t, image_subset_image_iff f.injective }
-
-@[simp] lemma symm_map (f : α ≃o β) : (map f).symm = map f.symm :=
-fun_like.ext _ _ $ λ s, ext $ set.preimage_equiv_eq_image_symm _ _
-
-@[simp] lemma mem_map : b ∈ map f s ↔ f.symm b ∈ s :=
-by { rw [←f.symm_symm, ←symm_map, f.symm_symm], refl }
-
-@[simp] lemma map_refl : map (order_iso.refl α) = order_iso.refl _ := by { ext, simp }
-
-@[simp] lemma map_map (g : β ≃o γ) (f : α ≃o β) : map g (map f s) = map (f.trans g) s :=
-by { ext, simp }
-
-variables (f s t)
-
-@[simp, norm_cast] lemma coe_map : (map f s : set β) = f '' s := rfl
-
-@[simp] protected lemma map_sup : map f (s ⊔ t) = map f s ⊔ map f t :=
-ext $ (image_inter f.injective).symm
-@[simp] protected lemma map_inf : map f (s ⊓ t) = map f s ⊓ map f t := ext $ image_union _ _ _
-@[simp] protected lemma map_top : map f ⊤ = ⊤ := ext $ image_empty _
-@[simp] protected lemma map_bot : map f ⊥ = ⊥ := ext $ image_univ_of_surjective f.surjective
-@[simp] protected lemma map_Sup (S : set (upper_set α)) : map f (Sup S) = ⨆ s ∈ S, map f s :=
-ext $ by { push_cast, exact image_Inter₂ f.bijective _ }
-
-@[simp] protected lemma map_Inf (S : set (upper_set α)) : map f (Inf S) = ⨅ s ∈ S, map f s :=
-ext $ by { push_cast, exact image_Union₂ _ _ }
-
-@[simp] protected lemma map_supr (g : ι → upper_set α) : map f (⨆ i, g i) = ⨆ i, map f (g i) :=
-ext $ by { push_cast, exact image_Inter f.bijective _ }
-
-@[simp] protected lemma map_infi (g : ι → upper_set α) : map f (⨅ i, g i) = ⨅ i, map f (g i) :=
-ext $ by { push_cast, exact image_Union }
-
-end upper_set
-
-namespace lower_set
-variables {f : α ≃o β} {s t : lower_set α} {a : α} {b : β}
-
-/-- An order isomorphism of preorders induces an order isomorphism of their lower sets. -/
-def map (f : α ≃o β) : lower_set α ≃o lower_set β :=
-{ to_fun := λ s, ⟨f '' s, s.lower.image f⟩,
-  inv_fun := λ t, ⟨f ⁻¹' t, t.lower.preimage f.monotone⟩,
-  left_inv := λ _, set_like.coe_injective $ f.preimage_image _,
-  right_inv := λ _, set_like.coe_injective $ f.image_preimage _,
-  map_rel_iff' := λ s t, image_subset_image_iff f.injective }
-
-@[simp] lemma symm_map (f : α ≃o β) : (map f).symm = map f.symm :=
-fun_like.ext _ _ $ λ s, set_like.coe_injective $ set.preimage_equiv_eq_image_symm _ _
-
-@[simp] lemma mem_map {f : α ≃o β} {b : β} : b ∈ map f s ↔ f.symm b ∈ s :=
-by { rw [←f.symm_symm, ←symm_map, f.symm_symm], refl }
-
-@[simp] lemma map_refl : map (order_iso.refl α) = order_iso.refl _ := by { ext, simp }
-
-@[simp] lemma map_map (g : β ≃o γ) (f : α ≃o β) : map g (map f s) = map (f.trans g) s :=
-by { ext, simp }
-
-variables (f s t)
-
-@[simp, norm_cast] lemma coe_map : (map f s : set β) = f '' s := rfl
-
-@[simp] protected lemma map_sup : map f (s ⊔ t) = map f s ⊔ map f t := ext $ image_union _ _ _
-@[simp] protected lemma map_inf : map f (s ⊓ t) = map f s ⊓ map f t :=
-ext $ (image_inter f.injective).symm
-@[simp] protected lemma map_top : map f ⊤ = ⊤ := ext $ image_univ_of_surjective f.surjective
-@[simp] protected lemma map_bot : map f ⊥ = ⊥ := ext $ image_empty _
-@[simp] protected lemma map_Sup (S : set (lower_set α)) : map f (Sup S) = ⨆ s ∈ S, map f s :=
-ext $ by { push_cast, exact image_Union₂ _ _ }
-
-protected lemma map_Inf (S : set (lower_set α)) : map f (Inf S) = ⨅ s ∈ S, map f s :=
-ext $ by { push_cast, exact image_Inter₂ f.bijective _ }
-
-protected lemma map_supr (g : ι → lower_set α) : map f (⨆ i, g i) = ⨆ i, map f (g i) :=
-ext $ by { push_cast, exact image_Union }
-
-protected lemma map_infi (g : ι → lower_set α) : map f (⨅ i, g i) = ⨅ i, map f (g i) :=
-ext $ by { push_cast, exact image_Inter f.bijective _ }
-
-end lower_set
-
-namespace upper_set
-
-@[simp] lemma compl_map (f : α ≃o β) (s : upper_set α) :
-  (map f s).compl = lower_set.map f s.compl :=
-set_like.coe_injective (set.image_compl_eq f.bijective).symm
-
-end upper_set
-
-namespace lower_set
-
-@[simp] lemma compl_map (f : α ≃o β) (s : lower_set α) :
-  (map f s).compl = upper_set.map f s.compl :=
-set_like.coe_injective (set.image_compl_eq f.bijective).symm
-
-end lower_set
 
 end
->>>>>>> 8c9b0057
 
 /-! #### Principal sets -/
 
 namespace upper_set
 section preorder
-<<<<<<< HEAD
-variables [preorder α] [preorder β] {a b : α}
-=======
 variables [preorder α] [preorder β] {s : upper_set α} {a b : α}
->>>>>>> 8c9b0057
 
 /-- The smallest upper set containing a given element. -/
 def Ici (a : α) : upper_set α := ⟨Ici a, is_upper_set_Ici a⟩
@@ -876,19 +806,19 @@
 @[simp] lemma Ici_bot [order_bot α] : Ici (⊥ : α) = ⊥ := set_like.coe_injective Ici_bot
 
 @[simp] lemma image_Ici [order_iso_class F α β] (φ : F) (a : α) :
-  upper_set_equiv φ (Ici a) = Ici (φ a) :=
+  upper_set.map φ (Ici a) = Ici (φ a) :=
 set_like.coe_injective $ (φ : α ≃o β).image_Ici _
 
 @[simp] lemma image_Ioi [order_iso_class F α β] (a : α) (φ : F) :
-  upper_set_equiv φ (Ioi a) = Ioi (φ a) :=
+  upper_set.map φ (Ioi a) = Ioi (φ a) :=
 set_like.coe_injective $ (φ : α ≃o β).image_Ioi _
 
 @[simp] lemma preimage_Ici [order_iso_class F α β] (b : β) (φ : F) :
-  ((upper_set_equiv φ : upper_set α ≃o upper_set β).symm (Ici b)) = Ici ((φ : α ≃o β).symm b) :=
+  ((upper_set.map φ : upper_set α ≃o upper_set β).symm (Ici b)) = Ici ((φ : α ≃o β).symm b) :=
 set_like.coe_injective $ (φ : α ≃o β).preimage_Ici _
 
 @[simp] lemma preimage_Ioi [order_iso_class F α β] (b : β) (φ : F) :
-  ((upper_set_equiv φ : upper_set α ≃o upper_set β).symm (Ioi b)) = Ioi ((φ : α ≃o β).symm b) :=
+  ((upper_set.map φ : upper_set α ≃o upper_set β).symm (Ioi b)) = Ioi ((φ : α ≃o β).symm b) :=
 set_like.coe_injective $ (φ : α ≃o β).preimage_Ioi _
 
 end preorder
@@ -927,11 +857,7 @@
 
 namespace lower_set
 section preorder
-<<<<<<< HEAD
-variables [preorder α] [preorder β] {a b : α}
-=======
 variables [preorder α] [preorder β] {s : lower_set α} {a b : α}
->>>>>>> 8c9b0057
 
 /-- Principal lower set. `set.Iic` as a lower set. The smallest lower set containing a given
 element. -/
