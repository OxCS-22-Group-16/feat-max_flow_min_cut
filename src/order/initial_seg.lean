/-
Copyright (c) 2017 Johannes Hölzl. All rights reserved.
Released under Apache 2.0 license as described in the file LICENSE.
Authors: Mario Carneiro, Floris van Doorn
-/

import order.rel_iso
import order.well_founded

/-!
# Initial and principal segments

This file defines initial and principal segments.

## Main definitions

* `initial_seg r s`: type of order embeddings of `r` into `s` for which the range is an initial
  segment (i.e., if `b` belongs to the range, then any `b' < b` also belongs to the range).
  It is denoted by `r ≼i s`.
* `principal_seg r s`: Type of order embeddings of `r` into `s` for which the range is a principal
  segment, i.e., an interval of the form `(-∞, top)` for some element `top`. It is denoted by
  `r ≺i s`.

## Notations

These notations belong to the `initial_seg` locale.

* `r ≼i s`: the type of initial segment embeddings of `r` into `s`.
* `r ≺i s`: the type of principal segment embeddings of `r` into `s`.

## Todo

Train `simps` so that it can automatically generate simp lemmas for initial and principal segments.
-/

/-!
### Initial segments

Order embeddings whose range is an initial segment of `s` (i.e., if `b` belongs to the range, then
any `b' < b` also belongs to the range). The type of these embeddings from `r` to `s` is called
`initial_seg r s`, and denoted by `r ≼i s`.
-/

variables {α β γ δ : Type*}
  {r : α → α → Prop} {s : β → β → Prop} {t : γ → γ → Prop} {u : δ → δ → Prop}

open function

/-- If `r` is a relation on `α` and `s` in a relation on `β`, then `f : r ≼i s` is an order
embedding whose range is an initial segment. That is, whenever `b < f a` in `β` then `b` is in the
range of `f`. -/
structure initial_seg {α β : Type*} (r : α → α → Prop) (s : β → β → Prop) extends r ↪r s :=
(init : ∀ a b, s b (to_rel_embedding a) → ∃ a', to_rel_embedding a' = b)

localized "infix ` ≼i `:25 := initial_seg" in initial_seg

namespace initial_seg

instance : has_coe (r ≼i s) (r ↪r s) := ⟨initial_seg.to_rel_embedding⟩
instance : has_coe_to_fun (r ≼i s) (λ _, α → β) := ⟨λ f x, (f : r ↪r s) x⟩

@[simp] theorem coe_fn_mk (f : r ↪r s) (o) :
  (@initial_seg.mk _ _ r s f o : α → β) = f := rfl

@[simp] theorem coe_fn_to_rel_embedding (f : r ≼i s) : (f.to_rel_embedding : α → β) = f := rfl

@[simp] theorem coe_coe_fn (f : r ≼i s) : ((f : r ↪r s) : α → β) = f := rfl

theorem init' (f : r ≼i s) {a : α} {b : β} : s b (f a) → ∃ a', f a' = b :=
f.init _ _

theorem init_iff (f : r ≼i s) {a : α} {b : β} : s b (f a) ↔ ∃ a', f a' = b ∧ r a' a :=
⟨λ h, let ⟨a', e⟩ := f.init' h in ⟨a', e, (f : r ↪r s).map_rel_iff.1 (e.symm ▸ h)⟩,
 λ ⟨a', e, h⟩, e ▸ (f : r ↪r s).map_rel_iff.2 h⟩

/-- An order isomorphism is an initial segment -/
def of_iso (f : r ≃r s) : r ≼i s :=
⟨f, λ a b h, ⟨f.symm b, rel_iso.apply_symm_apply f _⟩⟩

/-- The identity function shows that `≼i` is reflexive -/
@[refl] protected def refl (r : α → α → Prop) : r ≼i r :=
⟨rel_embedding.refl _, λ a b h, ⟨_, rfl⟩⟩

instance (r : α → α → Prop) : inhabited (r ≼i r) := ⟨initial_seg.refl r⟩

/-- Composition of functions shows that `≼i` is transitive -/
@[trans] protected def trans (f : r ≼i s) (g : s ≼i t) : r ≼i t :=
⟨f.1.trans g.1, λ a c h, begin
  simp at h ⊢,
  rcases g.2 _ _ h with ⟨b, rfl⟩, have h := g.1.map_rel_iff.1 h,
  rcases f.2 _ _ h with ⟨a', rfl⟩, exact ⟨a', rfl⟩
end⟩

@[simp] theorem refl_apply (x : α) : initial_seg.refl r x = x := rfl

@[simp] theorem trans_apply (f : r ≼i s) (g : s ≼i t) (a : α) : (f.trans g) a = g (f a) := rfl

theorem unique_of_trichotomous_of_irrefl [is_trichotomous β s] [is_irrefl β s] :
  well_founded r → subsingleton (r ≼i s) | ⟨h⟩ :=
⟨λ f g, begin
  suffices : (f : α → β) = g, { cases f, cases g,
    congr, exact rel_embedding.coe_fn_injective this },
  funext a, have := h a, induction this with a H IH,
  refine extensional_of_trichotomous_of_irrefl s (λ x, ⟨λ h, _, λ h, _⟩),
  { rcases f.init_iff.1 h with ⟨y, rfl, h'⟩,
    rw IH _ h', exact (g : r ↪r s).map_rel_iff.2 h' },
  { rcases g.init_iff.1 h with ⟨y, rfl, h'⟩,
    rw ← IH _ h', exact (f : r ↪r s).map_rel_iff.2 h' }
end⟩

instance [is_well_order β s] : subsingleton (r ≼i s) :=
⟨λ a, @subsingleton.elim _ (unique_of_trichotomous_of_irrefl
  (@rel_embedding.well_founded _ _ r s a is_well_order.wf)) a⟩

protected theorem eq [is_well_order β s] (f g : r ≼i s) (a) : f a = g a :=
by rw subsingleton.elim f g

theorem antisymm.aux [is_well_order α r] (f : r ≼i s) (g : s ≼i r) : left_inverse g f :=
initial_seg.eq (f.trans g) (initial_seg.refl _)

/-- If we have order embeddings between `α` and `β` whose images are initial segments, and `β`
is a well-order then `α` and `β` are order-isomorphic. -/
def antisymm [is_well_order β s] (f : r ≼i s) (g : s ≼i r) : r ≃r s :=
by haveI := f.to_rel_embedding.is_well_order; exact
⟨⟨f, g, antisymm.aux f g, antisymm.aux g f⟩, f.map_rel_iff'⟩

@[simp] theorem antisymm_to_fun [is_well_order β s]
  (f : r ≼i s) (g : s ≼i r) : (antisymm f g : α → β) = f := rfl

@[simp] theorem antisymm_symm [is_well_order α r] [is_well_order β s]
  (f : r ≼i s) (g : s ≼i r) : (antisymm f g).symm = antisymm g f :=
rel_iso.coe_fn_injective rfl

theorem eq_or_principal [is_well_order β s] (f : r ≼i s) :
  surjective f ∨ ∃ b, ∀ x, s x b ↔ ∃ y, f y = x :=
or_iff_not_imp_right.2 $ λ h b,
acc.rec_on (is_well_order.wf.apply b : acc s b) $ λ x H IH,
not_forall_not.1 $ λ hn,
h ⟨x, λ y, ⟨(IH _), λ ⟨a, e⟩, by rw ← e; exact
  (trichotomous _ _).resolve_right
  (not_or (hn a) (λ hl, not_exists.2 hn (f.init' hl)))⟩⟩

/-- Restrict the codomain of an initial segment -/
def cod_restrict (p : set β) (f : r ≼i s) (H : ∀ a, f a ∈ p) : r ≼i subrel s p :=
⟨rel_embedding.cod_restrict p f H, λ a ⟨b, m⟩ (h : s b (f a)),
  let ⟨a', e⟩ := f.init' h in ⟨a', by clear _let_match; subst e; refl⟩⟩

@[simp] theorem cod_restrict_apply (p) (f : r ≼i s) (H a) : cod_restrict p f H a = ⟨f a, H a⟩ := rfl

<<<<<<< HEAD
/-- `sum.inl` as an initial segment between `sum.lift_rel` relations. -/
def sum_lift_rel_inl (r : α → α → Prop) (s : β → β → Prop) : r ≼i sum.lift_rel r s :=
⟨rel_embedding.sum_lift_rel_inl r s,
  by { rintros a (a' | b), exacts [λ _, ⟨_, rfl⟩, false.elim ∘ sum.not_lift_rel_inr_inl] }⟩

@[simp] theorem sum_lift_rel_inl_apply (r : α → α → Prop) (s : β → β → Prop) (a) :
  sum_lift_rel_inl r s a = sum.inl a := rfl

/-- `sum.map` as an initial segment into `sum.lift_rel r s`. -/
def sum_lift_rel_map (f : r ≃r s) (g : t ≼i u) : sum.lift_rel r t ≼i sum.lift_rel s u :=
⟨rel_embedding.sum_lift_rel_map f g, begin
  rintros (a | c) (b | d),
  { refine λ h, ⟨sum.inl (f.symm b), _⟩,
    simp },
  { simp },
  { simp },
  { simpa using g.init c d }
end⟩

@[simp] theorem sum_lift_rel_map_apply (f : r ≃r s) (g : t ≼i u) (a) :
  sum_lift_rel_map f g a = sum.map f g a := rfl

/-- `sum.inl` as an initial segment into `sum.lex r s`. -/
def sum_lex_inl (r : α → α → Prop) (s : β → β → Prop) : r ≼i sum.lex r s :=
⟨rel_embedding.sum_lex_inl r s,
  by { rintros a (a' | b), exacts [λ _, ⟨_, rfl⟩, false.elim ∘ sum.lex_inr_inl] }⟩

@[simp] theorem sum_lex_inl_apply (r : α → α → Prop) (s : β → β → Prop) (a) :
  sum_lex_inl r s a = sum.inl a := rfl

/-- `sum.map` as an initial segment between `sum.lex` relations. -/
def sum_lex_map (f : r ≃r s) (g : t ≼i u) : sum.lex r t ≼i sum.lex s u :=
⟨rel_embedding.sum_lex_map f g, begin
  have H : ∀ b, ∃ a, f a = b := λ b, ⟨f.symm b, by simp⟩,
  rintros (a | c) (b | d),
  { simp [H] },
  { simp },
  { simp [H] },
  { simpa using g.init c d }
end⟩
=======
/-- Initial segment from an empty type. -/
def of_is_empty (r : α → α → Prop) (s : β → β → Prop) [is_empty α] : r ≼i s :=
⟨rel_embedding.of_is_empty r s, is_empty_elim⟩

/-- Initial segment embedding of an order `r` into the disjoint union of `r` and `s`. -/
def le_add (r : α → α → Prop) (s : β → β → Prop) : r ≼i sum.lex r s :=
⟨⟨⟨sum.inl, λ _ _, sum.inl.inj⟩, λ a b, sum.lex_inl_inl⟩,
  λ a b, by cases b; [exact λ _, ⟨_, rfl⟩, exact false.elim ∘ sum.lex_inr_inl]⟩
>>>>>>> 59874523

@[simp] theorem sum_lex_map_apply (f : r ≃r s) (g : t ≼i u) (a) :
  sum_lex_map f g a = sum.map f g a := rfl

/-- `λ b, prod.mk a b` as an initial segment. You must provide a minimal element `a` under `r`. -/
@[simps] def prod_lex_mk (s : β → β → Prop) {a : α} (H : ∀ a', ¬ r a' a) : s ≼i prod.lex r s :=
⟨rel_embedding.prod_lex_mk_left s (H a), begin
  rintros b ⟨a', b'⟩,
  simp only [prod.lex_def, rel_embedding.prod_lex_mk_left_apply, prod.mk.inj_iff,
    exists_eq_right],
  rintro (h | ⟨rfl, -⟩),
  { exact (H a' h).elim },
  { exact rfl }
end⟩

end initial_seg

/-!
### Principal segments

Order embeddings whose range is a principal segment of `s` (i.e., an interval of the form
`(-∞, top)` for some element `top` of `β`). The type of these embeddings from `r` to `s` is called
`principal_seg r s`, and denoted by `r ≺i s`. Principal segments are in particular initial
segments.
-/

/-- If `r` is a relation on `α` and `s` in a relation on `β`, then `f : r ≺i s` is an order
embedding whose range is an open interval `(-∞, top)` for some element `top` of `β`. Such order
embeddings are called principal segments -/
@[nolint has_nonempty_instance]
structure principal_seg {α β : Type*} (r : α → α → Prop) (s : β → β → Prop) extends r ↪r s :=
(top : β)
(down : ∀ b, s b top ↔ ∃ a, to_rel_embedding a = b)

localized "infix ` ≺i `:25 := principal_seg" in initial_seg

namespace principal_seg

instance : has_coe (r ≺i s) (r ↪r s) := ⟨principal_seg.to_rel_embedding⟩
instance : has_coe_to_fun (r ≺i s) (λ _, α → β) := ⟨λ f, f⟩

@[simp] theorem coe_fn_mk (f : r ↪r s) (t o) :
  (@principal_seg.mk _ _ r s f t o : α → β) = f := rfl

@[simp] theorem coe_fn_to_rel_embedding (f : r ≺i s) : (f.to_rel_embedding : α → β) = f := rfl

@[simp] theorem coe_coe_fn (f : r ≺i s) : ((f : r ↪r s) : α → β) = f := rfl

theorem down' (f : r ≺i s) {b : β} : s b f.top ↔ ∃ a, f a = b :=
f.down _

theorem lt_top (f : r ≺i s) (a : α) : s (f a) f.top :=
f.down'.2 ⟨_, rfl⟩

theorem init [is_trans β s] (f : r ≺i s) {a : α} {b : β} (h : s b (f a)) : ∃ a', f a' = b :=
f.down'.1 $ trans h $ f.lt_top _

/-- A principal segment is in particular an initial segment. -/
instance has_coe_initial_seg [is_trans β s] : has_coe (r ≺i s) (r ≼i s) :=
⟨λ f, ⟨f.to_rel_embedding, λ a b, f.init⟩⟩

theorem coe_coe_fn' [is_trans β s] (f : r ≺i s) : ((f : r ≼i s) : α → β) = f := rfl

theorem init_iff [is_trans β s] (f : r ≺i s) {a : α} {b : β} :
  s b (f a) ↔ ∃ a', f a' = b ∧ r a' a :=
@initial_seg.init_iff α β r s f a b

theorem irrefl (r : α → α → Prop) [is_well_order α r] (f : r ≺i r) : false :=
begin
  have := f.lt_top f.top,
  rw [show f f.top = f.top, from
      initial_seg.eq ↑f (initial_seg.refl r) f.top] at this,
  exact irrefl _ this
end

/-- Composition of a principal segment with an initial segment, as a principal segment -/
def lt_le (f : r ≺i s) (g : s ≼i t) : r ≺i t :=
⟨@rel_embedding.trans _ _ _ r s t f g, g f.top, λ a,
 by simp only [g.init_iff, f.down', exists_and_distrib_left.symm,
   exists_swap, rel_embedding.trans_apply, exists_eq_right']; refl⟩

@[simp] theorem lt_le_apply (f : r ≺i s) (g : s ≼i t) (a : α) : (f.lt_le g) a = g (f a) :=
rel_embedding.trans_apply _ _ _

@[simp] theorem lt_le_top (f : r ≺i s) (g : s ≼i t) : (f.lt_le g).top = g f.top := rfl

/-- Composition of two principal segments as a principal segment -/
@[trans] protected def trans [is_trans γ t] (f : r ≺i s) (g : s ≺i t) : r ≺i t :=
lt_le f g

@[simp] theorem trans_apply [is_trans γ t] (f : r ≺i s) (g : s ≺i t) (a : α) :
  (f.trans g) a = g (f a) :=
lt_le_apply _ _ _

@[simp] theorem trans_top [is_trans γ t] (f : r ≺i s) (g : s ≺i t) :
  (f.trans g).top = g f.top := rfl

/-- Composition of an order isomorphism with a principal segment, as a principal segment -/
def equiv_lt (f : r ≃r s) (g : s ≺i t) : r ≺i t :=
⟨@rel_embedding.trans _ _ _ r s t f g, g.top, λ c,
 suffices (∃ (a : β), g a = c) ↔ ∃ (a : α), g (f a) = c, by simpa [g.down],
 ⟨λ ⟨b, h⟩, ⟨f.symm b, by simp only [h, rel_iso.apply_symm_apply, rel_iso.coe_coe_fn]⟩,
  λ ⟨a, h⟩, ⟨f a, h⟩⟩⟩

/-- Composition of a principal segment with an order isomorphism, as a principal segment -/
def lt_equiv {r : α → α → Prop} {s : β → β → Prop} {t : γ → γ → Prop}
  (f : principal_seg r s) (g : s ≃r t) : principal_seg r t :=
⟨@rel_embedding.trans _ _ _ r s t f g, g f.top, begin
  intro x,
  rw [← g.apply_symm_apply x, g.map_rel_iff, f.down', exists_congr],
  intro y, exact ⟨congr_arg g, λ h, g.to_equiv.bijective.1 h⟩
end⟩

@[simp] theorem equiv_lt_apply (f : r ≃r s) (g : s ≺i t) (a : α) : (equiv_lt f g) a = g (f a) :=
rel_embedding.trans_apply _ _ _

@[simp] theorem equiv_lt_top (f : r ≃r s) (g : s ≺i t) : (equiv_lt f g).top = g.top := rfl

/-- Given a well order `s`, there is a most one principal segment embedding of `r` into `s`. -/
instance [is_well_order β s] : subsingleton (r ≺i s) :=
⟨λ f g, begin
  have ef : (f : α → β) = g,
  { show ((f : r ≼i s) : α → β) = g,
    rw @subsingleton.elim _ _ (f : r ≼i s) g, refl },
  have et : f.top = g.top,
  { refine extensional_of_trichotomous_of_irrefl s (λ x, _),
    simp only [f.down, g.down, ef, coe_fn_to_rel_embedding] },
  cases f, cases g,
  have := rel_embedding.coe_fn_injective ef; congr'
end⟩

theorem top_eq [is_well_order γ t]
  (e : r ≃r s) (f : r ≺i t) (g : s ≺i t) : f.top = g.top :=
by rw subsingleton.elim f (principal_seg.equiv_lt e g); refl

lemma top_lt_top {r : α → α → Prop} {s : β → β → Prop} {t : γ → γ → Prop}
  [is_well_order γ t]
  (f : principal_seg r s) (g : principal_seg s t) (h : principal_seg r t) : t h.top g.top :=
by { rw [subsingleton.elim h (f.trans g)], apply principal_seg.lt_top }

/-- Any element of a well order yields a principal segment -/
def of_element {α : Type*} (r : α → α → Prop) (a : α) : subrel r {b | r b a} ≺i r :=
⟨subrel.rel_embedding _ _, a, λ b,
  ⟨λ h, ⟨⟨_, h⟩, rfl⟩, λ ⟨⟨_, h⟩, rfl⟩, h⟩⟩

@[simp] theorem of_element_apply {α : Type*} (r : α → α → Prop) (a : α) (b) :
  of_element r a b = b.1 := rfl

@[simp] theorem of_element_top {α : Type*} (r : α → α → Prop) (a : α) :
  (of_element r a).top = a := rfl

/-- Restrict the codomain of a principal segment -/
def cod_restrict (p : set β) (f : r ≺i s)
  (H : ∀ a, f a ∈ p) (H₂ : f.top ∈ p) : r ≺i subrel s p :=
⟨rel_embedding.cod_restrict p f H, ⟨f.top, H₂⟩, λ ⟨b, h⟩,
  f.down'.trans $ exists_congr $ λ a,
  show (⟨f a, H a⟩ : p).1 = _ ↔ _, from ⟨subtype.eq, congr_arg _⟩⟩

@[simp]
theorem cod_restrict_apply (p) (f : r ≺i s) (H H₂ a) : cod_restrict p f H H₂ a = ⟨f a, H a⟩ := rfl

@[simp]
theorem cod_restrict_top (p) (f : r ≺i s) (H H₂) : (cod_restrict p f H H₂).top = ⟨f.top, H₂⟩ := rfl

<<<<<<< HEAD
/-- `sum.inl` as a principal segment. You must provide a minimal element `b` under `s`. -/
def sum_lex_inl (r : α → α → Prop) {b : β} (H : ∀ b', ¬ s b' b) : r ≺i sum.lex r s :=
{ top := sum.inr b,
  down := by rintro (a | b'); simp [H],
  ..rel_embedding.sum_lex_inl r s }

@[simp] theorem sum_lex_inl_apply (r : α → α → Prop) {b : β} (H : ∀ b', ¬ s b' b) (a) :
  sum_lex_inl r H a = sum.inl a := rfl

@[simp] theorem sum_lex_top (r : α → α → Prop) {b : β} (H : ∀ b', ¬ s b' b) :
  (sum_lex_inl r H).top = sum.inr b := rfl

/-- `sum.map` as a principal segment. -/
def sum_lex_map (f : r ≃r s) (g : t ≺i u) : sum.lex r t ≺i sum.lex s u :=
{ top := sum.inr g.top,
  down := begin
    rintro (b | d),
    { simp [(⟨f.symm b, by simp⟩ : ∃ a, f a = b)] },
    { simp [g.down] }
  end,
  ..rel_embedding.sum_lex_map ↑f ↑g }

@[simp] theorem sum_lex_map_apply (f : r ≃r s) (g : t ≺i u) (a) :
  sum_lex_map f g a = sum.map f g a := rfl

@[simp] theorem sum_lex_map_top (f : r ≃r s) (g : t ≺i u) :
  (sum_lex_map f g).top = sum.inr g.top := rfl

/-- `λ b, prod.mk a b` as an initial segment. You must provide the least and next least elements
`a₀` and `a₁` under `r`, as well as a minimal element `b` under `s`. -/
def prod_lex_mk {a₀ a₁ : α} {b : β}
  (Ha₀ : ¬ r a₀ a₀) (Ha₁ : ∀ a', r a' a₁ ↔ a₀ = a') (Hb : ∀ b', ¬ s b' b) : s ≺i prod.lex r s :=
{ top := (a₁, b),
  down := λ ⟨a', b'⟩, by simp [prod.lex_def, Hb, Ha₁],
  ..rel_embedding.prod_lex_mk_left s Ha₀ }

@[simp] theorem prod_lex_mk_apply {a₀ a₁ : α} {b : β}
  (Ha₀ : ¬ r a₀ a₀) (Ha₁ : ∀ a', r a' a₁ ↔ a₀ = a') (Hb : ∀ b', ¬ s b' b) (b') :
  prod_lex_mk Ha₀ Ha₁ Hb b' = (a₀, b') := rfl

@[simp] theorem prod_lex_mk_top {a₀ a₁ : α} {b : β}
  (Ha₀ : ¬ r a₀ a₀) (Ha₁ : ∀ a', r a' a₁ ↔ a₀ = a') (Hb : ∀ b', ¬ s b' b) :
  (prod_lex_mk Ha₀ Ha₁ Hb).top = (a₁, b) := rfl
=======
/-- Principal segment from an empty type into a type with a minimal element. -/
def of_is_empty (r : α → α → Prop) [is_empty α] {b : β} (H : ∀ b', ¬ s b' b) : r ≺i s :=
{ top := b,
  down := by simp [H],
  ..rel_embedding.of_is_empty r s }

@[simp] theorem of_is_empty_top (r : α → α → Prop) [is_empty α] {b : β} (H : ∀ b', ¬ s b' b) :
  (of_is_empty r H).top = b := rfl

/-- Principal segment from the empty relation on `pempty` to the empty relation on `punit`. -/
@[reducible] def pempty_to_punit : @empty_relation pempty ≺i @empty_relation punit :=
@of_is_empty _ _ empty_relation _ _ punit.star $ λ x, not_false
>>>>>>> 59874523

end principal_seg

/-! ### Properties of initial and principal segments -/

/-- To an initial segment taking values in a well order, one can associate either a principal
segment (if the range is not everything, hence one can take as top the minimum of the complement
of the range) or an order isomorphism (if the range is everything). -/
noncomputable def initial_seg.lt_or_eq [is_well_order β s] (f : r ≼i s) : (r ≺i s) ⊕ (r ≃r s) :=
begin
  by_cases h : surjective f,
  { exact sum.inr (rel_iso.of_surjective f h) },
  { have h' : _, from (initial_seg.eq_or_principal f).resolve_left h,
    exact sum.inl ⟨f, classical.some h', classical.some_spec h'⟩ }
end

theorem initial_seg.lt_or_eq_apply_left [is_well_order β s]
  (f : r ≼i s) (g : r ≺i s) (a : α) : g a = f a :=
@initial_seg.eq α β r s _ g f a

theorem initial_seg.lt_or_eq_apply_right [is_well_order β s]
  (f : r ≼i s) (g : r ≃r s) (a : α) : g a = f a :=
initial_seg.eq (initial_seg.of_iso g) f a

/-- Composition of an initial segment taking values in a well order and a principal segment. -/
noncomputable def initial_seg.le_lt [is_well_order β s] [is_trans γ t] (f : r ≼i s) (g : s ≺i t) :
  r ≺i t :=
match f.lt_or_eq with
| sum.inl f' := f'.trans g
| sum.inr f' := principal_seg.equiv_lt f' g
end

@[simp] theorem initial_seg.le_lt_apply [is_well_order β s] [is_trans γ t]
  (f : r ≼i s) (g : s ≺i t) (a : α) : (f.le_lt g) a = g (f a) :=
begin
  delta initial_seg.le_lt, cases h : f.lt_or_eq with f' f',
  { simp only [principal_seg.trans_apply, f.lt_or_eq_apply_left] },
  { simp only [principal_seg.equiv_lt_apply, f.lt_or_eq_apply_right] }
end

namespace rel_embedding

/-- Given an order embedding into a well order, collapse the order embedding by filling the
gaps, to obtain an initial segment. Here, we construct the collapsed order embedding pointwise,
but the proof of the fact that it is an initial segment will be given in `collapse`. -/
noncomputable def collapse_F [is_well_order β s] (f : r ↪r s) : Π a, {b // ¬ s (f a) b} :=
(rel_embedding.well_founded f $ is_well_order.wf).fix $ λ a IH, begin
  let S := {b | ∀ a h, s (IH a h).1 b},
  have : f a ∈ S, from λ a' h, ((trichotomous _ _)
    .resolve_left $ λ h', (IH a' h).2 $ trans (f.map_rel_iff.2 h) h')
    .resolve_left $ λ h', (IH a' h).2 $ h' ▸ f.map_rel_iff.2 h,
  exact ⟨is_well_order.wf.min S ⟨_, this⟩,
   is_well_order.wf.not_lt_min _ _ this⟩
end

theorem collapse_F.lt [is_well_order β s] (f : r ↪r s) {a : α}
   : ∀ {a'}, r a' a → s (collapse_F f a').1 (collapse_F f a).1 :=
show (collapse_F f a).1 ∈ {b | ∀ a' (h : r a' a), s (collapse_F f a').1 b}, begin
  unfold collapse_F, rw well_founded.fix_eq,
  apply well_founded.min_mem _ _
end

theorem collapse_F.not_lt [is_well_order β s] (f : r ↪r s) (a : α)
   {b} (h : ∀ a' (h : r a' a), s (collapse_F f a').1 b) : ¬ s b (collapse_F f a).1 :=
begin
  unfold collapse_F, rw well_founded.fix_eq,
  exact well_founded.not_lt_min _ _ _
    (show b ∈ {b | ∀ a' (h : r a' a), s (collapse_F f a').1 b}, from h)
end

/-- Construct an initial segment from an order embedding into a well order, by collapsing it
to fill the gaps. -/
noncomputable def collapse [is_well_order β s] (f : r ↪r s) : r ≼i s :=
by haveI := rel_embedding.is_well_order f; exact
⟨rel_embedding.of_monotone
  (λ a, (collapse_F f a).1) (λ a b, collapse_F.lt f),
λ a b, acc.rec_on (is_well_order.wf.apply b : acc s b) (λ b H IH a h, begin
  let S := {a | ¬ s (collapse_F f a).1 b},
  have : S.nonempty := ⟨_, asymm h⟩,
  existsi (is_well_order.wf : well_founded r).min S this,
  refine ((@trichotomous _ s _ _ _).resolve_left _).resolve_right _,
  { exact (is_well_order.wf : well_founded r).min_mem S this },
  { refine collapse_F.not_lt f _ (λ a' h', _),
    by_contradiction hn,
    exact is_well_order.wf.not_lt_min S this hn h' }
end) a⟩

theorem collapse_apply [is_well_order β s] (f : r ↪r s)
  (a) : collapse f a = (collapse_F f a).1 := rfl

end rel_embedding<|MERGE_RESOLUTION|>--- conflicted
+++ resolved
@@ -147,7 +147,15 @@
 
 @[simp] theorem cod_restrict_apply (p) (f : r ≼i s) (H a) : cod_restrict p f H a = ⟨f a, H a⟩ := rfl
 
-<<<<<<< HEAD
+/-- Initial segment from an empty type. -/
+def of_is_empty (r : α → α → Prop) (s : β → β → Prop) [is_empty α] : r ≼i s :=
+⟨rel_embedding.of_is_empty r s, is_empty_elim⟩
+
+/-- Initial segment embedding of an order `r` into the disjoint union of `r` and `s`. -/
+def le_add (r : α → α → Prop) (s : β → β → Prop) : r ≼i sum.lex r s :=
+⟨⟨⟨sum.inl, λ _ _, sum.inl.inj⟩, λ a b, sum.lex_inl_inl⟩,
+  λ a b, by cases b; [exact λ _, ⟨_, rfl⟩, exact false.elim ∘ sum.lex_inr_inl]⟩
+
 /-- `sum.inl` as an initial segment between `sum.lift_rel` relations. -/
 def sum_lift_rel_inl (r : α → α → Prop) (s : β → β → Prop) : r ≼i sum.lift_rel r s :=
 ⟨rel_embedding.sum_lift_rel_inl r s,
@@ -188,16 +196,6 @@
   { simp [H] },
   { simpa using g.init c d }
 end⟩
-=======
-/-- Initial segment from an empty type. -/
-def of_is_empty (r : α → α → Prop) (s : β → β → Prop) [is_empty α] : r ≼i s :=
-⟨rel_embedding.of_is_empty r s, is_empty_elim⟩
-
-/-- Initial segment embedding of an order `r` into the disjoint union of `r` and `s`. -/
-def le_add (r : α → α → Prop) (s : β → β → Prop) : r ≼i sum.lex r s :=
-⟨⟨⟨sum.inl, λ _ _, sum.inl.inj⟩, λ a b, sum.lex_inl_inl⟩,
-  λ a b, by cases b; [exact λ _, ⟨_, rfl⟩, exact false.elim ∘ sum.lex_inr_inl]⟩
->>>>>>> 59874523
 
 @[simp] theorem sum_lex_map_apply (f : r ≃r s) (g : t ≼i u) (a) :
   sum_lex_map f g a = sum.map f g a := rfl
@@ -362,7 +360,19 @@
 @[simp]
 theorem cod_restrict_top (p) (f : r ≺i s) (H H₂) : (cod_restrict p f H H₂).top = ⟨f.top, H₂⟩ := rfl
 
-<<<<<<< HEAD
+/-- Principal segment from an empty type into a type with a minimal element. -/
+def of_is_empty (r : α → α → Prop) [is_empty α] {b : β} (H : ∀ b', ¬ s b' b) : r ≺i s :=
+{ top := b,
+  down := by simp [H],
+  ..rel_embedding.of_is_empty r s }
+
+@[simp] theorem of_is_empty_top (r : α → α → Prop) [is_empty α] {b : β} (H : ∀ b', ¬ s b' b) :
+  (of_is_empty r H).top = b := rfl
+
+/-- Principal segment from the empty relation on `pempty` to the empty relation on `punit`. -/
+@[reducible] def pempty_to_punit : @empty_relation pempty ≺i @empty_relation punit :=
+@of_is_empty _ _ empty_relation _ _ punit.star $ λ x, not_false
+
 /-- `sum.inl` as a principal segment. You must provide a minimal element `b` under `s`. -/
 def sum_lex_inl (r : α → α → Prop) {b : β} (H : ∀ b', ¬ s b' b) : r ≺i sum.lex r s :=
 { top := sum.inr b,
@@ -406,20 +416,6 @@
 @[simp] theorem prod_lex_mk_top {a₀ a₁ : α} {b : β}
   (Ha₀ : ¬ r a₀ a₀) (Ha₁ : ∀ a', r a' a₁ ↔ a₀ = a') (Hb : ∀ b', ¬ s b' b) :
   (prod_lex_mk Ha₀ Ha₁ Hb).top = (a₁, b) := rfl
-=======
-/-- Principal segment from an empty type into a type with a minimal element. -/
-def of_is_empty (r : α → α → Prop) [is_empty α] {b : β} (H : ∀ b', ¬ s b' b) : r ≺i s :=
-{ top := b,
-  down := by simp [H],
-  ..rel_embedding.of_is_empty r s }
-
-@[simp] theorem of_is_empty_top (r : α → α → Prop) [is_empty α] {b : β} (H : ∀ b', ¬ s b' b) :
-  (of_is_empty r H).top = b := rfl
-
-/-- Principal segment from the empty relation on `pempty` to the empty relation on `punit`. -/
-@[reducible] def pempty_to_punit : @empty_relation pempty ≺i @empty_relation punit :=
-@of_is_empty _ _ empty_relation _ _ punit.star $ λ x, not_false
->>>>>>> 59874523
 
 end principal_seg
 
