--- conflicted
+++ resolved
@@ -91,22 +91,14 @@
 
 /-- The coproduct of the cofinite filters on two types is the cofinite filter on their product. -/
 lemma coprod_cofinite : (cofinite : filter α).coprod (cofinite : filter β) = cofinite :=
-<<<<<<< HEAD
-filter.coext $ λ s, by simp only [compl_mem_coprod, mem_cofinite, compl_compl, finite_prod]
-=======
 filter.coext $ λ s, by simp only [compl_mem_coprod, mem_cofinite, compl_compl,
   finite_image_fst_and_snd_iff]
->>>>>>> 4a9ae84a
 
 /-- Finite product of finite sets is finite -/
 lemma Coprod_cofinite {α : ι → Type*} [fintype ι] :
   filter.Coprod (λ i, (cofinite : filter (α i))) = cofinite :=
-<<<<<<< HEAD
-filter.coext $ λ s, by simp only [compl_mem_Coprod, mem_cofinite, compl_compl, finite_pi]
-=======
 filter.coext $ λ s, by simp only [compl_mem_Coprod, mem_cofinite, compl_compl,
   forall_finite_image_eval_iff]
->>>>>>> 4a9ae84a
 
 end filter
 
