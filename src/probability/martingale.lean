/-
Copyright (c) 2021 Rémy Degenne. All rights reserved.
Released under Apache 2.0 license as described in the file LICENSE.
Authors: Rémy Degenne, Kexing Ying
-/
import probability.notation
import probability.hitting_time

/-!
# Martingales

A family of functions `f : ι → α → E` is a martingale with respect to a filtration `ℱ` if every
`f i` is integrable, `f` is adapted with respect to `ℱ` and for all `i ≤ j`,
`μ[f j | ℱ i] =ᵐ[μ] f i`. On the other hand, `f : ι → α → E` is said to be a supermartingale
with respect to the filtration `ℱ` if `f i` is integrable, `f` is adapted with resepct to `ℱ`
and for all `i ≤ j`, `μ[f j | ℱ i] ≤ᵐ[μ] f i`. Finally, `f : ι → α → E` is said to be a
submartingale with respect to the filtration `ℱ` if `f i` is integrable, `f` is adapted with
resepct to `ℱ` and for all `i ≤ j`, `f i ≤ᵐ[μ] μ[f j | ℱ i]`.

The definitions of filtration and adapted can be found in `probability.stopping`.

### Definitions

* `measure_theory.martingale f ℱ μ`: `f` is a martingale with respect to filtration `ℱ` and
  measure `μ`.
* `measure_theory.supermartingale f ℱ μ`: `f` is a supermartingale with respect to
  filtration `ℱ` and measure `μ`.
* `measure_theory.submartingale f ℱ μ`: `f` is a submartingale with respect to filtration `ℱ` and
  measure `μ`.

### Results

* `measure_theory.martingale_condexp f ℱ μ`: the sequence `λ i, μ[f | ℱ i, ℱ.le i])` is a
  martingale with respect to `ℱ` and `μ`.

-/

open topological_space filter
open_locale nnreal ennreal measure_theory probability_theory big_operators

namespace measure_theory

variables {α E ι : Type*} [preorder ι]
  {m0 : measurable_space α} {μ : measure α}
  [normed_add_comm_group E] [normed_space ℝ E] [complete_space E]
  {f g : ι → α → E} {ℱ : filtration ι m0}

/-- A family of functions `f : ι → α → E` is a martingale with respect to a filtration `ℱ` if `f`
is adapted with respect to `ℱ` and for all `i ≤ j`, `μ[f j | ℱ i] =ᵐ[μ] f i`. -/
def martingale (f : ι → α → E) (ℱ : filtration ι m0) (μ : measure α) : Prop :=
adapted ℱ f ∧ ∀ i j, i ≤ j → μ[f j | ℱ i] =ᵐ[μ] f i

/-- A family of integrable functions `f : ι → α → E` is a supermartingale with respect to a
filtration `ℱ` if `f` is adapted with respect to `ℱ` and for all `i ≤ j`,
`μ[f j | ℱ.le i] ≤ᵐ[μ] f i`. -/
def supermartingale [has_le E] (f : ι → α → E) (ℱ : filtration ι m0) (μ : measure α) : Prop :=
adapted ℱ f ∧ (∀ i j, i ≤ j → μ[f j | ℱ i] ≤ᵐ[μ] f i) ∧ ∀ i, integrable (f i) μ

/-- A family of integrable functions `f : ι → α → E` is a submartingale with respect to a
filtration `ℱ` if `f` is adapted with respect to `ℱ` and for all `i ≤ j`,
`f i ≤ᵐ[μ] μ[f j | ℱ.le i]`. -/
def submartingale [has_le E] (f : ι → α → E) (ℱ : filtration ι m0) (μ : measure α) : Prop :=
adapted ℱ f ∧ (∀ i j, i ≤ j → f i ≤ᵐ[μ] μ[f j | ℱ i]) ∧ ∀ i, integrable (f i) μ

lemma martingale_const (ℱ : filtration ι m0) (μ : measure α) [is_finite_measure μ] (x : E) :
  martingale (λ _ _, x) ℱ μ :=
⟨adapted_const ℱ _, λ i j hij, by rw condexp_const (ℱ.le _)⟩

variables (E)
lemma martingale_zero (ℱ : filtration ι m0) (μ : measure α) :
  martingale (0 : ι → α → E) ℱ μ :=
⟨adapted_zero E ℱ, λ i j hij, by { rw [pi.zero_apply, condexp_zero], simp, }⟩
variables {E}

namespace martingale

@[protected]
lemma adapted (hf : martingale f ℱ μ) : adapted ℱ f := hf.1

@[protected]
lemma strongly_measurable (hf : martingale f ℱ μ) (i : ι) : strongly_measurable[ℱ i] (f i) :=
hf.adapted i

lemma condexp_ae_eq (hf : martingale f ℱ μ) {i j : ι} (hij : i ≤ j) :
  μ[f j | ℱ i] =ᵐ[μ] f i :=
hf.2 i j hij

@[protected]
lemma integrable (hf : martingale f ℱ μ) (i : ι) : integrable (f i) μ :=
integrable_condexp.congr (hf.condexp_ae_eq (le_refl i))

lemma set_integral_eq [sigma_finite_filtration μ ℱ] (hf : martingale f ℱ μ) {i j : ι} (hij : i ≤ j)
  {s : set α} (hs : measurable_set[ℱ i] s) :
  ∫ x in s, f i x ∂μ = ∫ x in s, f j x ∂μ :=
begin
  rw ← @set_integral_condexp _ _ _ _ _ (ℱ i) m0 _ _ _ (ℱ.le i) _ (hf.integrable j) hs,
  refine set_integral_congr_ae (ℱ.le i s hs) _,
  filter_upwards [hf.2 i j hij] with _ heq _ using heq.symm,
end

lemma add (hf : martingale f ℱ μ) (hg : martingale g ℱ μ) : martingale (f + g) ℱ μ :=
begin
  refine ⟨hf.adapted.add hg.adapted, λ i j hij, _⟩,
  exact (condexp_add (hf.integrable j) (hg.integrable j)).trans
    ((hf.2 i j hij).add (hg.2 i j hij)),
end

lemma neg (hf : martingale f ℱ μ) : martingale (-f) ℱ μ :=
⟨hf.adapted.neg, λ i j hij, (condexp_neg (f j)).trans ((hf.2 i j hij).neg)⟩

lemma sub (hf : martingale f ℱ μ) (hg : martingale g ℱ μ) : martingale (f - g) ℱ μ :=
by { rw sub_eq_add_neg, exact hf.add hg.neg, }

lemma smul (c : ℝ) (hf : martingale f ℱ μ) : martingale (c • f) ℱ μ :=
begin
  refine ⟨hf.adapted.smul c, λ i j hij, _⟩,
  refine (condexp_smul c (f j)).trans ((hf.2 i j hij).mono (λ x hx, _)),
  rw [pi.smul_apply, hx, pi.smul_apply, pi.smul_apply],
end

lemma supermartingale [preorder E] (hf : martingale f ℱ μ) : supermartingale f ℱ μ :=
⟨hf.1, λ i j hij, (hf.2 i j hij).le, λ i, hf.integrable i⟩

lemma submartingale [preorder E] (hf : martingale f ℱ μ) : submartingale f ℱ μ :=
⟨hf.1, λ i j hij, (hf.2 i j hij).symm.le, λ i, hf.integrable i⟩

end martingale

lemma martingale_iff [partial_order E] : martingale f ℱ μ ↔
  supermartingale f ℱ μ ∧ submartingale f ℱ μ :=
⟨λ hf, ⟨hf.supermartingale, hf.submartingale⟩,
 λ ⟨hf₁, hf₂⟩, ⟨hf₁.1, λ i j hij, (hf₁.2.1 i j hij).antisymm (hf₂.2.1 i j hij)⟩⟩

lemma martingale_condexp (f : α → E) (ℱ : filtration ι m0) (μ : measure α)
  [sigma_finite_filtration μ ℱ] :
  martingale (λ i, μ[f | ℱ i]) ℱ μ :=
⟨λ i, strongly_measurable_condexp, λ i j hij, condexp_condexp_of_le (ℱ.mono hij) (ℱ.le j)⟩

namespace supermartingale

@[protected]
lemma adapted [has_le E] (hf : supermartingale f ℱ μ) : adapted ℱ f := hf.1

@[protected]
lemma strongly_measurable [has_le E] (hf : supermartingale f ℱ μ) (i : ι) :
  strongly_measurable[ℱ i] (f i) :=
hf.adapted i

@[protected]
lemma integrable [has_le E] (hf : supermartingale f ℱ μ) (i : ι) : integrable (f i) μ := hf.2.2 i

lemma condexp_ae_le [has_le E] (hf : supermartingale f ℱ μ) {i j : ι} (hij : i ≤ j) :
  μ[f j | ℱ i] ≤ᵐ[μ] f i :=
hf.2.1 i j hij

lemma set_integral_le [sigma_finite_filtration μ ℱ] {f : ι → α → ℝ} (hf : supermartingale f ℱ μ)
  {i j : ι} (hij : i ≤ j) {s : set α} (hs : measurable_set[ℱ i] s) :
  ∫ x in s, f j x ∂μ ≤ ∫ x in s, f i x ∂μ :=
begin
  rw ← set_integral_condexp (ℱ.le i) (hf.integrable j) hs,
  refine set_integral_mono_ae integrable_condexp.integrable_on (hf.integrable i).integrable_on _,
  filter_upwards [hf.2.1 i j hij] with _ heq using heq,
end

lemma add [preorder E] [covariant_class E E (+) (≤)]
  (hf : supermartingale f ℱ μ) (hg : supermartingale g ℱ μ) : supermartingale (f + g) ℱ μ :=
begin
  refine ⟨hf.1.add hg.1, λ i j hij, _, λ i, (hf.2.2 i).add (hg.2.2 i)⟩,
  refine (condexp_add (hf.integrable j) (hg.integrable j)).le.trans _,
  filter_upwards [hf.2.1 i j hij, hg.2.1 i j hij],
  intros,
  refine add_le_add _ _; assumption,
end

lemma add_martingale [preorder E] [covariant_class E E (+) (≤)]
  (hf : supermartingale f ℱ μ) (hg : martingale g ℱ μ) : supermartingale (f + g) ℱ μ :=
hf.add hg.supermartingale

lemma neg [preorder E] [covariant_class E E (+) (≤)]
  (hf : supermartingale f ℱ μ) : submartingale (-f) ℱ μ :=
begin
  refine ⟨hf.1.neg, λ i j hij, _, λ i, (hf.2.2 i).neg⟩,
  refine eventually_le.trans _ (condexp_neg (f j)).symm.le,
  filter_upwards [hf.2.1 i j hij] with _ _,
  simpa,
end

end supermartingale

namespace submartingale

@[protected]
lemma adapted [has_le E] (hf : submartingale f ℱ μ) : adapted ℱ f := hf.1

@[protected]
lemma strongly_measurable [has_le E] (hf : submartingale f ℱ μ) (i : ι) :
  strongly_measurable[ℱ i] (f i) :=
hf.adapted i

@[protected]
lemma integrable [has_le E] (hf : submartingale f ℱ μ) (i : ι) : integrable (f i) μ := hf.2.2 i

lemma ae_le_condexp [has_le E] (hf : submartingale f ℱ μ) {i j : ι} (hij : i ≤ j) :
  f i ≤ᵐ[μ] μ[f j | ℱ i] :=
hf.2.1 i j hij

lemma add [preorder E] [covariant_class E E (+) (≤)]
  (hf : submartingale f ℱ μ) (hg : submartingale g ℱ μ) : submartingale (f + g) ℱ μ :=
begin
  refine ⟨hf.1.add hg.1, λ i j hij, _, λ i, (hf.2.2 i).add (hg.2.2 i)⟩,
  refine eventually_le.trans _ (condexp_add (hf.integrable j) (hg.integrable j)).symm.le,
  filter_upwards [hf.2.1 i j hij, hg.2.1 i j hij],
  intros,
  refine add_le_add _ _; assumption,
end

lemma add_martingale [preorder E] [covariant_class E E (+) (≤)]
  (hf : submartingale f ℱ μ) (hg : martingale g ℱ μ) : submartingale (f + g) ℱ μ :=
hf.add hg.submartingale

lemma neg [preorder E] [covariant_class E E (+) (≤)]
  (hf : submartingale f ℱ μ) : supermartingale (-f) ℱ μ :=
begin
  refine ⟨hf.1.neg, λ i j hij, (condexp_neg (f j)).le.trans _, λ i, (hf.2.2 i).neg⟩,
  filter_upwards [hf.2.1 i j hij] with _ _,
  simpa,
end

/-- The converse of this lemma is `measure_theory.submartingale_of_set_integral_le`. -/
lemma set_integral_le [sigma_finite_filtration μ ℱ] {f : ι → α → ℝ} (hf : submartingale f ℱ μ)
  {i j : ι} (hij : i ≤ j) {s : set α} (hs : measurable_set[ℱ i] s) :
  ∫ x in s, f i x ∂μ ≤ ∫ x in s, f j x ∂μ :=
begin
  rw [← neg_le_neg_iff, ← integral_neg, ← integral_neg],
  exact supermartingale.set_integral_le hf.neg hij hs,
end

lemma sub_supermartingale [preorder E] [covariant_class E E (+) (≤)]
  (hf : submartingale f ℱ μ) (hg : supermartingale g ℱ μ) : submartingale (f - g) ℱ μ :=
by { rw sub_eq_add_neg, exact hf.add hg.neg }

lemma sub_martingale [preorder E] [covariant_class E E (+) (≤)]
  (hf : submartingale f ℱ μ) (hg : martingale g ℱ μ) : submartingale (f - g) ℱ μ :=
hf.sub_supermartingale hg.supermartingale

protected lemma sup {f g : ι → α → ℝ} (hf : submartingale f ℱ μ) (hg : submartingale g ℱ μ) :
  submartingale (f ⊔ g) ℱ μ :=
begin
  refine ⟨λ i, @strongly_measurable.sup _ _ _ _ (ℱ i) _ _ _ (hf.adapted i) (hg.adapted i),
    λ i j hij, _, λ i, integrable.sup (hf.integrable _) (hg.integrable _)⟩,
  refine eventually_le.sup_le _ _,
  { exact eventually_le.trans (hf.2.1 i j hij)
      (condexp_mono (hf.integrable _) (integrable.sup (hf.integrable j) (hg.integrable j))
      (eventually_of_forall (λ x, le_max_left _ _))) },
  { exact eventually_le.trans (hg.2.1 i j hij)
      (condexp_mono (hg.integrable _) (integrable.sup (hf.integrable j) (hg.integrable j))
      (eventually_of_forall (λ x, le_max_right _ _))) }
end

protected lemma pos {f : ι → α → ℝ} (hf : submartingale f ℱ μ) :
  submartingale (f⁺) ℱ μ :=
hf.sup (martingale_zero _ _ _).submartingale

end submartingale

section temp

variables {m : measurable_space α}

-- Remy will prove this sometime after after this week
lemma condexp_measurable_mul {ξ ζ : α → ℝ} (hξm : strongly_measurable[m] ξ) (hζ : integrable ζ μ)
  -- (hξ : integrable ξ μ) hopefully won't need this
  (hζξ : integrable (ξ * ζ) μ) :
  μ[ξ * ζ | m] =ᵐ[μ] ξ * μ[ζ | m] :=
sorry

end temp

section submartingale

lemma submartingale_of_set_integral_le [is_finite_measure μ]
  {f : ι → α → ℝ} (hadp : adapted ℱ f) (hint : ∀ i, integrable (f i) μ)
  (hf : ∀ i j : ι, i ≤ j → ∀ s : set α, measurable_set[ℱ i] s →
    ∫ x in s, f i x ∂μ ≤ ∫ x in s, f j x ∂μ) :
  submartingale f ℱ μ :=
begin
  refine ⟨hadp, λ i j hij, _, hint⟩,
  suffices : f i ≤ᵐ[μ.trim (ℱ.le i)] μ[f j| ℱ i],
  { exact ae_le_of_ae_le_trim this },
  suffices : 0 ≤ᵐ[μ.trim (ℱ.le i)] μ[f j| ℱ i] - f i,
  { filter_upwards [this] with x hx,
    rwa ← sub_nonneg },
  refine ae_nonneg_of_forall_set_integral_nonneg_of_finite_measure
    ((integrable_condexp.sub (hint i)).trim _ (strongly_measurable_condexp.sub $ hadp i))
    (λ s hs, _),
  specialize hf i j hij s hs,
  rwa [← set_integral_trim _ (strongly_measurable_condexp.sub $ hadp i) hs,
    integral_sub' integrable_condexp.integrable_on (hint i).integrable_on, sub_nonneg,
    set_integral_condexp (ℱ.le i) (hint j) hs],
end

lemma submartingale_of_condexp_sub_nonneg [is_finite_measure μ]
  {f : ι → α → ℝ} (hadp : adapted ℱ f) (hint : ∀ i, integrable (f i) μ)
  (hf : ∀ i j, i ≤ j → 0 ≤ᵐ[μ] μ[f j - f i | ℱ i]) :
  submartingale f ℱ μ :=
begin
  refine ⟨hadp, λ i j hij, _, hint⟩,
  rw [← condexp_of_strongly_measurable (ℱ.le _) (hadp _) (hint _), ← eventually_sub_nonneg],
  exact eventually_le.trans (hf i j hij) (condexp_sub (hint _) (hint _)).le,
  apply_instance
end

lemma submartingale.condexp_sub_nonneg [is_finite_measure μ]
  {f : ι → α → ℝ} (hf : submartingale f ℱ μ) {i j : ι} (hij : i ≤ j) :
  0 ≤ᵐ[μ] μ[f j - f i | ℱ i] :=
begin
  refine eventually_le.trans _ (condexp_sub (hf.integrable _) (hf.integrable _)).symm.le,
  rw [eventually_sub_nonneg,
    condexp_of_strongly_measurable (ℱ.le _) (hf.adapted _) (hf.integrable _)],
  exact hf.2.1 i j hij,
  apply_instance
end

lemma submartingale_iff_condexp_sub_nonneg [is_finite_measure μ] {f : ι → α → ℝ} :
  submartingale f ℱ μ ↔ adapted ℱ f ∧ (∀ i, integrable (f i) μ) ∧ ∀ i j, i ≤ j →
  0 ≤ᵐ[μ] μ[f j - f i | ℱ i] :=
⟨λ h, ⟨h.adapted, h.integrable, λ i j, h.condexp_sub_nonneg⟩,
 λ ⟨hadp, hint, h⟩, submartingale_of_condexp_sub_nonneg hadp hint h⟩

end submartingale

namespace supermartingale

lemma sub_submartingale [preorder E] [covariant_class E E (+) (≤)]
  (hf : supermartingale f ℱ μ) (hg : submartingale g ℱ μ) : supermartingale (f - g) ℱ μ :=
by { rw sub_eq_add_neg, exact hf.add hg.neg }

lemma sub_martingale [preorder E] [covariant_class E E (+) (≤)]
  (hf : supermartingale f ℱ μ) (hg : martingale g ℱ μ) : supermartingale (f - g) ℱ μ :=
hf.sub_submartingale hg.submartingale

section

variables {F : Type*} [normed_lattice_add_comm_group F]
  [normed_space ℝ F] [complete_space F] [ordered_smul ℝ F]

lemma smul_nonneg {f : ι → α → F}
  {c : ℝ} (hc : 0 ≤ c) (hf : supermartingale f ℱ μ) :
  supermartingale (c • f) ℱ μ :=
begin
  refine ⟨hf.1.smul c, λ i j hij, _, λ i, (hf.2.2 i).smul c⟩,
  refine (condexp_smul c (f j)).le.trans _,
  filter_upwards [hf.2.1 i j hij] with _ hle,
  simp,
  exact smul_le_smul_of_nonneg hle hc,
end

lemma smul_nonpos {f : ι → α → F}
  {c : ℝ} (hc : c ≤ 0) (hf : supermartingale f ℱ μ) :
  submartingale (c • f) ℱ μ :=
begin
  rw [← neg_neg c, (by { ext i x, simp } : - -c • f = -(-c • f))],
  exact (hf.smul_nonneg $ neg_nonneg.2 hc).neg,
end

end

end supermartingale

namespace submartingale

section

variables {F : Type*} [normed_lattice_add_comm_group F]
  [normed_space ℝ F] [complete_space F] [ordered_smul ℝ F]

lemma smul_nonneg {f : ι → α → F}
  {c : ℝ} (hc : 0 ≤ c) (hf : submartingale f ℱ μ) :
  submartingale (c • f) ℱ μ :=
begin
  rw [← neg_neg c, (by { ext i x, simp } : - -c • f = -(c • -f))],
  exact supermartingale.neg (hf.neg.smul_nonneg hc),
end

lemma smul_nonpos {f : ι → α → F}
  {c : ℝ} (hc : c ≤ 0) (hf : submartingale f ℱ μ) :
  supermartingale (c • f) ℱ μ :=
begin
  rw [← neg_neg c, (by { ext i x, simp } : - -c • f = -(-c • f))],
  exact (hf.smul_nonneg $ neg_nonneg.2 hc).neg,
end

end

end submartingale

section nat

variables {𝒢 : filtration ℕ m0}

lemma submartingale_of_set_integral_le_succ [is_finite_measure μ]
  {f : ℕ → α → ℝ} (hadp : adapted 𝒢 f) (hint : ∀ i, integrable (f i) μ)
  (hf : ∀ i, ∀ s : set α, measurable_set[𝒢 i] s → ∫ x in s, f i x ∂μ ≤ ∫ x in s, f (i + 1) x ∂μ) :
  submartingale f 𝒢 μ :=
begin
  refine submartingale_of_set_integral_le hadp hint (λ i j hij s hs, _),
  induction hij with k hk₁ hk₂,
  { exact le_rfl },
  { exact le_trans hk₂ (hf k s (𝒢.mono hk₁ _ hs)) }
end

lemma submartingale_nat [is_finite_measure μ]
  {f : ℕ → α → ℝ} (hadp : adapted 𝒢 f) (hint : ∀ i, integrable (f i) μ)
  (hf : ∀ i, f i ≤ᵐ[μ] μ[f (i + 1) | 𝒢 i]) :
  submartingale f 𝒢 μ :=
begin
  refine submartingale_of_set_integral_le_succ hadp hint (λ i s hs, _),
  have : ∫ x in s, f (i + 1) x ∂μ = ∫ x in s, μ[f (i + 1)|𝒢 i] x ∂μ :=
    (set_integral_condexp (𝒢.le i) (hint _) hs).symm,
  rw this,
  exact set_integral_mono_ae (hint i).integrable_on integrable_condexp.integrable_on (hf i),
end

lemma submartingale_of_condexp_sub_nonneg_nat [is_finite_measure μ]
  {f : ℕ → α → ℝ} (hadp : adapted 𝒢 f) (hint : ∀ i, integrable (f i) μ)
  (hf : ∀ i, 0 ≤ᵐ[μ] μ[f (i + 1) - f i | 𝒢 i]) :
  submartingale f 𝒢 μ :=
begin
  refine submartingale_nat hadp hint (λ i, _),
  rw [← condexp_of_strongly_measurable (𝒢.le _) (hadp _) (hint _), ← eventually_sub_nonneg],
  exact eventually_le.trans (hf i) (condexp_sub (hint _) (hint _)).le,
  apply_instance
end

namespace submartingale

lemma integrable_stopped_value [has_le E] {f : ℕ → α → E} (hf : submartingale f 𝒢 μ) {τ : α → ℕ}
  (hτ : is_stopping_time 𝒢 τ) {N : ℕ} (hbdd : ∀ x, τ x ≤ N) :
  integrable (stopped_value f τ) μ :=
integrable_stopped_value hτ hf.integrable hbdd

-- We may generalize the below lemma to functions taking value in a `normed_lattice_add_comm_group`.
-- Similarly, generalize `(super/)submartingale.set_integral_le`.

/-- Given a submartingale `f` and bounded stopping times `τ` and `π` such that `τ ≤ π`, the
expectation of `stopped_value f τ` is less than or equal to the expectation of `stopped_value f π`.
This is the forward direction of the optional stopping theorem. -/
lemma expected_stopped_value_mono [sigma_finite_filtration μ 𝒢]
  {f : ℕ → α → ℝ} (hf : submartingale f 𝒢 μ) {τ π : α → ℕ}
  (hτ : is_stopping_time 𝒢 τ) (hπ : is_stopping_time 𝒢 π) (hle : τ ≤ π)
  {N : ℕ} (hbdd : ∀ x, π x ≤ N) :
  μ[stopped_value f τ] ≤ μ[stopped_value f π] :=
begin
  rw [← sub_nonneg, ← integral_sub', stopped_value_sub_eq_sum' hle hbdd],
  { simp only [finset.sum_apply],
    have : ∀ i, measurable_set[𝒢 i] {x : α | τ x ≤ i ∧ i < π x},
    { intro i,
      refine (hτ i).inter _,
      convert (hπ i).compl,
      ext x,
      simpa },
    rw integral_finset_sum,
    { refine finset.sum_nonneg (λ i hi, _),
      rw [integral_indicator (𝒢.le _ _ (this _)), integral_sub', sub_nonneg],
      { exact hf.set_integral_le (nat.le_succ i) (this _) },
      { exact (hf.integrable _).integrable_on },
      { exact (hf.integrable _).integrable_on } },
    intros i hi,
    exact integrable.indicator (integrable.sub (hf.integrable _) (hf.integrable _))
      (𝒢.le _ _ (this _)) },
  { exact hf.integrable_stopped_value hπ hbdd },
  { exact hf.integrable_stopped_value hτ (λ x, le_trans (hle x) (hbdd x)) }
end

end submartingale

/-- The converse direction of the optional stopping theorem, i.e. an adapted integrable process `f`
is a submartingale if for all bounded stopping times `τ` and `π` such that `τ ≤ π`, the
stopped value of `f` at `τ` has expectation smaller than its stopped value at `π`. -/
lemma submartingale_of_expected_stopped_value_mono [is_finite_measure μ]
  {f : ℕ → α → ℝ} (hadp : adapted 𝒢 f) (hint : ∀ i, integrable (f i) μ)
  (hf : ∀ τ π : α → ℕ, is_stopping_time 𝒢 τ → is_stopping_time 𝒢 π → τ ≤ π → (∃ N, ∀ x, π x ≤ N) →
    μ[stopped_value f τ] ≤ μ[stopped_value f π]) :
  submartingale f 𝒢 μ :=
begin
  refine submartingale_of_set_integral_le hadp hint (λ i j hij s hs, _),
  classical,
  specialize hf (s.piecewise (λ _, i) (λ _, j)) _
    (is_stopping_time_piecewise_const hij hs)
    (is_stopping_time_const 𝒢 j) (λ x, (ite_le_sup _ _ _).trans (max_eq_right hij).le)
    ⟨j, λ x, le_rfl⟩,
  rwa [stopped_value_const, stopped_value_piecewise_const,
    integral_piecewise (𝒢.le _ _ hs) (hint _).integrable_on (hint _).integrable_on,
    ← integral_add_compl (𝒢.le _ _ hs) (hint j), add_le_add_iff_right] at hf,
end

/-- **The optional stopping theorem** (fair game theorem): an adapted integrable process `f`
is a submartingale if and only if for all bounded stopping times `τ` and `π` such that `τ ≤ π`, the
stopped value of `f` at `τ` has expectation smaller than its stopped value at `π`. -/
lemma submartingale_iff_expected_stopped_value_mono [is_finite_measure μ]
  {f : ℕ → α → ℝ} (hadp : adapted 𝒢 f) (hint : ∀ i, integrable (f i) μ) :
  submartingale f 𝒢 μ ↔
  ∀ τ π : α → ℕ, is_stopping_time 𝒢 τ → is_stopping_time 𝒢 π → τ ≤ π → (∃ N, ∀ x, π x ≤ N) →
    μ[stopped_value f τ] ≤ μ[stopped_value f π] :=
⟨λ hf _ _ hτ hπ hle ⟨N, hN⟩, hf.expected_stopped_value_mono hτ hπ hle hN,
 submartingale_of_expected_stopped_value_mono hadp hint⟩

/-- Given a discrete submartingale `f` and a predicatable process `ξ` (i.e. `ξ (n + 1)` is adapted)
the process defined by `λ n, ∑ k in finset.range n, ξ (k + 1) * (f (k + 1) - f k)` is also a
submartingale. -/
lemma submartingale.sum_mul_sub' [is_finite_measure μ] {ξ f : ℕ → α → ℝ}
  (hf : submartingale f 𝒢 μ) (hξ : adapted 𝒢 (λ n, ξ (n + 1)))
  (hbdd : ∃ R, ∀ n x, ξ n x ≤ R) (hnonneg : ∀ n x, 0 ≤ ξ n x) :
  submartingale (λ n : ℕ, ∑ k in finset.range n, ξ (k + 1) * (f (k + 1) - f k)) 𝒢 μ :=
let ⟨R, hR⟩ := hbdd in hf.sum_mul_sub hξ ⟨R, λ n, hR _⟩ (λ n, hnonneg _)
section maximal

open finset

lemma smul_le_stopped_value_hitting [is_finite_measure μ]
  {f : ℕ → α → ℝ} (hsub : submartingale f 𝒢 μ) {ε : ℝ≥0} (n : ℕ) :
  ε • μ {x | (ε : ℝ) ≤ (range (n + 1)).sup' nonempty_range_succ (λ k, f k x)} ≤
  ennreal.of_real (∫ x in {x | (ε : ℝ) ≤ (range (n + 1)).sup' nonempty_range_succ (λ k, f k x)},
    stopped_value f (hitting f {y : ℝ | ↑ε ≤ y} 0 n) x ∂μ) :=
begin
  have hn : set.Icc 0 n = {k | k ≤ n},
  { ext x, simp },
  have : ∀ x, ((ε : ℝ) ≤ (range (n + 1)).sup' nonempty_range_succ (λ k, f k x)) →
    (ε : ℝ) ≤ stopped_value f (hitting f {y : ℝ | ↑ε ≤ y} 0 n) x,
  { intros x hx,
    simp_rw [le_sup'_iff, mem_range, nat.lt_succ_iff] at hx,
    refine stopped_value_hitting_mem _,
    simp only [set.mem_set_of_eq, exists_prop, hn],
    exact let ⟨j, hj₁, hj₂⟩ := hx in ⟨j, hj₁, hj₂⟩ },
  have h := set_integral_ge_of_const_le (measurable_set_le measurable_const
    (finset.measurable_range_sup'' (λ n _, (hsub.strongly_measurable n).measurable.le (𝒢.le n))))
    (measure_ne_top _ _) this
    (integrable.integrable_on (integrable_stopped_value (hitting_is_stopping_time
     hsub.adapted measurable_set_Ici) hsub.integrable hitting_le)),
  rw [ennreal.le_of_real_iff_to_real_le, ennreal.to_real_smul],
  { exact h },
  { exact ennreal.mul_ne_top (by simp) (measure_ne_top _ _) },
  { exact le_trans (mul_nonneg ε.coe_nonneg ennreal.to_real_nonneg) h }
end

/-- **Doob's maximal inequality**: Given a non-negative submartingale `f`, for all `ε : ℝ≥0`,
we have `ε • μ {ε ≤ f* n} ≤ ∫ x in {ε ≤ f* n}, f n` where `f* n x = max_{k ≤ n}, f k x`.

In some literature, the Doob's maximal inequality refers to what we call Doob's Lp inequality
(which is a corollary of this lemma and will be proved in an upcomming PR). -/
lemma maximal_ineq [is_finite_measure μ]
  {f : ℕ → α → ℝ} (hsub : submartingale f 𝒢 μ) (hnonneg : 0 ≤ f) {ε : ℝ≥0} (n : ℕ) :
  ε • μ {x | (ε : ℝ) ≤ (range (n + 1)).sup' nonempty_range_succ (λ k, f k x)} ≤
  ennreal.of_real (∫ x in {x | (ε : ℝ) ≤ (range (n + 1)).sup' nonempty_range_succ (λ k, f k x)},
    f n x ∂μ) :=
begin
  suffices : ε • μ {x | (ε : ℝ) ≤ (range (n + 1)).sup' nonempty_range_succ (λ k, f k x)} +
    ennreal.of_real (∫ x in {x | ((range (n + 1)).sup' nonempty_range_succ (λ k, f k x)) < ε},
      f n x ∂μ) ≤ ennreal.of_real (μ[f n]),
  { have hadd : ennreal.of_real (∫ (x : α), f n x ∂μ) =
      ennreal.of_real (∫ (x : α) in
        {x : α | ↑ε ≤ ((range (n + 1)).sup' nonempty_range_succ (λ k, f k x))}, f n x ∂μ) +
      ennreal.of_real (∫ (x : α) in
        {x : α | ((range (n + 1)).sup' nonempty_range_succ (λ k, f k x)) < ↑ε}, f n x ∂μ),
    { rw [← ennreal.of_real_add, ← integral_union],
      { conv_lhs { rw ← integral_univ },
        convert rfl,
        ext x,
        change (ε : ℝ) ≤ _ ∨ _ < (ε : ℝ) ↔ _,
        simp only [le_or_lt, true_iff] },
      { rintro x ⟨hx₁ : _ ≤ _, hx₂ : _ < _⟩,
        exact (not_le.2 hx₂) hx₁ },
      { exact (measurable_set_lt (finset.measurable_range_sup''
          (λ n _, (hsub.strongly_measurable n).measurable.le (𝒢.le n))) measurable_const) },
      exacts [(hsub.integrable _).integrable_on, (hsub.integrable _).integrable_on,
        integral_nonneg (hnonneg _), integral_nonneg (hnonneg _)] },
    rwa [hadd, ennreal.add_le_add_iff_right ennreal.of_real_ne_top] at this },
  calc ε • μ {x | (ε : ℝ) ≤ (range (n + 1)).sup' nonempty_range_succ (λ k, f k x)}
    + ennreal.of_real (∫ x in {x | ((range (n + 1)).sup' nonempty_range_succ (λ k, f k x)) < ε},
        f n x ∂μ)
    ≤ ennreal.of_real (∫ x in {x | (ε : ℝ) ≤ (range (n + 1)).sup' nonempty_range_succ (λ k, f k x)},
        stopped_value f (hitting f {y : ℝ | ↑ε ≤ y} 0 n) x ∂μ)
    + ennreal.of_real (∫ x in {x | ((range (n + 1)).sup' nonempty_range_succ (λ k, f k x)) < ε},
        stopped_value f (hitting f {y : ℝ | ↑ε ≤ y} 0 n) x ∂μ) :
    begin
      refine add_le_add (smul_le_stopped_value_hitting hsub _)
        (ennreal.of_real_le_of_real (set_integral_mono_on (hsub.integrable n).integrable_on
        (integrable.integrable_on (integrable_stopped_value
          (hitting_is_stopping_time hsub.adapted measurable_set_Ici) hsub.integrable hitting_le))
        (measurable_set_lt (finset.measurable_range_sup''
          (λ n _, (hsub.strongly_measurable n).measurable.le (𝒢.le n))) measurable_const) _)),
      intros x hx,
      rw set.mem_set_of_eq at hx,
      have : hitting f {y : ℝ | ↑ε ≤ y} 0 n x = n,
      { simp only [hitting, set.mem_set_of_eq, exists_prop, pi.coe_nat, nat.cast_id,
          ite_eq_right_iff, forall_exists_index, and_imp],
        intros m hm hεm,
        exact false.elim ((not_le.2 hx)
          ((le_sup'_iff _).2 ⟨m, mem_range.2 (nat.lt_succ_of_le hm.2), hεm⟩)) },
      simp_rw [stopped_value, this],
    end
    ... = ennreal.of_real (∫ x, stopped_value f (hitting f {y : ℝ | ↑ε ≤ y} 0 n) x ∂μ) :
    begin
      rw [← ennreal.of_real_add, ← integral_union],
      { conv_rhs { rw ← integral_univ },
        convert rfl,
        ext x,
        change _ ↔ (ε : ℝ) ≤ _ ∨ _ < (ε : ℝ),
        simp only [le_or_lt, iff_true] },
      { rintro x ⟨hx₁ : _ ≤ _, hx₂ : _ < _⟩,
        exact (not_le.2 hx₂) hx₁ },
      { exact (measurable_set_lt (finset.measurable_range_sup''
          (λ n _, (hsub.strongly_measurable n).measurable.le (𝒢.le n))) measurable_const) },
      { exact (integrable.integrable_on (integrable_stopped_value
          (hitting_is_stopping_time hsub.adapted measurable_set_Ici) hsub.integrable hitting_le)) },
      { exact (integrable.integrable_on (integrable_stopped_value
          (hitting_is_stopping_time hsub.adapted measurable_set_Ici) hsub.integrable hitting_le)) },
      exacts [integral_nonneg (λ x, hnonneg _ _), integral_nonneg (λ x, hnonneg _ _)],
    end
    ... ≤ ennreal.of_real (μ[f n]) :
    begin
      refine ennreal.of_real_le_of_real _,
      rw ← stopped_value_const f n,
      exact hsub.expected_stopped_value_mono
        (hitting_is_stopping_time hsub.adapted measurable_set_Ici)
        (is_stopping_time_const _ _) (λ x, hitting_le x) (λ x, le_rfl : ∀ x, n ≤ n),
    end
end

end maximal

<<<<<<< HEAD
lemma submartingale.sum_mul_sub [is_finite_measure μ] {ξ f : ℕ → α → ℝ}
  (hf : submartingale f 𝒢 μ) (hξ : adapted 𝒢 ξ)
  (hbdd : ∃ R, ∀ n x, ξ n x ≤ R) (hnonneg : ∀ n x, 0 ≤ ξ n x) :
  submartingale (λ n : ℕ, ∑ k in finset.range n, ξ k * (f (k + 1) - f k)) 𝒢 μ :=
begin
  have hξbdd : ∀ i, ∃ (C : ℝ), ∀ (x : α), |ξ i x| ≤ C,
  { obtain ⟨C, hC⟩ := hbdd,
    intro i,
    refine ⟨C, λ x, abs_le.2 ⟨le_trans (neg_le.1 (le_trans _ (hC 0 x))) (hnonneg _ _), hC _ _⟩⟩,
    rw neg_zero,
    exact hnonneg 0 x },
=======
lemma submartingale.sum_mul_sub [is_finite_measure μ] {R : ℝ} {ξ f : ℕ → α → ℝ}
  (hf : submartingale f 𝒢 μ) (hξ : adapted 𝒢 ξ)
  (hbdd : ∀ n x, ξ n x ≤ R) (hnonneg : ∀ n x, 0 ≤ ξ n x) :
  submartingale (λ n : ℕ, ∑ k in finset.range n, ξ k * (f (k + 1) - f k)) 𝒢 μ :=
begin
  have hξbdd : ∀ i, ∃ (C : ℝ), ∀ (x : α), |ξ i x| ≤ C :=
    λ i, ⟨R, λ x, (abs_of_nonneg (hnonneg i x)).trans_le (hbdd i x)⟩,
>>>>>>> 123f4542
  have hint : ∀ m, integrable (∑ k in finset.range m, ξ k * (f (k + 1) - f k)) μ :=
    λ m, integrable_finset_sum' _
      (λ i hi, integrable.bdd_mul ((hf.integrable _).sub (hf.integrable _))
      hξ.strongly_measurable.ae_strongly_measurable (hξbdd _)),
  have hadp : adapted 𝒢 (λ (n : ℕ), ∑ (k : ℕ) in finset.range n, ξ k * (f (k + 1) - f k)),
  { intro m,
    refine finset.strongly_measurable_sum' _ (λ i hi, _),
    rw finset.mem_range at hi,
    exact (hξ.strongly_measurable_le hi.le).mul
      ((hf.adapted.strongly_measurable_le (nat.succ_le_of_lt hi)).sub
      (hf.adapted.strongly_measurable_le hi.le)) },
  refine submartingale_of_condexp_sub_nonneg_nat hadp hint (λ i, _),
  simp only [← finset.sum_Ico_eq_sub _ (nat.le_succ _), finset.sum_apply, pi.mul_apply,
    pi.sub_apply, nat.Ico_succ_singleton, finset.sum_singleton],
<<<<<<< HEAD
  refine eventually_le.trans (eventually_le.mul_nonneg (eventually_of_forall (hnonneg _))
    (hf.condexp_sub_nonneg (nat.le_succ _))) (condexp_measurable_mul (hξ _)
    ((hf.integrable _).sub (hf.integrable _)) (((hf.integrable _).sub (hf.integrable _)).bdd_mul
    hξ.strongly_measurable.ae_strongly_measurable (hξbdd _))).symm.le,
end

=======
  exact eventually_le.trans (eventually_le.mul_nonneg (eventually_of_forall (hnonneg _))
    (hf.condexp_sub_nonneg (nat.le_succ _))) (condexp_strongly_measurable_mul (hξ _)
    (((hf.integrable _).sub (hf.integrable _)).bdd_mul
      hξ.strongly_measurable.ae_strongly_measurable (hξbdd _))
    ((hf.integrable _).sub (hf.integrable _))).symm.le,
end

/-- Given a discrete submartingale `f` and a predictable process `ξ` (i.e. `ξ (n + 1)` is adapted)
the process defined by `λ n, ∑ k in finset.range n, ξ (k + 1) * (f (k + 1) - f k)` is also a
submartingale. -/
lemma submartingale.sum_mul_sub' [is_finite_measure μ] {R : ℝ} {ξ f : ℕ → α → ℝ}
  (hf : submartingale f 𝒢 μ) (hξ : adapted 𝒢 (λ n, ξ (n + 1)))
  (hbdd : ∀ n x, ξ n x ≤ R) (hnonneg : ∀ n x, 0 ≤ ξ n x) :
  submartingale (λ n : ℕ, ∑ k in finset.range n, ξ (k + 1) * (f (k + 1) - f k)) 𝒢 μ :=
hf.sum_mul_sub hξ (λ n, hbdd _) (λ n, hnonneg _)

>>>>>>> 123f4542
end nat

end measure_theory<|MERGE_RESOLUTION|>--- conflicted
+++ resolved
@@ -629,19 +629,6 @@
 
 end maximal
 
-<<<<<<< HEAD
-lemma submartingale.sum_mul_sub [is_finite_measure μ] {ξ f : ℕ → α → ℝ}
-  (hf : submartingale f 𝒢 μ) (hξ : adapted 𝒢 ξ)
-  (hbdd : ∃ R, ∀ n x, ξ n x ≤ R) (hnonneg : ∀ n x, 0 ≤ ξ n x) :
-  submartingale (λ n : ℕ, ∑ k in finset.range n, ξ k * (f (k + 1) - f k)) 𝒢 μ :=
-begin
-  have hξbdd : ∀ i, ∃ (C : ℝ), ∀ (x : α), |ξ i x| ≤ C,
-  { obtain ⟨C, hC⟩ := hbdd,
-    intro i,
-    refine ⟨C, λ x, abs_le.2 ⟨le_trans (neg_le.1 (le_trans _ (hC 0 x))) (hnonneg _ _), hC _ _⟩⟩,
-    rw neg_zero,
-    exact hnonneg 0 x },
-=======
 lemma submartingale.sum_mul_sub [is_finite_measure μ] {R : ℝ} {ξ f : ℕ → α → ℝ}
   (hf : submartingale f 𝒢 μ) (hξ : adapted 𝒢 ξ)
   (hbdd : ∀ n x, ξ n x ≤ R) (hnonneg : ∀ n x, 0 ≤ ξ n x) :
@@ -649,7 +636,6 @@
 begin
   have hξbdd : ∀ i, ∃ (C : ℝ), ∀ (x : α), |ξ i x| ≤ C :=
     λ i, ⟨R, λ x, (abs_of_nonneg (hnonneg i x)).trans_le (hbdd i x)⟩,
->>>>>>> 123f4542
   have hint : ∀ m, integrable (∑ k in finset.range m, ξ k * (f (k + 1) - f k)) μ :=
     λ m, integrable_finset_sum' _
       (λ i hi, integrable.bdd_mul ((hf.integrable _).sub (hf.integrable _))
@@ -664,14 +650,6 @@
   refine submartingale_of_condexp_sub_nonneg_nat hadp hint (λ i, _),
   simp only [← finset.sum_Ico_eq_sub _ (nat.le_succ _), finset.sum_apply, pi.mul_apply,
     pi.sub_apply, nat.Ico_succ_singleton, finset.sum_singleton],
-<<<<<<< HEAD
-  refine eventually_le.trans (eventually_le.mul_nonneg (eventually_of_forall (hnonneg _))
-    (hf.condexp_sub_nonneg (nat.le_succ _))) (condexp_measurable_mul (hξ _)
-    ((hf.integrable _).sub (hf.integrable _)) (((hf.integrable _).sub (hf.integrable _)).bdd_mul
-    hξ.strongly_measurable.ae_strongly_measurable (hξbdd _))).symm.le,
-end
-
-=======
   exact eventually_le.trans (eventually_le.mul_nonneg (eventually_of_forall (hnonneg _))
     (hf.condexp_sub_nonneg (nat.le_succ _))) (condexp_strongly_measurable_mul (hξ _)
     (((hf.integrable _).sub (hf.integrable _)).bdd_mul
@@ -688,7 +666,6 @@
   submartingale (λ n : ℕ, ∑ k in finset.range n, ξ (k + 1) * (f (k + 1) - f k)) 𝒢 μ :=
 hf.sum_mul_sub hξ (λ n, hbdd _) (λ n, hnonneg _)
 
->>>>>>> 123f4542
 end nat
 
 end measure_theory