--- conflicted
+++ resolved
@@ -202,11 +202,7 @@
 by apply hf.sigma_finite -- can't exact here
 
 section adapted
-<<<<<<< HEAD
 variable [measurable_space β]
-=======
-variables [measurable_space β] [preorder ι]
->>>>>>> dc72624e
 
 /-- A sequence of functions `u` is adapted to a filtration `f` if for all `i`,
 `u i` is `f i`-measurable. -/
@@ -238,13 +234,9 @@
 end adapted
 
 namespace filtration
-<<<<<<< HEAD
-variable [measurable_space β]
-=======
-variables {mβ : measurable_space β} [preorder ι]
+variables {mβ : measurable_space β}
 
 include mβ
->>>>>>> dc72624e
 
 /-- Given a sequence of functions, the natural filtration is the smallest sequence
 of σ-algebras such that that sequence of functions is measurable with respect to
@@ -257,6 +249,8 @@
 lemma adapted_natural [preorder ι] {u : ι → α → β} (hum : ∀ i, measurable[m] (u i)) :
   adapted (natural u hum) u :=
 λ i, measurable.le (le_bsupr_of_le i (le_refl i) le_rfl) (λ s hs, ⟨s, hs, rfl⟩)
+
+omit mβ
 
 section right_continuous_filtration
 variables [partial_order ι]
@@ -385,156 +379,6 @@
 lemma is_stopping_time.measurable_set_lt_of_pred [pred_order ι]
   (hτ : is_stopping_time f τ) (i : ι) :
   measurable_set[f i] {x | τ x < i} :=
-<<<<<<< HEAD
-begin
-  by_cases hi_min : is_min i,
-  { suffices : {x : α | τ x < i} = ∅, by { rw this, exact @measurable_set.empty _ (f i), },
-    ext1 x,
-    simp only [set.mem_set_of_eq, set.mem_empty_eq, iff_false],
-    rw is_min_iff_forall_not_lt at hi_min,
-    exact hi_min (τ x), },
-  have : {x : α | τ x < i} = τ ⁻¹' (set.Iio i),
-  { ext1 x, simp only [set.mem_set_of_eq, set.mem_preimage, set.mem_Iio], },
-  rw [this, pred_order.Iio_eq_Iic_pred' hi_min],
-  have : τ ⁻¹' set.Iic (pred_order.pred i) = {x : α | τ x ≤ pred_order.pred i},
-  { ext1 x, simp only [set.mem_preimage, set.mem_Iic, set.mem_set_of_eq], },
-  rw this,
-  exact f.mono (pred_order.pred_le i) _ (hτ.measurable_set_le (pred_order.pred i)),
-end
-
-/-- This lemma only says that the set is measurable because it's empty. This is an auxiliary result
-for `is_stopping_time.measurbale_set_lt`. -/
-lemma is_measurable_lt_of_is_min {i : ι} (hi : is_min i) (m : measurable_space α) :
-  measurable_set[m] {x | τ x < i} :=
-begin
-  suffices : {x : α | τ x < i} = ∅, by { rw this, exact @measurable_set.empty _ m, },
-  ext1 x,
-  simp only [set.mem_set_of_eq, set.mem_empty_eq, iff_false],
-  rw is_min_iff_forall_not_lt at hi,
-  exact hi (τ x),
-end
-
-end preorder
-
-lemma lub_Iio_le {ι} [preorder ι] {j : ι} (i : ι) (hj : is_lub (set.Iio i) j) : j ≤ i :=
-by { rw is_lub_le_iff hj, exact λ k hk, le_of_lt hk, }
-
-lemma todo {ι} [partial_order ι] {j : ι} (i : ι) (hj : is_lub (set.Iio i) j) :
-  j = i ∨ set.Iio i = set.Iic j :=
-begin
-  cases eq_or_lt_of_le (lub_Iio_le i hj) with hj_eq_i hj_lt_i,
-  { exact or.inl hj_eq_i, },
-  { right,
-    ext1 k,
-    refine ⟨λ hk_lt, hj.1 hk_lt, λ hk_le_j, lt_of_le_of_lt hk_le_j hj_lt_i⟩, },
-end
-
-lemma exists_lub_Iio [linear_order ι] (i : ι) : ∃ j, is_lub (set.Iio i) j :=
-begin
-  by_cases h_exists_lt : ∃ j, j ∈ upper_bounds (set.Iio i) ∧ j < i,
-  { obtain ⟨j, hj_ub, hj_lt_i⟩ := h_exists_lt,
-    refine ⟨j, hj_ub, λ k hk_ub, hk_ub hj_lt_i⟩, },
-  { refine ⟨i, λ j hj, le_of_lt hj, _⟩,
-    by_contra,
-    refine h_exists_lt _,
-    rw mem_lower_bounds at h,
-    push_neg at h,
-    exact h, },
-end
-
-section linear_order
-
-variables [linear_order ι] {f : filtration ι m} {τ : α → ι}
-
-lemma is_stopping_time.measurable_set_gt (hτ : is_stopping_time f τ) (i : ι) :
-  measurable_set[f i] {x | i < τ x} :=
-begin
-  have : {x | i < τ x} = {x | τ x ≤ i}ᶜ,
-  { ext1 x, simp only [set.mem_set_of_eq, set.mem_compl_eq, not_le], },
-  rw this,
-  exact (hτ.measurable_set_le i).compl,
-end
-
-variables [topological_space ι] [order_topology ι] [first_countable_topology ι]
-
-/-- Auxiliary lemma for `is_stopping_time.measurable_set_lt`. -/
-lemma is_stopping_time.measurable_set_lt_of_is_lub
-  (hτ : is_stopping_time f τ) (i : ι) (h_lub : is_lub (set.Iio i) i) :
-  measurable_set[f i] {x | τ x < i} :=
-begin
-  by_cases hi_min : is_min i,
-  { exact is_measurable_lt_of_is_min hi_min (f i), },
-  have h_nonempty : (set.Iio i).nonempty, from not_is_min_iff.mp hi_min,
-  obtain ⟨n, hni⟩ := not_is_min_iff.mp hi_min,
-  obtain ⟨seq, _, h_bound, h_tendsto⟩ :
-    ∃ seq : ℕ → ι, monotone seq ∧ (∀ j, seq j < i) ∧ tendsto seq at_top (𝓝 i),
-  { obtain ⟨seq, h_mono, h_lt, h_tendsto, h_mem⟩ :=
-      h_lub.exists_seq_monotone_tendsto h_nonempty,
-    exact ⟨seq, h_mono, (λ j, h_mem j), h_tendsto⟩, },
-  have h_Ioi_eq_Union : set.Iio i = ⋃ j, { k | k ≤ seq j},
-  { ext1 k,
-    simp only [set.mem_Iio, set.mem_Union, set.mem_set_of_eq],
-    refine ⟨λ hk_lt_i, _, λ h_exists_k_le_seq, _⟩,
-    { rw tendsto_at_top' at h_tendsto,
-      have h_nhds : set.Ici k ∈ 𝓝 i,
-        from mem_nhds_iff.mpr ⟨set.Ioi k, set.Ioi_subset_Ici le_rfl, is_open_Ioi, hk_lt_i⟩,
-      obtain ⟨a, ha⟩ : ∃ (a : ℕ), ∀ (b : ℕ), b ≥ a → k ≤ seq b := h_tendsto (set.Ici k) h_nhds,
-      exact ⟨a, ha a le_rfl⟩, },
-    { obtain ⟨j, hk_seq_j⟩ := h_exists_k_le_seq,
-      exact hk_seq_j.trans_lt (h_bound j), }, },
-  have h_lt_eq_preimage : {x : α | τ x < i} = τ ⁻¹' (set.Iio i),
-  { ext1 x, simp only [set.mem_set_of_eq, set.mem_preimage, set.mem_Iio], },
-  rw [h_lt_eq_preimage, h_Ioi_eq_Union],
-  simp only [set.preimage_Union, set.preimage_set_of_eq],
-  exact measurable_set.Union
-    (λ n, f.mono (h_bound n).le _ (hτ.measurable_set_le (seq n))),
-end
-
-lemma is_stopping_time.measurable_set_lt (hτ : is_stopping_time f τ) (i : ι) :
-  measurable_set[f i] {x | τ x < i} :=
-begin
-  obtain ⟨i', hi'_lub⟩ : ∃ i', is_lub (set.Iio i) i', from exists_lub_Iio i,
-  cases todo i hi'_lub with hi'_eq_i h_Iio_eq_Iic,
-  { rw ← hi'_eq_i at hi'_lub ⊢,
-    exact hτ.measurable_set_lt_of_is_lub i' hi'_lub, },
-  { have h_lt_eq_preimage : {x : α | τ x < i} = τ ⁻¹' (set.Iio i) := rfl,
-    rw [h_lt_eq_preimage, h_Iio_eq_Iic],
-    exact f.mono (lub_Iio_le i hi'_lub) _ (hτ.measurable_set_le i'), },
-end
-
-lemma is_stopping_time.measurable_set_ge (hτ : is_stopping_time f τ) (i : ι) :
-  measurable_set[f i] {x | i ≤ τ x} :=
-begin
-  have : {x | i ≤ τ x} = {x | τ x < i}ᶜ,
-  { ext1 x, simp only [set.mem_set_of_eq, set.mem_compl_eq, not_lt], },
-  rw this,
-  exact (hτ.measurable_set_lt i).compl,
-end
-
-lemma is_stopping_time.measurable_set_eq (hτ : is_stopping_time f τ) (i : ι) :
-  measurable_set[f i] {x | τ x = i} :=
-begin
-  have : {x | τ x = i} = {x | τ x ≤ i} ∩ {x | τ x ≥ i},
-  { ext1 x, simp only [set.mem_set_of_eq, ge_iff_le, set.mem_inter_eq, le_antisymm_iff], },
-  rw this,
-  exact (hτ.measurable_set_le i).inter (hτ.measurable_set_ge i),
-end
-
-end linear_order
-
-end measurable_set
-
-section nat
-variables {f : filtration ℕ m} {τ : α → ℕ}
-
-lemma is_stopping_time.measurable_set_eq_le
-  {f : filtration ℕ m} {τ : α → ℕ} (hτ : is_stopping_time f τ) {i j : ℕ} (hle : i ≤ j) :
-  measurable_set[f j] {x | τ x = i} :=
-f.mono hle _ $ hτ.measurable_set_eq i
-
-lemma is_stopping_time.measurable_set_lt_le
-  (hτ : is_stopping_time f τ) {i j : ℕ} (hle : i ≤ j) :
-=======
 begin
   by_cases hi_min : is_min i,
   { suffices : {x : α | τ x < i} = ∅, by { rw this, exact @measurable_set.empty _ (f i), },
@@ -634,7 +478,6 @@
 f.mono hle _ $ hτ.measurable_set_eq i
 
 lemma is_stopping_time.measurable_set_lt_le (hτ : is_stopping_time f τ) {i j : ι} (hle : i ≤ j) :
->>>>>>> dc72624e
   measurable_set[f j] {x | τ x < i} :=
 f.mono hle _ $ hτ.measurable_set_lt i
 
@@ -652,13 +495,9 @@
   exact f.mono hk _ (hτ k),
 end
 
-<<<<<<< HEAD
-end nat
-=======
 end encodable
 
 end measurable_set
->>>>>>> dc72624e
 
 namespace is_stopping_time
 
