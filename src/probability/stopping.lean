/-
Copyright (c) 2021 Kexing Ying. All rights reserved.
Released under Apache 2.0 license as described in the file LICENSE.
Authors: Kexing Ying
-/
import measure_theory.constructions.borel_space
import measure_theory.function.l1_space
import measure_theory.function.strongly_measurable
import topology.instances.discrete

/-!
# Filtration and stopping time

This file defines some standard definition from the theory of stochastic processes including
filtrations and stopping times. These definitions are used to model the amount of information
at a specific time and is the first step in formalizing stochastic processes.

## Main definitions

* `measure_theory.filtration`: a filtration on a measurable space
* `measure_theory.adapted`: a sequence of functions `u` is said to be adapted to a
  filtration `f` if at each point in time `i`, `u i` is `f i`-strongly measurable
* `measure_theory.prog_measurable`: a sequence of functions `u` is said to be progressively
  measurable with respect to a filtration `f` if at each point in time `i`, `u` restricted to
  `set.Iic i × α` is strongly measurable with respect to the product `measurable_space` structure
  where the σ-algebra used for `α` is `f i`.
* `measure_theory.filtration.natural`: the natural filtration with respect to a sequence of
  measurable functions is the smallest filtration to which it is adapted to
* `measure_theory.is_stopping_time`: a stopping time with respect to some filtration `f` is a
  function `τ` such that for all `i`, the preimage of `{j | j ≤ i}` along `τ` is
  `f i`-measurable
* `measure_theory.is_stopping_time.measurable_space`: the σ-algebra associated with a stopping time
* `measure_theory.hitting`: the first hitting time of a process

## Main results

* `adapted.prog_measurable_of_continuous`: a continuous adapted process is progressively measurable.
* `prog_measurable.stopped_process`: the stopped process of a progressively measurable process is
  progressively measurable.
* `mem_ℒp_stopped_process`: if a process belongs to `ℒp` at every time in `ℕ`, then its stopped
  process belongs to `ℒp` as well.

## Tags

filtration, stopping time, stochastic process

-/

open filter order topological_space
open_locale classical measure_theory nnreal ennreal topological_space big_operators

namespace measure_theory

/-! ### Filtrations -/

/-- A `filtration` on measurable space `α` with σ-algebra `m` is a monotone
sequence of sub-σ-algebras of `m`. -/
structure filtration {α : Type*} (ι : Type*) [preorder ι] (m : measurable_space α) :=
(seq   : ι → measurable_space α)
(mono' : monotone seq)
(le'   : ∀ i : ι, seq i ≤ m)

variables {α β ι : Type*} {m : measurable_space α}

instance [preorder ι] : has_coe_to_fun (filtration ι m) (λ _, ι → measurable_space α) :=
⟨λ f, f.seq⟩

namespace filtration
variables [preorder ι]

protected lemma mono {i j : ι} (f : filtration ι m) (hij : i ≤ j) : f i ≤ f j := f.mono' hij

protected lemma le (f : filtration ι m) (i : ι) : f i ≤ m := f.le' i

@[ext] protected lemma ext {f g : filtration ι m} (h : (f : ι → measurable_space α) = g) : f = g :=
by { cases f, cases g, simp only, exact h, }

variable (ι)
/-- The constant filtration which is equal to `m` for all `i : ι`. -/
def const (m' : measurable_space α) (hm' : m' ≤ m) : filtration ι m :=
⟨λ _, m', monotone_const, λ _, hm'⟩
variable {ι}

@[simp]
lemma const_apply {m' : measurable_space α} {hm' : m' ≤ m} (i : ι) : const ι m' hm' i = m' := rfl

instance : inhabited (filtration ι m) := ⟨const ι m le_rfl⟩

instance : has_le (filtration ι m) := ⟨λ f g, ∀ i, f i ≤ g i⟩

instance : has_bot (filtration ι m) := ⟨const ι ⊥ bot_le⟩

instance : has_top (filtration ι m) := ⟨const ι m le_rfl⟩

instance : has_sup (filtration ι m) := ⟨λ f g,
{ seq   := λ i, f i ⊔ g i,
  mono' := λ i j hij, sup_le ((f.mono hij).trans le_sup_left) ((g.mono hij).trans le_sup_right),
  le'   := λ i, sup_le (f.le i) (g.le i) }⟩

@[norm_cast] lemma coe_fn_sup {f g : filtration ι m} : ⇑(f ⊔ g) = f ⊔ g := rfl

instance : has_inf (filtration ι m) := ⟨λ f g,
{ seq   := λ i, f i ⊓ g i,
  mono' := λ i j hij, le_inf (inf_le_left.trans (f.mono hij)) (inf_le_right.trans (g.mono hij)),
  le'   := λ i, inf_le_left.trans (f.le i) }⟩

@[norm_cast] lemma coe_fn_inf {f g : filtration ι m} : ⇑(f ⊓ g) = f ⊓ g := rfl

instance : has_Sup (filtration ι m) := ⟨λ s,
{ seq   := λ i, Sup ((λ f : filtration ι m, f i) '' s),
  mono' := λ i j hij,
  begin
    refine Sup_le (λ m' hm', _),
    rw [set.mem_image] at hm',
    obtain ⟨f, hf_mem, hfm'⟩ := hm',
    rw ← hfm',
    refine (f.mono hij).trans _,
    have hfj_mem : f j ∈ ((λ g : filtration ι m, g j) '' s), from ⟨f, hf_mem, rfl⟩,
    exact le_Sup hfj_mem,
  end,
  le'   := λ i,
  begin
    refine Sup_le (λ m' hm', _),
    rw [set.mem_image] at hm',
    obtain ⟨f, hf_mem, hfm'⟩ := hm',
    rw ← hfm',
    exact f.le i,
  end, }⟩

lemma Sup_def (s : set (filtration ι m)) (i : ι) :
  Sup s i = Sup ((λ f : filtration ι m, f i) '' s) :=
rfl

noncomputable
instance : has_Inf (filtration ι m) := ⟨λ s,
{ seq   := λ i, if set.nonempty s then Inf ((λ f : filtration ι m, f i) '' s) else m,
  mono' := λ i j hij,
  begin
    by_cases h_nonempty : set.nonempty s,
    swap, { simp only [h_nonempty, set.nonempty_image_iff, if_false, le_refl], },
    simp only [h_nonempty, if_true, le_Inf_iff, set.mem_image, forall_exists_index, and_imp,
      forall_apply_eq_imp_iff₂],
    refine λ f hf_mem, le_trans _ (f.mono hij),
    have hfi_mem : f i ∈ ((λ g : filtration ι m, g i) '' s), from ⟨f, hf_mem, rfl⟩,
    exact Inf_le hfi_mem,
  end,
  le'   := λ i,
  begin
    by_cases h_nonempty : set.nonempty s,
    swap, { simp only [h_nonempty, if_false, le_refl], },
    simp only [h_nonempty, if_true],
    obtain ⟨f, hf_mem⟩ := h_nonempty,
    exact le_trans (Inf_le ⟨f, hf_mem, rfl⟩) (f.le i),
  end, }⟩

lemma Inf_def (s : set (filtration ι m)) (i : ι) :
  Inf s i = if set.nonempty s then Inf ((λ f : filtration ι m, f i) '' s) else m :=
rfl

noncomputable
instance : complete_lattice (filtration ι m) :=
{ le           := (≤),
  le_refl      := λ f i, le_rfl,
  le_trans     := λ f g h h_fg h_gh i, (h_fg i).trans (h_gh i),
  le_antisymm  := λ f g h_fg h_gf, filtration.ext $ funext $ λ i, (h_fg i).antisymm (h_gf i),
  sup          := (⊔),
  le_sup_left  := λ f g i, le_sup_left,
  le_sup_right := λ f g i, le_sup_right,
  sup_le       := λ f g h h_fh h_gh i, sup_le (h_fh i) (h_gh _),
  inf          := (⊓),
  inf_le_left  := λ f g i, inf_le_left,
  inf_le_right := λ f g i, inf_le_right,
  le_inf       := λ f g h h_fg h_fh i, le_inf (h_fg i) (h_fh i),
  Sup          := Sup,
  le_Sup       := λ s f hf_mem i, le_Sup ⟨f, hf_mem, rfl⟩,
  Sup_le       := λ s f h_forall i, Sup_le $ λ m' hm',
  begin
    obtain ⟨g, hg_mem, hfm'⟩ := hm',
    rw ← hfm',
    exact h_forall g hg_mem i,
  end,
  Inf          := Inf,
  Inf_le       := λ s f hf_mem i,
  begin
    have hs : s.nonempty := ⟨f, hf_mem⟩,
    simp only [Inf_def, hs, if_true],
    exact Inf_le ⟨f, hf_mem, rfl⟩,
  end,
  le_Inf       := λ s f h_forall i,
  begin
    by_cases hs : s.nonempty,
    swap, { simp only [Inf_def, hs, if_false], exact f.le i, },
    simp only [Inf_def, hs, if_true, le_Inf_iff, set.mem_image, forall_exists_index, and_imp,
      forall_apply_eq_imp_iff₂],
    exact λ g hg_mem, h_forall g hg_mem i,
  end,
  top          := ⊤,
  bot          := ⊥,
  le_top       := λ f i, f.le' i,
  bot_le       := λ f i, bot_le, }

end filtration

lemma measurable_set_of_filtration [preorder ι] {f : filtration ι m} {s : set α} {i : ι}
  (hs : measurable_set[f i] s) : measurable_set[m] s :=
f.le i s hs

/-- A measure is σ-finite with respect to filtration if it is σ-finite with respect
to all the sub-σ-algebra of the filtration. -/
class sigma_finite_filtration [preorder ι] (μ : measure α) (f : filtration ι m) : Prop :=
(sigma_finite : ∀ i : ι, sigma_finite (μ.trim (f.le i)))

instance sigma_finite_of_sigma_finite_filtration [preorder ι] (μ : measure α) (f : filtration ι m)
  [hf : sigma_finite_filtration μ f] (i : ι) :
  sigma_finite (μ.trim (f.le i)) :=
by apply hf.sigma_finite -- can't exact here

@[priority 100]
instance is_finite_measure.sigma_finite_filtration [preorder ι] (μ : measure α) (f : filtration ι m)
  [is_finite_measure μ] :
  sigma_finite_filtration μ f :=
⟨λ n, by apply_instance⟩

section adapted_process

variables [topological_space β] [preorder ι]
  {u v : ι → α → β} {f : filtration ι m}

/-- A sequence of functions `u` is adapted to a filtration `f` if for all `i`,
`u i` is `f i`-measurable. -/
def adapted (f : filtration ι m) (u : ι → α → β) : Prop :=
∀ i : ι, strongly_measurable[f i] (u i)

namespace adapted

lemma add [has_add β] [has_continuous_add β] (hu : adapted f u) (hv : adapted f v) :
  adapted f (u + v) :=
λ i, (hu i).add (hv i)

lemma neg [add_group β] [topological_add_group β] (hu : adapted f u) : adapted f (-u) :=
λ i, (hu i).neg

lemma smul [has_scalar ℝ β] [has_continuous_smul ℝ β] (c : ℝ) (hu : adapted f u) :
  adapted f (c • u) :=
λ i, (hu i).const_smul c

end adapted

variable (β)
lemma adapted_zero [has_zero β] (f : filtration ι m) : adapted f (0 : ι → α → β) :=
λ i, @strongly_measurable_zero α β (f i) _ _
variable {β}

/-- Progressively measurable process. A sequence of functions `u` is said to be progressively
measurable with respect to a filtration `f` if at each point in time `i`, `u` restricted to
`set.Iic i × α` is measurable with respect to the product `measurable_space` structure where the
σ-algebra used for `α` is `f i`.
The usual definition uses the interval `[0,i]`, which we replace by `set.Iic i`. We recover the
usual definition for index types `ℝ≥0` or `ℕ`. -/
def prog_measurable [measurable_space ι] (f : filtration ι m) (u : ι → α → β) : Prop :=
∀ i, strongly_measurable[subtype.measurable_space.prod (f i)] (λ p : set.Iic i × α, u p.1 p.2)

lemma prog_measurable_const [measurable_space ι] (f : filtration ι m) (b : β) :
  prog_measurable f ((λ _ _, b) : ι → α → β) :=
λ i, @strongly_measurable_const _ _ (subtype.measurable_space.prod (f i)) _ _

namespace prog_measurable

variables [measurable_space ι]

protected lemma adapted (h : prog_measurable f u) : adapted f u :=
begin
  intro i,
  have : u i = (λ p : set.Iic i × α, u p.1 p.2) ∘ (λ x, (⟨i, set.mem_Iic.mpr le_rfl⟩, x)) := rfl,
  rw this,
  exact (h i).comp_measurable measurable_prod_mk_left,
end

protected lemma comp {t : ι → α → ι} [topological_space ι] [borel_space ι] [metrizable_space ι]
  (h : prog_measurable f u) (ht : prog_measurable f t)
  (ht_le : ∀ i x, t i x ≤ i) :
  prog_measurable f (λ i x, u (t i x) x) :=
begin
  intro i,
  have : (λ p : ↥(set.Iic i) × α, u (t (p.fst : ι) p.snd) p.snd)
    = (λ p : ↥(set.Iic i) × α, u (p.fst : ι) p.snd) ∘ (λ p : ↥(set.Iic i) × α,
      (⟨t (p.fst : ι) p.snd, set.mem_Iic.mpr ((ht_le _ _).trans p.fst.prop)⟩, p.snd)) := rfl,
  rw this,
  exact (h i).comp_measurable ((ht i).measurable.subtype_mk.prod_mk measurable_snd),
end

section arithmetic

@[to_additive] protected lemma mul [has_mul β] [has_continuous_mul β]
  (hu : prog_measurable f u) (hv : prog_measurable f v) :
  prog_measurable f (λ i x, u i x * v i x) :=
λ i, (hu i).mul (hv i)

@[to_additive] protected lemma finset_prod' {γ} [comm_monoid β] [has_continuous_mul β]
  {U : γ → ι → α → β} {s : finset γ} (h : ∀ c ∈ s, prog_measurable f (U c)) :
  prog_measurable f (∏ c in s, U c) :=
finset.prod_induction U (prog_measurable f) (λ _ _, prog_measurable.mul)
  (prog_measurable_const _ 1) h

@[to_additive] protected lemma finset_prod {γ} [comm_monoid β] [has_continuous_mul β]
  {U : γ → ι → α → β} {s : finset γ} (h : ∀ c ∈ s, prog_measurable f (U c)) :
  prog_measurable f (λ i a, ∏ c in s, U c i a) :=
by { convert prog_measurable.finset_prod' h, ext i a, simp only [finset.prod_apply], }

@[to_additive] protected lemma inv [group β] [topological_group β] (hu : prog_measurable f u) :
  prog_measurable f (λ i x, (u i x)⁻¹) :=
λ i, (hu i).inv

@[to_additive] protected lemma div [group β] [topological_group β]
  (hu : prog_measurable f u) (hv : prog_measurable f v) :
  prog_measurable f (λ i x, u i x / v i x) :=
λ i, (hu i).div (hv i)

end arithmetic

end prog_measurable

lemma prog_measurable_of_tendsto' {γ} [measurable_space ι] [metrizable_space β]
  (fltr : filter γ) [fltr.ne_bot] [fltr.is_countably_generated] {U : γ → ι → α → β}
  (h : ∀ l, prog_measurable f (U l)) (h_tendsto : tendsto U fltr (𝓝 u)) :
  prog_measurable f u :=
begin
  assume i,
  apply @strongly_measurable_of_tendsto (set.Iic i × α) β γ (measurable_space.prod _ (f i))
   _ _ fltr _ _ _ _ (λ l, h l i),
  rw tendsto_pi_nhds at h_tendsto ⊢,
  intro x,
  specialize h_tendsto x.fst,
  rw tendsto_nhds at h_tendsto ⊢,
  exact λ s hs h_mem, h_tendsto {g | g x.snd ∈ s} (hs.preimage (continuous_apply x.snd)) h_mem,
end

lemma prog_measurable_of_tendsto [measurable_space ι] [metrizable_space β]
  {U : ℕ → ι → α → β}
  (h : ∀ l, prog_measurable f (U l)) (h_tendsto : tendsto U at_top (𝓝 u)) :
  prog_measurable f u :=
prog_measurable_of_tendsto' at_top h h_tendsto


/-- A continuous and adapted process is progressively measurable. -/
theorem adapted.prog_measurable_of_continuous
  [topological_space ι] [metrizable_space ι] [measurable_space ι]
  [second_countable_topology ι] [opens_measurable_space ι] [metrizable_space β]
  (h : adapted f u) (hu_cont : ∀ x, continuous (λ i, u i x)) :
  prog_measurable f u :=
λ i, @strongly_measurable_uncurry_of_continuous_of_strongly_measurable _ _ (set.Iic i) _ _ _ _ _ _ _
  (f i) _ (λ x, (hu_cont x).comp continuous_induced_dom) (λ j, (h j).mono (f.mono j.prop))

end adapted_process

namespace filtration
variables [topological_space β] [metrizable_space β] [mβ : measurable_space β] [borel_space β]
  [preorder ι]

include mβ

/-- Given a sequence of functions, the natural filtration is the smallest sequence
of σ-algebras such that that sequence of functions is measurable with respect to
the filtration. -/
def natural (u : ι → α → β) (hum : ∀ i, strongly_measurable (u i)) : filtration ι m :=
{ seq   := λ i, ⨆ j ≤ i, measurable_space.comap (u j) mβ,
  mono' := λ i j hij, bsupr_mono $ λ k, ge_trans hij,
  le'   := λ i,
  begin
    refine supr₂_le _,
    rintros j hj s ⟨t, ht, rfl⟩,
    exact (hum j).measurable ht,
  end }

lemma adapted_natural {u : ι → α → β} (hum : ∀ i, strongly_measurable[m] (u i)) :
  adapted (natural u hum) u :=
begin
  assume i,
  refine strongly_measurable.mono _ (le_supr₂_of_le i (le_refl i) le_rfl),
  rw strongly_measurable_iff_measurable_separable,
  exact ⟨measurable_iff_comap_le.2 le_rfl, (hum i).is_separable_range⟩
end

end filtration

/-! ### Stopping times -/

/-- A stopping time with respect to some filtration `f` is a function
`τ` such that for all `i`, the preimage of `{j | j ≤ i}` along `τ` is measurable
with respect to `f i`.

Intuitively, the stopping time `τ` describes some stopping rule such that at time
`i`, we may determine it with the information we have at time `i`. -/
def is_stopping_time [preorder ι] (f : filtration ι m) (τ : α → ι) :=
∀ i : ι, measurable_set[f i] $ {x | τ x ≤ i}

lemma is_stopping_time_const [preorder ι] (f : filtration ι m) (i : ι) :
  is_stopping_time f (λ x, i) :=
λ j, by simp only [measurable_set.const]

section measurable_set

section preorder
variables [preorder ι] {f : filtration ι m} {τ : α → ι}

protected lemma is_stopping_time.measurable_set_le (hτ : is_stopping_time f τ) (i : ι) :
  measurable_set[f i] {x | τ x ≤ i} :=
hτ i

lemma is_stopping_time.measurable_set_lt_of_pred [pred_order ι]
  (hτ : is_stopping_time f τ) (i : ι) :
  measurable_set[f i] {x | τ x < i} :=
begin
  by_cases hi_min : is_min i,
  { suffices : {x : α | τ x < i} = ∅, by { rw this, exact @measurable_set.empty _ (f i), },
    ext1 x,
    simp only [set.mem_set_of_eq, set.mem_empty_eq, iff_false],
    rw is_min_iff_forall_not_lt at hi_min,
    exact hi_min (τ x), },
  have : {x : α | τ x < i} = τ ⁻¹' (set.Iio i) := rfl,
  rw [this, ←Iic_pred_of_not_is_min hi_min],
  exact f.mono (pred_le i) _ (hτ.measurable_set_le $ pred i),
end

end preorder

section linear_order
variables [linear_order ι] {f : filtration ι m} {τ : α → ι}

lemma is_stopping_time.measurable_set_gt (hτ : is_stopping_time f τ) (i : ι) :
  measurable_set[f i] {x | i < τ x} :=
begin
  have : {x | i < τ x} = {x | τ x ≤ i}ᶜ,
  { ext1 x, simp only [set.mem_set_of_eq, set.mem_compl_eq, not_le], },
  rw this,
  exact (hτ.measurable_set_le i).compl,
end

variables [topological_space ι] [order_topology ι] [first_countable_topology ι]

/-- Auxiliary lemma for `is_stopping_time.measurable_set_lt`. -/
lemma is_stopping_time.measurable_set_lt_of_is_lub
  (hτ : is_stopping_time f τ) (i : ι) (h_lub : is_lub (set.Iio i) i) :
  measurable_set[f i] {x | τ x < i} :=
begin
  by_cases hi_min : is_min i,
  { suffices : {x : α | τ x < i} = ∅, by { rw this, exact @measurable_set.empty _ (f i), },
    ext1 x,
    simp only [set.mem_set_of_eq, set.mem_empty_eq, iff_false],
    exact is_min_iff_forall_not_lt.mp hi_min (τ x), },
  obtain ⟨seq, -, -, h_tendsto, h_bound⟩ : ∃ seq : ℕ → ι,
      monotone seq ∧ (∀ j, seq j ≤ i) ∧ tendsto seq at_top (𝓝 i) ∧ (∀ j, seq j < i),
    from h_lub.exists_seq_monotone_tendsto (not_is_min_iff.mp hi_min),
  have h_Ioi_eq_Union : set.Iio i = ⋃ j, { k | k ≤ seq j},
  { ext1 k,
    simp only [set.mem_Iio, set.mem_Union, set.mem_set_of_eq],
    refine ⟨λ hk_lt_i, _, λ h_exists_k_le_seq, _⟩,
    { rw tendsto_at_top' at h_tendsto,
      have h_nhds : set.Ici k ∈ 𝓝 i,
        from mem_nhds_iff.mpr ⟨set.Ioi k, set.Ioi_subset_Ici le_rfl, is_open_Ioi, hk_lt_i⟩,
      obtain ⟨a, ha⟩ : ∃ (a : ℕ), ∀ (b : ℕ), b ≥ a → k ≤ seq b := h_tendsto (set.Ici k) h_nhds,
      exact ⟨a, ha a le_rfl⟩, },
    { obtain ⟨j, hk_seq_j⟩ := h_exists_k_le_seq,
      exact hk_seq_j.trans_lt (h_bound j), }, },
  have h_lt_eq_preimage : {x : α | τ x < i} = τ ⁻¹' (set.Iio i),
  { ext1 x, simp only [set.mem_set_of_eq, set.mem_preimage, set.mem_Iio], },
  rw [h_lt_eq_preimage, h_Ioi_eq_Union],
  simp only [set.preimage_Union, set.preimage_set_of_eq],
  exact measurable_set.Union
    (λ n, f.mono (h_bound n).le _ (hτ.measurable_set_le (seq n))),
end

lemma is_stopping_time.measurable_set_lt (hτ : is_stopping_time f τ) (i : ι) :
  measurable_set[f i] {x | τ x < i} :=
begin
  obtain ⟨i', hi'_lub⟩ : ∃ i', is_lub (set.Iio i) i', from exists_lub_Iio i,
  cases lub_Iio_eq_self_or_Iio_eq_Iic i hi'_lub with hi'_eq_i h_Iio_eq_Iic,
  { rw ← hi'_eq_i at hi'_lub ⊢,
    exact hτ.measurable_set_lt_of_is_lub i' hi'_lub, },
  { have h_lt_eq_preimage : {x : α | τ x < i} = τ ⁻¹' (set.Iio i) := rfl,
    rw [h_lt_eq_preimage, h_Iio_eq_Iic],
    exact f.mono (lub_Iio_le i hi'_lub) _ (hτ.measurable_set_le i'), },
end

lemma is_stopping_time.measurable_set_ge (hτ : is_stopping_time f τ) (i : ι) :
  measurable_set[f i] {x | i ≤ τ x} :=
begin
  have : {x | i ≤ τ x} = {x | τ x < i}ᶜ,
  { ext1 x, simp only [set.mem_set_of_eq, set.mem_compl_eq, not_lt], },
  rw this,
  exact (hτ.measurable_set_lt i).compl,
end

lemma is_stopping_time.measurable_set_eq (hτ : is_stopping_time f τ) (i : ι) :
  measurable_set[f i] {x | τ x = i} :=
begin
  have : {x | τ x = i} = {x | τ x ≤ i} ∩ {x | τ x ≥ i},
  { ext1 x, simp only [set.mem_set_of_eq, ge_iff_le, set.mem_inter_eq, le_antisymm_iff], },
  rw this,
  exact (hτ.measurable_set_le i).inter (hτ.measurable_set_ge i),
end

lemma is_stopping_time.measurable_set_eq_le (hτ : is_stopping_time f τ) {i j : ι} (hle : i ≤ j) :
  measurable_set[f j] {x | τ x = i} :=
f.mono hle _ $ hτ.measurable_set_eq i

lemma is_stopping_time.measurable_set_lt_le (hτ : is_stopping_time f τ) {i j : ι} (hle : i ≤ j) :
  measurable_set[f j] {x | τ x < i} :=
f.mono hle _ $ hτ.measurable_set_lt i

end linear_order

section encodable

lemma is_stopping_time_of_measurable_set_eq [preorder ι] [encodable ι]
  {f : filtration ι m} {τ : α → ι} (hτ : ∀ i, measurable_set[f i] {x | τ x = i}) :
  is_stopping_time f τ :=
begin
  intro i,
  rw show {x | τ x ≤ i} = ⋃ k ≤ i, {x | τ x = k}, by { ext, simp },
  refine measurable_set.bUnion (set.countable_encodable _) (λ k hk, _),
  exact f.mono hk _ (hτ k),
end

end encodable

end measurable_set

namespace is_stopping_time

protected lemma max [linear_order ι] {f : filtration ι m} {τ π : α → ι}
  (hτ : is_stopping_time f τ) (hπ : is_stopping_time f π) :
  is_stopping_time f (λ x, max (τ x) (π x)) :=
begin
  intro i,
  simp_rw [max_le_iff, set.set_of_and],
  exact (hτ i).inter (hπ i),
end

protected lemma max_const [linear_order ι] {f : filtration ι m} {τ : α → ι}
  (hτ : is_stopping_time f τ) (i : ι) :
  is_stopping_time f (λ x, max (τ x) i) :=
hτ.max (is_stopping_time_const f i)

protected lemma min [linear_order ι] {f : filtration ι m} {τ π : α → ι}
  (hτ : is_stopping_time f τ) (hπ : is_stopping_time f π) :
  is_stopping_time f (λ x, min (τ x) (π x)) :=
begin
  intro i,
  simp_rw [min_le_iff, set.set_of_or],
  exact (hτ i).union (hπ i),
end

protected lemma min_const [linear_order ι] {f : filtration ι m} {τ : α → ι}
  (hτ : is_stopping_time f τ) (i : ι) :
  is_stopping_time f (λ x, min (τ x) i) :=
hτ.min (is_stopping_time_const f i)

lemma add_const [add_group ι] [preorder ι] [covariant_class ι ι (function.swap (+)) (≤)]
  [covariant_class ι ι (+) (≤)]
  {f : filtration ι m} {τ : α → ι} (hτ : is_stopping_time f τ) {i : ι} (hi : 0 ≤ i) :
  is_stopping_time f (λ x, τ x + i) :=
begin
  intro j,
  simp_rw [← le_sub_iff_add_le],
  exact f.mono (sub_le_self j hi) _ (hτ (j - i)),
end

lemma add_const_nat
  {f : filtration ℕ m} {τ : α → ℕ} (hτ : is_stopping_time f τ) {i : ℕ} :
  is_stopping_time f (λ x, τ x + i) :=
begin
  refine is_stopping_time_of_measurable_set_eq (λ j, _),
  by_cases hij : i ≤ j,
  { simp_rw [eq_comm, ← nat.sub_eq_iff_eq_add hij, eq_comm],
    exact f.mono (j.sub_le i) _ (hτ.measurable_set_eq (j - i)) },
  { rw not_le at hij,
    convert measurable_set.empty,
    ext x,
    simp only [set.mem_empty_eq, iff_false],
    rintro (hx : τ x + i = j),
    linarith },
end

-- generalize to certain encodable type?
lemma add
  {f : filtration ℕ m} {τ π : α → ℕ} (hτ : is_stopping_time f τ) (hπ : is_stopping_time f π) :
  is_stopping_time f (τ + π) :=
begin
  intro i,
  rw (_ : {x | (τ + π) x ≤ i} = ⋃ k ≤ i, {x | π x = k} ∩ {x | τ x + k ≤ i}),
  { exact measurable_set.Union (λ k, measurable_set.Union_Prop
      (λ hk, (hπ.measurable_set_eq_le hk).inter (hτ.add_const_nat i))) },
  ext,
  simp only [pi.add_apply, set.mem_set_of_eq, set.mem_Union, set.mem_inter_eq, exists_prop],
  refine ⟨λ h, ⟨π x, by linarith, rfl, h⟩, _⟩,
  rintro ⟨j, hj, rfl, h⟩,
  assumption
end

section preorder

variables [preorder ι] {f : filtration ι m} {τ π : α → ι}

/-- The associated σ-algebra with a stopping time. -/
protected def measurable_space (hτ : is_stopping_time f τ) : measurable_space α :=
{ measurable_set' := λ s, ∀ i : ι, measurable_set[f i] (s ∩ {x | τ x ≤ i}),
  measurable_set_empty :=
    λ i, (set.empty_inter {x | τ x ≤ i}).symm ▸ @measurable_set.empty _ (f i),
  measurable_set_compl := λ s hs i,
    begin
      rw (_ : sᶜ ∩ {x | τ x ≤ i} = (sᶜ ∪ {x | τ x ≤ i}ᶜ) ∩ {x | τ x ≤ i}),
      { refine measurable_set.inter _ _,
        { rw ← set.compl_inter,
          exact (hs i).compl },
        { exact hτ i} },
      { rw set.union_inter_distrib_right,
        simp only [set.compl_inter_self, set.union_empty] }
    end,
  measurable_set_Union := λ s hs i,
    begin
      rw forall_swap at hs,
      rw set.Union_inter,
      exact measurable_set.Union (hs i),
    end }

protected lemma measurable_set (hτ : is_stopping_time f τ) (s : set α) :
  measurable_set[hτ.measurable_space] s ↔
  ∀ i : ι, measurable_set[f i] (s ∩ {x | τ x ≤ i}) :=
iff.rfl

lemma measurable_space_mono
  (hτ : is_stopping_time f τ) (hπ : is_stopping_time f π) (hle : τ ≤ π) :
  hτ.measurable_space ≤ hπ.measurable_space :=
begin
  intros s hs i,
  rw (_ : s ∩ {x | π x ≤ i} = s ∩ {x | τ x ≤ i} ∩ {x | π x ≤ i}),
  { exact (hs i).inter (hπ i) },
  { ext,
    simp only [set.mem_inter_eq, iff_self_and, and.congr_left_iff, set.mem_set_of_eq],
    intros hle' _,
    exact le_trans (hle _) hle' },
end

lemma measurable_space_le_of_encodable [encodable ι] (hτ : is_stopping_time f τ) :
  hτ.measurable_space ≤ m :=
begin
  intros s hs,
  change ∀ i, measurable_set[f i] (s ∩ {x | τ x ≤ i}) at hs,
  rw (_ : s = ⋃ i, s ∩ {x | τ x ≤ i}),
  { exact measurable_set.Union (λ i, f.le i _ (hs i)) },
  { ext x, split; rw set.mem_Union,
    { exact λ hx, ⟨τ x, hx, le_rfl⟩ },
    { rintro ⟨_, hx, _⟩,
      exact hx } }
end

lemma measurable_space_le' [is_countably_generated (at_top : filter ι)] [(at_top : filter ι).ne_bot]
  (hτ : is_stopping_time f τ) :
  hτ.measurable_space ≤ m :=
begin
  intros s hs,
  change ∀ i, measurable_set[f i] (s ∩ {x | τ x ≤ i}) at hs,
  obtain ⟨seq : ℕ → ι, h_seq_tendsto⟩ := at_top.exists_seq_tendsto,
  rw (_ : s = ⋃ n, s ∩ {x | τ x ≤ seq n}),
  { exact measurable_set.Union (λ i, f.le (seq i) _ (hs (seq i))), },
  { ext x, split; rw set.mem_Union,
    { intros hx,
      suffices : ∃ i, τ x ≤ seq i, from ⟨this.some, hx, this.some_spec⟩,
      rw tendsto_at_top at h_seq_tendsto,
      exact (h_seq_tendsto (τ x)).exists, },
    { rintro ⟨_, hx, _⟩,
      exact hx }, },
  all_goals { apply_instance, },
end

lemma measurable_space_le {ι} [semilattice_sup ι] {f : filtration ι m} {τ : α → ι}
  [is_countably_generated (at_top : filter ι)] (hτ : is_stopping_time f τ) :
  hτ.measurable_space ≤ m :=
begin
  casesI is_empty_or_nonempty ι,
  { haveI : is_empty α := ⟨λ x, is_empty.false (τ x)⟩,
    intros s hsτ,
    suffices hs : s = ∅, by { rw hs, exact measurable_set.empty, },
    haveI : unique (set α) := set.unique_empty,
    rw [unique.eq_default s, unique.eq_default ∅], },
  exact measurable_space_le' hτ,
end

example {f : filtration ℕ m} {τ : α → ℕ} (hτ : is_stopping_time f τ) : hτ.measurable_space ≤ m :=
hτ.measurable_space_le

example {f : filtration ℝ m} {τ : α → ℝ} (hτ : is_stopping_time f τ) : hτ.measurable_space ≤ m :=
hτ.measurable_space_le

@[simp] lemma measurable_space_const (f : filtration ι m) (i : ι) :
  (is_stopping_time_const f i).measurable_space = f i :=
begin
  ext1 s,
  change measurable_set[(is_stopping_time_const f i).measurable_space] s ↔ measurable_set[f i] s,
  rw is_stopping_time.measurable_set,
  split; intro h,
  { specialize h i,
    simpa only [le_refl, set.set_of_true, set.inter_univ] using h, },
  { intro j,
    by_cases hij : i ≤ j,
    { simp only [hij, set.set_of_true, set.inter_univ],
      exact f.mono hij _ h, },
    { simp only [hij, set.set_of_false, set.inter_empty, measurable_set.empty], }, },
end

lemma measurable_set_inter_eq_iff (hτ : is_stopping_time f τ) (s : set α) (i : ι) :
  measurable_set[hτ.measurable_space] (s ∩ {x | τ x = i})
    ↔ measurable_set[f i] (s ∩ {x | τ x = i}) :=
begin
  have : ∀ j, ({x : α | τ x = i} ∩ {x : α | τ x ≤ j}) = {x : α | τ x = i} ∩ {x | i ≤ j},
  { intro j,
    ext1 x,
    simp only [set.mem_inter_eq, set.mem_set_of_eq, and.congr_right_iff],
    intro hxi,
    rw hxi, },
  split; intro h,
  { specialize h i,
    simpa only [set.inter_assoc, this, le_refl, set.set_of_true, set.inter_univ] using h, },
  { intro j,
    rw [set.inter_assoc, this],
    by_cases hij : i ≤ j,
    { simp only [hij, set.set_of_true, set.inter_univ],
      exact f.mono hij _ h, },
    { simp [hij], }, },
end

lemma measurable_space_le_of_le_const (hτ : is_stopping_time f τ) {i : ι} (hτ_le : ∀ x, τ x ≤ i) :
  hτ.measurable_space ≤ f i :=
(measurable_space_mono hτ _ hτ_le).trans (measurable_space_const _ _).le

lemma le_measurable_space_of_const_le (hτ : is_stopping_time f τ) {i : ι} (hτ_le : ∀ x, i ≤ τ x) :
  f i ≤ hτ.measurable_space :=
(measurable_space_const _ _).symm.le.trans (measurable_space_mono _ hτ hτ_le)

end preorder

section linear_order

variables [linear_order ι] {f : filtration ι m} {τ π : α → ι}

protected lemma measurable_set_le' (hτ : is_stopping_time f τ) (i : ι) :
  measurable_set[hτ.measurable_space] {x | τ x ≤ i} :=
begin
  intro j,
  have : {x : α | τ x ≤ i} ∩ {x : α | τ x ≤ j} = {x : α | τ x ≤ min i j},
  { ext1 x, simp only [set.mem_inter_eq, set.mem_set_of_eq, le_min_iff], },
  rw this,
  exact f.mono (min_le_right i j) _ (hτ _),
end

protected lemma measurable_set_gt' (hτ : is_stopping_time f τ) (i : ι) :
  measurable_set[hτ.measurable_space] {x | i < τ x} :=
begin
  have : {x : α | i < τ x} = {x : α | τ x ≤ i}ᶜ, by { ext1 x, simp, },
  rw this,
  exact (hτ.measurable_set_le' i).compl,
end

protected lemma measurable_set_eq' [topological_space ι] [order_topology ι]
  [first_countable_topology ι]
  (hτ : is_stopping_time f τ) (i : ι) :
  measurable_set[hτ.measurable_space] {x | τ x = i} :=
begin
  rw [← set.univ_inter {x | τ x = i}, measurable_set_inter_eq_iff, set.univ_inter],
  exact hτ.measurable_set_eq i,
end

protected lemma measurable_set_ge' [topological_space ι] [order_topology ι]
  [first_countable_topology ι]
  (hτ : is_stopping_time f τ) (i : ι) :
  measurable_set[hτ.measurable_space] {x | i ≤ τ x} :=
begin
  have : {x | i ≤ τ x} = {x | τ x = i} ∪ {x | i < τ x},
  { ext1 x,
    simp only [le_iff_lt_or_eq, set.mem_set_of_eq, set.mem_union_eq],
    rw [@eq_comm _ i, or_comm], },
  rw this,
  exact (hτ.measurable_set_eq' i).union (hτ.measurable_set_gt' i),
end

protected lemma measurable_set_lt' [topological_space ι] [order_topology ι]
  [first_countable_topology ι]
  (hτ : is_stopping_time f τ) (i : ι) :
  measurable_set[hτ.measurable_space] {x | τ x < i} :=
begin
  have : {x | τ x < i} = {x | τ x ≤ i} \ {x | τ x = i},
  { ext1 x,
    simp only [lt_iff_le_and_ne, set.mem_set_of_eq, set.mem_diff], },
  rw this,
  exact (hτ.measurable_set_le' i).diff (hτ.measurable_set_eq' i),
end

protected lemma measurable [topological_space ι] [measurable_space ι]
  [borel_space ι] [order_topology ι] [second_countable_topology ι]
  (hτ : is_stopping_time f τ) :
  measurable[hτ.measurable_space] τ :=
@measurable_of_Iic ι α _ _ _ hτ.measurable_space _ _ _ _ (λ i, hτ.measurable_set_le' i)

protected lemma measurable_of_le [topological_space ι] [measurable_space ι]
  [borel_space ι] [order_topology ι] [second_countable_topology ι]
  (hτ : is_stopping_time f τ) {i : ι} (hτ_le : ∀ x, τ x ≤ i) :
  measurable[f i] τ :=
hτ.measurable.mono (measurable_space_le_of_le_const _ hτ_le) le_rfl

lemma measurable_space_min (hτ : is_stopping_time f τ) (hπ : is_stopping_time f π) :
  (hτ.min hπ).measurable_space = hτ.measurable_space ⊓ hπ.measurable_space :=
begin
  refine le_antisymm _ _,
  { exact le_inf (measurable_space_mono _ hτ (λ _, min_le_left _ _))
      (measurable_space_mono _ hπ (λ _, min_le_right _ _)), },
  { intro s,
    change measurable_set[hτ.measurable_space] s ∧ measurable_set[hπ.measurable_space] s
      → measurable_set[(hτ.min hπ).measurable_space] s,
    simp_rw is_stopping_time.measurable_set,
    have : ∀ i, {x | min (τ x) (π x) ≤ i} = {x | τ x ≤ i} ∪ {x | π x ≤ i},
    { intro i, ext1 x, simp, },
    simp_rw [this, set.inter_union_distrib_left],
    exact λ h i, (h.left i).union (h.right i), },
end

lemma measurable_set_min_iff (hτ : is_stopping_time f τ) (hπ : is_stopping_time f π) (s : set α) :
  measurable_set[(hτ.min hπ).measurable_space] s
    ↔ measurable_set[hτ.measurable_space] s ∧ measurable_set[hπ.measurable_space] s :=
by { rw measurable_space_min, refl, }

lemma measurable_space_min_const (hτ : is_stopping_time f τ) {i : ι} :
  (hτ.min_const i).measurable_space = hτ.measurable_space ⊓ f i :=
by rw [hτ.measurable_space_min (is_stopping_time_const _ i), measurable_space_const]

lemma measurable_set_min_const_iff (hτ : is_stopping_time f τ) (s : set α)
  {i : ι} :
  measurable_set[(hτ.min_const i).measurable_space] s
    ↔ measurable_set[hτ.measurable_space] s ∧ measurable_set[f i] s :=
by rw [measurable_space_min_const, measurable_space.measurable_set_inf]

lemma measurable_set_inter_le [topological_space ι] [second_countable_topology ι] [order_topology ι]
  [measurable_space ι] [borel_space ι]
  (hτ : is_stopping_time f τ) (hπ : is_stopping_time f π) (s : set α)
  (hs : measurable_set[hτ.measurable_space] s) :
  measurable_set[(hτ.min hπ).measurable_space] (s ∩ {x | τ x ≤ π x}) :=
begin
  simp_rw is_stopping_time.measurable_set at ⊢ hs,
  intro i,
  have : (s ∩ {x | τ x ≤ π x} ∩ {x | min (τ x) (π x) ≤ i})
    = (s ∩ {x | τ x ≤ i}) ∩ {x | min (τ x) (π x) ≤ i} ∩ {x | min (τ x) i ≤ min (min (τ x) (π x)) i},
  { ext1 x,
    simp only [min_le_iff, set.mem_inter_eq, set.mem_set_of_eq, le_min_iff, le_refl, true_and,
      and_true, true_or, or_true],
    by_cases hτi : τ x ≤ i,
    { simp only [hτi, true_or, and_true, and.congr_right_iff],
      intro hx,
      split; intro h,
      { exact or.inl h, },
      { cases h,
        { exact h, },
        { exact hτi.trans h, }, }, },
    simp only [hτi, false_or, and_false, false_and, iff_false, not_and, not_le, and_imp],
    refine λ hx hτ_le_π, lt_of_lt_of_le _ hτ_le_π,
    rw ← not_le,
    exact hτi, },
  rw this,
  refine ((hs i).inter ((hτ.min hπ) i)).inter _,
  apply measurable_set_le,
  { exact (hτ.min_const i).measurable_of_le (λ _, min_le_right _ _), },
  { exact ((hτ.min hπ).min_const i).measurable_of_le (λ _, min_le_right _ _),  },
end

lemma measurable_set_inter_le_iff [topological_space ι]
  [second_countable_topology ι] [order_topology ι] [measurable_space ι] [borel_space ι]
  (hτ : is_stopping_time f τ) (hπ : is_stopping_time f π)
  (s : set α) :
  measurable_set[hτ.measurable_space] (s ∩ {x | τ x ≤ π x})
    ↔ measurable_set[(hτ.min hπ).measurable_space] (s ∩ {x | τ x ≤ π x}) :=
begin
  split; intro h,
  { have : s ∩ {x | τ x ≤ π x} = s ∩ {x | τ x ≤ π x} ∩ {x | τ x ≤ π x},
      by rw [set.inter_assoc, set.inter_self],
    rw this,
    exact measurable_set_inter_le _ _ _ h, },
  { rw measurable_set_min_iff at h,
    exact h.1, },
end

lemma measurable_set_le_stopping_time [topological_space ι]
  [second_countable_topology ι] [order_topology ι] [measurable_space ι] [borel_space ι]
  (hτ : is_stopping_time f τ) (hπ : is_stopping_time f π) :
  measurable_set[hτ.measurable_space] {x | τ x ≤ π x} :=
begin
  rw hτ.measurable_set,
  intro j,
  have : {x | τ x ≤ π x} ∩ {x | τ x ≤ j} = {x | min (τ x) j ≤ min (π x) j} ∩ {x | τ x ≤ j},
  { ext1 x,
    simp only [set.mem_inter_eq, set.mem_set_of_eq, min_le_iff, le_min_iff, le_refl, and_true,
      and.congr_left_iff],
    intro h,
    simp only [h, or_self, and_true],
    by_cases hj : j ≤ π x,
    { simp only [hj, h.trans hj, or_self], },
    { simp only [hj, or_false], }, },
  rw this,
  refine measurable_set.inter _ (hτ.measurable_set_le j),
  apply measurable_set_le,
  { exact (hτ.min_const j).measurable_of_le (λ _, min_le_right _ _), },
  { exact (hπ.min_const j).measurable_of_le (λ _, min_le_right _ _), },
end

lemma measurable_set_stopping_time_le [topological_space ι]
  [second_countable_topology ι] [order_topology ι] [measurable_space ι] [borel_space ι]
  (hτ : is_stopping_time f τ) (hπ : is_stopping_time f π) :
  measurable_set[hπ.measurable_space] {x | τ x ≤ π x} :=
begin
  suffices : measurable_set[(hτ.min hπ).measurable_space] {x : α | τ x ≤ π x},
    by { rw measurable_set_min_iff hτ hπ at this, exact this.2, },
  rw [← set.univ_inter {x : α | τ x ≤ π x}, ← hτ.measurable_set_inter_le_iff hπ, set.univ_inter],
  exact measurable_set_le_stopping_time hτ hπ,
end

lemma measurable_set_eq_stopping_time [add_group ι]
  [topological_space ι] [measurable_space ι] [borel_space ι] [order_topology ι]
  [measurable_singleton_class ι] [second_countable_topology ι] [has_measurable_sub₂ ι]
  (hτ : is_stopping_time f τ) (hπ : is_stopping_time f π) :
  measurable_set[hτ.measurable_space] {x | τ x = π x} :=
begin
  rw hτ.measurable_set,
  intro j,
  have : {x | τ x = π x} ∩ {x | τ x ≤ j}
    = {x | min (τ x) j = min (π x) j} ∩ {x | τ x ≤ j} ∩ {x | π x ≤ j},
  { ext1 x,
    simp only [set.mem_inter_eq, set.mem_set_of_eq],
    refine ⟨λ h, ⟨⟨_, h.2⟩, _⟩, λ h, ⟨_, h.1.2⟩⟩,
    { rw h.1, },
    { rw ← h.1, exact h.2, },
    { cases h with h' hσ_le,
      cases h' with h_eq hτ_le,
      rwa [min_eq_left hτ_le, min_eq_left hσ_le] at h_eq, }, },
  rw this,
  refine measurable_set.inter (measurable_set.inter _ (hτ.measurable_set_le j))
    (hπ.measurable_set_le j),
  apply measurable_set_eq_fun,
  { exact (hτ.min_const j).measurable_of_le (λ _, min_le_right _ _), },
  { exact (hπ.min_const j).measurable_of_le (λ _, min_le_right _ _), },
end

lemma measurable_set_eq_stopping_time_of_encodable [encodable ι]
  [topological_space ι] [measurable_space ι] [borel_space ι] [order_topology ι]
  [measurable_singleton_class ι] [second_countable_topology ι]
  (hτ : is_stopping_time f τ) (hπ : is_stopping_time f π) :
  measurable_set[hτ.measurable_space] {x | τ x = π x} :=
begin
  rw hτ.measurable_set,
  intro j,
  have : {x | τ x = π x} ∩ {x | τ x ≤ j}
    = {x | min (τ x) j = min (π x) j} ∩ {x | τ x ≤ j} ∩ {x | π x ≤ j},
  { ext1 x,
    simp only [set.mem_inter_eq, set.mem_set_of_eq],
    refine ⟨λ h, ⟨⟨_, h.2⟩, _⟩, λ h, ⟨_, h.1.2⟩⟩,
    { rw h.1, },
    { rw ← h.1, exact h.2, },
    { cases h with h' hπ_le,
      cases h' with h_eq hτ_le,
      rwa [min_eq_left hτ_le, min_eq_left hπ_le] at h_eq, }, },
  rw this,
  refine measurable_set.inter (measurable_set.inter _ (hτ.measurable_set_le j))
    (hπ.measurable_set_le j),
  apply measurable_set_eq_fun_of_encodable,
  { exact (hτ.min_const j).measurable_of_le (λ _, min_le_right _ _), },
  { exact (hπ.min_const j).measurable_of_le (λ _, min_le_right _ _), },
end

end linear_order

end is_stopping_time

section linear_order

/-! ## Stopped value and stopped process -/

/-- Given a map `u : ι → α → E`, its stopped value with respect to the stopping
time `τ` is the map `x ↦ u (τ x) x`. -/
def stopped_value (u : ι → α → β) (τ : α → ι) : α → β :=
λ x, u (τ x) x

lemma stopped_value_const (u : ι → α → β) (i : ι) : stopped_value u (λ x, i) = u i :=
rfl

variable [linear_order ι]

/-- Given a map `u : ι → α → E`, the stopped process with respect to `τ` is `u i x` if
`i ≤ τ x`, and `u (τ x) x` otherwise.

Intuitively, the stopped process stops evolving once the stopping time has occured. -/
def stopped_process (u : ι → α → β) (τ : α → ι) : ι → α → β :=
λ i x, u (min i (τ x)) x

lemma stopped_process_eq_of_le {u : ι → α → β} {τ : α → ι}
  {i : ι} {x : α} (h : i ≤ τ x) : stopped_process u τ i x = u i x :=
by simp [stopped_process, min_eq_left h]

lemma stopped_process_eq_of_ge {u : ι → α → β} {τ : α → ι}
  {i : ι} {x : α} (h : τ x ≤ i) : stopped_process u τ i x = u (τ x) x :=
by simp [stopped_process, min_eq_right h]

section prog_measurable

variables [measurable_space ι] [topological_space ι] [order_topology ι]
  [second_countable_topology ι] [borel_space ι]
  [topological_space β]
  {u : ι → α → β} {τ : α → ι} {f : filtration ι m}

lemma prog_measurable_min_stopping_time [metrizable_space ι] (hτ : is_stopping_time f τ) :
  prog_measurable f (λ i x, min i (τ x)) :=
begin
  intro i,
  let m_prod : measurable_space (set.Iic i × α) := measurable_space.prod _ (f i),
  let m_set : ∀ t : set (set.Iic i × α), measurable_space t :=
    λ _, @subtype.measurable_space (set.Iic i × α) _ m_prod,
  let s := {p : set.Iic i × α | τ p.2 ≤ i},
  have hs : measurable_set[m_prod] s, from @measurable_snd (set.Iic i) α _ (f i) _ (hτ i),
  have h_meas_fst : ∀ t : set (set.Iic i × α),
      measurable[m_set t] (λ x : t, ((x : set.Iic i × α).fst : ι)),
    from λ t, (@measurable_subtype_coe (set.Iic i × α) m_prod _).fst.subtype_coe,
  apply measurable.strongly_measurable,
  refine measurable_of_restrict_of_restrict_compl hs _ _,
  { refine @measurable.min _ _ _ _ _ (m_set s) _ _ _ _ _ (h_meas_fst s) _,
    refine @measurable_of_Iic ι s _ _ _ (m_set s) _ _ _ _ (λ j, _),
    have h_set_eq : (λ x : s, τ (x : set.Iic i × α).snd) ⁻¹' set.Iic j
      = (λ x : s, (x : set.Iic i × α).snd) ⁻¹' {x | τ x ≤ min i j},
    { ext1 x,
      simp only [set.mem_preimage, set.mem_Iic, iff_and_self, le_min_iff, set.mem_set_of_eq],
      exact λ _, x.prop, },
    rw h_set_eq,
    suffices h_meas : @measurable _ _ (m_set s) (f i) (λ x : s, (x : set.Iic i × α).snd),
      from h_meas (f.mono (min_le_left _ _) _ (hτ.measurable_set_le (min i j))),
    exact measurable_snd.comp (@measurable_subtype_coe _ m_prod _), },
  { suffices h_min_eq_left : (λ x : sᶜ, min ↑((x : set.Iic i × α).fst) (τ (x : set.Iic i × α).snd))
      = λ x : sᶜ, ↑((x : set.Iic i × α).fst),
    { rw [set.restrict, h_min_eq_left],
      exact h_meas_fst _, },
    ext1 x,
    rw min_eq_left,
    have hx_fst_le : ↑(x : set.Iic i × α).fst ≤ i, from (x : set.Iic i × α).fst.prop,
    refine hx_fst_le.trans (le_of_lt _),
    convert x.prop,
    simp only [not_le, set.mem_compl_eq, set.mem_set_of_eq], },
end

lemma prog_measurable.stopped_process [metrizable_space ι]
  (h : prog_measurable f u) (hτ : is_stopping_time f τ) :
  prog_measurable f (stopped_process u τ) :=
h.comp (prog_measurable_min_stopping_time hτ) (λ i x, min_le_left _ _)

lemma prog_measurable.adapted_stopped_process [metrizable_space ι]
  (h : prog_measurable f u) (hτ : is_stopping_time f τ) :
  adapted f (stopped_process u τ) :=
(h.stopped_process hτ).adapted

lemma prog_measurable.strongly_measurable_stopped_process [metrizable_space ι]
  (hu : prog_measurable f u) (hτ : is_stopping_time f τ) (i : ι) :
  strongly_measurable (stopped_process u τ i) :=
(hu.adapted_stopped_process hτ i).mono (f.le _)

lemma strongly_measurable_stopped_value_of_le
  (h : prog_measurable f u) (hτ : is_stopping_time f τ) {n : ι} (hτ_le : ∀ x, τ x ≤ n) :
  strongly_measurable[f n] (stopped_value u τ) :=
begin
  have : stopped_value u τ = (λ (p : set.Iic n × α), u ↑(p.fst) p.snd) ∘ (λ x, (⟨τ x, hτ_le x⟩, x)),
  { ext1 x, simp only [stopped_value, function.comp_app, subtype.coe_mk], },
  rw this,
  refine strongly_measurable.comp_measurable (h n) _,
  exact (hτ.measurable_of_le hτ_le).subtype_mk.prod_mk measurable_id,
end

lemma measurable_stopped_value [metrizable_space β] [measurable_space β] [borel_space β]
  (hf_prog : prog_measurable f u) (hτ : is_stopping_time f τ) :
  measurable[hτ.measurable_space] (stopped_value u τ) :=
begin
  have h_str_meas : ∀ i, strongly_measurable[f i] (stopped_value u (λ x, min (τ x) i)),
    from λ i, strongly_measurable_stopped_value_of_le hf_prog (hτ.min_const i)
      (λ _, min_le_right _ _),
  intros t ht i,
  suffices : stopped_value u τ ⁻¹' t ∩ {x : α | τ x ≤ i}
      = stopped_value u (λ x, min (τ x) i) ⁻¹' t ∩ {x : α | τ x ≤ i},
    by { rw this, exact ((h_str_meas i).measurable ht).inter (hτ.measurable_set_le i), },
  ext1 x,
  simp only [stopped_value, set.mem_inter_eq, set.mem_preimage, set.mem_set_of_eq,
    and.congr_left_iff],
  intro h,
  rw min_eq_left h,
end

end prog_measurable

end linear_order

section nat
/-! ### Filtrations indexed by `ℕ` -/

open filtration

variables {f : filtration ℕ m} {u : ℕ → α → β} {τ π : α → ℕ}

lemma stopped_value_sub_eq_sum [add_comm_group β] (hle : τ ≤ π) :
  stopped_value u π - stopped_value u τ =
  λ x, (∑ i in finset.Ico (τ x) (π x), (u (i + 1) - u i)) x :=
begin
  ext x,
  rw [finset.sum_Ico_eq_sub _ (hle x), finset.sum_range_sub, finset.sum_range_sub],
  simp [stopped_value],
end

lemma stopped_value_sub_eq_sum' [add_comm_group β] (hle : τ ≤ π) {N : ℕ} (hbdd : ∀ x, π x ≤ N) :
  stopped_value u π - stopped_value u τ =
  λ x, (∑ i in finset.range (N + 1),
    set.indicator {x | τ x ≤ i ∧ i < π x} (u (i + 1) - u i)) x :=
begin
  rw stopped_value_sub_eq_sum hle,
  ext x,
  simp only [finset.sum_apply, finset.sum_indicator_eq_sum_filter],
  refine finset.sum_congr _ (λ _ _, rfl),
  ext i,
  simp only [finset.mem_filter, set.mem_set_of_eq, finset.mem_range, finset.mem_Ico],
  exact ⟨λ h, ⟨lt_trans h.2 (nat.lt_succ_iff.2 $ hbdd _), h⟩, λ h, h.2⟩
end

section add_comm_monoid

variables [add_comm_monoid β]

/-- For filtrations indexed by `ℕ`, `adapted` and `prog_measurable` are equivalent. This lemma
provides `adapted f u → prog_measurable f u`. See `prog_measurable.adapted` for the reverse
direction, which is true more generally. -/
lemma adapted.prog_measurable_of_nat [topological_space β] [has_continuous_add β]
  (h : adapted f u) : prog_measurable f u :=
begin
  intro i,
  have : (λ p : ↥(set.Iic i) × α, u ↑(p.fst) p.snd)
    = λ p : ↥(set.Iic i) × α, ∑ j in finset.range (i + 1), if ↑p.fst = j then u j p.snd else 0,
  { ext1 p,
    rw finset.sum_ite_eq,
    have hp_mem : (p.fst : ℕ) ∈ finset.range (i + 1) := finset.mem_range_succ_iff.mpr p.fst.prop,
    simp only [hp_mem, if_true], },
  rw this,
  refine finset.strongly_measurable_sum _ (λ j hj, strongly_measurable.ite _ _ _),
  { suffices h_meas : measurable[measurable_space.prod _ (f i)]
        (λ a : ↥(set.Iic i) × α, (a.fst : ℕ)),
      from h_meas (measurable_set_singleton j),
    exact measurable_fst.subtype_coe, },
  { have h_le : j ≤ i, from finset.mem_range_succ_iff.mp hj,
    exact (strongly_measurable.mono (h j) (f.mono h_le)).comp_measurable measurable_snd, },
  { exact strongly_measurable_const, },
end

/-- For filtrations indexed by `ℕ`, the stopped process obtained from an adapted process is
adapted. -/
lemma adapted.stopped_process_of_nat [topological_space β] [has_continuous_add β]
  (hu : adapted f u) (hτ : is_stopping_time f τ) :
  adapted f (stopped_process u τ) :=
(hu.prog_measurable_of_nat.stopped_process hτ).adapted

lemma adapted.strongly_measurable_stopped_process_of_nat [topological_space β]
  [has_continuous_add β]
  (hτ : is_stopping_time f τ) (hu : adapted f u) (n : ℕ) :
  strongly_measurable (stopped_process u τ n) :=
hu.prog_measurable_of_nat.strongly_measurable_stopped_process hτ n

lemma stopped_value_eq {N : ℕ} (hbdd : ∀ x, τ x ≤ N) :
  stopped_value u τ =
  λ x, (∑ i in finset.range (N + 1), set.indicator {x | τ x = i} (u i)) x :=
begin
  ext y,
  rw [stopped_value, finset.sum_apply, finset.sum_eq_single (τ y)],
  { rw set.indicator_of_mem,
    exact rfl },
  { exact λ i hi hneq, set.indicator_of_not_mem hneq.symm _ },
  { intro hy,
    rw set.indicator_of_not_mem,
    exact λ _, hy (finset.mem_range.2 $ lt_of_le_of_lt (hbdd _) (nat.lt_succ_self _)) }
end

lemma stopped_process_eq (n : ℕ) :
  stopped_process u τ n =
  set.indicator {a | n ≤ τ a} (u n) +
    ∑ i in finset.range n, set.indicator {a | τ a = i} (u i) :=
begin
  ext x,
  rw [pi.add_apply, finset.sum_apply],
  cases le_or_lt n (τ x),
  { rw [stopped_process_eq_of_le h, set.indicator_of_mem, finset.sum_eq_zero, add_zero],
    { intros m hm,
      rw finset.mem_range at hm,
      exact set.indicator_of_not_mem ((lt_of_lt_of_le hm h).ne.symm) _ },
    { exact h } },
  { rw [stopped_process_eq_of_ge (le_of_lt h), finset.sum_eq_single_of_mem (τ x)],
    { rw [set.indicator_of_not_mem, zero_add, set.indicator_of_mem],
      { exact rfl }, -- refl does not work
      { exact not_le.2 h } },
    { rwa [finset.mem_range] },
    { intros b hb hneq,
      rw set.indicator_of_not_mem,
      exact hneq.symm } },
end

end add_comm_monoid

section normed_group

variables [normed_group β] {p : ℝ≥0∞} {μ : measure α}

lemma mem_ℒp_stopped_process (hτ : is_stopping_time f τ) (hu : ∀ n, mem_ℒp (u n) p μ) (n : ℕ) :
  mem_ℒp (stopped_process u τ n) p μ :=
begin
  rw stopped_process_eq,
  refine mem_ℒp.add _ _,
  { exact mem_ℒp.indicator (f.le n {a : α | n ≤ τ a} (hτ.measurable_set_ge n)) (hu n) },
  { suffices : mem_ℒp (λ x, ∑ (i : ℕ) in finset.range n, {a : α | τ a = i}.indicator (u i) x) p μ,
    { convert this, ext1 x, simp only [finset.sum_apply] },
    refine mem_ℒp_finset_sum _ (λ i hi, mem_ℒp.indicator _ (hu i)),
    exact f.le i {a : α | τ a = i} (hτ.measurable_set_eq i) },
end

lemma integrable_stopped_process (hτ : is_stopping_time f τ)
  (hu : ∀ n, integrable (u n) μ) (n : ℕ) :
  integrable (stopped_process u τ n) μ :=
by { simp_rw ← mem_ℒp_one_iff_integrable at hu ⊢, exact mem_ℒp_stopped_process hτ hu n, }

lemma mem_ℒp_stopped_value (hτ : is_stopping_time f τ)
  (hu : ∀ n, mem_ℒp (u n) p μ) {N : ℕ} (hbdd : ∀ x, τ x ≤ N) :
  mem_ℒp (stopped_value u τ) p μ :=
begin
  rw stopped_value_eq hbdd,
  suffices : mem_ℒp (λ x, ∑ (i : ℕ) in finset.range (N + 1),
    {a : α | τ a = i}.indicator (u i) x) p μ,
  { convert this, ext1 x, simp only [finset.sum_apply] },
  refine mem_ℒp_finset_sum _ (λ i hi, mem_ℒp.indicator _ (hu i)),
  exact f.le i {a : α | τ a = i} (hτ.measurable_set_eq i)
end

lemma integrable_stopped_value (hτ : is_stopping_time f τ)
  (hu : ∀ n, integrable (u n) μ) {N : ℕ} (hbdd : ∀ x, τ x ≤ N) :
  integrable (stopped_value u τ) μ :=
by { simp_rw ← mem_ℒp_one_iff_integrable at hu ⊢, exact mem_ℒp_stopped_value hτ hu hbdd, }

end normed_group

end nat

section piecewise_const

variables [preorder ι] {𝒢 : filtration ι m} {τ η : α → ι} {i j : ι} {s : set α}
  [decidable_pred (∈ s)]

/-- Given stopping times `τ` and `η` which are bounded below, `set.piecewise s τ η` is also
a stopping time with respect to the same filtration. -/
lemma is_stopping_time.piecewise_of_le (hτ_st : is_stopping_time 𝒢 τ)
  (hη_st : is_stopping_time 𝒢 η) (hτ : ∀ x, i ≤ τ x) (hη : ∀ x, i ≤ η x)
  (hs : measurable_set[𝒢 i] s) :
  is_stopping_time 𝒢 (s.piecewise τ η) :=
begin
  intro n,
  have : {x | s.piecewise τ η x ≤ n}
    = (s ∩ {x | τ x ≤ n}) ∪ (sᶜ ∩ {x | η x ≤ n}),
  { ext1 x,
    simp only [set.piecewise, set.mem_inter_eq, set.mem_set_of_eq, and.congr_right_iff],
    by_cases hx : x ∈ s; simp [hx], },
  rw this,
  by_cases hin : i ≤ n,
  { have hs_n : measurable_set[𝒢 n] s, from 𝒢.mono hin _ hs,
    exact (hs_n.inter (hτ_st n)).union (hs_n.compl.inter (hη_st n)), },
  { have hτn : ∀ x, ¬ τ x ≤ n := λ x hτn, hin ((hτ x).trans hτn),
    have hηn : ∀ x, ¬ η x ≤ n := λ x hηn, hin ((hη x).trans hηn),
    simp [hτn, hηn], },
end

lemma is_stopping_time_piecewise_const (hij : i ≤ j) (hs : measurable_set[𝒢 i] s) :
  is_stopping_time 𝒢 (s.piecewise (λ _, i) (λ _, j)) :=
(is_stopping_time_const 𝒢 i).piecewise_of_le (is_stopping_time_const 𝒢 j)
  (λ x, le_rfl) (λ _, hij) hs

lemma stopped_value_piecewise_const {ι' : Type*} {i j : ι'} {f : ι' → α → ℝ} :
  stopped_value f (s.piecewise (λ _, i) (λ _, j)) = s.piecewise (f i) (f j) :=
by { ext x, rw stopped_value, by_cases hx : x ∈ s; simp [hx] }

lemma stopped_value_piecewise_const' {ι' : Type*} {i j : ι'} {f : ι' → α → ℝ} :
  stopped_value f (s.piecewise (λ _, i) (λ _, j)) = s.indicator (f i) + sᶜ.indicator (f j) :=
by { ext x, rw stopped_value, by_cases hx : x ∈ s; simp [hx] }

end piecewise_const

section hitting

<<<<<<< HEAD
/-- Hitting time: given a stochastic process `u` and a set `s`, `hitting u s m n` is the first time
`u` is in `s` after time `m` and before time `n` (if `u` does not hit `s` before `n` then the
hitting time is simply `n`).

The hitting time is a stopping time if the process is adapted and discrete. -/
noncomputable def hitting [has_le ι] [has_Inf ι] (u : ι → α → β) (s : set β) (m n : ι) : α → ι :=
λ x, if ∃ j, m ≤ j ∧ j ≤ n ∧ u j x ∈ s then Inf {i : ι | m ≤ i ∧ u i x ∈ s} else n

lemma hitting_le [conditionally_complete_linear_order_bot ι]
  {u : ι → α → β} {s : set β} {m n : ι} (x : α) :
  hitting u s m n x ≤ n :=
begin
  simp only [hitting],
  split_ifs,
  { obtain ⟨j, hj₁, hj₂, hmem⟩ := h,
    exact le_trans (cInf_le' ⟨hj₁, hmem⟩) hj₂ },
  exact le_rfl
=======
/-- Hitting time: given a stochastic process `u` and a set `s`, `hitting u s n` is the first time
`u` is in `s` after `n` and before `m` (if `u` does not hit `s` in that interval then the hitting
time is simply `m`).

The hitting time is a stopping time if the process is adapted and discrete. -/
noncomputable def hitting [preorder ι] [has_Inf ι] (u : ι → α → β) (s : set β) (n m : ι) :
  α → ι :=
λ x, if ∃ j ∈ set.Icc n m, u j x ∈ s then Inf (set.Icc n m ∩ {i : ι | u i x ∈ s}) else m

lemma hitting_of_lt [conditionally_complete_linear_order ι]
  {u : ι → α → β} {s : set β} {n m : ι} {x : α} (h : m < n) :
  hitting u s n m x = m :=
begin
  simp_rw [hitting],
  have h_not : ¬∃ (j : ι) (H : j ∈ set.Icc n m), u j x ∈ s,
  { push_neg,
    intro j,
    rw set.Icc_eq_empty_of_lt h,
    simp only [set.mem_empty_eq, forall_false_left], },
  simp only [h_not, if_false],
end

lemma hitting_le [conditionally_complete_linear_order ι]
  {u : ι → α → β} {s : set β} {n m : ι} (x : α) :
  hitting u s n m x ≤ m :=
begin
  cases le_or_lt n m with h_le h_lt,
  { simp only [hitting],
    split_ifs,
    { obtain ⟨j, hj₁, hj₂⟩ := h,
      have hj_mem : j ∈ set.Icc n m ∩ {i : ι | u i x ∈ s} := set.mem_inter hj₁ hj₂,
      rw set.mem_Icc at hj₁,
      refine (cInf_le _ hj_mem).trans hj₁.2,
      refine bdd_below.inter_of_left _,
      exact bdd_below_Icc, },
    { exact le_rfl }, },
  { rw hitting_of_lt h_lt, },

>>>>>>> e5e5f076
end

lemma le_hitting [conditionally_complete_lattice ι]
  {u : ι → α → β} {s : set β} {m n : ι} (x : α) (hmn : m ≤ n) :
  m ≤ hitting u s m n x :=
begin
  simp only [hitting],
  split_ifs,
  { obtain ⟨j, hj₁, hj₂, hmem⟩ := h,
    refine le_cInf ⟨j, hj₁, hmem⟩ _,
    rintro k ⟨hk₁, hk₂⟩,
    assumption },
  { assumption }
end

lemma hitting_bot_eq [has_le ι] [order_bot ι] [has_Inf ι]
  {u : ι → α → β} {s : set β} {n : ι} (x : α) :
  hitting u s ⊥ n x = if ∃ j ≤ n, u j x ∈ s then Inf {i : ι | u i x ∈ s} else n :=
begin
  simp only [hitting],
  by_cases ∃ j ≤ n, u j x ∈ s,
  { rw [if_pos h, if_pos],
    { simp only [bot_le, true_and] },
    { obtain ⟨j, hj₁, hj₂⟩ := h,
      exact ⟨j, bot_le, hj₁, hj₂⟩ } },
  { rw [if_neg h, if_neg],
    simpa using h }
end

section complete_linear_order

variables [complete_linear_order ι] {u : ι → α → β} {s : set β} {f : filtration ι m}

@[simp]
lemma hitting_eq_Inf (x : α) : hitting u s ⊥ ⊤ x = Inf {i : ι | u i x ∈ s} :=
begin
<<<<<<< HEAD
  simp only [hitting_bot_eq, ite_eq_left_iff],
  intro h,
  have : {i : ι | u i x ∈ s} = ∅,
  { push_neg at h,
    simp only [le_top, forall_true_left] at h,
    rwa set.eq_empty_iff_forall_not_mem },
  exact this.symm ▸ Inf_empty.symm
=======
  simp only [hitting, set.mem_Icc, bot_le, le_top, and_self, exists_true_left, set.Icc_bot,
    set.Iic_top, set.univ_inter, ite_eq_left_iff, not_exists],
  intro h_nmem_s,
  symmetry,
  rw Inf_eq_top,
  intros i hi_mem_s,
  exact absurd hi_mem_s (h_nmem_s i),
>>>>>>> e5e5f076
end

lemma hitting_lt_eq_Union (i : ι) :
  {x | hitting u s ⊥ ⊤ x < i} = ⋃ j < i, u j ⁻¹' s :=
begin
  ext x,
  simp only [hitting_eq_Inf, set.mem_set_of_eq, set.mem_Union, set.mem_preimage,
    exists_prop, Inf_lt_iff, and_comm]
end

lemma hitting_le_eq_Union [is_well_order ι (<)] {i : ι} (hi : i ≠ ⊤) :
  {x | hitting u s ⊥ ⊤ x ≤ i} = ⋃ j ≤ i, u j ⁻¹' s :=
begin
  ext x,
  simp only [le_iff_eq_or_lt, set.Union_Union_eq_or_left, ← hitting_lt_eq_Union i,
    hitting_eq_Inf, set.mem_set_of_eq, set.mem_union_eq, set.mem_preimage],
  split,
  { rintro (rfl | h),
    { by_cases hemp : {i : ι | u i x ∈ s}.nonempty,
      { exact or.inl (Inf_mem hemp) },
      { rw set.not_nonempty_iff_eq_empty at hemp,
        rw [hemp, Inf_empty, ne.def, eq_self_iff_true, not_true] at hi,
        exact false.elim hi } },
    exact or.inr h },
  { rintro (h | h),
    { rw ← le_iff_eq_or_lt,
      exact Inf_le h },
    exact or.inr h }
end

/-- A discrete hitting time is a stopping time. This lemma is mostly intended in the case the
time index is `enat`. -/
lemma hitting_is_stopping_time [is_well_order ι (<)] [encodable ι]
  [topological_space β] [pseudo_metrizable_space β] [measurable_space β] [borel_space β]
  (hu : adapted f u) (hs : measurable_set s) :
  is_stopping_time f (hitting u s ⊥ ⊤) :=
begin
  intro i,
  by_cases hi : i = ⊤,
  { simp [hi] },
  { rw hitting_le_eq_Union hi,
    exact measurable_set.Union (λ j, measurable_set.Union_Prop $
      λ hj, f.mono hj _ ((hu j).measurable hs)) }
end

end complete_linear_order

section nat

variables {u : ℕ → α → β} {s : set β} {f : filtration ℕ m}

lemma hitting_zero_eq {n : ℕ} (x : α) :
  hitting u s 0 n x = if ∃ j ≤ n, u j x ∈ s then Inf {i | u i x ∈ s} else n :=
hitting_bot_eq x

lemma hitting_le_iff_mem_Union_nat {i n : ℕ} {x : α} (hx : ∃ j, j ≤ n ∧ u j x ∈ s) :
  hitting u s 0 n x ≤ i ↔ x ∈ ⋃ j ≤ i, u j ⁻¹' s :=
begin
<<<<<<< HEAD
  simp only [hitting_zero_eq, set.mem_Union, set.mem_preimage, exists_prop, if_pos hx],
=======
>>>>>>> e5e5f076
  obtain ⟨j, hj₁, hj₂⟩ := hx,
  have h_exists : ∃ (j : ℕ), j ∈ set.Icc 0 n ∧ u j x ∈ s := ⟨j, ⟨zero_le j, hj₁⟩, hj₂⟩,
  simp only [hitting, set.mem_Union, set.mem_preimage, exists_prop, if_pos h_exists],
  split; intro h,
  { refine ⟨Inf (set.Icc 0 n ∩ {i : ℕ | u i x ∈ s}), h, _⟩,
    have h_nonempty : (set.Icc 0 n ∩ {i : ℕ | u i x ∈ s}).nonempty := h_exists,
    exact (nat.Inf_mem h_nonempty).2, },
  { obtain ⟨k, hk₁, hk₂⟩ := h,
    have h_le : min k j ≤ i := (min_le_left _ _).trans hk₁,
    refine (nat.Inf_le _).trans h_le,
    rw [set.mem_inter_iff, set.mem_Icc],
    refine ⟨⟨zero_le _, (min_le_right _ _).trans hj₁⟩, _⟩,
    exact min_rec' (λ m, m ∈ {i : ℕ | u i x ∈ s}) hk₂ hj₂, },
end

lemma hitting_le_eq_Union_nat_of_lt {i n : ℕ} (hin : i < n) :
  {x | hitting u s 0 n x ≤ i} = ⋃ j ≤ i, u j ⁻¹' s :=
begin
  ext x,
  by_cases hj : ∃ j, j ≤ n ∧ u j x ∈ s,
  { exact hitting_le_iff_mem_Union_nat hj },
<<<<<<< HEAD
  { simp only [hitting_zero_eq, if_neg hj, set.mem_set_of_eq, set.mem_Union,
      set.mem_preimage, exists_prop],
=======
  { simp only [hitting, if_neg hj, set.mem_Icc, zero_le', true_and, exists_prop, set.mem_set_of_eq,
      set.mem_Union, set.mem_preimage],
>>>>>>> e5e5f076
    split,
    { intro h,
      linarith },
    { push_neg at hj,
      rintro ⟨j, hj₁, hj₂⟩,
      exact false.elim (hj j (le_trans hj₁ hin.le) hj₂) } }
end

lemma hitting_le_eq_Union_nat_of_le {i n : ℕ} (hin : n ≤ i) :
  {x | hitting u s 0 n x ≤ i} = {x | ∀ j ≤ n, u j x ∉ s} ∪ ⋃ j ≤ i, u j ⁻¹' s :=
begin
  ext x,
  by_cases hj : ∃ j, j ≤ n ∧ u j x ∈ s,
  { rw [set.mem_set_of, hitting_le_iff_mem_Union_nat hj],
    refine ⟨λ h, or.inr h, _⟩,
    rintro (h | h),
    { exact let ⟨j, hj₁, hj₂⟩ := hj in false.elim (h j hj₁ hj₂) },
    { assumption } },
<<<<<<< HEAD
  { simp only [hitting_zero_eq, hj, hin, exists_prop, set.mem_set_of_eq, if_false,
      set.mem_union_eq, set.mem_Union, set.mem_preimage, true_iff],
=======
  { simp only [hitting, hj, hin, set.mem_Icc, zero_le', true_and, exists_prop, set.mem_set_of_eq,
      if_false, set.mem_union_eq, set.mem_Union, set.mem_preimage, true_iff],
>>>>>>> e5e5f076
    push_neg at hj,
    exact or.inl hj }
end

/-- A `ℕ`-indexed hitting time of an adpated process is a stopping time if the set it hits is
measurable. -/
lemma hitting_is_stopping_time_nat
  [topological_space β] [pseudo_metrizable_space β] [measurable_space β] [borel_space β]
  {f : filtration ℕ m} {u : ℕ → α → β} (hu : adapted f u) (hs : measurable_set s) (n : ℕ) :
  is_stopping_time f (hitting u s 0 n) :=
begin
  intro i,
  by_cases hin : i < n,
  { rw hitting_le_eq_Union_nat_of_lt hin,
    exact measurable_set.Union (λ j, measurable_set.Union_Prop $
      λ hj, f.mono hj _ ((hu j).measurable hs)) },
  { rw [hitting_le_eq_Union_nat_of_le (not_lt.1 hin),
      (by { ext, simp } : {x | ∀ j, j ≤ n → u j x ∉ s} = ⋂ j ≤ n, {x | u j x ∉ s})],
    exact measurable_set.union
      (measurable_set.Inter (λ j, measurable_set.Inter_Prop $
        λ hj, f.mono (le_trans hj (not_lt.1 hin)) _ ((hu j).measurable hs).compl))
      (measurable_set.Union (λ j, measurable_set.Union_Prop $
        λ hj, f.mono hj _ ((hu j).measurable hs))) }
end

end nat

end hitting

end measure_theory<|MERGE_RESOLUTION|>--- conflicted
+++ resolved
@@ -1294,35 +1294,16 @@
 
 section hitting
 
-<<<<<<< HEAD
-/-- Hitting time: given a stochastic process `u` and a set `s`, `hitting u s m n` is the first time
-`u` is in `s` after time `m` and before time `n` (if `u` does not hit `s` before `n` then the
-hitting time is simply `n`).
-
-The hitting time is a stopping time if the process is adapted and discrete. -/
-noncomputable def hitting [has_le ι] [has_Inf ι] (u : ι → α → β) (s : set β) (m n : ι) : α → ι :=
-λ x, if ∃ j, m ≤ j ∧ j ≤ n ∧ u j x ∈ s then Inf {i : ι | m ≤ i ∧ u i x ∈ s} else n
-
-lemma hitting_le [conditionally_complete_linear_order_bot ι]
-  {u : ι → α → β} {s : set β} {m n : ι} (x : α) :
-  hitting u s m n x ≤ n :=
-begin
-  simp only [hitting],
-  split_ifs,
-  { obtain ⟨j, hj₁, hj₂, hmem⟩ := h,
-    exact le_trans (cInf_le' ⟨hj₁, hmem⟩) hj₂ },
-  exact le_rfl
-=======
-/-- Hitting time: given a stochastic process `u` and a set `s`, `hitting u s n` is the first time
-`u` is in `s` after `n` and before `m` (if `u` does not hit `s` in that interval then the hitting
-time is simply `m`).
+/-- Hitting time: given a stochastic process `u` and a set `s`, `hitting u s n m` is the first time
+`u` is in `s` after time `n` and before time `m` (if `u` does not hit `s` after time `n` and
+before `m` then the hitting time is simply `m`).
 
 The hitting time is a stopping time if the process is adapted and discrete. -/
 noncomputable def hitting [preorder ι] [has_Inf ι] (u : ι → α → β) (s : set β) (n m : ι) :
   α → ι :=
 λ x, if ∃ j ∈ set.Icc n m, u j x ∈ s then Inf (set.Icc n m ∩ {i : ι | u i x ∈ s}) else m
 
-lemma hitting_of_lt [conditionally_complete_linear_order ι]
+lemma hitting_of_lt [conditionally_complete_lattice ι]
   {u : ι → α → β} {s : set β} {n m : ι} {x : α} (h : m < n) :
   hitting u s n m x = m :=
 begin
@@ -1351,16 +1332,15 @@
     { exact le_rfl }, },
   { rw hitting_of_lt h_lt, },
 
->>>>>>> e5e5f076
 end
 
 lemma le_hitting [conditionally_complete_lattice ι]
-  {u : ι → α → β} {s : set β} {m n : ι} (x : α) (hmn : m ≤ n) :
-  m ≤ hitting u s m n x :=
+  {u : ι → α → β} {s : set β} {n m : ι} (x : α) (hmn : n ≤ m) :
+  n ≤ hitting u s n m x :=
 begin
   simp only [hitting],
   split_ifs,
-  { obtain ⟨j, hj₁, hj₂, hmem⟩ := h,
+  { obtain ⟨j, hj, hmem⟩ := h,
     refine le_cInf ⟨j, hj₁, hmem⟩ _,
     rintro k ⟨hk₁, hk₂⟩,
     assumption },
@@ -1388,15 +1368,6 @@
 @[simp]
 lemma hitting_eq_Inf (x : α) : hitting u s ⊥ ⊤ x = Inf {i : ι | u i x ∈ s} :=
 begin
-<<<<<<< HEAD
-  simp only [hitting_bot_eq, ite_eq_left_iff],
-  intro h,
-  have : {i : ι | u i x ∈ s} = ∅,
-  { push_neg at h,
-    simp only [le_top, forall_true_left] at h,
-    rwa set.eq_empty_iff_forall_not_mem },
-  exact this.symm ▸ Inf_empty.symm
-=======
   simp only [hitting, set.mem_Icc, bot_le, le_top, and_self, exists_true_left, set.Icc_bot,
     set.Iic_top, set.univ_inter, ite_eq_left_iff, not_exists],
   intro h_nmem_s,
@@ -1404,7 +1375,6 @@
   rw Inf_eq_top,
   intros i hi_mem_s,
   exact absurd hi_mem_s (h_nmem_s i),
->>>>>>> e5e5f076
 end
 
 lemma hitting_lt_eq_Union (i : ι) :
@@ -1435,8 +1405,7 @@
     exact or.inr h }
 end
 
-/-- A discrete hitting time is a stopping time. This lemma is mostly intended in the case the
-time index is `enat`. -/
+/-- A discrete hitting time is a stopping time. -/
 lemma hitting_is_stopping_time [is_well_order ι (<)] [encodable ι]
   [topological_space β] [pseudo_metrizable_space β] [measurable_space β] [borel_space β]
   (hu : adapted f u) (hs : measurable_set s) :
@@ -1463,10 +1432,6 @@
 lemma hitting_le_iff_mem_Union_nat {i n : ℕ} {x : α} (hx : ∃ j, j ≤ n ∧ u j x ∈ s) :
   hitting u s 0 n x ≤ i ↔ x ∈ ⋃ j ≤ i, u j ⁻¹' s :=
 begin
-<<<<<<< HEAD
-  simp only [hitting_zero_eq, set.mem_Union, set.mem_preimage, exists_prop, if_pos hx],
-=======
->>>>>>> e5e5f076
   obtain ⟨j, hj₁, hj₂⟩ := hx,
   have h_exists : ∃ (j : ℕ), j ∈ set.Icc 0 n ∧ u j x ∈ s := ⟨j, ⟨zero_le j, hj₁⟩, hj₂⟩,
   simp only [hitting, set.mem_Union, set.mem_preimage, exists_prop, if_pos h_exists],
@@ -1488,13 +1453,8 @@
   ext x,
   by_cases hj : ∃ j, j ≤ n ∧ u j x ∈ s,
   { exact hitting_le_iff_mem_Union_nat hj },
-<<<<<<< HEAD
-  { simp only [hitting_zero_eq, if_neg hj, set.mem_set_of_eq, set.mem_Union,
-      set.mem_preimage, exists_prop],
-=======
   { simp only [hitting, if_neg hj, set.mem_Icc, zero_le', true_and, exists_prop, set.mem_set_of_eq,
       set.mem_Union, set.mem_preimage],
->>>>>>> e5e5f076
     split,
     { intro h,
       linarith },
@@ -1513,13 +1473,8 @@
     rintro (h | h),
     { exact let ⟨j, hj₁, hj₂⟩ := hj in false.elim (h j hj₁ hj₂) },
     { assumption } },
-<<<<<<< HEAD
-  { simp only [hitting_zero_eq, hj, hin, exists_prop, set.mem_set_of_eq, if_false,
-      set.mem_union_eq, set.mem_Union, set.mem_preimage, true_iff],
-=======
   { simp only [hitting, hj, hin, set.mem_Icc, zero_le', true_and, exists_prop, set.mem_set_of_eq,
       if_false, set.mem_union_eq, set.mem_Union, set.mem_preimage, true_iff],
->>>>>>> e5e5f076
     push_neg at hj,
     exact or.inl hj }
 end
