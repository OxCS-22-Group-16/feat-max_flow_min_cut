--- conflicted
+++ resolved
@@ -176,7 +176,6 @@
 
 lemma cgf_neg : cgf (-X) μ t = cgf X μ (-t) := by simp_rw [cgf, mgf_neg]
 
-<<<<<<< HEAD
 /-- This is a trivial application of `indep_fun.comp` but it will come up frequently. -/
 lemma indep_fun.exp_mul {X Y : Ω → ℝ} (h_indep : indep_fun X Y μ) (t : ℝ) :
   indep_fun (λ ω, real.exp (t * X ω)) (λ ω, real.exp (t * Y ω)) μ :=
@@ -186,8 +185,6 @@
   exact indep_fun.comp h_indep h_meas h_meas,
 end
 
-=======
->>>>>>> 1e37849c
 lemma indep_fun.mgf_add {X Y : Ω → ℝ} (h_indep : indep_fun X Y μ)
   (h_int_X : integrable (λ ω, real.exp (t * X ω)) μ)
   (h_int_Y : integrable (λ ω, real.exp (t * Y ω)) μ) :
@@ -208,7 +205,6 @@
   exact real.log_mul (mgf_pos' hμ h_int_X).ne' (mgf_pos' hμ h_int_Y).ne',
 end
 
-<<<<<<< HEAD
 lemma indep_fun.integrable_exp_mul_add {X Y : Ω → ℝ} (h_indep : indep_fun X Y μ)
   (h_int_X : integrable (λ ω, real.exp (t * X ω)) μ)
   (h_int_Y : integrable (λ ω, real.exp (t * Y ω)) μ) :
@@ -304,7 +300,8 @@
   rw ← real.log_prod _ _ (λ j hj, _),
   { rw h_indep.mgf_sum h_int, },
   { exact (mgf_pos (h_int j hj)).ne', },
-=======
+end
+
 /-- **Chernoff bound** on the upper tail of a real random variable. -/
 lemma measure_ge_le_exp_mul_mgf [is_finite_measure μ] (ε : ℝ) (ht : 0 ≤ t)
   (h_int : integrable (λ ω, real.exp (t * X ω)) μ) :
@@ -364,7 +361,6 @@
   refine (measure_le_le_exp_mul_mgf ε ht h_int).trans _,
   rw real.exp_add,
   exact mul_le_mul le_rfl (real.le_exp_log _) mgf_nonneg (real.exp_pos _).le,
->>>>>>> 1e37849c
 end
 
 end moment_generating_function
