--- conflicted
+++ resolved
@@ -405,8 +405,6 @@
   measurability,
 end
 
-<<<<<<< HEAD
-=======
 ---lemma eqform_gauden_to_real (hs : s ≠ 0): :=
 /-
 lemma ennreal_no_act_on_posfunc (f : ℝ → ℝ) : f ≥ 0 →
@@ -468,7 +466,6 @@
 end
 
 
->>>>>>> a90c7843
 
 --lemma eqform_of_gauden_to_nnreal_mea : measurable
 lemma moment_one_real_gaussian (hs : s ≠ 0) (hμ : μ.real_gaussian m s) :
@@ -484,49 +481,35 @@
     unfold gaussian_density,
     unfold gaussian_density_to_nnreal,
     simp},
-<<<<<<< HEAD
   rw h_lambdaform,
   rw integral_with_density_eq_integral_smul eqform_of_gauden_mea id,
-  rw gaussian_density_to_nnreal,
-  let f : ℝ → ℝ := λ (x : ℝ), exp(-(2 * s ^ 2)⁻¹ * (x - m) ^ 2),
-
-  have h_changeform : ∫ (a : ℝ), (λ (x : ℝ), (ennreal.of_real ((sqrt (2 * π * s ^ 2))⁻¹ *
-  exp (-(2 * s ^ 2)⁻¹ * (x - m) ^ 2))).to_nnreal) a • id a = ∫ (a : ℝ), (λ (x : ℝ),
-  (ennreal.of_real ((sqrt (2 * π * s ^ 2))⁻¹ * f x)).to_nnreal) a • id a,
+  unfold gaussian_density_to_nnreal,
+  dsimp at *,
+  --simp [gaussian_density_ennreal, hs],
+  have h_eliminate_ennreal_nnreal :
+  ∫ (a : ℝ), (ennreal.of_real ((sqrt (2 * π * s ^ 2))⁻¹ * exp (-(2 * s ^ 2)⁻¹ * (a - m) ^ 2))).to_nnreal • a
+  = ∫ (a : ℝ), (sqrt (2 * π * s ^ 2))⁻¹ * exp (-(2 * s ^ 2)⁻¹ * (a - m) ^ 2) • a,
   {
-    simp_rw[f],
+    simp_rw [← not_that_simple_thing hs],
   },
-  rw h_changeform,
-  dsimp at *,
-  /-
-  have move_const_out : ∫ (a : ℝ), (λ (x : ℝ), (ennreal.of_real ((sqrt (2 * π * s ^ 2))⁻¹ * f x)).to_nnreal) a
-• id a = (sqrt (2 * π * s ^ 2))⁻¹ * ∫ (a : ℝ), (λ (x : ℝ), (ennreal.of_real (f x)).to_nnreal) a • id a,
--/
-
-  --rw ← comm_in_integ f (sqrt (2 * π * s ^ 2))⁻¹,
-
-=======
-  rw h_lambdaform,---
-  rw integral_with_density_eq_integral_smul eqform_of_gauden_mea id,
-  unfold gaussian_density_to_nnreal,
-  simp [gaussian_density_ennreal, hs],
-  have h_eliminate_ennreal_nnreal :
-  ∫ (a : ℝ), (ennreal.of_real ((sqrt (2 * π * s ^ 2))⁻¹ * exp (-((s ^ 2)⁻¹ * 2⁻¹ * (a - m) ^ 2)))).to_nnreal • a
-  = ∫ (a : ℝ), ((sqrt (2 * π * s ^ 2))⁻¹ * exp (-((s ^ 2)⁻¹ * 2⁻¹ * (a - m) ^ 2))) • a,
-  {sorry
-    },
-
-  ---simp only [with_density_apply, measurable_set.univ, ],
-
-  ---have h_integsign : ∫ (a : ℝ), ennreal.of_real ((sqrt (2 * π * s ^ 2))⁻¹ * exp (-((s ^ 2)⁻¹ * 2⁻¹ * (a - m) ^ 2)))
-
-  ---simpa using lintegral_with_density_eq_lintegral_mul₀ _ _ _,
->>>>>>> a90c7843
+
+  rw h_eliminate_ennreal_nnreal,
+  let f : ℝ → ℝ := λ (a : ℝ), exp (-(2 * s ^ 2)⁻¹ * (a - m) ^ 2) • a,
+  have h_changeform : ∫ (a : ℝ), (sqrt (2 * π * s ^ 2))⁻¹ * exp (-(2 * s ^ 2)⁻¹ * (a - m) ^ 2) • a =
+  ∫ (a : ℝ), (sqrt (2 * π * s ^ 2))⁻¹ * f a,
+  {
+    simp_rw[f]
+  },
+  rw ← comm_in_integ f (sqrt (2 * π * s ^ 2))⁻¹,
+  rw change_onemul_to_smul f,
+  have h_integral_smul_const_special : ∫ (x : ℝ), f x • (sqrt (2 * π * s ^ 2))⁻¹ ∂ℙ
+    = (∫ (x : ℝ), f x ∂ℙ) • (sqrt (2 * π * s ^ 2))⁻¹,
+      {
+        exact integral_smul_const f (sqrt (2 * π * s ^ 2))⁻¹,
+      },
+  rw h_integral_smul_const_special,
+  simp_rw[f],
 sorry
-
-
-  /-unfold gaussian_density,
-  -/
 
 
 end
