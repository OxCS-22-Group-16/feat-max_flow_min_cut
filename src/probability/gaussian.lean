--- conflicted
+++ resolved
@@ -189,7 +189,6 @@
   μ[id] = m :=
 begin
   rw real_gaussian at hμ,
-<<<<<<< HEAD
   split_ifs at hμ,
   rw hμ,
   unfold gaussian_density,
@@ -202,12 +201,6 @@
   -/
 
 
-=======
-  unfold gaussian_density at hμ, dsimp at *,
-  simp [hs] at hμ,
-  --rw hμ,
-  sorry
->>>>>>> d668c163
 end
 
 -- easy direction
@@ -265,13 +258,8 @@
     ext x,
     simp,
   rw h_zeroeqno at hf,
-<<<<<<< HEAD
-
-sorry
-=======
   sorry,
 
->>>>>>> d668c163
 
 end
 
