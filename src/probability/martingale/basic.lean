--- conflicted
+++ resolved
@@ -396,7 +396,6 @@
 variables {𝕚 : Type*} [linear_order 𝕚] [succ_order 𝕚] [is_succ_archimedean 𝕚]
   {𝒢 : filtration 𝕚 m0} [is_finite_measure μ]
 
-<<<<<<< HEAD
 lemma submartingale_of_set_integral_le_succ {f : 𝕚 → Ω → ℝ}
    (hadp : adapted 𝒢 f) (hint : ∀ i, integrable (f i) μ)
   (hf : ∀ i, ∀ s : set Ω, measurable_set[𝒢 i] s
@@ -419,22 +418,6 @@
   {f : 𝕚 → Ω → ℝ} (hadp : adapted 𝒢 f) (hint : ∀ i, integrable (f i) μ)
   (hf : ∀ i, ∀ s : set Ω, measurable_set[𝒢 i] s
     → ∫ ω in s, f (order.succ i) ω ∂μ ≤ ∫ ω in s, f i ω ∂μ) :
-=======
-lemma submartingale_of_set_integral_le_succ [is_finite_measure μ]
-  {f : ℕ → Ω → ℝ} (hadp : adapted 𝒢 f) (hint : ∀ i, integrable (f i) μ)
-  (hf : ∀ i, ∀ s : set Ω, measurable_set[𝒢 i] s → ∫ ω in s, f i ω ∂μ ≤ ∫ ω in s, f (i + 1) ω ∂μ) :
-  submartingale f 𝒢 μ :=
-begin
-  refine submartingale_of_set_integral_le hadp hint (λ i j hij s hs, _),
-  induction hij with k hk₁ hk₂,
-  { exact le_rfl },
-  { exact le_trans hk₂ (hf k s (𝒢.mono hk₁ _ hs)) }
-end
-
-lemma supermartingale_of_set_integral_succ_le [is_finite_measure μ]
-  {f : ℕ → Ω → ℝ} (hadp : adapted 𝒢 f) (hint : ∀ i, integrable (f i) μ)
-  (hf : ∀ i, ∀ s : set Ω, measurable_set[𝒢 i] s → ∫ ω in s, f (i + 1) ω ∂μ ≤ ∫ ω in s, f i ω ∂μ) :
->>>>>>> 0c171f29
   supermartingale f 𝒢 μ :=
 begin
   rw ← neg_neg f,
@@ -442,16 +425,10 @@
   simpa only [integral_neg, pi.neg_apply, neg_le_neg_iff],
 end
 
-<<<<<<< HEAD
 lemma martingale_of_set_integral_eq_succ
   {f : 𝕚 → Ω → ℝ} (hadp : adapted 𝒢 f) (hint : ∀ i, integrable (f i) μ)
   (hf : ∀ i, ∀ s : set Ω, measurable_set[𝒢 i] s
     → ∫ ω in s, f i ω ∂μ = ∫ ω in s, f (order.succ i) ω ∂μ) :
-=======
-lemma martingale_of_set_integral_eq_succ [is_finite_measure μ]
-  {f : ℕ → Ω → ℝ} (hadp : adapted 𝒢 f) (hint : ∀ i, integrable (f i) μ)
-  (hf : ∀ i, ∀ s : set Ω, measurable_set[𝒢 i] s → ∫ ω in s, f i ω ∂μ = ∫ ω in s, f (i + 1) ω ∂μ) :
->>>>>>> 0c171f29
   martingale f 𝒢 μ :=
 martingale_iff.2
   ⟨supermartingale_of_set_integral_succ_le hadp hint $ λ i s hs, (hf i s hs).ge,
@@ -463,11 +440,7 @@
   submartingale f 𝒢 μ :=
 begin
   refine submartingale_of_set_integral_le_succ hadp hint (λ i s hs, _),
-<<<<<<< HEAD
   have : ∫ ω in s, f (order.succ i) ω ∂μ = ∫ ω in s, μ[f (order.succ i)|𝒢 i] ω ∂μ :=
-=======
-  have : ∫ ω in s, f (i + 1) ω ∂μ = ∫ ω in s, μ[f (i + 1)|𝒢 i] ω ∂μ :=
->>>>>>> 0c171f29
     (set_integral_condexp (𝒢.le i) (hint _) hs).symm,
   rw this,
   exact set_integral_mono_ae (hint i).integrable_on integrable_condexp.integrable_on (hf i),
@@ -525,7 +498,6 @@
   simpa only [pi.zero_apply, pi.neg_apply, zero_eq_neg],
 end
 
-<<<<<<< HEAD
 end succ_order
 
 section locally_finite_order
@@ -588,25 +560,6 @@
   (hf : ∀ τ π : Ω → ℕ, is_stopping_time 𝒢 τ → is_stopping_time 𝒢 π → τ ≤ π → (∃ N, ∀ ω, π ω ≤ N) →
     μ[stopped_value f τ] ≤ μ[stopped_value f π]) :
   submartingale f 𝒢 μ :=
-=======
--- Note that one cannot use `submartingale.zero_le_of_predictable` to prove the other two
--- corresponding lemmas without imposing more restrictions to the ordering of `E`
-/-- A predictable submartingale is a.e. greater equal than its initial state. -/
-lemma submartingale.zero_le_of_predictable [preorder E] [sigma_finite_filtration μ 𝒢]
-  {f : ℕ → Ω → E} (hfmgle : submartingale f 𝒢 μ) (hfadp : adapted 𝒢 (λ n, f (n + 1))) (n : ℕ) :
-  f 0 ≤ᵐ[μ] f n :=
-begin
-  induction n with k ih,
-  { refl },
-  { exact ih.trans ((hfmgle.2.1 k (k + 1) k.le_succ).trans_eq $ germ.coe_eq.mp $ congr_arg coe $
-      condexp_of_strongly_measurable (𝒢.le _) (hfadp _) $ hfmgle.integrable _) }
-end
-
-/-- A predictable supermartingale is a.e. less equal than its initial state. -/
-lemma supermartingale.le_zero_of_predictable [preorder E] [sigma_finite_filtration μ 𝒢]
-  {f : ℕ → Ω → E} (hfmgle : supermartingale f 𝒢 μ) (hfadp : adapted 𝒢 (λ n, f (n + 1))) (n : ℕ) :
-  f n ≤ᵐ[μ] f 0 :=
->>>>>>> 0c171f29
 begin
   induction n with k ih,
   { refl },
@@ -625,7 +578,6 @@
       (hfmgle.integrable _))).symm.trans (hfmgle.2 k (k + 1) k.le_succ)).trans ih }
 end
 
-<<<<<<< HEAD
 section maximal
 
 open finset
@@ -741,15 +693,6 @@
         (is_stopping_time_const _ _) (λ ω, hitting_le ω) (λ ω, le_rfl : ∀ ω, n ≤ n),
     end
 end
-=======
-namespace submartingale
-
-@[protected]
-lemma integrable_stopped_value [has_le E] {f : ℕ → Ω → E} (hf : submartingale f 𝒢 μ) {τ : Ω → ℕ}
-  (hτ : is_stopping_time 𝒢 τ) {N : ℕ} (hbdd : ∀ ω, τ ω ≤ N) :
-  integrable (stopped_value f τ) μ :=
-integrable_stopped_value ℕ hτ hf.integrable hbdd
->>>>>>> 0c171f29
 
 end submartingale
 
