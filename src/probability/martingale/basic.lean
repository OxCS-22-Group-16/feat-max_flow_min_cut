/-
Copyright (c) 2021 Rémy Degenne. All rights reserved.
Released under Apache 2.0 license as described in the file LICENSE.
Authors: Rémy Degenne, Kexing Ying
-/
import probability.notation
import probability.hitting_time

/-!
# Martingales

A family of functions `f : ι → Ω → E` is a martingale with respect to a filtration `ℱ` if every
`f i` is integrable, `f` is adapted with respect to `ℱ` and for all `i ≤ j`,
`μ[f j | ℱ i] =ᵐ[μ] f i`. On the other hand, `f : ι → Ω → E` is said to be a supermartingale
with respect to the filtration `ℱ` if `f i` is integrable, `f` is adapted with resepct to `ℱ`
and for all `i ≤ j`, `μ[f j | ℱ i] ≤ᵐ[μ] f i`. Finally, `f : ι → Ω → E` is said to be a
submartingale with respect to the filtration `ℱ` if `f i` is integrable, `f` is adapted with
resepct to `ℱ` and for all `i ≤ j`, `f i ≤ᵐ[μ] μ[f j | ℱ i]`.

The definitions of filtration and adapted can be found in `probability.stopping`.

### Definitions

* `measure_theory.martingale f ℱ μ`: `f` is a martingale with respect to filtration `ℱ` and
  measure `μ`.
* `measure_theory.supermartingale f ℱ μ`: `f` is a supermartingale with respect to
  filtration `ℱ` and measure `μ`.
* `measure_theory.submartingale f ℱ μ`: `f` is a submartingale with respect to filtration `ℱ` and
  measure `μ`.

### Results

* `measure_theory.martingale_condexp f ℱ μ`: the sequence `λ i, μ[f | ℱ i, ℱ.le i])` is a
  martingale with respect to `ℱ` and `μ`.

-/

open topological_space filter
open_locale nnreal ennreal measure_theory probability_theory big_operators

namespace measure_theory

variables {Ω E ι : Type*} [preorder ι]
  {m0 : measurable_space Ω} {μ : measure Ω}
  [normed_add_comm_group E] [normed_space ℝ E] [complete_space E]
  {f g : ι → Ω → E} {ℱ : filtration ι m0}

/-- A family of functions `f : ι → Ω → E` is a martingale with respect to a filtration `ℱ` if `f`
is adapted with respect to `ℱ` and for all `i ≤ j`, `μ[f j | ℱ i] =ᵐ[μ] f i`. -/
def martingale (f : ι → Ω → E) (ℱ : filtration ι m0) (μ : measure Ω) : Prop :=
adapted ℱ f ∧ ∀ i j, i ≤ j → μ[f j | ℱ i] =ᵐ[μ] f i

/-- A family of integrable functions `f : ι → Ω → E` is a supermartingale with respect to a
filtration `ℱ` if `f` is adapted with respect to `ℱ` and for all `i ≤ j`,
`μ[f j | ℱ.le i] ≤ᵐ[μ] f i`. -/
def supermartingale [has_le E] (f : ι → Ω → E) (ℱ : filtration ι m0) (μ : measure Ω) : Prop :=
adapted ℱ f ∧ (∀ i j, i ≤ j → μ[f j | ℱ i] ≤ᵐ[μ] f i) ∧ ∀ i, integrable (f i) μ

/-- A family of integrable functions `f : ι → Ω → E` is a submartingale with respect to a
filtration `ℱ` if `f` is adapted with respect to `ℱ` and for all `i ≤ j`,
`f i ≤ᵐ[μ] μ[f j | ℱ.le i]`. -/
def submartingale [has_le E] (f : ι → Ω → E) (ℱ : filtration ι m0) (μ : measure Ω) : Prop :=
adapted ℱ f ∧ (∀ i j, i ≤ j → f i ≤ᵐ[μ] μ[f j | ℱ i]) ∧ ∀ i, integrable (f i) μ

lemma martingale_const (ℱ : filtration ι m0) (μ : measure Ω) [is_finite_measure μ] (x : E) :
  martingale (λ _ _, x) ℱ μ :=
⟨adapted_const ℱ _, λ i j hij, by rw condexp_const (ℱ.le _)⟩

variables (E)
lemma martingale_zero (ℱ : filtration ι m0) (μ : measure Ω) :
  martingale (0 : ι → Ω → E) ℱ μ :=
⟨adapted_zero E ℱ, λ i j hij, by { rw [pi.zero_apply, condexp_zero], simp, }⟩
variables {E}

namespace martingale

@[protected]
lemma adapted (hf : martingale f ℱ μ) : adapted ℱ f := hf.1

@[protected]
lemma strongly_measurable (hf : martingale f ℱ μ) (i : ι) : strongly_measurable[ℱ i] (f i) :=
hf.adapted i

lemma condexp_ae_eq (hf : martingale f ℱ μ) {i j : ι} (hij : i ≤ j) :
  μ[f j | ℱ i] =ᵐ[μ] f i :=
hf.2 i j hij

@[protected]
lemma integrable (hf : martingale f ℱ μ) (i : ι) : integrable (f i) μ :=
integrable_condexp.congr (hf.condexp_ae_eq (le_refl i))

lemma set_integral_eq [sigma_finite_filtration μ ℱ] (hf : martingale f ℱ μ) {i j : ι} (hij : i ≤ j)
  {s : set Ω} (hs : measurable_set[ℱ i] s) :
  ∫ ω in s, f i ω ∂μ = ∫ ω in s, f j ω ∂μ :=
begin
  rw ← @set_integral_condexp _ _ _ _ _ (ℱ i) m0 _ _ _ (ℱ.le i) _ (hf.integrable j) hs,
  refine set_integral_congr_ae (ℱ.le i s hs) _,
  filter_upwards [hf.2 i j hij] with _ heq _ using heq.symm,
end

lemma add (hf : martingale f ℱ μ) (hg : martingale g ℱ μ) : martingale (f + g) ℱ μ :=
begin
  refine ⟨hf.adapted.add hg.adapted, λ i j hij, _⟩,
  exact (condexp_add (hf.integrable j) (hg.integrable j)).trans
    ((hf.2 i j hij).add (hg.2 i j hij)),
end

lemma neg (hf : martingale f ℱ μ) : martingale (-f) ℱ μ :=
⟨hf.adapted.neg, λ i j hij, (condexp_neg (f j)).trans ((hf.2 i j hij).neg)⟩

lemma sub (hf : martingale f ℱ μ) (hg : martingale g ℱ μ) : martingale (f - g) ℱ μ :=
by { rw sub_eq_add_neg, exact hf.add hg.neg, }

lemma smul (c : ℝ) (hf : martingale f ℱ μ) : martingale (c • f) ℱ μ :=
begin
  refine ⟨hf.adapted.smul c, λ i j hij, _⟩,
  refine (condexp_smul c (f j)).trans ((hf.2 i j hij).mono (λ x hx, _)),
  rw [pi.smul_apply, hx, pi.smul_apply, pi.smul_apply],
end

lemma supermartingale [preorder E] (hf : martingale f ℱ μ) : supermartingale f ℱ μ :=
⟨hf.1, λ i j hij, (hf.2 i j hij).le, λ i, hf.integrable i⟩

lemma submartingale [preorder E] (hf : martingale f ℱ μ) : submartingale f ℱ μ :=
⟨hf.1, λ i j hij, (hf.2 i j hij).symm.le, λ i, hf.integrable i⟩

end martingale

lemma martingale_iff [partial_order E] : martingale f ℱ μ ↔
  supermartingale f ℱ μ ∧ submartingale f ℱ μ :=
⟨λ hf, ⟨hf.supermartingale, hf.submartingale⟩,
 λ ⟨hf₁, hf₂⟩, ⟨hf₁.1, λ i j hij, (hf₁.2.1 i j hij).antisymm (hf₂.2.1 i j hij)⟩⟩

lemma martingale_condexp (f : Ω → E) (ℱ : filtration ι m0) (μ : measure Ω)
  [sigma_finite_filtration μ ℱ] :
  martingale (λ i, μ[f | ℱ i]) ℱ μ :=
⟨λ i, strongly_measurable_condexp, λ i j hij, condexp_condexp_of_le (ℱ.mono hij) (ℱ.le j)⟩

namespace supermartingale

@[protected]
lemma adapted [has_le E] (hf : supermartingale f ℱ μ) : adapted ℱ f := hf.1

@[protected]
lemma strongly_measurable [has_le E] (hf : supermartingale f ℱ μ) (i : ι) :
  strongly_measurable[ℱ i] (f i) :=
hf.adapted i

@[protected]
lemma integrable [has_le E] (hf : supermartingale f ℱ μ) (i : ι) : integrable (f i) μ := hf.2.2 i

lemma condexp_ae_le [has_le E] (hf : supermartingale f ℱ μ) {i j : ι} (hij : i ≤ j) :
  μ[f j | ℱ i] ≤ᵐ[μ] f i :=
hf.2.1 i j hij

lemma set_integral_le [sigma_finite_filtration μ ℱ] {f : ι → Ω → ℝ} (hf : supermartingale f ℱ μ)
  {i j : ι} (hij : i ≤ j) {s : set Ω} (hs : measurable_set[ℱ i] s) :
  ∫ ω in s, f j ω ∂μ ≤ ∫ ω in s, f i ω ∂μ :=
begin
  rw ← set_integral_condexp (ℱ.le i) (hf.integrable j) hs,
  refine set_integral_mono_ae integrable_condexp.integrable_on (hf.integrable i).integrable_on _,
  filter_upwards [hf.2.1 i j hij] with _ heq using heq,
end

lemma add [preorder E] [covariant_class E E (+) (≤)]
  (hf : supermartingale f ℱ μ) (hg : supermartingale g ℱ μ) : supermartingale (f + g) ℱ μ :=
begin
  refine ⟨hf.1.add hg.1, λ i j hij, _, λ i, (hf.2.2 i).add (hg.2.2 i)⟩,
  refine (condexp_add (hf.integrable j) (hg.integrable j)).le.trans _,
  filter_upwards [hf.2.1 i j hij, hg.2.1 i j hij],
  intros,
  refine add_le_add _ _; assumption,
end

lemma add_martingale [preorder E] [covariant_class E E (+) (≤)]
  (hf : supermartingale f ℱ μ) (hg : martingale g ℱ μ) : supermartingale (f + g) ℱ μ :=
hf.add hg.supermartingale

lemma neg [preorder E] [covariant_class E E (+) (≤)]
  (hf : supermartingale f ℱ μ) : submartingale (-f) ℱ μ :=
begin
  refine ⟨hf.1.neg, λ i j hij, _, λ i, (hf.2.2 i).neg⟩,
  refine eventually_le.trans _ (condexp_neg (f j)).symm.le,
  filter_upwards [hf.2.1 i j hij] with _ _,
  simpa,
end

end supermartingale

namespace submartingale

@[protected]
lemma adapted [has_le E] (hf : submartingale f ℱ μ) : adapted ℱ f := hf.1

@[protected]
lemma strongly_measurable [has_le E] (hf : submartingale f ℱ μ) (i : ι) :
  strongly_measurable[ℱ i] (f i) :=
hf.adapted i

@[protected]
lemma integrable [has_le E] (hf : submartingale f ℱ μ) (i : ι) : integrable (f i) μ := hf.2.2 i

lemma ae_le_condexp [has_le E] (hf : submartingale f ℱ μ) {i j : ι} (hij : i ≤ j) :
  f i ≤ᵐ[μ] μ[f j | ℱ i] :=
hf.2.1 i j hij

lemma add [preorder E] [covariant_class E E (+) (≤)]
  (hf : submartingale f ℱ μ) (hg : submartingale g ℱ μ) : submartingale (f + g) ℱ μ :=
begin
  refine ⟨hf.1.add hg.1, λ i j hij, _, λ i, (hf.2.2 i).add (hg.2.2 i)⟩,
  refine eventually_le.trans _ (condexp_add (hf.integrable j) (hg.integrable j)).symm.le,
  filter_upwards [hf.2.1 i j hij, hg.2.1 i j hij],
  intros,
  refine add_le_add _ _; assumption,
end

lemma add_martingale [preorder E] [covariant_class E E (+) (≤)]
  (hf : submartingale f ℱ μ) (hg : martingale g ℱ μ) : submartingale (f + g) ℱ μ :=
hf.add hg.submartingale

lemma neg [preorder E] [covariant_class E E (+) (≤)]
  (hf : submartingale f ℱ μ) : supermartingale (-f) ℱ μ :=
begin
  refine ⟨hf.1.neg, λ i j hij, (condexp_neg (f j)).le.trans _, λ i, (hf.2.2 i).neg⟩,
  filter_upwards [hf.2.1 i j hij] with _ _,
  simpa,
end

/-- The converse of this lemma is `measure_theory.submartingale_of_set_integral_le`. -/
lemma set_integral_le [sigma_finite_filtration μ ℱ] {f : ι → Ω → ℝ} (hf : submartingale f ℱ μ)
  {i j : ι} (hij : i ≤ j) {s : set Ω} (hs : measurable_set[ℱ i] s) :
  ∫ ω in s, f i ω ∂μ ≤ ∫ ω in s, f j ω ∂μ :=
begin
  rw [← neg_le_neg_iff, ← integral_neg, ← integral_neg],
  exact supermartingale.set_integral_le hf.neg hij hs,
end

lemma sub_supermartingale [preorder E] [covariant_class E E (+) (≤)]
  (hf : submartingale f ℱ μ) (hg : supermartingale g ℱ μ) : submartingale (f - g) ℱ μ :=
by { rw sub_eq_add_neg, exact hf.add hg.neg }

lemma sub_martingale [preorder E] [covariant_class E E (+) (≤)]
  (hf : submartingale f ℱ μ) (hg : martingale g ℱ μ) : submartingale (f - g) ℱ μ :=
hf.sub_supermartingale hg.supermartingale

protected lemma sup {f g : ι → Ω → ℝ} (hf : submartingale f ℱ μ) (hg : submartingale g ℱ μ) :
  submartingale (f ⊔ g) ℱ μ :=
begin
  refine ⟨λ i, @strongly_measurable.sup _ _ _ _ (ℱ i) _ _ _ (hf.adapted i) (hg.adapted i),
    λ i j hij, _, λ i, integrable.sup (hf.integrable _) (hg.integrable _)⟩,
  refine eventually_le.sup_le _ _,
  { exact eventually_le.trans (hf.2.1 i j hij)
      (condexp_mono (hf.integrable _) (integrable.sup (hf.integrable j) (hg.integrable j))
      (eventually_of_forall (λ x, le_max_left _ _))) },
  { exact eventually_le.trans (hg.2.1 i j hij)
      (condexp_mono (hg.integrable _) (integrable.sup (hf.integrable j) (hg.integrable j))
      (eventually_of_forall (λ x, le_max_right _ _))) }
end

protected lemma pos {f : ι → Ω → ℝ} (hf : submartingale f ℱ μ) :
  submartingale (f⁺) ℱ μ :=
hf.sup (martingale_zero _ _ _).submartingale

end submartingale

section submartingale

lemma submartingale_of_set_integral_le [is_finite_measure μ]
  {f : ι → Ω → ℝ} (hadp : adapted ℱ f) (hint : ∀ i, integrable (f i) μ)
  (hf : ∀ i j : ι, i ≤ j → ∀ s : set Ω, measurable_set[ℱ i] s →
    ∫ ω in s, f i ω ∂μ ≤ ∫ ω in s, f j ω ∂μ) :
  submartingale f ℱ μ :=
begin
  refine ⟨hadp, λ i j hij, _, hint⟩,
  suffices : f i ≤ᵐ[μ.trim (ℱ.le i)] μ[f j| ℱ i],
  { exact ae_le_of_ae_le_trim this },
  suffices : 0 ≤ᵐ[μ.trim (ℱ.le i)] μ[f j| ℱ i] - f i,
  { filter_upwards [this] with x hx,
    rwa ← sub_nonneg },
  refine ae_nonneg_of_forall_set_integral_nonneg
    ((integrable_condexp.sub (hint i)).trim _ (strongly_measurable_condexp.sub $ hadp i))
    (λ s hs h's, _),
  specialize hf i j hij s hs,
  rwa [← set_integral_trim _ (strongly_measurable_condexp.sub $ hadp i) hs,
    integral_sub' integrable_condexp.integrable_on (hint i).integrable_on, sub_nonneg,
    set_integral_condexp (ℱ.le i) (hint j) hs],
end

lemma submartingale_of_condexp_sub_nonneg [is_finite_measure μ]
  {f : ι → Ω → ℝ} (hadp : adapted ℱ f) (hint : ∀ i, integrable (f i) μ)
  (hf : ∀ i j, i ≤ j → 0 ≤ᵐ[μ] μ[f j - f i | ℱ i]) :
  submartingale f ℱ μ :=
begin
  refine ⟨hadp, λ i j hij, _, hint⟩,
  rw [← condexp_of_strongly_measurable (ℱ.le _) (hadp _) (hint _), ← eventually_sub_nonneg],
  exact eventually_le.trans (hf i j hij) (condexp_sub (hint _) (hint _)).le,
  apply_instance
end

lemma submartingale.condexp_sub_nonneg
  {f : ι → Ω → ℝ} (hf : submartingale f ℱ μ) {i j : ι} (hij : i ≤ j) :
  0 ≤ᵐ[μ] μ[f j - f i | ℱ i] :=
begin
  by_cases h : sigma_finite (μ.trim (ℱ.le i)),
  swap, { rw condexp_of_not_sigma_finite (ℱ.le i) h },
  refine eventually_le.trans _ (condexp_sub (hf.integrable _) (hf.integrable _)).symm.le,
  rw [eventually_sub_nonneg,
    condexp_of_strongly_measurable (ℱ.le _) (hf.adapted _) (hf.integrable _)],
  { exact hf.2.1 i j hij },
  { exact h }
end

lemma submartingale_iff_condexp_sub_nonneg [is_finite_measure μ] {f : ι → Ω → ℝ} :
  submartingale f ℱ μ ↔ adapted ℱ f ∧ (∀ i, integrable (f i) μ) ∧ ∀ i j, i ≤ j →
  0 ≤ᵐ[μ] μ[f j - f i | ℱ i] :=
⟨λ h, ⟨h.adapted, h.integrable, λ i j, h.condexp_sub_nonneg⟩,
 λ ⟨hadp, hint, h⟩, submartingale_of_condexp_sub_nonneg hadp hint h⟩

end submartingale

namespace supermartingale

lemma sub_submartingale [preorder E] [covariant_class E E (+) (≤)]
  (hf : supermartingale f ℱ μ) (hg : submartingale g ℱ μ) : supermartingale (f - g) ℱ μ :=
by { rw sub_eq_add_neg, exact hf.add hg.neg }

lemma sub_martingale [preorder E] [covariant_class E E (+) (≤)]
  (hf : supermartingale f ℱ μ) (hg : martingale g ℱ μ) : supermartingale (f - g) ℱ μ :=
hf.sub_submartingale hg.submartingale

section

variables {F : Type*} [normed_lattice_add_comm_group F]
  [normed_space ℝ F] [complete_space F] [ordered_smul ℝ F]

lemma smul_nonneg {f : ι → Ω → F}
  {c : ℝ} (hc : 0 ≤ c) (hf : supermartingale f ℱ μ) :
  supermartingale (c • f) ℱ μ :=
begin
  refine ⟨hf.1.smul c, λ i j hij, _, λ i, (hf.2.2 i).smul c⟩,
  refine (condexp_smul c (f j)).le.trans _,
  filter_upwards [hf.2.1 i j hij] with _ hle,
  simp,
  exact smul_le_smul_of_nonneg hle hc,
end

lemma smul_nonpos {f : ι → Ω → F}
  {c : ℝ} (hc : c ≤ 0) (hf : supermartingale f ℱ μ) :
  submartingale (c • f) ℱ μ :=
begin
  rw [← neg_neg c, (by { ext i x, simp } : - -c • f = -(-c • f))],
  exact (hf.smul_nonneg $ neg_nonneg.2 hc).neg,
end

end

end supermartingale

namespace submartingale

variables {F : Type*} [normed_lattice_add_comm_group F]
  [normed_space ℝ F] [complete_space F] [ordered_smul ℝ F]

lemma smul_nonneg {f : ι → Ω → F}
  {c : ℝ} (hc : 0 ≤ c) (hf : submartingale f ℱ μ) :
  submartingale (c • f) ℱ μ :=
begin
  rw [← neg_neg c, (by { ext i x, simp } : - -c • f = -(c • -f))],
  exact supermartingale.neg (hf.neg.smul_nonneg hc),
end

lemma smul_nonpos {f : ι → Ω → F}
  {c : ℝ} (hc : c ≤ 0) (hf : submartingale f ℱ μ) :
  supermartingale (c • f) ℱ μ :=
begin
  rw [← neg_neg c, (by { ext i x, simp } : - -c • f = -(-c • f))],
  exact (hf.smul_nonneg $ neg_nonneg.2 hc).neg,
end

end submartingale

section succ_order

variables {𝕚 : Type*} [linear_order 𝕚] [succ_order 𝕚] [is_succ_archimedean 𝕚]
  {𝒢 : filtration 𝕚 m0} [is_finite_measure μ]

<<<<<<< HEAD
lemma submartingale_of_set_integral_le_succ {f : 𝕚 → Ω → ℝ}
   (hadp : adapted 𝒢 f) (hint : ∀ i, integrable (f i) μ)
  (hf : ∀ i, ∀ s : set Ω, measurable_set[𝒢 i] s
    → ∫ x in s, f i x ∂μ ≤ ∫ x in s, f (order.succ i) x ∂μ) :
=======
lemma submartingale_of_set_integral_le_succ [is_finite_measure μ]
  {f : ℕ → Ω → ℝ} (hadp : adapted 𝒢 f) (hint : ∀ i, integrable (f i) μ)
  (hf : ∀ i, ∀ s : set Ω, measurable_set[𝒢 i] s → ∫ ω in s, f i ω ∂μ ≤ ∫ ω in s, f (i + 1) ω ∂μ) :
>>>>>>> e8eda68b
  submartingale f 𝒢 μ :=
begin
  refine submartingale_of_set_integral_le hadp hint (λ i j hij s hs, _),
  obtain ⟨n, rfl⟩ := exists_succ_iterate_of_le hij,
  induction n with n hn,
  { simp only [function.iterate_zero, id.def], },
  { specialize hn (order.le_succ_iterate _ _),
    specialize hf (order.succ^[n] i) s (𝒢.mono (order.le_succ_iterate _ _) _ hs),
    refine hn.trans (hf.trans_eq _),
    congr' with x,
    congr,
    rw function.iterate_succ', },
end

<<<<<<< HEAD
lemma supermartingale_of_set_integral_succ_le
  {f : 𝕚 → Ω → ℝ} (hadp : adapted 𝒢 f) (hint : ∀ i, integrable (f i) μ)
  (hf : ∀ i, ∀ s : set Ω, measurable_set[𝒢 i] s
    → ∫ x in s, f (order.succ i) x ∂μ ≤ ∫ x in s, f i x ∂μ) :
=======
lemma supermartingale_of_set_integral_succ_le [is_finite_measure μ]
  {f : ℕ → Ω → ℝ} (hadp : adapted 𝒢 f) (hint : ∀ i, integrable (f i) μ)
  (hf : ∀ i, ∀ s : set Ω, measurable_set[𝒢 i] s → ∫ ω in s, f (i + 1) ω ∂μ ≤ ∫ ω in s, f i ω ∂μ) :
>>>>>>> e8eda68b
  supermartingale f 𝒢 μ :=
begin
  rw ← neg_neg f,
  refine (submartingale_of_set_integral_le_succ hadp.neg (λ i, (hint i).neg) _).neg,
  simpa only [integral_neg, pi.neg_apply, neg_le_neg_iff],
end

<<<<<<< HEAD
lemma martingale_of_set_integral_eq_succ
  {f : 𝕚 → Ω → ℝ} (hadp : adapted 𝒢 f) (hint : ∀ i, integrable (f i) μ)
  (hf : ∀ i, ∀ s : set Ω, measurable_set[𝒢 i] s
    → ∫ x in s, f i x ∂μ = ∫ x in s, f (order.succ i) x ∂μ) :
=======
lemma martingale_of_set_integral_eq_succ [is_finite_measure μ]
  {f : ℕ → Ω → ℝ} (hadp : adapted 𝒢 f) (hint : ∀ i, integrable (f i) μ)
  (hf : ∀ i, ∀ s : set Ω, measurable_set[𝒢 i] s → ∫ ω in s, f i ω ∂μ = ∫ ω in s, f (i + 1) ω ∂μ) :
>>>>>>> e8eda68b
  martingale f 𝒢 μ :=
martingale_iff.2
  ⟨supermartingale_of_set_integral_succ_le hadp hint $ λ i s hs, (hf i s hs).ge,
   submartingale_of_set_integral_le_succ hadp hint $ λ i s hs, (hf i s hs).le⟩

lemma submartingale_of_le_condexp_succ
  {f : 𝕚 → Ω → ℝ} (hadp : adapted 𝒢 f) (hint : ∀ i, integrable (f i) μ)
  (hf : ∀ i, f i ≤ᵐ[μ] μ[f (order.succ i) | 𝒢 i]) :
  submartingale f 𝒢 μ :=
begin
  refine submartingale_of_set_integral_le_succ hadp hint (λ i s hs, _),
<<<<<<< HEAD
  have : ∫ x in s, f (order.succ i) x ∂μ = ∫ x in s, μ[f (order.succ i)|𝒢 i] x ∂μ :=
=======
  have : ∫ ω in s, f (i + 1) ω ∂μ = ∫ ω in s, μ[f (i + 1)|𝒢 i] ω ∂μ :=
>>>>>>> e8eda68b
    (set_integral_condexp (𝒢.le i) (hint _) hs).symm,
  rw this,
  exact set_integral_mono_ae (hint i).integrable_on integrable_condexp.integrable_on (hf i),
end

lemma supermartingale_of_condexp_succ_le
  {f : 𝕚 → Ω → ℝ} (hadp : adapted 𝒢 f) (hint : ∀ i, integrable (f i) μ)
  (hf : ∀ i, μ[f (order.succ i) | 𝒢 i] ≤ᵐ[μ] f i) :
  supermartingale f 𝒢 μ :=
begin
  rw ← neg_neg f,
  refine (submartingale_of_le_condexp_succ hadp.neg (λ i, (hint i).neg) $ λ i,
    eventually_le.trans _ (condexp_neg _).symm.le).neg,
  filter_upwards [hf i] with x hx using neg_le_neg hx,
end

lemma martingale_of_eq_condexp_succ
  {f : 𝕚 → Ω → ℝ} (hadp : adapted 𝒢 f) (hint : ∀ i, integrable (f i) μ)
  (hf : ∀ i, f i =ᵐ[μ] μ[f (order.succ i) | 𝒢 i]) :
  martingale f 𝒢 μ :=
martingale_iff.2 ⟨supermartingale_of_condexp_succ_le hadp hint $ λ i, (hf i).symm.le,
  submartingale_of_le_condexp_succ hadp hint $ λ i, (hf i).le⟩

lemma submartingale_of_condexp_succ_sub_nonneg
  {f : 𝕚 → Ω → ℝ} (hadp : adapted 𝒢 f) (hint : ∀ i, integrable (f i) μ)
  (hf : ∀ i, 0 ≤ᵐ[μ] μ[f (order.succ i) - f i | 𝒢 i]) :
  submartingale f 𝒢 μ :=
begin
  refine submartingale_of_le_condexp_succ hadp hint (λ i, _),
  rw [← condexp_of_strongly_measurable (𝒢.le _) (hadp _) (hint _), ← eventually_sub_nonneg],
  exact eventually_le.trans (hf i) (condexp_sub (hint _) (hint _)).le,
  apply_instance
end

lemma supermartingale_of_condexp_sub_succ_nonneg
  {f : 𝕚 → Ω → ℝ} (hadp : adapted 𝒢 f) (hint : ∀ i, integrable (f i) μ)
  (hf : ∀ i, 0 ≤ᵐ[μ] μ[f i - f (order.succ i) | 𝒢 i]) :
  supermartingale f 𝒢 μ :=
begin
  rw ← neg_neg f,
  refine (submartingale_of_condexp_succ_sub_nonneg hadp.neg (λ i, (hint i).neg) _).neg,
  simpa only [pi.zero_apply, pi.neg_apply, neg_sub_neg]
end

lemma martingale_of_condexp_succ_sub_eq_zero
  {f : 𝕚 → Ω → ℝ} (hadp : adapted 𝒢 f) (hint : ∀ i, integrable (f i) μ)
  (hf : ∀ i, μ[f (order.succ i) - f i | 𝒢 i] =ᵐ[μ] 0) :
  martingale f 𝒢 μ :=
begin
  refine martingale_iff.2 ⟨supermartingale_of_condexp_sub_succ_nonneg hadp hint $ λ i, _,
    submartingale_of_condexp_succ_sub_nonneg hadp hint $ λ i, (hf i).symm.le⟩,
  rw ← neg_sub,
  refine (eventually_eq.trans _ (condexp_neg _).symm).le,
  filter_upwards [hf i] with x hx,
  simpa only [pi.zero_apply, pi.neg_apply, zero_eq_neg],
end

end succ_order

section nat

variables {𝒢 : filtration ℕ m0}

lemma submartingale_nat [is_finite_measure μ]
  {f : ℕ → Ω → ℝ} (hadp : adapted 𝒢 f) (hint : ∀ i, integrable (f i) μ)
  (hf : ∀ i, f i ≤ᵐ[μ] μ[f (order.succ i) | 𝒢 i]) :
  submartingale f 𝒢 μ :=
submartingale_of_le_condexp_succ hadp hint hf

lemma supermartingale_nat [is_finite_measure μ]
  {f : ℕ → Ω → ℝ} (hadp : adapted 𝒢 f) (hint : ∀ i, integrable (f i) μ)
  (hf : ∀ i, μ[f (i + 1) | 𝒢 i] ≤ᵐ[μ] f i) :
  supermartingale f 𝒢 μ :=
supermartingale_of_condexp_succ_le hadp hint hf

lemma martingale_nat [is_finite_measure μ]
  {f : ℕ → Ω → ℝ} (hadp : adapted 𝒢 f) (hint : ∀ i, integrable (f i) μ)
  (hf : ∀ i, f i =ᵐ[μ] μ[f (i + 1) | 𝒢 i]) :
  martingale f 𝒢 μ :=
martingale_of_eq_condexp_succ hadp hint hf

lemma submartingale_of_condexp_sub_nonneg_nat [is_finite_measure μ]
  {f : ℕ → Ω → ℝ} (hadp : adapted 𝒢 f) (hint : ∀ i, integrable (f i) μ)
  (hf : ∀ i, 0 ≤ᵐ[μ] μ[f (i + 1) - f i | 𝒢 i]) :
  submartingale f 𝒢 μ :=
submartingale_of_condexp_succ_sub_nonneg hadp hint hf

lemma supermartingale_of_condexp_sub_nonneg_nat [is_finite_measure μ]
  {f : ℕ → Ω → ℝ} (hadp : adapted 𝒢 f) (hint : ∀ i, integrable (f i) μ)
  (hf : ∀ i, 0 ≤ᵐ[μ] μ[f i - f (i + 1) | 𝒢 i]) :
  supermartingale f 𝒢 μ :=
supermartingale_of_condexp_sub_succ_nonneg hadp hint hf

lemma martingale_of_condexp_sub_eq_zero_nat [is_finite_measure μ]
  {f : ℕ → Ω → ℝ} (hadp : adapted 𝒢 f) (hint : ∀ i, integrable (f i) μ)
  (hf : ∀ i, μ[f (i + 1) - f i | 𝒢 i] =ᵐ[μ] 0) :
  martingale f 𝒢 μ :=
martingale_of_condexp_succ_sub_eq_zero hadp hint hf

namespace submartingale

lemma integrable_stopped_value [has_le E] {f : ℕ → Ω → E} (hf : submartingale f 𝒢 μ) {τ : Ω → ℕ}
  (hτ : is_stopping_time 𝒢 τ) {N : ℕ} (hbdd : ∀ ω, τ ω ≤ N) :
  integrable (stopped_value f τ) μ :=
integrable_stopped_value hτ hf.integrable hbdd

-- We may generalize the below lemma to functions taking value in a `normed_lattice_add_comm_group`.
-- Similarly, generalize `(super/)submartingale.set_integral_le`.

/-- Given a submartingale `f` and bounded stopping times `τ` and `π` such that `τ ≤ π`, the
expectation of `stopped_value f τ` is less than or equal to the expectation of `stopped_value f π`.
This is the forward direction of the optional stopping theorem. -/
lemma expected_stopped_value_mono [sigma_finite_filtration μ 𝒢]
  {f : ℕ → Ω → ℝ} (hf : submartingale f 𝒢 μ) {τ π : Ω → ℕ}
  (hτ : is_stopping_time 𝒢 τ) (hπ : is_stopping_time 𝒢 π) (hle : τ ≤ π)
  {N : ℕ} (hbdd : ∀ ω, π ω ≤ N) :
  μ[stopped_value f τ] ≤ μ[stopped_value f π] :=
begin
  rw [← sub_nonneg, ← integral_sub', stopped_value_sub_eq_sum' hle hbdd],
  { simp only [finset.sum_apply],
    have : ∀ i, measurable_set[𝒢 i] {ω : Ω | τ ω ≤ i ∧ i < π ω},
    { intro i,
      refine (hτ i).inter _,
      convert (hπ i).compl,
      ext x,
      simpa },
    rw integral_finset_sum,
    { refine finset.sum_nonneg (λ i hi, _),
      rw [integral_indicator (𝒢.le _ _ (this _)), integral_sub', sub_nonneg],
      { exact hf.set_integral_le (nat.le_succ i) (this _) },
      { exact (hf.integrable _).integrable_on },
      { exact (hf.integrable _).integrable_on } },
    intros i hi,
    exact integrable.indicator (integrable.sub (hf.integrable _) (hf.integrable _))
      (𝒢.le _ _ (this _)) },
  { exact hf.integrable_stopped_value hπ hbdd },
  { exact hf.integrable_stopped_value hτ (λ ω, le_trans (hle ω) (hbdd ω)) }
end

end submartingale

/-- The converse direction of the optional stopping theorem, i.e. an adapted integrable process `f`
is a submartingale if for all bounded stopping times `τ` and `π` such that `τ ≤ π`, the
stopped value of `f` at `τ` has expectation smaller than its stopped value at `π`. -/
lemma submartingale_of_expected_stopped_value_mono [is_finite_measure μ]
  {f : ℕ → Ω → ℝ} (hadp : adapted 𝒢 f) (hint : ∀ i, integrable (f i) μ)
  (hf : ∀ τ π : Ω → ℕ, is_stopping_time 𝒢 τ → is_stopping_time 𝒢 π → τ ≤ π → (∃ N, ∀ ω, π ω ≤ N) →
    μ[stopped_value f τ] ≤ μ[stopped_value f π]) :
  submartingale f 𝒢 μ :=
begin
  refine submartingale_of_set_integral_le hadp hint (λ i j hij s hs, _),
  classical,
  specialize hf (s.piecewise (λ _, i) (λ _, j)) _
    (is_stopping_time_piecewise_const hij hs)
    (is_stopping_time_const 𝒢 j) (λ x, (ite_le_sup _ _ _).trans (max_eq_right hij).le)
    ⟨j, λ x, le_rfl⟩,
  rwa [stopped_value_const, stopped_value_piecewise_const,
    integral_piecewise (𝒢.le _ _ hs) (hint _).integrable_on (hint _).integrable_on,
    ← integral_add_compl (𝒢.le _ _ hs) (hint j), add_le_add_iff_right] at hf,
end

/-- **The optional stopping theorem** (fair game theorem): an adapted integrable process `f`
is a submartingale if and only if for all bounded stopping times `τ` and `π` such that `τ ≤ π`, the
stopped value of `f` at `τ` has expectation smaller than its stopped value at `π`. -/
lemma submartingale_iff_expected_stopped_value_mono [is_finite_measure μ]
  {f : ℕ → Ω → ℝ} (hadp : adapted 𝒢 f) (hint : ∀ i, integrable (f i) μ) :
  submartingale f 𝒢 μ ↔
  ∀ τ π : Ω → ℕ, is_stopping_time 𝒢 τ → is_stopping_time 𝒢 π → τ ≤ π → (∃ N, ∀ x, π x ≤ N) →
    μ[stopped_value f τ] ≤ μ[stopped_value f π] :=
⟨λ hf _ _ hτ hπ hle ⟨N, hN⟩, hf.expected_stopped_value_mono hτ hπ hle hN,
 submartingale_of_expected_stopped_value_mono hadp hint⟩

/-- The stopped process of a submartingale with respect to a stopping time is a submartingale. -/
@[protected]
lemma submartingale.stopped_process [is_finite_measure μ]
  {f : ℕ → Ω → ℝ} (h : submartingale f 𝒢 μ) {τ : Ω → ℕ} (hτ : is_stopping_time 𝒢 τ) :
  submartingale (stopped_process f τ) 𝒢 μ :=
begin
  rw submartingale_iff_expected_stopped_value_mono,
  { intros σ π hσ hπ hσ_le_π hπ_bdd,
    simp_rw stopped_value_stopped_process,
    obtain ⟨n, hπ_le_n⟩ := hπ_bdd,
    exact h.expected_stopped_value_mono (hσ.min hτ) (hπ.min hτ)
      (λ ω, min_le_min (hσ_le_π ω) le_rfl) (λ ω, (min_le_left _ _).trans (hπ_le_n ω)), },
  { exact adapted.stopped_process_of_nat h.adapted hτ, },
  { exact λ i, integrable_stopped_value ((is_stopping_time_const _ i).min hτ) (h.integrable)
    (λ ω, min_le_left _ _), },
end

section maximal

open finset

lemma smul_le_stopped_value_hitting [is_finite_measure μ]
  {f : ℕ → Ω → ℝ} (hsub : submartingale f 𝒢 μ) {ε : ℝ≥0} (n : ℕ) :
  ε • μ {ω | (ε : ℝ) ≤ (range (n + 1)).sup' nonempty_range_succ (λ k, f k ω)} ≤
  ennreal.of_real (∫ ω in {ω | (ε : ℝ) ≤ (range (n + 1)).sup' nonempty_range_succ (λ k, f k ω)},
    stopped_value f (hitting f {y : ℝ | ↑ε ≤ y} 0 n) ω ∂μ) :=
begin
  have hn : set.Icc 0 n = {k | k ≤ n},
  { ext x, simp },
  have : ∀ ω, ((ε : ℝ) ≤ (range (n + 1)).sup' nonempty_range_succ (λ k, f k ω)) →
    (ε : ℝ) ≤ stopped_value f (hitting f {y : ℝ | ↑ε ≤ y} 0 n) ω,
  { intros x hx,
    simp_rw [le_sup'_iff, mem_range, nat.lt_succ_iff] at hx,
    refine stopped_value_hitting_mem _,
    simp only [set.mem_set_of_eq, exists_prop, hn],
    exact let ⟨j, hj₁, hj₂⟩ := hx in ⟨j, hj₁, hj₂⟩ },
  have h := set_integral_ge_of_const_le (measurable_set_le measurable_const
    (finset.measurable_range_sup'' (λ n _, (hsub.strongly_measurable n).measurable.le (𝒢.le n))))
    (measure_ne_top _ _) this
    (integrable.integrable_on (@integrable_stopped_value Ω ℕ _ _ _ _ _ _ _ _ _
      (hitting_is_stopping_time hsub.adapted measurable_set_Ici) hsub.integrable _ hitting_le)),
  rw [ennreal.le_of_real_iff_to_real_le, ennreal.to_real_smul],
  { exact h },
  { exact ennreal.mul_ne_top (by simp) (measure_ne_top _ _) },
  { exact le_trans (mul_nonneg ε.coe_nonneg ennreal.to_real_nonneg) h }
end

/-- **Doob's maximal inequality**: Given a non-negative submartingale `f`, for all `ε : ℝ≥0`,
we have `ε • μ {ε ≤ f* n} ≤ ∫ ω in {ε ≤ f* n}, f n` where `f* n ω = max_{k ≤ n}, f k ω`.

In some literature, the Doob's maximal inequality refers to what we call Doob's Lp inequality
(which is a corollary of this lemma and will be proved in an upcomming PR). -/
lemma maximal_ineq [is_finite_measure μ]
  {f : ℕ → Ω → ℝ} (hsub : submartingale f 𝒢 μ) (hnonneg : 0 ≤ f) {ε : ℝ≥0} (n : ℕ) :
  ε • μ {ω | (ε : ℝ) ≤ (range (n + 1)).sup' nonempty_range_succ (λ k, f k ω)} ≤
  ennreal.of_real (∫ ω in {ω | (ε : ℝ) ≤ (range (n + 1)).sup' nonempty_range_succ (λ k, f k ω)},
    f n ω ∂μ) :=
begin
  suffices : ε • μ {ω | (ε : ℝ) ≤ (range (n + 1)).sup' nonempty_range_succ (λ k, f k ω)} +
    ennreal.of_real (∫ ω in {ω | ((range (n + 1)).sup' nonempty_range_succ (λ k, f k ω)) < ε},
      f n ω ∂μ) ≤ ennreal.of_real (μ[f n]),
  { have hadd : ennreal.of_real (∫ ω, f n ω ∂μ) =
      ennreal.of_real (∫ ω in
        {ω | ↑ε ≤ ((range (n + 1)).sup' nonempty_range_succ (λ k, f k ω))}, f n ω ∂μ) +
      ennreal.of_real (∫ ω in
        {ω | ((range (n + 1)).sup' nonempty_range_succ (λ k, f k ω)) < ↑ε}, f n ω ∂μ),
    { rw [← ennreal.of_real_add, ← integral_union],
      { conv_lhs { rw ← integral_univ },
        convert rfl,
        ext ω,
        change (ε : ℝ) ≤ _ ∨ _ < (ε : ℝ) ↔ _,
        simp only [le_or_lt, true_iff] },
      { rintro ω ⟨hω₁ : _ ≤ _, hω₂ : _ < _⟩,
        exact (not_le.2 hω₂) hω₁ },
      { exact (measurable_set_lt (finset.measurable_range_sup''
          (λ n _, (hsub.strongly_measurable n).measurable.le (𝒢.le n))) measurable_const) },
      exacts [(hsub.integrable _).integrable_on, (hsub.integrable _).integrable_on,
        integral_nonneg (hnonneg _), integral_nonneg (hnonneg _)] },
    rwa [hadd, ennreal.add_le_add_iff_right ennreal.of_real_ne_top] at this },
  calc ε • μ {ω | (ε : ℝ) ≤ (range (n + 1)).sup' nonempty_range_succ (λ k, f k ω)}
    + ennreal.of_real (∫ ω in {ω | ((range (n + 1)).sup' nonempty_range_succ (λ k, f k ω)) < ε},
        f n ω ∂μ)
    ≤ ennreal.of_real (∫ ω in {ω | (ε : ℝ) ≤ (range (n + 1)).sup' nonempty_range_succ (λ k, f k ω)},
        stopped_value f (hitting f {y : ℝ | ↑ε ≤ y} 0 n) ω ∂μ)
    + ennreal.of_real (∫ ω in {ω | ((range (n + 1)).sup' nonempty_range_succ (λ k, f k ω)) < ε},
        stopped_value f (hitting f {y : ℝ | ↑ε ≤ y} 0 n) ω ∂μ) :
    begin
      refine add_le_add (smul_le_stopped_value_hitting hsub _)
        (ennreal.of_real_le_of_real (set_integral_mono_on (hsub.integrable n).integrable_on
        (integrable.integrable_on (@integrable_stopped_value Ω ℕ _ _ _ _ _ _ _ _ _
          (hitting_is_stopping_time hsub.adapted measurable_set_Ici) hsub.integrable _ hitting_le))
        (measurable_set_lt (finset.measurable_range_sup''
          (λ n _, (hsub.strongly_measurable n).measurable.le (𝒢.le n))) measurable_const) _)),
      intros ω hω,
      rw set.mem_set_of_eq at hω,
      have : hitting f {y : ℝ | ↑ε ≤ y} 0 n ω = n,
      { simp only [hitting, set.mem_set_of_eq, exists_prop, pi.coe_nat, nat.cast_id,
          ite_eq_right_iff, forall_exists_index, and_imp],
        intros m hm hεm,
        exact false.elim ((not_le.2 hω)
          ((le_sup'_iff _).2 ⟨m, mem_range.2 (nat.lt_succ_of_le hm.2), hεm⟩)) },
      simp_rw [stopped_value, this],
    end
    ... = ennreal.of_real (∫ ω, stopped_value f (hitting f {y : ℝ | ↑ε ≤ y} 0 n) ω ∂μ) :
    begin
      rw [← ennreal.of_real_add, ← integral_union],
      { conv_rhs { rw ← integral_univ },
        convert rfl,
        ext ω,
        change _ ↔ (ε : ℝ) ≤ _ ∨ _ < (ε : ℝ),
        simp only [le_or_lt, iff_true] },
      { rintro ω ⟨hω₁ : _ ≤ _, hω₂ : _ < _⟩,
        exact (not_le.2 hω₂) hω₁ },
      { exact (measurable_set_lt (finset.measurable_range_sup''
          (λ n _, (hsub.strongly_measurable n).measurable.le (𝒢.le n))) measurable_const) },
      { exact (integrable.integrable_on (@integrable_stopped_value  Ω ℕ _ _ _ _ _ _ _ _ _
          (hitting_is_stopping_time hsub.adapted measurable_set_Ici) hsub.integrable _
          hitting_le)) },
      { exact (integrable.integrable_on (@integrable_stopped_value Ω ℕ _ _ _ _ _ _ _ _ _
          (hitting_is_stopping_time hsub.adapted measurable_set_Ici) hsub.integrable _
          hitting_le)) },
      exacts [integral_nonneg (λ x, hnonneg _ _), integral_nonneg (λ x, hnonneg _ _)],
    end
    ... ≤ ennreal.of_real (μ[f n]) :
    begin
      refine ennreal.of_real_le_of_real _,
      rw ← stopped_value_const f n,
      exact hsub.expected_stopped_value_mono
        (hitting_is_stopping_time hsub.adapted measurable_set_Ici)
        (is_stopping_time_const _ _) (λ ω, hitting_le ω) (λ ω, le_rfl : ∀ ω, n ≤ n),
    end
end

end maximal

lemma submartingale.sum_mul_sub [is_finite_measure μ] {R : ℝ} {ξ f : ℕ → Ω → ℝ}
  (hf : submartingale f 𝒢 μ) (hξ : adapted 𝒢 ξ)
  (hbdd : ∀ n ω, ξ n ω ≤ R) (hnonneg : ∀ n ω, 0 ≤ ξ n ω) :
  submartingale (λ n, ∑ k in finset.range n, ξ k * (f (k + 1) - f k)) 𝒢 μ :=
begin
  have hξbdd : ∀ i, ∃ C, ∀ ω, |ξ i ω| ≤ C :=
    λ i, ⟨R, λ ω, (abs_of_nonneg (hnonneg i ω)).trans_le (hbdd i ω)⟩,
  have hint : ∀ m, integrable (∑ k in finset.range m, ξ k * (f (k + 1) - f k)) μ :=
    λ m, integrable_finset_sum' _
      (λ i hi, integrable.bdd_mul ((hf.integrable _).sub (hf.integrable _))
      hξ.strongly_measurable.ae_strongly_measurable (hξbdd _)),
  have hadp : adapted 𝒢 (λ n, ∑ k in finset.range n, ξ k * (f (k + 1) - f k)),
  { intro m,
    refine finset.strongly_measurable_sum' _ (λ i hi, _),
    rw finset.mem_range at hi,
    exact (hξ.strongly_measurable_le hi.le).mul
      ((hf.adapted.strongly_measurable_le (nat.succ_le_of_lt hi)).sub
      (hf.adapted.strongly_measurable_le hi.le)) },
  refine submartingale_of_condexp_sub_nonneg_nat hadp hint (λ i, _),
  simp only [← finset.sum_Ico_eq_sub _ (nat.le_succ _), finset.sum_apply, pi.mul_apply,
    pi.sub_apply, nat.Ico_succ_singleton, finset.sum_singleton],
  exact eventually_le.trans (eventually_le.mul_nonneg (eventually_of_forall (hnonneg _))
    (hf.condexp_sub_nonneg (nat.le_succ _))) (condexp_strongly_measurable_mul (hξ _)
    (((hf.integrable _).sub (hf.integrable _)).bdd_mul
      hξ.strongly_measurable.ae_strongly_measurable (hξbdd _))
    ((hf.integrable _).sub (hf.integrable _))).symm.le,
end

/-- Given a discrete submartingale `f` and a predictable process `ξ` (i.e. `ξ (n + 1)` is adapted)
the process defined by `λ n, ∑ k in finset.range n, ξ (k + 1) * (f (k + 1) - f k)` is also a
submartingale. -/
lemma submartingale.sum_mul_sub' [is_finite_measure μ] {R : ℝ} {ξ f : ℕ → Ω → ℝ}
  (hf : submartingale f 𝒢 μ) (hξ : adapted 𝒢 (λ n, ξ (n + 1)))
  (hbdd : ∀ n ω, ξ n ω ≤ R) (hnonneg : ∀ n ω, 0 ≤ ξ n ω) :
  submartingale (λ n, ∑ k in finset.range n, ξ (k + 1) * (f (k + 1) - f k)) 𝒢 μ :=
hf.sum_mul_sub hξ (λ n, hbdd _) (λ n, hnonneg _)

end nat

end measure_theory<|MERGE_RESOLUTION|>--- conflicted
+++ resolved
@@ -384,16 +384,10 @@
 variables {𝕚 : Type*} [linear_order 𝕚] [succ_order 𝕚] [is_succ_archimedean 𝕚]
   {𝒢 : filtration 𝕚 m0} [is_finite_measure μ]
 
-<<<<<<< HEAD
 lemma submartingale_of_set_integral_le_succ {f : 𝕚 → Ω → ℝ}
    (hadp : adapted 𝒢 f) (hint : ∀ i, integrable (f i) μ)
   (hf : ∀ i, ∀ s : set Ω, measurable_set[𝒢 i] s
-    → ∫ x in s, f i x ∂μ ≤ ∫ x in s, f (order.succ i) x ∂μ) :
-=======
-lemma submartingale_of_set_integral_le_succ [is_finite_measure μ]
-  {f : ℕ → Ω → ℝ} (hadp : adapted 𝒢 f) (hint : ∀ i, integrable (f i) μ)
-  (hf : ∀ i, ∀ s : set Ω, measurable_set[𝒢 i] s → ∫ ω in s, f i ω ∂μ ≤ ∫ ω in s, f (i + 1) ω ∂μ) :
->>>>>>> e8eda68b
+    → ∫ ω in s, f i ω ∂μ ≤ ∫ ω in s, f (order.succ i) ω ∂μ) :
   submartingale f 𝒢 μ :=
 begin
   refine submartingale_of_set_integral_le hadp hint (λ i j hij s hs, _),
@@ -408,16 +402,10 @@
     rw function.iterate_succ', },
 end
 
-<<<<<<< HEAD
 lemma supermartingale_of_set_integral_succ_le
   {f : 𝕚 → Ω → ℝ} (hadp : adapted 𝒢 f) (hint : ∀ i, integrable (f i) μ)
   (hf : ∀ i, ∀ s : set Ω, measurable_set[𝒢 i] s
-    → ∫ x in s, f (order.succ i) x ∂μ ≤ ∫ x in s, f i x ∂μ) :
-=======
-lemma supermartingale_of_set_integral_succ_le [is_finite_measure μ]
-  {f : ℕ → Ω → ℝ} (hadp : adapted 𝒢 f) (hint : ∀ i, integrable (f i) μ)
-  (hf : ∀ i, ∀ s : set Ω, measurable_set[𝒢 i] s → ∫ ω in s, f (i + 1) ω ∂μ ≤ ∫ ω in s, f i ω ∂μ) :
->>>>>>> e8eda68b
+    → ∫ ω in s, f (order.succ i) ω ∂μ ≤ ∫ ω in s, f i ω ∂μ) :
   supermartingale f 𝒢 μ :=
 begin
   rw ← neg_neg f,
@@ -425,16 +413,10 @@
   simpa only [integral_neg, pi.neg_apply, neg_le_neg_iff],
 end
 
-<<<<<<< HEAD
 lemma martingale_of_set_integral_eq_succ
   {f : 𝕚 → Ω → ℝ} (hadp : adapted 𝒢 f) (hint : ∀ i, integrable (f i) μ)
   (hf : ∀ i, ∀ s : set Ω, measurable_set[𝒢 i] s
-    → ∫ x in s, f i x ∂μ = ∫ x in s, f (order.succ i) x ∂μ) :
-=======
-lemma martingale_of_set_integral_eq_succ [is_finite_measure μ]
-  {f : ℕ → Ω → ℝ} (hadp : adapted 𝒢 f) (hint : ∀ i, integrable (f i) μ)
-  (hf : ∀ i, ∀ s : set Ω, measurable_set[𝒢 i] s → ∫ ω in s, f i ω ∂μ = ∫ ω in s, f (i + 1) ω ∂μ) :
->>>>>>> e8eda68b
+    → ∫ ω in s, f i ω ∂μ = ∫ ω in s, f (order.succ i) ω ∂μ) :
   martingale f 𝒢 μ :=
 martingale_iff.2
   ⟨supermartingale_of_set_integral_succ_le hadp hint $ λ i s hs, (hf i s hs).ge,
@@ -446,11 +428,7 @@
   submartingale f 𝒢 μ :=
 begin
   refine submartingale_of_set_integral_le_succ hadp hint (λ i s hs, _),
-<<<<<<< HEAD
-  have : ∫ x in s, f (order.succ i) x ∂μ = ∫ x in s, μ[f (order.succ i)|𝒢 i] x ∂μ :=
-=======
-  have : ∫ ω in s, f (i + 1) ω ∂μ = ∫ ω in s, μ[f (i + 1)|𝒢 i] ω ∂μ :=
->>>>>>> e8eda68b
+  have : ∫ ω in s, f (order.succ i) ω ∂μ = ∫ ω in s, μ[f (order.succ i)|𝒢 i] ω ∂μ :=
     (set_integral_condexp (𝒢.le i) (hint _) hs).symm,
   rw this,
   exact set_integral_mono_ae (hint i).integrable_on integrable_condexp.integrable_on (hf i),
