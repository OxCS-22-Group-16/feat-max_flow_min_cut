--- conflicted
+++ resolved
@@ -1091,8 +1091,6 @@
 
 omit Is
 
-<<<<<<< HEAD
-=======
 /-- An element of `cont_diff_groupoid ⊤ I` is `C^n` for any `n`. -/
 lemma cont_mdiff_on_of_mem_cont_diff_groupoid {e' : local_homeomorph H H}
   (h : e' ∈ cont_diff_groupoid ⊤ I) : cont_mdiff_on I I n e' e'.source :=
@@ -1101,7 +1099,6 @@
 
 omit Is
 
->>>>>>> c586c754
 /-- An element of `cont_diff_groupoid ⊤ I` is smooth for any `n`. -/
 lemma cont_mdiff_on_of_mem_cont_diff_groupoid {e' : local_homeomorph H H}
   (h : e' ∈ cont_diff_groupoid ⊤ I) : cont_mdiff_on I I n e' e'.source :=
@@ -1708,11 +1705,6 @@
 
 /-! ### Smoothness of (local) structomorphisms -/
 section
-<<<<<<< HEAD
-variables [charted_space H M'] [IsM' : smooth_manifold_with_corners I M']
-include Is IsM'
-
-=======
 
 variables [charted_space H M'] [IsM' : smooth_manifold_with_corners I M']
 include Is IsM'
@@ -1758,7 +1750,6 @@
   mfld_set_tac
 end
 
->>>>>>> c586c754
 /-- Let `M` and `M'` be smooth manifolds with the same model-with-corners, `I`.  Then `f : M → M'`
 is a local structomorphism for `I`, if and only if it is manifold-smooth on the domain of definition
 in both directions. -/
@@ -1767,103 +1758,6 @@
   ↔ smooth_on I I f f.source ∧ smooth_on I I f.symm f.target :=
 begin
   split,
-<<<<<<< HEAD
-  { -- We first show that a local homeomorph `f : M → M'` which is a local structomorphism is smooth
-    -- in both directions.
-    intros h,
-    split,
-    { -- First we consider the forward direction.  It suffices to show smoothness near each `x`
-      apply cont_mdiff_on_of_locally_cont_mdiff_on,
-      intros x hx,
-      let c := chart_at H x,
-      let c' := chart_at H (f x),
-      obtain ⟨-, hxf⟩ := h x hx,
-      -- Since `f` is a local structomorph, it is locally equal to some transferred element `e` of
-      -- the `cont_diff_groupoid`.
-      obtain ⟨e, he, he' : eq_on (c' ∘ f ∘ c.symm) e (c.symm ⁻¹' f.source ∩ e.source),
-        hex : c x ∈ e.source⟩ := hxf (by simp only [hx] with mfld_simps),
-      -- We choose a convenient set `s` in `M`.
-      let s : set M := (f.trans c').source ∩ ((c.trans e).trans c'.symm).source,
-      refine ⟨s, (f.trans c').open_source.inter ((c.trans e).trans c'.symm).open_source, _, _⟩,
-      { simp only with mfld_simps,
-        rw ← he'; simp only [hx, hex] with mfld_simps },
-      -- We need to show `f` is `cont_mdiff_on` the domain `s ∩ f.source`.  We show this in two
-      -- steps: `f` is equal to `c'.symm ∘ e ∘ c` on that domain and that function is
-      -- `cont_mdiff_on` it.
-      have H₁ : cont_mdiff_on I I ⊤ (c'.symm ∘ e ∘ c) s,
-      { have hc' : cont_mdiff_on I I ⊤ c'.symm _ := cont_mdiff_on_chart_symm,
-        have he'' : cont_mdiff_on I I ⊤ e _ := cont_mdiff_on_of_mem_cont_diff_groupoid he,
-        have hc : cont_mdiff_on I I ⊤ c _ := cont_mdiff_on_chart,
-        refine (hc'.comp' (he''.comp' hc)).mono _,
-        mfld_set_tac },
-      have H₂ : eq_on f (c'.symm ∘ e ∘ c) s,
-      { intros y hy,
-        simp only with mfld_simps at hy,
-        have hy₁ : f y ∈ c'.source := by simp only [hy] with mfld_simps,
-        have hy₂ : y ∈ c.source := by simp only [hy] with mfld_simps,
-        have hy₃ : c y ∈ c.symm ⁻¹' f.source ∩ e.source := by simp only [hy] with mfld_simps,
-        calc f y = c'.symm (c' (f y)) : by rw c'.left_inv hy₁
-        ... = c'.symm (c' (f (c.symm (c y)))) : by rw c.left_inv hy₂
-        ... = c'.symm (e (c y)) : by rw ← he' hy₃ },
-      refine (H₁.congr H₂).mono _,
-      mfld_set_tac },
-    { -- Now we consider the backward direction.  It suffices to show smoothness near each `X`.
-      apply cont_mdiff_on_of_locally_cont_mdiff_on,
-      intros X hX,
-      let x := f.symm X,
-      have hx : x ∈ f.source := by simp only [hX] with mfld_simps,
-      let c := chart_at H x,
-      let c' := chart_at H X,
-      obtain ⟨-, hxf⟩ := h x hx,
-      -- Since `f` is a local structomorph, it is locally equal to some transferred element `e` of
-      -- the `cont_diff_groupoid`.
-      obtain ⟨e, he, he', hex⟩ : ∃ e : local_homeomorph H H, e ∈ cont_diff_groupoid ⊤ I ∧
-        eq_on (c' ∘ f ∘ c.symm) e (c.symm ⁻¹' f.source ∩ e.source) ∧ c x ∈ e.source,
-      { have : c' = chart_at H (f x) := by simp only [f.right_inv hX],
-        rw this,
-        exact hxf (by simp only [hx] with mfld_simps) },
-      have hX' : c' X = e (c (f.symm X)),
-      { rw ← he',
-        { dsimp only [function.comp],
-          have hfX : f.symm X ∈ c.source := by simp only [hX] with mfld_simps,
-          rw [c.left_inv hfX, f.right_inv hX] },
-        simp only [hX, hex] with mfld_simps },
-      -- We choose a convenient set `s` in `M'`.
-      let s : set M' := f.target ∩ ((((c'.trans e.symm).trans c.symm).trans f).trans c').source,
-      refine ⟨s, f.open_target.inter (local_homeomorph.open_source _), _, _⟩,
-      { simp only [hX', hX, hex] with mfld_simps },
-      -- We need to show `f.symm` is `cont_mdiff_on` the domain `s ∩ f.symm.source`.  We show this
-      -- in two steps: `f.symm` is equal to `c.symm ∘ e.symm ∘ c'` on that domain and that function
-      -- is `cont_mdiff_on` it.
-      have H₁ : cont_mdiff_on I I ⊤ (c.symm ∘ e.symm ∘ c') s,
-      { have hc : cont_mdiff_on I I ⊤ c.symm _ := cont_mdiff_on_chart_symm,
-        have he'' : cont_mdiff_on I I ⊤ e.symm _ :=
-          cont_mdiff_on_of_mem_cont_diff_groupoid (structure_groupoid.symm _ he),
-        have hc' : cont_mdiff_on I I ⊤ c' _ := cont_mdiff_on_chart,
-        refine (hc.comp' (he''.comp' hc')).mono _,
-        intros y hy,
-        simp only with mfld_simps at hy,
-        simp only [hy] with mfld_simps },
-      have H₂ : eq_on f.symm (c.symm ∘ e.symm ∘ c') s,
-      { intros y hy,
-        simp only with mfld_simps at hy,
-        apply f.inj_on,
-        { simp only [hy] with mfld_simps },
-        { simp only [hy] with mfld_simps },
-        rw f.right_inv,
-        { apply c'.inj_on,
-          { simp only [hy] with mfld_simps },
-          { simp only [hy] with mfld_simps },
-          calc c' y = e (e.symm (c' y)) : _
-          ... = (c' ∘ f ∘ c.symm) (e.symm (c' y)) : _,
-          { rw e.right_inv,
-            simp only [hy] with mfld_simps },
-          { apply he'.symm,
-            simp only [hy] with mfld_simps } },
-        { simp only [hy] with mfld_simps } },
-      refine (H₁.congr H₂).mono _,
-      mfld_set_tac } },
-=======
   { intros h,
     refine ⟨is_local_structomorph_on_cont_diff_groupoid_iff_aux h,
       is_local_structomorph_on_cont_diff_groupoid_iff_aux _⟩,
@@ -1907,7 +1801,6 @@
       mfld_set_tac },
     refine ⟨e.symm, structure_groupoid.symm _ he, h3e, _⟩,
     rw [h2X], exact e.maps_to hex },
->>>>>>> c586c754
   { -- We now show the converse: a local homeomorphism `f : M → M'` which is smooth in both
     -- directions is a local structomorphism.  We do this by proposing
     -- `((chart_at H x).symm.trans f).trans (chart_at H (f x))` as a candidate for a structomorphism
