/-
Copyright (c) 2021 Yury Kudryashov. All rights reserved.
Released under Apache 2.0 license as described in the file LICENSE.
Authors: Yury Kudryashov
-/
import analysis.calculus.specific_functions
import geometry.manifold.cont_mdiff

/-!
# Smooth bump functions on a smooth manifold

In this file we define `smooth_bump_function I c` to be a bundled smooth "bump" function centered at
`c`. It is a structure that consists of two real numbers `0 < r < R` with small enough `R`. We
define a coercion to function for this type, and for `f : smooth_bump_function I c`, the function
`⇑f` written in the extended chart at `c` has the following properties:

* `f x = 1` in the closed euclidean ball of radius `f.r` centered at `c`;
* `f x = 0` outside of the euclidean ball of radius `f.R` centered at `c`;
* `0 ≤ f x ≤ 1` for all `x`.

The actual statements involve (pre)images under `ext_chart_at I f` and are given as lemmas in the
`smooth_bump_function` namespace.

## Tags

manifold, smooth bump function
-/

universes uE uF uH uM
variables
{E : Type uE} [normed_add_comm_group E] [normed_space ℝ E] [finite_dimensional ℝ E]
{H : Type uH} [topological_space H] (I : model_with_corners ℝ E H)
{M : Type uM} [topological_space M] [charted_space H M] [smooth_manifold_with_corners I M]

open function filter finite_dimensional set
open_locale topological_space manifold classical filter big_operators

noncomputable theory

/-!
### Smooth bump function

In this section we define a structure for a bundled smooth bump function and prove its properties.
-/

/-- Given a smooth manifold modelled on a finite dimensional space `E`,
`f : smooth_bump_function I M` is a smooth function on `M` such that in the extended chart `e` at
`f.c`:

* `f x = 1` in the closed euclidean ball of radius `f.r` centered at `f.c`;
* `f x = 0` outside of the euclidean ball of radius `f.R` centered at `f.c`;
* `0 ≤ f x ≤ 1` for all `x`.

The structure contains data required to construct a function with these properties. The function is
available as `⇑f` or `f x`. Formal statements of the properties listed above involve some
(pre)images under `ext_chart_at I f.c` and are given as lemmas in the `smooth_bump_function`
namespace. -/
structure smooth_bump_function (c : M) extends cont_diff_bump (ext_chart_at I c c) :=
(closed_ball_subset :
  (euclidean.closed_ball (ext_chart_at I c c) R) ∩ range I ⊆ (ext_chart_at I c).target)

variable {M}

namespace smooth_bump_function

open euclidean (renaming dist -> eudist)

variables {c : M} (f : smooth_bump_function I c) {x : M} {I}

/-- The function defined by `f : smooth_bump_function c`. Use automatic coercion to function
instead. -/
def to_fun : M → ℝ :=
indicator (chart_at H c).source (f.to_cont_diff_bump ∘ ext_chart_at I c)

instance : has_coe_to_fun (smooth_bump_function I c) (λ _, M → ℝ) := ⟨to_fun⟩

lemma coe_def :
  ⇑f = indicator (chart_at H c).source (f.to_cont_diff_bump ∘ ext_chart_at I c) :=
rfl

lemma R_pos : 0 < f.R := f.to_cont_diff_bump.R_pos

lemma ball_subset :
  ball (ext_chart_at I c c) f.R ∩ range I ⊆ (ext_chart_at I c).target :=
subset.trans (inter_subset_inter_left _ ball_subset_closed_ball) f.closed_ball_subset

lemma eq_on_source :
  eq_on f (f.to_cont_diff_bump ∘ ext_chart_at I c) (chart_at H c).source :=
eq_on_indicator

lemma eventually_eq_of_mem_source (hx : x ∈ (chart_at H c).source) :
  f =ᶠ[𝓝 x] f.to_cont_diff_bump ∘ ext_chart_at I c :=
f.eq_on_source.eventually_eq_of_mem $ is_open.mem_nhds (chart_at H c).open_source hx

lemma one_of_dist_le (hs : x ∈ (chart_at H c).source)
  (hd : eudist (ext_chart_at I c x) (ext_chart_at I c c) ≤ f.r) :
  f x = 1 :=
by simp only [f.eq_on_source hs, (∘), f.to_cont_diff_bump.one_of_mem_closed_ball hd]

lemma support_eq_inter_preimage :
  support f =
    (chart_at H c).source ∩ (ext_chart_at I c ⁻¹' ball (ext_chart_at I c c) f.R) :=
by rw [coe_def, support_indicator, (∘), support_comp_eq_preimage, ← ext_chart_at_source I,
  ← (ext_chart_at I c).symm_image_target_inter_eq',
  ← (ext_chart_at I c).symm_image_target_inter_eq', f.to_cont_diff_bump.support_eq]

lemma is_open_support : is_open (support f) :=
by { rw support_eq_inter_preimage, exact is_open_ext_chart_at_preimage I c is_open_ball }

lemma support_eq_symm_image :
  support f = (ext_chart_at I c).symm '' (ball (ext_chart_at I c c) f.R ∩ range I) :=
begin
  rw [f.support_eq_inter_preimage, ← ext_chart_at_source I,
    ← (ext_chart_at I c).symm_image_target_inter_eq', inter_comm],
  congr' 1 with y,
  exact and.congr_right_iff.2
    (λ hy, ⟨λ h, ext_chart_at_target_subset_range _ _ h, λ h, f.ball_subset ⟨hy, h⟩⟩)
end

lemma support_subset_source : support f ⊆ (chart_at H c).source :=
by { rw [f.support_eq_inter_preimage, ← ext_chart_at_source I], exact inter_subset_left _ _ }

lemma image_eq_inter_preimage_of_subset_support {s : set M} (hs : s ⊆ support f) :
  ext_chart_at I c '' s =
    closed_ball (ext_chart_at I c c) f.R ∩ range I ∩ (ext_chart_at I c).symm ⁻¹' s :=
begin
  rw [support_eq_inter_preimage, subset_inter_iff, ← ext_chart_at_source I,
    ← image_subset_iff] at hs,
  cases hs with hse hsf,
  apply subset.antisymm,
  { refine subset_inter (subset_inter (subset.trans hsf ball_subset_closed_ball) _) _,
    { rintro _ ⟨x, -, rfl⟩, exact mem_range_self _ },
    { rw [(ext_chart_at I c).image_eq_target_inter_inv_preimage hse],
      exact inter_subset_right _ _ } },
  { refine subset.trans (inter_subset_inter_left _ f.closed_ball_subset) _,
    rw [(ext_chart_at I c).image_eq_target_inter_inv_preimage hse] }
end

lemma mem_Icc : f x ∈ Icc (0 : ℝ) 1 :=
begin
  have : f x = 0 ∨ f x = _, from indicator_eq_zero_or_self _ _ _,
  cases this; rw this,
  exacts [left_mem_Icc.2 zero_le_one,
    ⟨f.to_cont_diff_bump.nonneg, f.to_cont_diff_bump.le_one⟩]
end

lemma nonneg : 0 ≤ f x := f.mem_Icc.1

lemma le_one : f x ≤ 1 := f.mem_Icc.2

lemma eventually_eq_one_of_dist_lt (hs : x ∈ (chart_at H c).source)
  (hd : eudist (ext_chart_at I c x) (ext_chart_at I c c) < f.r) :
  f =ᶠ[𝓝 x] 1 :=
begin
  filter_upwards [is_open.mem_nhds (is_open_ext_chart_at_preimage I c is_open_ball) ⟨hs, hd⟩],
  rintro z ⟨hzs, hzd : _ < _⟩,
  exact f.one_of_dist_le hzs hzd.le
end

lemma eventually_eq_one : f =ᶠ[𝓝 c] 1 :=
f.eventually_eq_one_of_dist_lt (mem_chart_source _ _) $
by { rw [euclidean.dist, dist_self], exact f.r_pos }

@[simp] lemma eq_one : f c = 1 := f.eventually_eq_one.eq_of_nhds

lemma support_mem_nhds : support f ∈ 𝓝 c :=
f.eventually_eq_one.mono $ λ x hx, by { rw hx, exact one_ne_zero }

lemma tsupport_mem_nhds : tsupport f ∈ 𝓝 c :=
mem_of_superset f.support_mem_nhds subset_closure

lemma c_mem_support : c ∈ support f := mem_of_mem_nhds f.support_mem_nhds

lemma nonempty_support : (support f).nonempty := ⟨c, f.c_mem_support⟩

lemma compact_symm_image_closed_ball :
  is_compact ((ext_chart_at I c).symm '' (closed_ball (ext_chart_at I c c) f.R ∩ range I)) :=
(euclidean.is_compact_closed_ball.inter_right I.closed_range).image_of_continuous_on $
  (continuous_on_ext_chart_at_symm _ _).mono f.closed_ball_subset

/-- Given a smooth bump function `f : smooth_bump_function I c`, the closed ball of radius `f.R` is
known to include the support of `f`. These closed balls (in the model normed space `E`) intersected
with `set.range I` form a basis of `𝓝[range I] (ext_chart_at I c c)`. -/
lemma nhds_within_range_basis :
  (𝓝[range I] (ext_chart_at I c c)).has_basis (λ f : smooth_bump_function I c, true)
    (λ f, closed_ball (ext_chart_at I c c) f.R ∩ range I) :=
begin
  refine ((nhds_within_has_basis euclidean.nhds_basis_closed_ball _).restrict_subset
      (ext_chart_at_target_mem_nhds_within _ _)).to_has_basis' _ _,
  { rintro R ⟨hR0, hsub⟩,
    exact ⟨⟨⟨⟨R / 2, R, half_pos hR0, half_lt_self hR0⟩⟩, hsub⟩, trivial, subset.rfl⟩ },
  { exact λ f _, inter_mem (mem_nhds_within_of_mem_nhds $ closed_ball_mem_nhds f.R_pos)
      self_mem_nhds_within }
end

lemma is_closed_image_of_is_closed {s : set M} (hsc : is_closed s) (hs : s ⊆ support f) :
  is_closed (ext_chart_at I c '' s) :=
begin
  rw f.image_eq_inter_preimage_of_subset_support hs,
  refine continuous_on.preimage_closed_of_closed
<<<<<<< HEAD
    ((ext_chart_at_continuous_on_symm _ _).mono f.closed_ball_subset) _ hsc,
=======
    ((continuous_on_ext_chart_at_symm _ _).mono f.closed_ball_subset) _ hsc,
>>>>>>> e1663ac6
  exact is_closed.inter is_closed_closed_ball I.closed_range
end

/-- If `f` is a smooth bump function and `s` closed subset of the support of `f` (i.e., of the open
ball of radius `f.R`), then there exists `0 < r < f.R` such that `s` is a subset of the open ball of
radius `r`. Formally, `s ⊆ e.source ∩ e ⁻¹' (ball (e c) r)`, where `e = ext_chart_at I c`. -/
lemma exists_r_pos_lt_subset_ball {s : set M} (hsc : is_closed s) (hs : s ⊆ support f) :
  ∃ r (hr : r ∈ Ioo 0 f.R), s ⊆
    (chart_at H c).source ∩ ext_chart_at I c ⁻¹' (ball (ext_chart_at I c c) r) :=
begin
  set e := ext_chart_at I c,
  have : is_closed (e '' s) := f.is_closed_image_of_is_closed hsc hs,
  rw [support_eq_inter_preimage, subset_inter_iff, ← image_subset_iff] at hs,
  rcases euclidean.exists_pos_lt_subset_ball f.R_pos this hs.2 with ⟨r, hrR, hr⟩,
  exact ⟨r, hrR, subset_inter hs.1 (image_subset_iff.1 hr)⟩
end

/-- Replace `r` with another value in the interval `(0, f.R)`. -/
def update_r (r : ℝ) (hr : r ∈ Ioo 0 f.R) : smooth_bump_function I c :=
⟨⟨⟨r, f.R, hr.1, hr.2⟩⟩, f.closed_ball_subset⟩

@[simp] lemma update_r_R {r : ℝ} (hr : r ∈ Ioo 0 f.R) : (f.update_r r hr).R = f.R := rfl

@[simp] lemma update_r_r {r : ℝ} (hr : r ∈ Ioo 0 f.R) : (f.update_r r hr).r = r := rfl

@[simp] lemma support_update_r {r : ℝ} (hr : r ∈ Ioo 0 f.R) :
  support (f.update_r r hr) = support f :=
by simp only [support_eq_inter_preimage, update_r_R]

instance : inhabited (smooth_bump_function I c) :=
classical.inhabited_of_nonempty nhds_within_range_basis.nonempty

variables [t2_space M]

lemma is_closed_symm_image_closed_ball :
  is_closed ((ext_chart_at I c).symm '' (closed_ball (ext_chart_at I c c) f.R ∩ range I)) :=
f.compact_symm_image_closed_ball.is_closed

lemma tsupport_subset_symm_image_closed_ball :
  tsupport f ⊆ (ext_chart_at I c).symm '' (closed_ball (ext_chart_at I c c) f.R ∩ range I) :=
begin
  rw [tsupport, support_eq_symm_image],
  exact closure_minimal (image_subset _ $ inter_subset_inter_left _ ball_subset_closed_ball)
    f.is_closed_symm_image_closed_ball
end

lemma tsupport_subset_ext_chart_at_source :
  tsupport f ⊆ (ext_chart_at I c).source :=
calc tsupport f
    ⊆ (ext_chart_at I c).symm '' (closed_ball (ext_chart_at I c c) f.R ∩ range I) :
  f.tsupport_subset_symm_image_closed_ball
... ⊆ (ext_chart_at I c).symm '' (ext_chart_at I c).target :
  image_subset _ f.closed_ball_subset
... = (ext_chart_at I c).source :
  (ext_chart_at I c).symm_image_target_eq_source

lemma tsupport_subset_chart_at_source :
  tsupport f ⊆ (chart_at H c).source :=
by simpa only [ext_chart_at_source] using f.tsupport_subset_ext_chart_at_source

protected lemma has_compact_support : has_compact_support f :=
is_compact_of_is_closed_subset f.compact_symm_image_closed_ball is_closed_closure
 f.tsupport_subset_symm_image_closed_ball

variables (I c)

/-- The closures of supports of smooth bump functions centered at `c` form a basis of `𝓝 c`.
In other words, each of these closures is a neighborhood of `c` and each neighborhood of `c`
includes `tsupport f` for some `f : smooth_bump_function I c`. -/
lemma nhds_basis_tsupport :
  (𝓝 c).has_basis (λ f : smooth_bump_function I c, true) (λ f, tsupport f) :=
begin
  have : (𝓝 c).has_basis (λ f : smooth_bump_function I c, true)
    (λ f, (ext_chart_at I c).symm '' (closed_ball (ext_chart_at I c c) f.R ∩ range I)),
  { rw [← map_ext_chart_at_symm_nhds_within_range I c],
    exact nhds_within_range_basis.map _ },
  refine this.to_has_basis' (λ f hf, ⟨f, trivial, f.tsupport_subset_symm_image_closed_ball⟩)
    (λ f _, f.tsupport_mem_nhds),
end

variable {c}

/-- Given `s ∈ 𝓝 c`, the supports of smooth bump functions `f : smooth_bump_function I c` such that
`tsupport f ⊆ s` form a basis of `𝓝 c`.  In other words, each of these supports is a
neighborhood of `c` and each neighborhood of `c` includes `support f` for some `f :
smooth_bump_function I c` such that `tsupport f ⊆ s`. -/
lemma nhds_basis_support {s : set M} (hs : s ∈ 𝓝 c) :
  (𝓝 c).has_basis (λ f : smooth_bump_function I c, tsupport f ⊆ s) (λ f, support f) :=
((nhds_basis_tsupport I c).restrict_subset hs).to_has_basis'
  (λ f hf, ⟨f, hf.2, subset_closure⟩) (λ f hf, f.support_mem_nhds)

variables [smooth_manifold_with_corners I M] {I}

/-- A smooth bump function is infinitely smooth. -/
protected lemma smooth : smooth I 𝓘(ℝ) f :=
begin
  refine cont_mdiff_of_support (λ x hx, _),
  have : x ∈ (chart_at H c).source := f.tsupport_subset_chart_at_source hx,
  refine cont_mdiff_at.congr_of_eventually_eq _
    (f.eq_on_source.eventually_eq_of_mem $ is_open.mem_nhds (chart_at _ _).open_source this),
  exact f.to_cont_diff_bump.cont_diff_at.cont_mdiff_at.comp _
    (cont_mdiff_at_ext_chart_at' this)
end

protected lemma smooth_at {x} : smooth_at I 𝓘(ℝ) f x := f.smooth.smooth_at

protected lemma continuous : continuous f := f.smooth.continuous

/-- If `f : smooth_bump_function I c` is a smooth bump function and `g : M → G` is a function smooth
on the source of the chart at `c`, then `f • g` is smooth on the whole manifold. -/
lemma smooth_smul {G} [normed_add_comm_group G] [normed_space ℝ G]
  {g : M → G} (hg : smooth_on I 𝓘(ℝ, G) g (chart_at H c).source) :
  smooth I 𝓘(ℝ, G) (λ x, f x • g x) :=
begin
  apply cont_mdiff_of_support (λ x hx, _),
  have : x ∈ (chart_at H c).source,
  calc x ∈ tsupport (λ x, f x • g x) : hx
     ... ⊆ tsupport f : tsupport_smul_subset_left _ _
     ... ⊆ (chart_at _ c).source : f.tsupport_subset_chart_at_source,
  exact f.smooth_at.smul ((hg _ this).cont_mdiff_at $
    is_open.mem_nhds (chart_at _ _).open_source this)
end

end smooth_bump_function<|MERGE_RESOLUTION|>--- conflicted
+++ resolved
@@ -198,11 +198,7 @@
 begin
   rw f.image_eq_inter_preimage_of_subset_support hs,
   refine continuous_on.preimage_closed_of_closed
-<<<<<<< HEAD
-    ((ext_chart_at_continuous_on_symm _ _).mono f.closed_ball_subset) _ hsc,
-=======
     ((continuous_on_ext_chart_at_symm _ _).mono f.closed_ball_subset) _ hsc,
->>>>>>> e1663ac6
   exact is_closed.inter is_closed_closed_ball I.closed_range
 end
 
