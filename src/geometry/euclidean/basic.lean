/-
Copyright (c) 2020 Joseph Myers. All rights reserved.
Released under Apache 2.0 license as described in the file LICENSE.
Authors: Joseph Myers, Manuel Candales
-/
import analysis.inner_product_space.projection
import analysis.special_functions.trigonometric.inverse
import algebra.quadratic_discriminant
import linear_algebra.affine_space.finite_dimensional
import analysis.calculus.conformal.normed_space

/-!
# Euclidean spaces

This file makes some definitions and proves very basic geometrical
results about real inner product spaces and Euclidean affine spaces.
Results about real inner product spaces that involve the norm and
inner product but not angles generally go in
`analysis.normed_space.inner_product`.  Results with longer
proofs or more geometrical content generally go in separate files.

## Main definitions

* `inner_product_geometry.angle` is the undirected angle between two
  vectors.

* `euclidean_geometry.angle`, with notation `∠`, is the undirected
  angle determined by three points.

* `euclidean_geometry.orthogonal_projection` is the orthogonal
  projection of a point onto an affine subspace.

* `euclidean_geometry.reflection` is the reflection of a point in an
  affine subspace.

## Implementation notes

To declare `P` as the type of points in a Euclidean affine space with
`V` as the type of vectors, use `[inner_product_space ℝ V] [metric_space P]
[normed_add_torsor V P]`.  This works better with `out_param` to make
`V` implicit in most cases than having a separate type alias for
Euclidean affine spaces.

Rather than requiring Euclidean affine spaces to be finite-dimensional
(as in the definition on Wikipedia), this is specified only for those
theorems that need it.

## References

* https://en.wikipedia.org/wiki/Euclidean_space

-/

noncomputable theory
open_locale big_operators
open_locale classical
open_locale real
open_locale real_inner_product_space

namespace inner_product_geometry
/-!
### Geometrical results on real inner product spaces

This section develops some geometrical definitions and results on real
inner product spaces, where those definitions and results can most
conveniently be developed in terms of vectors and then used to deduce
corresponding results for Euclidean affine spaces.
-/

variables {V : Type*} [inner_product_space ℝ V]

/-- The undirected angle between two vectors. If either vector is 0,
this is π/2. See `orientation.oangle` for the corresponding oriented angle
definition. -/
def angle (x y : V) : ℝ := real.arccos (inner x y / (∥x∥ * ∥y∥))

<<<<<<< HEAD
=======
lemma continuous_at_angle {x : V × V} (hx1 : x.1 ≠ 0) (hx2 : x.2 ≠ 0) :
  continuous_at (λ y : V × V, angle y.1 y.2) x :=
real.continuous_arccos.continuous_at.comp $ continuous_inner.continuous_at.div
  ((continuous_norm.comp continuous_fst).mul (continuous_norm.comp continuous_snd)).continuous_at
  (by simp [hx1, hx2])

>>>>>>> 71e11de8
lemma angle_smul_smul {c : ℝ} (hc : c ≠ 0) (x y : V) :
  angle (c • x) (c • y) = angle x y :=
have c * c ≠ 0, from mul_ne_zero hc hc,
by rw [angle, angle, real_inner_smul_left, inner_smul_right, norm_smul, norm_smul, real.norm_eq_abs,
  mul_mul_mul_comm _ (∥x∥), abs_mul_abs_self, ← mul_assoc c c, mul_div_mul_left _ _ this]

@[simp] lemma _root_.linear_isometry.angle_map {E F : Type*}
  [inner_product_space ℝ E] [inner_product_space ℝ F] (f : E →ₗᵢ[ℝ] F) (u v : E) :
  angle (f u) (f v) = angle u v :=
by rw [angle, angle, f.inner_map_map, f.norm_map, f.norm_map]

lemma is_conformal_map.preserves_angle {E F : Type*}
  [inner_product_space ℝ E] [inner_product_space ℝ F]
  {f' : E →L[ℝ] F} (h : is_conformal_map f') (u v : E) :
  angle (f' u) (f' v) = angle u v :=
begin
  obtain ⟨c, hc, li, rfl⟩ := h,
  exact (angle_smul_smul hc _ _).trans (li.angle_map _ _)
end

/-- If a real differentiable map `f` is conformal at a point `x`,
    then it preserves the angles at that point. -/
lemma conformal_at.preserves_angle {E F : Type*}
  [inner_product_space ℝ E] [inner_product_space ℝ F]
  {f : E → F} {x : E} {f' : E →L[ℝ] F}
  (h : has_fderiv_at f f' x) (H : conformal_at f x) (u v : E) :
  angle (f' u) (f' v) = angle u v :=
let ⟨f₁, h₁, c⟩ := H in h₁.unique h ▸ is_conformal_map.preserves_angle c u v

/-- The cosine of the angle between two vectors. -/
lemma cos_angle (x y : V) : real.cos (angle x y) = inner x y / (∥x∥ * ∥y∥) :=
real.cos_arccos (abs_le.mp (abs_real_inner_div_norm_mul_norm_le_one x y)).1
                (abs_le.mp (abs_real_inner_div_norm_mul_norm_le_one x y)).2

/-- The angle between two vectors does not depend on their order. -/
lemma angle_comm (x y : V) : angle x y = angle y x :=
begin
  unfold angle,
  rw [real_inner_comm, mul_comm]
end

/-- The angle between the negation of two vectors. -/
@[simp] lemma angle_neg_neg (x y : V) : angle (-x) (-y) = angle x y :=
begin
  unfold angle,
  rw [inner_neg_neg, norm_neg, norm_neg]
end

/-- The angle between two vectors is nonnegative. -/
lemma angle_nonneg (x y : V) : 0 ≤ angle x y :=
real.arccos_nonneg _

/-- The angle between two vectors is at most π. -/
lemma angle_le_pi (x y : V) : angle x y ≤ π :=
real.arccos_le_pi _

/-- The angle between a vector and the negation of another vector. -/
lemma angle_neg_right (x y : V) : angle x (-y) = π - angle x y :=
begin
  unfold angle,
  rw [←real.arccos_neg, norm_neg, inner_neg_right, neg_div]
end

/-- The angle between the negation of a vector and another vector. -/
lemma angle_neg_left (x y : V) : angle (-x) y = π - angle x y :=
by rw [←angle_neg_neg, neg_neg, angle_neg_right]

/-- The angle between the zero vector and a vector. -/
@[simp] lemma angle_zero_left (x : V) : angle 0 x = π / 2 :=
begin
  unfold angle,
  rw [inner_zero_left, zero_div, real.arccos_zero]
end

/-- The angle between a vector and the zero vector. -/
@[simp] lemma angle_zero_right (x : V) : angle x 0 = π / 2 :=
begin
  unfold angle,
  rw [inner_zero_right, zero_div, real.arccos_zero]
end

/-- The angle between a nonzero vector and itself. -/
@[simp] lemma angle_self {x : V} (hx : x ≠ 0) : angle x x = 0 :=
begin
  unfold angle,
  rw [←real_inner_self_eq_norm_mul_norm, div_self (λ h, hx (inner_self_eq_zero.1 h)),
      real.arccos_one]
end

/-- The angle between a nonzero vector and its negation. -/
@[simp] lemma angle_self_neg_of_nonzero {x : V} (hx : x ≠ 0) : angle x (-x) = π :=
by rw [angle_neg_right, angle_self hx, sub_zero]

/-- The angle between the negation of a nonzero vector and that
vector. -/
@[simp] lemma angle_neg_self_of_nonzero {x : V} (hx : x ≠ 0) : angle (-x) x = π :=
by rw [angle_comm, angle_self_neg_of_nonzero hx]

/-- The angle between a vector and a positive multiple of a vector. -/
@[simp] lemma angle_smul_right_of_pos (x y : V) {r : ℝ} (hr : 0 < r) :
  angle x (r • y) = angle x y :=
begin
  unfold angle,
  rw [inner_smul_right, norm_smul, real.norm_eq_abs, abs_of_nonneg (le_of_lt hr), ←mul_assoc,
      mul_comm _ r, mul_assoc, mul_div_mul_left _ _ (ne_of_gt hr)]
end

/-- The angle between a positive multiple of a vector and a vector. -/
@[simp] lemma angle_smul_left_of_pos (x y : V) {r : ℝ} (hr : 0 < r) :
  angle (r • x) y = angle x y :=
by rw [angle_comm, angle_smul_right_of_pos y x hr, angle_comm]

/-- The angle between a vector and a negative multiple of a vector. -/
@[simp] lemma angle_smul_right_of_neg (x y : V) {r : ℝ} (hr : r < 0) :
  angle x (r • y) = angle x (-y) :=
by rw [←neg_neg r, neg_smul, angle_neg_right, angle_smul_right_of_pos x y (neg_pos_of_neg hr),
       angle_neg_right]

/-- The angle between a negative multiple of a vector and a vector. -/
@[simp] lemma angle_smul_left_of_neg (x y : V) {r : ℝ} (hr : r < 0) :
  angle (r • x) y = angle (-x) y :=
by rw [angle_comm, angle_smul_right_of_neg y x hr, angle_comm]

/-- The cosine of the angle between two vectors, multiplied by the
product of their norms. -/
lemma cos_angle_mul_norm_mul_norm (x y : V) : real.cos (angle x y) * (∥x∥ * ∥y∥) = inner x y :=
begin
  rw [cos_angle, div_mul_cancel_of_imp],
  simp [or_imp_distrib] { contextual := tt },
end

/-- The sine of the angle between two vectors, multiplied by the
product of their norms. -/
lemma sin_angle_mul_norm_mul_norm (x y : V) : real.sin (angle x y) * (∥x∥ * ∥y∥) =
    real.sqrt (inner x x * inner y y - inner x y * inner x y) :=
begin
  unfold angle,
  rw [real.sin_arccos (abs_le.mp (abs_real_inner_div_norm_mul_norm_le_one x y)).1
                      (abs_le.mp (abs_real_inner_div_norm_mul_norm_le_one x y)).2,
      ←real.sqrt_mul_self (mul_nonneg (norm_nonneg x) (norm_nonneg y)),
      ←real.sqrt_mul' _ (mul_self_nonneg _), sq,
      real.sqrt_mul_self (mul_nonneg (norm_nonneg x) (norm_nonneg y)),
      real_inner_self_eq_norm_mul_norm,
      real_inner_self_eq_norm_mul_norm],
  by_cases h : (∥x∥ * ∥y∥) = 0,
  { rw [(show ∥x∥ * ∥x∥ * (∥y∥ * ∥y∥) = (∥x∥ * ∥y∥) * (∥x∥ * ∥y∥), by ring), h, mul_zero, mul_zero,
        zero_sub],
    cases eq_zero_or_eq_zero_of_mul_eq_zero h with hx hy,
    { rw norm_eq_zero at hx,
      rw [hx, inner_zero_left, zero_mul, neg_zero] },
    { rw norm_eq_zero at hy,
      rw [hy, inner_zero_right, zero_mul, neg_zero] } },
  { field_simp [h], ring_nf }
end

/-- The angle between two vectors is zero if and only if they are
nonzero and one is a positive multiple of the other. -/
lemma angle_eq_zero_iff {x y : V} : angle x y = 0 ↔ (x ≠ 0 ∧ ∃ (r : ℝ), 0 < r ∧ y = r • x) :=
begin
  rw [angle, ← real_inner_div_norm_mul_norm_eq_one_iff, real.arccos_eq_zero, has_le.le.le_iff_eq,
    eq_comm],
  exact (abs_le.mp (abs_real_inner_div_norm_mul_norm_le_one x y)).2
end

/-- The angle between two vectors is π if and only if they are nonzero
and one is a negative multiple of the other. -/
lemma angle_eq_pi_iff {x y : V} : angle x y = π ↔ (x ≠ 0 ∧ ∃ (r : ℝ), r < 0 ∧ y = r • x) :=
begin
  rw [angle, ← real_inner_div_norm_mul_norm_eq_neg_one_iff, real.arccos_eq_pi, has_le.le.le_iff_eq],
  exact (abs_le.mp (abs_real_inner_div_norm_mul_norm_le_one x y)).1
end

/-- If the angle between two vectors is π, the angles between those
vectors and a third vector add to π. -/
lemma angle_add_angle_eq_pi_of_angle_eq_pi {x y : V} (z : V) (h : angle x y = π) :
  angle x z + angle y z = π :=
begin
  rcases angle_eq_pi_iff.1 h with ⟨hx, ⟨r, ⟨hr, rfl⟩⟩⟩,
  rw [angle_smul_left_of_neg x z hr, angle_neg_left, add_sub_cancel'_right]
end

/-- Two vectors have inner product 0 if and only if the angle between
them is π/2. -/
lemma inner_eq_zero_iff_angle_eq_pi_div_two (x y : V) : ⟪x, y⟫ = 0 ↔ angle x y = π / 2 :=
iff.symm $ by simp [angle, or_imp_distrib] { contextual := tt }

/-- If the angle between two vectors is π, the inner product equals the negative product
of the norms. -/
lemma inner_eq_neg_mul_norm_of_angle_eq_pi {x y : V} (h : angle x y = π) : ⟪x, y⟫ = - (∥x∥ * ∥y∥) :=
by simp [← cos_angle_mul_norm_mul_norm, h]

/-- If the angle between two vectors is 0, the inner product equals the product of the norms. -/
lemma inner_eq_mul_norm_of_angle_eq_zero {x y : V} (h : angle x y = 0) : ⟪x, y⟫ = ∥x∥ * ∥y∥ :=
by simp [← cos_angle_mul_norm_mul_norm, h]

/-- The inner product of two non-zero vectors equals the negative product of their norms
if and only if the angle between the two vectors is π. -/
lemma inner_eq_neg_mul_norm_iff_angle_eq_pi {x y : V} (hx : x ≠ 0) (hy : y ≠ 0) :
  ⟪x, y⟫ = - (∥x∥ * ∥y∥) ↔ angle x y = π :=
begin
  refine ⟨λ h, _, inner_eq_neg_mul_norm_of_angle_eq_pi⟩,
  have h₁ : (∥x∥ * ∥y∥) ≠ 0 := (mul_pos (norm_pos_iff.mpr hx) (norm_pos_iff.mpr hy)).ne',
  rw [angle, h, neg_div, div_self h₁, real.arccos_neg_one],
end

/-- The inner product of two non-zero vectors equals the product of their norms
if and only if the angle between the two vectors is 0. -/
lemma inner_eq_mul_norm_iff_angle_eq_zero {x y : V} (hx : x ≠ 0) (hy : y ≠ 0) :
  ⟪x, y⟫ = ∥x∥ * ∥y∥ ↔ angle x y = 0 :=
begin
  refine ⟨λ h, _, inner_eq_mul_norm_of_angle_eq_zero⟩,
  have h₁ : (∥x∥ * ∥y∥) ≠ 0 := (mul_pos (norm_pos_iff.mpr hx) (norm_pos_iff.mpr hy)).ne',
  rw [angle, h, div_self h₁, real.arccos_one],
end

/-- If the angle between two vectors is π, the norm of their difference equals
the sum of their norms. -/
lemma norm_sub_eq_add_norm_of_angle_eq_pi {x y : V} (h : angle x y = π) : ∥x - y∥ = ∥x∥ + ∥y∥ :=
begin
  rw ← sq_eq_sq (norm_nonneg (x - y)) (add_nonneg (norm_nonneg x) (norm_nonneg y)),
  rw [norm_sub_pow_two_real, inner_eq_neg_mul_norm_of_angle_eq_pi h],
  ring,
end

/-- If the angle between two vectors is 0, the norm of their sum equals
the sum of their norms. -/
lemma norm_add_eq_add_norm_of_angle_eq_zero {x y : V} (h : angle x y = 0) : ∥x + y∥ = ∥x∥ + ∥y∥ :=
begin
  rw ← sq_eq_sq (norm_nonneg (x + y)) (add_nonneg (norm_nonneg x) (norm_nonneg y)),
  rw [norm_add_pow_two_real, inner_eq_mul_norm_of_angle_eq_zero h],
  ring,
end

/-- If the angle between two vectors is 0, the norm of their difference equals
the absolute value of the difference of their norms. -/
lemma norm_sub_eq_abs_sub_norm_of_angle_eq_zero {x y : V} (h : angle x y = 0) :
  ∥x - y∥ = |∥x∥ - ∥y∥| :=
begin
  rw [← sq_eq_sq (norm_nonneg (x - y)) (abs_nonneg (∥x∥ - ∥y∥)),
      norm_sub_pow_two_real, inner_eq_mul_norm_of_angle_eq_zero h, sq_abs (∥x∥ - ∥y∥)],
  ring,
end

/-- The norm of the difference of two non-zero vectors equals the sum of their norms
if and only the angle between the two vectors is π. -/
lemma norm_sub_eq_add_norm_iff_angle_eq_pi {x y : V} (hx : x ≠ 0) (hy : y ≠ 0) :
  ∥x - y∥ = ∥x∥ + ∥y∥ ↔ angle x y = π :=
begin
  refine ⟨λ h, _, norm_sub_eq_add_norm_of_angle_eq_pi⟩,
  rw ← inner_eq_neg_mul_norm_iff_angle_eq_pi hx hy,
  obtain ⟨hxy₁, hxy₂⟩ := ⟨norm_nonneg (x - y), add_nonneg (norm_nonneg x) (norm_nonneg y)⟩,
  rw [← sq_eq_sq hxy₁ hxy₂, norm_sub_pow_two_real] at h,
  calc inner x y = (∥x∥ ^ 2 + ∥y∥ ^ 2 - (∥x∥ + ∥y∥) ^ 2) / 2 : by linarith
  ...            = -(∥x∥ * ∥y∥) : by ring,
end

/-- The norm of the sum of two non-zero vectors equals the sum of their norms
if and only the angle between the two vectors is 0. -/
lemma norm_add_eq_add_norm_iff_angle_eq_zero {x y : V} (hx : x ≠ 0) (hy : y ≠ 0) :
  ∥x + y∥ = ∥x∥ + ∥y∥ ↔ angle x y = 0 :=
begin
  refine ⟨λ h, _, norm_add_eq_add_norm_of_angle_eq_zero⟩,
  rw ← inner_eq_mul_norm_iff_angle_eq_zero hx hy,
  obtain ⟨hxy₁, hxy₂⟩ := ⟨norm_nonneg (x + y), add_nonneg (norm_nonneg x) (norm_nonneg y)⟩,
  rw [← sq_eq_sq hxy₁ hxy₂, norm_add_pow_two_real] at h,
  calc inner x y = ((∥x∥ + ∥y∥) ^ 2 - ∥x∥ ^ 2 - ∥y∥ ^ 2)/ 2 : by linarith
  ...            = ∥x∥ * ∥y∥ : by ring,
end

/-- The norm of the difference of two non-zero vectors equals the absolute value
of the difference of their norms if and only the angle between the two vectors is 0. -/
lemma norm_sub_eq_abs_sub_norm_iff_angle_eq_zero {x y : V} (hx : x ≠ 0) (hy : y ≠ 0) :
  ∥x - y∥ = |∥x∥ - ∥y∥| ↔ angle x y = 0 :=
begin
  refine ⟨λ h, _, norm_sub_eq_abs_sub_norm_of_angle_eq_zero⟩,
  rw ← inner_eq_mul_norm_iff_angle_eq_zero hx hy,
  have h1 : ∥x - y∥ ^ 2 = (∥x∥ - ∥y∥) ^ 2, { rw h, exact sq_abs (∥x∥ - ∥y∥) },
  rw norm_sub_pow_two_real at h1,
  calc inner x y = ((∥x∥ + ∥y∥) ^ 2 - ∥x∥ ^ 2 - ∥y∥ ^ 2)/ 2 : by linarith
  ...            = ∥x∥ * ∥y∥ : by ring,
end

/-- The norm of the sum of two vectors equals the norm of their difference if and only if
the angle between them is π/2. -/
lemma norm_add_eq_norm_sub_iff_angle_eq_pi_div_two (x y : V) :
  ∥x + y∥ = ∥x - y∥ ↔ angle x y = π / 2 :=
begin
  rw [← sq_eq_sq (norm_nonneg (x + y)) (norm_nonneg (x - y)),
      ← inner_eq_zero_iff_angle_eq_pi_div_two x y, norm_add_pow_two_real, norm_sub_pow_two_real],
  split; intro h; linarith,
end

end inner_product_geometry

namespace euclidean_geometry
/-!
### Geometrical results on Euclidean affine spaces

This section develops some geometrical definitions and results on
Euclidean affine spaces.
-/
open inner_product_geometry

variables {V : Type*} {P : Type*} [inner_product_space ℝ V] [metric_space P]
    [normed_add_torsor V P]
local notation `⟪`x`, `y`⟫` := @inner ℝ V _ x y
include V

/-- The undirected angle at `p2` between the line segments to `p1` and
`p3`. If either of those points equals `p2`, this is π/2. Use
`open_locale euclidean_geometry` to access the `∠ p1 p2 p3`
notation. -/
def angle (p1 p2 p3 : P) : ℝ := angle (p1 -ᵥ p2 : V) (p3 -ᵥ p2)

localized "notation `∠` := euclidean_geometry.angle" in euclidean_geometry

lemma continuous_at_angle {x : P × P × P} (hx12 : x.1 ≠ x.2.1) (hx32 : x.2.2 ≠ x.2.1) :
  continuous_at (λ y : P × P × P, ∠ y.1 y.2.1 y.2.2) x :=
begin
  let f : P × P × P → V × V := λ y, (y.1 -ᵥ y.2.1, y.2.2 -ᵥ y.2.1),
  have hf1 : (f x).1 ≠ 0, by simp [hx12],
  have hf2 : (f x).2 ≠ 0, by simp [hx32],
  exact (inner_product_geometry.continuous_at_angle hf1 hf2).comp
    ((continuous_fst.vsub continuous_snd.fst).prod_mk
      (continuous_snd.snd.vsub continuous_snd.fst)).continuous_at
end

/-- The angle at a point does not depend on the order of the other two
points. -/
lemma angle_comm (p1 p2 p3 : P) : ∠ p1 p2 p3 = ∠ p3 p2 p1 :=
angle_comm _ _

/-- The angle at a point is nonnegative. -/
lemma angle_nonneg (p1 p2 p3 : P) : 0 ≤ ∠ p1 p2 p3 :=
angle_nonneg _ _

/-- The angle at a point is at most π. -/
lemma angle_le_pi (p1 p2 p3 : P) : ∠ p1 p2 p3 ≤ π :=
angle_le_pi _ _

/-- The angle ∠AAB at a point. -/
lemma angle_eq_left (p1 p2 : P) : ∠ p1 p1 p2 = π / 2 :=
begin
  unfold angle,
  rw vsub_self,
  exact angle_zero_left _
end

/-- The angle ∠ABB at a point. -/
lemma angle_eq_right (p1 p2 : P) : ∠ p1 p2 p2 = π / 2 :=
by rw [angle_comm, angle_eq_left]

/-- The angle ∠ABA at a point. -/
lemma angle_eq_of_ne {p1 p2 : P} (h : p1 ≠ p2) : ∠ p1 p2 p1 = 0 :=
angle_self (λ he, h (vsub_eq_zero_iff_eq.1 he))

/-- If the angle ∠ABC at a point is π, the angle ∠BAC is 0. -/
lemma angle_eq_zero_of_angle_eq_pi_left {p1 p2 p3 : P} (h : ∠ p1 p2 p3 = π) :
  ∠ p2 p1 p3 = 0 :=
begin
  unfold angle at h,
  rw angle_eq_pi_iff at h,
  rcases h with ⟨hp1p2, ⟨r, ⟨hr, hpr⟩⟩⟩,
  unfold angle,
  rw angle_eq_zero_iff,
  rw [←neg_vsub_eq_vsub_rev, neg_ne_zero] at hp1p2,
  use [hp1p2, -r + 1, add_pos (neg_pos_of_neg hr) zero_lt_one],
  rw [add_smul, ←neg_vsub_eq_vsub_rev p1 p2, smul_neg],
  simp [←hpr]
end

/-- If the angle ∠ABC at a point is π, the angle ∠BCA is 0. -/
lemma angle_eq_zero_of_angle_eq_pi_right {p1 p2 p3 : P} (h : ∠ p1 p2 p3 = π) :
  ∠ p2 p3 p1 = 0 :=
begin
  rw angle_comm at h,
  exact angle_eq_zero_of_angle_eq_pi_left h
end

/-- If ∠BCD = π, then ∠ABC = ∠ABD. -/
lemma angle_eq_angle_of_angle_eq_pi (p1 : P) {p2 p3 p4 : P} (h : ∠ p2 p3 p4 = π) :
  ∠ p1 p2 p3 = ∠ p1 p2 p4 :=
begin
  unfold angle at *,
  rcases angle_eq_pi_iff.1 h with ⟨hp2p3, ⟨r, ⟨hr, hpr⟩⟩⟩,
  rw [eq_comm],
  convert angle_smul_right_of_pos (p1 -ᵥ p2) (p3 -ᵥ p2) (add_pos (neg_pos_of_neg hr) zero_lt_one),
  rw [add_smul, ← neg_vsub_eq_vsub_rev p2 p3, smul_neg, neg_smul, ← hpr],
  simp
end

/-- If ∠BCD = π, then ∠ACB + ∠ACD = π. -/
lemma angle_add_angle_eq_pi_of_angle_eq_pi (p1 : P) {p2 p3 p4 : P} (h : ∠ p2 p3 p4 = π) :
  ∠ p1 p3 p2 + ∠ p1 p3 p4 = π :=
begin
  unfold angle at h,
  rw [angle_comm p1 p3 p2, angle_comm p1 p3 p4],
  unfold angle,
  exact angle_add_angle_eq_pi_of_angle_eq_pi _ h
end

/-- Vertical Angles Theorem: angles opposite each other, formed by two intersecting straight
lines, are equal. -/
lemma angle_eq_angle_of_angle_eq_pi_of_angle_eq_pi {p1 p2 p3 p4 p5 : P}
  (hapc : ∠ p1 p5 p3 = π) (hbpd : ∠ p2 p5 p4 = π) : ∠ p1 p5 p2 = ∠ p3 p5 p4 :=
by linarith [angle_add_angle_eq_pi_of_angle_eq_pi p1 hbpd, angle_comm p4 p5 p1,
             angle_add_angle_eq_pi_of_angle_eq_pi p4 hapc, angle_comm p4 p5 p3]

/-- If ∠ABC = π then dist A B ≠ 0. -/
lemma left_dist_ne_zero_of_angle_eq_pi {p1 p2 p3 : P} (h : ∠ p1 p2 p3 = π) : dist p1 p2 ≠ 0 :=
begin
  by_contra heq,
  rw [dist_eq_zero] at heq,
  rw [heq, angle_eq_left] at h,
  exact real.pi_ne_zero (by linarith),
end

/-- If ∠ABC = π then dist C B ≠ 0. -/
lemma right_dist_ne_zero_of_angle_eq_pi {p1 p2 p3 : P} (h : ∠ p1 p2 p3 = π) : dist p3 p2 ≠ 0 :=
left_dist_ne_zero_of_angle_eq_pi $ (angle_comm _ _ _).trans h

/-- If ∠ABC = π, then (dist A C) = (dist A B) + (dist B C). -/
lemma dist_eq_add_dist_of_angle_eq_pi {p1 p2 p3 : P} (h : ∠ p1 p2 p3 = π) :
  dist p1 p3 = dist p1 p2 + dist p3 p2 :=
begin
  rw [dist_eq_norm_vsub V, dist_eq_norm_vsub V, dist_eq_norm_vsub V, ← vsub_sub_vsub_cancel_right],
  exact norm_sub_eq_add_norm_of_angle_eq_pi h,
end

/-- If A ≠ B and C ≠ B then ∠ABC = π if and only if (dist A C) = (dist A B) + (dist B C). -/
lemma dist_eq_add_dist_iff_angle_eq_pi {p1 p2 p3 : P} (hp1p2 : p1 ≠ p2) (hp3p2 : p3 ≠ p2) :
  dist p1 p3 = dist p1 p2 + dist p3 p2 ↔ ∠ p1 p2 p3 = π :=
begin
  rw [dist_eq_norm_vsub V, dist_eq_norm_vsub V, dist_eq_norm_vsub V, ← vsub_sub_vsub_cancel_right],
  exact norm_sub_eq_add_norm_iff_angle_eq_pi
    ((λ he, hp1p2 (vsub_eq_zero_iff_eq.1 he))) (λ he, hp3p2 (vsub_eq_zero_iff_eq.1 he)),
end

/-- If ∠ABC = 0, then (dist A C) = abs ((dist A B) - (dist B C)). -/
lemma dist_eq_abs_sub_dist_of_angle_eq_zero {p1 p2 p3 : P} (h : ∠ p1 p2 p3 = 0) :
  (dist p1 p3) = |(dist p1 p2) - (dist p3 p2)| :=
begin
  rw [dist_eq_norm_vsub V, dist_eq_norm_vsub V, dist_eq_norm_vsub V, ← vsub_sub_vsub_cancel_right],
  exact norm_sub_eq_abs_sub_norm_of_angle_eq_zero h,
end

/-- If A ≠ B and C ≠ B then ∠ABC = 0 if and only if (dist A C) = abs ((dist A B) - (dist B C)). -/
lemma dist_eq_abs_sub_dist_iff_angle_eq_zero {p1 p2 p3 : P} (hp1p2 : p1 ≠ p2) (hp3p2 : p3 ≠ p2) :
  (dist p1 p3) = |(dist p1 p2) - (dist p3 p2)| ↔ ∠ p1 p2 p3 = 0 :=
begin
  rw [dist_eq_norm_vsub V, dist_eq_norm_vsub V, dist_eq_norm_vsub V, ← vsub_sub_vsub_cancel_right],
  exact norm_sub_eq_abs_sub_norm_iff_angle_eq_zero
    ((λ he, hp1p2 (vsub_eq_zero_iff_eq.1 he))) (λ he, hp3p2 (vsub_eq_zero_iff_eq.1 he)),
end

/-- The midpoint of the segment AB is the same distance from A as it is from B. -/
lemma dist_left_midpoint_eq_dist_right_midpoint (p1 p2 : P) :
  dist p1 (midpoint ℝ p1 p2) = dist p2 (midpoint ℝ p1 p2) :=
by rw [dist_left_midpoint p1 p2, dist_right_midpoint p1 p2]

/-- If M is the midpoint of the segment AB, then ∠AMB = π. -/
lemma angle_midpoint_eq_pi (p1 p2 : P) (hp1p2 : p1 ≠ p2) : ∠ p1 (midpoint ℝ p1 p2) p2 = π :=
have p2 -ᵥ midpoint ℝ p1 p2 = -(p1 -ᵥ midpoint ℝ p1 p2), by { rw neg_vsub_eq_vsub_rev, simp },
by simp [angle, this, hp1p2, -zero_lt_one]

/-- If M is the midpoint of the segment AB and C is the same distance from A as it is from B
then ∠CMA = π / 2. -/
lemma angle_left_midpoint_eq_pi_div_two_of_dist_eq {p1 p2 p3 : P} (h : dist p3 p1 = dist p3 p2) :
  ∠ p3 (midpoint ℝ p1 p2) p1 = π / 2 :=
begin
  let m : P := midpoint ℝ p1 p2,
  have h1 : p3 -ᵥ p1 = (p3 -ᵥ m) - (p1 -ᵥ m) := (vsub_sub_vsub_cancel_right p3 p1 m).symm,
  have h2 : p3 -ᵥ p2 = (p3 -ᵥ m) + (p1 -ᵥ m),
  { rw [left_vsub_midpoint, ← midpoint_vsub_right, vsub_add_vsub_cancel] },
  rw [dist_eq_norm_vsub V p3 p1, dist_eq_norm_vsub V p3 p2, h1, h2] at h,
  exact (norm_add_eq_norm_sub_iff_angle_eq_pi_div_two (p3 -ᵥ m) (p1 -ᵥ m)).mp h.symm,
end

/-- If M is the midpoint of the segment AB and C is the same distance from A as it is from B
then ∠CMB = π / 2. -/
lemma angle_right_midpoint_eq_pi_div_two_of_dist_eq {p1 p2 p3 : P} (h : dist p3 p1 = dist p3 p2) :
  ∠ p3 (midpoint ℝ p1 p2) p2 = π / 2 :=
by rw [midpoint_comm p1 p2, angle_left_midpoint_eq_pi_div_two_of_dist_eq h.symm]

/-- The inner product of two vectors given with `weighted_vsub`, in
terms of the pairwise distances. -/
lemma inner_weighted_vsub {ι₁ : Type*} {s₁ : finset ι₁} {w₁ : ι₁ → ℝ} (p₁ : ι₁ → P)
    (h₁ : ∑ i in s₁, w₁ i = 0) {ι₂ : Type*} {s₂ : finset ι₂} {w₂ : ι₂ → ℝ} (p₂ : ι₂ → P)
    (h₂ : ∑ i in s₂, w₂ i = 0) :
  inner (s₁.weighted_vsub p₁ w₁) (s₂.weighted_vsub p₂ w₂) =
    (-∑ i₁ in s₁, ∑ i₂ in s₂,
      w₁ i₁ * w₂ i₂ * (dist (p₁ i₁) (p₂ i₂) * dist (p₁ i₁) (p₂ i₂))) / 2 :=
begin
  rw [finset.weighted_vsub_apply, finset.weighted_vsub_apply,
      inner_sum_smul_sum_smul_of_sum_eq_zero _ h₁ _ h₂],
  simp_rw [vsub_sub_vsub_cancel_right],
  rcongr i₁ i₂; rw dist_eq_norm_vsub V (p₁ i₁) (p₂ i₂)
end

/-- The distance between two points given with `affine_combination`,
in terms of the pairwise distances between the points in that
combination. -/
lemma dist_affine_combination {ι : Type*} {s : finset ι} {w₁ w₂ : ι → ℝ} (p : ι → P)
    (h₁ : ∑ i in s, w₁ i = 1) (h₂ : ∑ i in s, w₂ i = 1) :
  by have a₁ := s.affine_combination p w₁; have a₂ := s.affine_combination p w₂; exact
  dist a₁ a₂ * dist a₁ a₂ = (-∑ i₁ in s, ∑ i₂ in s,
      (w₁ - w₂) i₁ * (w₁ - w₂) i₂ * (dist (p i₁) (p i₂) * dist (p i₁) (p i₂))) / 2 :=
begin
  rw [dist_eq_norm_vsub V (s.affine_combination p w₁) (s.affine_combination p w₂),
      ←inner_self_eq_norm_mul_norm, finset.affine_combination_vsub],
  have h : ∑ i in s, (w₁ - w₂) i = 0,
  { simp_rw [pi.sub_apply, finset.sum_sub_distrib, h₁, h₂, sub_self] },
  exact inner_weighted_vsub p h p h
end

/-- Suppose that `c₁` is equidistant from `p₁` and `p₂`, and the same
applies to `c₂`.  Then the vector between `c₁` and `c₂` is orthogonal
to that between `p₁` and `p₂`.  (In two dimensions, this says that the
diagonals of a kite are orthogonal.) -/
lemma inner_vsub_vsub_of_dist_eq_of_dist_eq {c₁ c₂ p₁ p₂ : P} (hc₁ : dist p₁ c₁ = dist p₂ c₁)
  (hc₂ : dist p₁ c₂ = dist p₂ c₂) : ⟪c₂ -ᵥ c₁, p₂ -ᵥ p₁⟫ = 0 :=
begin
  have h : ⟪(c₂ -ᵥ c₁) + (c₂ -ᵥ c₁), p₂ -ᵥ p₁⟫ = 0,
  { conv_lhs { congr, congr, rw ←vsub_sub_vsub_cancel_right c₂ c₁ p₁,
               skip, rw ←vsub_sub_vsub_cancel_right c₂ c₁ p₂ },
    rw [sub_add_sub_comm, inner_sub_left],
    conv_lhs { congr, rw ←vsub_sub_vsub_cancel_right p₂ p₁ c₂,
               skip, rw ←vsub_sub_vsub_cancel_right p₂ p₁ c₁ },
    rw [dist_comm p₁, dist_comm p₂, dist_eq_norm_vsub V _ p₁,
        dist_eq_norm_vsub V _ p₂, ←real_inner_add_sub_eq_zero_iff] at hc₁ hc₂,
    simp_rw [←neg_vsub_eq_vsub_rev c₁, ←neg_vsub_eq_vsub_rev c₂, sub_neg_eq_add,
             neg_add_eq_sub, hc₁, hc₂, sub_zero] },
  simpa [inner_add_left, ←mul_two, (by norm_num : (2 : ℝ) ≠ 0)] using h
end

/-- The squared distance between points on a line (expressed as a
multiple of a fixed vector added to a point) and another point,
expressed as a quadratic. -/
lemma dist_smul_vadd_sq (r : ℝ) (v : V) (p₁ p₂ : P) :
  dist (r • v +ᵥ p₁) p₂ * dist (r • v +ᵥ p₁) p₂ =
    ⟪v, v⟫ * r * r + 2 * ⟪v, p₁ -ᵥ p₂⟫ * r + ⟪p₁ -ᵥ p₂, p₁ -ᵥ p₂⟫ :=
begin
  rw [dist_eq_norm_vsub V _ p₂, ←real_inner_self_eq_norm_mul_norm, vadd_vsub_assoc,
    real_inner_add_add_self, real_inner_smul_left, real_inner_smul_left, real_inner_smul_right],
  ring
end

/-- The condition for two points on a line to be equidistant from
another point. -/
lemma dist_smul_vadd_eq_dist {v : V} (p₁ p₂ : P) (hv : v ≠ 0) (r : ℝ) :
  dist (r • v +ᵥ p₁) p₂ = dist p₁ p₂ ↔ (r = 0 ∨ r = -2 * ⟪v, p₁ -ᵥ p₂⟫ / ⟪v, v⟫) :=
begin
  conv_lhs { rw [←mul_self_inj_of_nonneg dist_nonneg dist_nonneg, dist_smul_vadd_sq,
                 ←sub_eq_zero, add_sub_assoc, dist_eq_norm_vsub V p₁ p₂,
                 ←real_inner_self_eq_norm_mul_norm, sub_self] },
  have hvi : ⟪v, v⟫ ≠ 0, by simpa using hv,
  have hd : discrim ⟪v, v⟫ (2 * ⟪v, p₁ -ᵥ p₂⟫) 0 =
    (2 * inner v (p₁ -ᵥ p₂)) * (2 * inner v (p₁ -ᵥ p₂)),
  { rw discrim, ring },
  rw [quadratic_eq_zero_iff hvi hd, add_left_neg, zero_div, neg_mul_eq_neg_mul,
      ←mul_sub_right_distrib, sub_eq_add_neg, ←mul_two, mul_assoc, mul_div_assoc,
      mul_div_mul_left, mul_div_assoc],
  norm_num
end

open affine_subspace finite_dimensional

/-- Distances `r₁` `r₂` of `p` from two different points `c₁` `c₂` determine at
most two points `p₁` `p₂` in a two-dimensional subspace containing those points
(two circles intersect in at most two points). -/
lemma eq_of_dist_eq_of_dist_eq_of_mem_of_finrank_eq_two {s : affine_subspace ℝ P}
  [finite_dimensional ℝ s.direction] (hd : finrank ℝ s.direction = 2) {c₁ c₂ p₁ p₂ p : P}
  (hc₁s : c₁ ∈ s) (hc₂s : c₂ ∈ s) (hp₁s : p₁ ∈ s) (hp₂s : p₂ ∈ s) (hps : p ∈ s) {r₁ r₂ : ℝ}
  (hc : c₁ ≠ c₂) (hp : p₁ ≠ p₂) (hp₁c₁ : dist p₁ c₁ = r₁) (hp₂c₁ : dist p₂ c₁ = r₁)
  (hpc₁ : dist p c₁ = r₁) (hp₁c₂ : dist p₁ c₂ = r₂) (hp₂c₂ : dist p₂ c₂ = r₂)
  (hpc₂ : dist p c₂ = r₂) : p = p₁ ∨ p = p₂ :=
begin
  have ho : ⟪c₂ -ᵥ c₁, p₂ -ᵥ p₁⟫ = 0 :=
    inner_vsub_vsub_of_dist_eq_of_dist_eq (hp₁c₁.trans hp₂c₁.symm) (hp₁c₂.trans hp₂c₂.symm),
  have hop : ⟪c₂ -ᵥ c₁, p -ᵥ p₁⟫ = 0 :=
    inner_vsub_vsub_of_dist_eq_of_dist_eq (hp₁c₁.trans hpc₁.symm) (hp₁c₂.trans hpc₂.symm),
  let b : fin 2 → V := ![c₂ -ᵥ c₁, p₂ -ᵥ p₁],
  have hb : linear_independent ℝ b,
  { refine linear_independent_of_ne_zero_of_inner_eq_zero _ _,
    { intro i,
      fin_cases i; simp [b, hc.symm, hp.symm], },
    { intros i j hij,
      fin_cases i; fin_cases j; try { exact false.elim (hij rfl) },
      { exact ho },
      { rw real_inner_comm, exact ho } } },
  have hbs : submodule.span ℝ (set.range b) = s.direction,
  { refine eq_of_le_of_finrank_eq _ _,
    { rw [submodule.span_le, set.range_subset_iff],
      intro i,
      fin_cases i,
      { exact vsub_mem_direction hc₂s hc₁s },
      { exact vsub_mem_direction hp₂s hp₁s } },
    { rw [finrank_span_eq_card hb, fintype.card_fin, hd] } },
  have hv : ∀ v ∈ s.direction, ∃ t₁ t₂ : ℝ, v = t₁ • (c₂ -ᵥ c₁) + t₂ • (p₂ -ᵥ p₁),
  { intros v hv,
    have hr : set.range b = {c₂ -ᵥ c₁, p₂ -ᵥ p₁},
    { have hu : (finset.univ : finset (fin 2)) = {0, 1}, by dec_trivial,
      rw [←fintype.coe_image_univ, hu],
      simp,
      refl },
    rw [←hbs, hr, submodule.mem_span_insert] at hv,
    rcases hv with ⟨t₁, v', hv', hv⟩,
    rw submodule.mem_span_singleton at hv',
    rcases hv' with ⟨t₂, rfl⟩,
    exact ⟨t₁, t₂, hv⟩ },
  rcases hv (p -ᵥ p₁) (vsub_mem_direction hps hp₁s) with ⟨t₁, t₂, hpt⟩,
  simp only [hpt, inner_add_right, inner_smul_right, ho, mul_zero, add_zero, mul_eq_zero,
             inner_self_eq_zero, vsub_eq_zero_iff_eq, hc.symm, or_false] at hop,
  rw [hop, zero_smul, zero_add, ←eq_vadd_iff_vsub_eq] at hpt,
  subst hpt,
  have hp' : (p₂ -ᵥ p₁ : V) ≠ 0, { simp [hp.symm] },
  have hp₂ : dist ((1 : ℝ) • (p₂ -ᵥ p₁) +ᵥ p₁) c₁ = r₁, { simp [hp₂c₁] },
  rw [←hp₁c₁, dist_smul_vadd_eq_dist _ _ hp'] at hpc₁ hp₂,
  simp only [one_ne_zero, false_or] at hp₂,
  rw hp₂.symm at hpc₁,
  cases hpc₁; simp [hpc₁]
end

/-- Distances `r₁` `r₂` of `p` from two different points `c₁` `c₂` determine at
most two points `p₁` `p₂` in two-dimensional space (two circles intersect in at
most two points). -/
lemma eq_of_dist_eq_of_dist_eq_of_finrank_eq_two [finite_dimensional ℝ V] (hd : finrank ℝ V = 2)
  {c₁ c₂ p₁ p₂ p : P} {r₁ r₂ : ℝ} (hc : c₁ ≠ c₂) (hp : p₁ ≠ p₂) (hp₁c₁ : dist p₁ c₁ = r₁)
  (hp₂c₁ : dist p₂ c₁ = r₁) (hpc₁ : dist p c₁ = r₁) (hp₁c₂ : dist p₁ c₂ = r₂)
  (hp₂c₂ : dist p₂ c₂ = r₂) (hpc₂ : dist p c₂ = r₂) : p = p₁ ∨ p = p₂ :=
begin
  have hd' : finrank ℝ (⊤ : affine_subspace ℝ P).direction = 2,
  { rw [direction_top, finrank_top],
    exact hd },
  exact eq_of_dist_eq_of_dist_eq_of_mem_of_finrank_eq_two hd'
    (mem_top ℝ V _) (mem_top ℝ V _) (mem_top ℝ V _) (mem_top ℝ V _) (mem_top ℝ V _)
    hc hp hp₁c₁ hp₂c₁ hpc₁ hp₁c₂ hp₂c₂ hpc₂
end

variables {V}

/-- The orthogonal projection of a point onto a nonempty affine
subspace, whose direction is complete, as an unbundled function.  This
definition is only intended for use in setting up the bundled version
`orthogonal_projection` and should not be used once that is
defined. -/
def orthogonal_projection_fn (s : affine_subspace ℝ P) [nonempty s] [complete_space s.direction]
  (p : P) : P :=
classical.some $ inter_eq_singleton_of_nonempty_of_is_compl
  (nonempty_subtype.mp ‹_›)
  (mk'_nonempty p s.directionᗮ)
  begin
    rw direction_mk' p s.directionᗮ,
    exact submodule.is_compl_orthogonal_of_complete_space,
  end

/-- The intersection of the subspace and the orthogonal subspace
through the given point is the `orthogonal_projection_fn` of that
point onto the subspace.  This lemma is only intended for use in
setting up the bundled version and should not be used once that is
defined. -/
lemma inter_eq_singleton_orthogonal_projection_fn {s : affine_subspace ℝ P} [nonempty s]
  [complete_space s.direction] (p : P) :
  (s : set P) ∩ (mk' p s.directionᗮ) = {orthogonal_projection_fn s p} :=
classical.some_spec $ inter_eq_singleton_of_nonempty_of_is_compl
  (nonempty_subtype.mp ‹_›)
  (mk'_nonempty p s.directionᗮ)
  begin
    rw direction_mk' p s.directionᗮ,
    exact submodule.is_compl_orthogonal_of_complete_space
  end

/-- The `orthogonal_projection_fn` lies in the given subspace.  This
lemma is only intended for use in setting up the bundled version and
should not be used once that is defined. -/
lemma orthogonal_projection_fn_mem {s : affine_subspace ℝ P} [nonempty s]
  [complete_space s.direction] (p : P) : orthogonal_projection_fn s p ∈ s :=
begin
  rw [←mem_coe, ←set.singleton_subset_iff, ←inter_eq_singleton_orthogonal_projection_fn],
  exact set.inter_subset_left _ _
end

/-- The `orthogonal_projection_fn` lies in the orthogonal
subspace.  This lemma is only intended for use in setting up the
bundled version and should not be used once that is defined. -/
lemma orthogonal_projection_fn_mem_orthogonal {s : affine_subspace ℝ P} [nonempty s]
  [complete_space s.direction] (p : P) :
  orthogonal_projection_fn s p ∈ mk' p s.directionᗮ :=
begin
  rw [←mem_coe, ←set.singleton_subset_iff, ←inter_eq_singleton_orthogonal_projection_fn],
  exact set.inter_subset_right _ _
end

/-- Subtracting `p` from its `orthogonal_projection_fn` produces a
result in the orthogonal direction.  This lemma is only intended for
use in setting up the bundled version and should not be used once that
is defined. -/
lemma orthogonal_projection_fn_vsub_mem_direction_orthogonal {s : affine_subspace ℝ P} [nonempty s]
  [complete_space s.direction] (p : P) :
  orthogonal_projection_fn s p -ᵥ p ∈ s.directionᗮ :=
direction_mk' p s.directionᗮ ▸
  vsub_mem_direction (orthogonal_projection_fn_mem_orthogonal p) (self_mem_mk' _ _)

/-- The orthogonal projection of a point onto a nonempty affine
subspace, whose direction is complete. The corresponding linear map
(mapping a vector to the difference between the projections of two
points whose difference is that vector) is the `orthogonal_projection`
for real inner product spaces, onto the direction of the affine
subspace being projected onto. -/
def orthogonal_projection (s : affine_subspace ℝ P) [nonempty s] [complete_space s.direction] :
  P →ᵃ[ℝ] s :=
{ to_fun := λ p, ⟨orthogonal_projection_fn s p, orthogonal_projection_fn_mem p⟩,
  linear := orthogonal_projection s.direction,
  map_vadd' := λ p v, begin
    have hs : ((orthogonal_projection s.direction) v : V) +ᵥ orthogonal_projection_fn s p ∈ s :=
      vadd_mem_of_mem_direction (orthogonal_projection s.direction v).2
                                (orthogonal_projection_fn_mem p),
    have ho : ((orthogonal_projection s.direction) v : V) +ᵥ orthogonal_projection_fn s p ∈
      mk' (v +ᵥ p) s.directionᗮ,
    { rw [←vsub_right_mem_direction_iff_mem (self_mem_mk' _ _) _, direction_mk',
          vsub_vadd_eq_vsub_sub, vadd_vsub_assoc, add_comm, add_sub_assoc],
      refine submodule.add_mem _ (orthogonal_projection_fn_vsub_mem_direction_orthogonal p) _,
      rw submodule.mem_orthogonal',
      intros w hw,
      rw [←neg_sub, inner_neg_left, orthogonal_projection_inner_eq_zero _ w hw, neg_zero], },
    have hm : ((orthogonal_projection s.direction) v : V) +ᵥ orthogonal_projection_fn s p ∈
      ({orthogonal_projection_fn s (v +ᵥ p)} : set P),
    { rw ←inter_eq_singleton_orthogonal_projection_fn (v +ᵥ p),
      exact set.mem_inter hs ho },
    rw set.mem_singleton_iff at hm,
    ext,
    exact hm.symm
  end }

@[simp] lemma orthogonal_projection_fn_eq {s : affine_subspace ℝ P} [nonempty s]
  [complete_space s.direction] (p : P) :
  orthogonal_projection_fn s p = orthogonal_projection s p :=
rfl

/-- The linear map corresponding to `orthogonal_projection`. -/
@[simp] lemma orthogonal_projection_linear {s : affine_subspace ℝ P} [nonempty s]
  [complete_space s.direction] :
  (orthogonal_projection s).linear = _root_.orthogonal_projection s.direction :=
rfl

/-- The intersection of the subspace and the orthogonal subspace
through the given point is the `orthogonal_projection` of that point
onto the subspace. -/
lemma inter_eq_singleton_orthogonal_projection {s : affine_subspace ℝ P} [nonempty s]
  [complete_space s.direction] (p : P) :
  (s : set P) ∩ (mk' p s.directionᗮ) = {orthogonal_projection s p} :=
begin
  rw ←orthogonal_projection_fn_eq,
  exact inter_eq_singleton_orthogonal_projection_fn p
end

/-- The `orthogonal_projection` lies in the given subspace. -/
lemma orthogonal_projection_mem {s : affine_subspace ℝ P} [nonempty s] [complete_space s.direction]
  (p : P) : ↑(orthogonal_projection s p) ∈ s :=
(orthogonal_projection s p).2

/-- The `orthogonal_projection` lies in the orthogonal subspace. -/
lemma orthogonal_projection_mem_orthogonal (s : affine_subspace ℝ P) [nonempty s]
  [complete_space s.direction] (p : P) :
  ↑(orthogonal_projection s p) ∈ mk' p s.directionᗮ :=
orthogonal_projection_fn_mem_orthogonal p

/-- Subtracting a point in the given subspace from the
`orthogonal_projection` produces a result in the direction of the
given subspace. -/
lemma orthogonal_projection_vsub_mem_direction {s : affine_subspace ℝ P} [nonempty s]
  [complete_space s.direction] {p1 : P} (p2 : P) (hp1 : p1 ∈ s) :
  ↑(orthogonal_projection s p2 -ᵥ ⟨p1, hp1⟩ : s.direction) ∈ s.direction :=
(orthogonal_projection s p2 -ᵥ ⟨p1, hp1⟩ : s.direction).2

/-- Subtracting the `orthogonal_projection` from a point in the given
subspace produces a result in the direction of the given subspace. -/
lemma vsub_orthogonal_projection_mem_direction {s : affine_subspace ℝ P} [nonempty s]
  [complete_space s.direction] {p1 : P} (p2 : P) (hp1 : p1 ∈ s) :
  ↑((⟨p1, hp1⟩ : s) -ᵥ orthogonal_projection s p2 : s.direction) ∈ s.direction :=
((⟨p1, hp1⟩ : s) -ᵥ orthogonal_projection s p2 : s.direction).2

/-- A point equals its orthogonal projection if and only if it lies in
the subspace. -/
lemma orthogonal_projection_eq_self_iff {s : affine_subspace ℝ P} [nonempty s]
  [complete_space s.direction] {p : P} :
  ↑(orthogonal_projection s p) = p ↔ p ∈ s :=
begin
  split,
  { exact λ h, h ▸ orthogonal_projection_mem p },
  { intro h,
    have hp : p ∈ ((s : set P) ∩ mk' p s.directionᗮ) := ⟨h, self_mem_mk' p _⟩,
    rw [inter_eq_singleton_orthogonal_projection p] at hp,
    symmetry,
    exact hp }
end

@[simp] lemma orthogonal_projection_mem_subspace_eq_self {s : affine_subspace ℝ P} [nonempty s]
  [complete_space s.direction] (p : s) :
  orthogonal_projection s p = p :=
begin
  ext,
  rw orthogonal_projection_eq_self_iff,
  exact p.2
end

/-- Orthogonal projection is idempotent. -/
@[simp] lemma orthogonal_projection_orthogonal_projection (s : affine_subspace ℝ P) [nonempty s]
  [complete_space s.direction] (p : P) :
  orthogonal_projection s (orthogonal_projection s p) = orthogonal_projection s p :=
begin
  ext,
  rw orthogonal_projection_eq_self_iff,
  exact orthogonal_projection_mem p,
end

lemma eq_orthogonal_projection_of_eq_subspace {s s' : affine_subspace ℝ P} [nonempty s]
  [nonempty s'] [complete_space s.direction] [complete_space s'.direction] (h : s = s') (p : P) :
  (orthogonal_projection s p : P) = (orthogonal_projection s' p : P) :=
begin
  change orthogonal_projection_fn s p = orthogonal_projection_fn s' p,
  congr,
  exact h
end

/-- The distance to a point's orthogonal projection is 0 iff it lies in the subspace. -/
lemma dist_orthogonal_projection_eq_zero_iff {s : affine_subspace ℝ P} [nonempty s]
  [complete_space s.direction] {p : P} :
  dist p (orthogonal_projection s p) = 0 ↔ p ∈ s :=
by rw [dist_comm, dist_eq_zero, orthogonal_projection_eq_self_iff]

/-- The distance between a point and its orthogonal projection is
nonzero if it does not lie in the subspace. -/
lemma dist_orthogonal_projection_ne_zero_of_not_mem {s : affine_subspace ℝ P} [nonempty s]
  [complete_space s.direction] {p : P} (hp : p ∉ s) :
  dist p (orthogonal_projection s p) ≠ 0 :=
mt dist_orthogonal_projection_eq_zero_iff.mp hp

/-- Subtracting `p` from its `orthogonal_projection` produces a result
in the orthogonal direction. -/
lemma orthogonal_projection_vsub_mem_direction_orthogonal (s : affine_subspace ℝ P) [nonempty s]
  [complete_space s.direction] (p : P) :
  (orthogonal_projection s p : P) -ᵥ p ∈ s.directionᗮ :=
orthogonal_projection_fn_vsub_mem_direction_orthogonal p

/-- Subtracting the `orthogonal_projection` from `p` produces a result
in the orthogonal direction. -/
lemma vsub_orthogonal_projection_mem_direction_orthogonal (s : affine_subspace ℝ P) [nonempty s]
  [complete_space s.direction] (p : P) :
  p -ᵥ orthogonal_projection s p ∈ s.directionᗮ :=
direction_mk' p s.directionᗮ ▸
  vsub_mem_direction (self_mem_mk' _ _) (orthogonal_projection_mem_orthogonal s p)

/-- Subtracting the `orthogonal_projection` from `p` produces a result in the kernel of the linear
part of the orthogonal projection. -/
lemma orthogonal_projection_vsub_orthogonal_projection (s : affine_subspace ℝ P) [nonempty s]
  [complete_space s.direction] (p : P) :
  _root_.orthogonal_projection s.direction (p -ᵥ orthogonal_projection s p) = 0 :=
begin
  apply orthogonal_projection_mem_subspace_orthogonal_complement_eq_zero,
  intros c hc,
  rw [← neg_vsub_eq_vsub_rev, inner_neg_right,
    (orthogonal_projection_vsub_mem_direction_orthogonal s p c hc), neg_zero]
end

/-- Adding a vector to a point in the given subspace, then taking the
orthogonal projection, produces the original point if the vector was
in the orthogonal direction. -/
lemma orthogonal_projection_vadd_eq_self {s : affine_subspace ℝ P} [nonempty s]
  [complete_space s.direction] {p : P} (hp : p ∈ s) {v : V}
  (hv : v ∈ s.directionᗮ) :
  orthogonal_projection s (v +ᵥ p) = ⟨p, hp⟩ :=
begin
  have h := vsub_orthogonal_projection_mem_direction_orthogonal s (v +ᵥ p),
  rw [vadd_vsub_assoc, submodule.add_mem_iff_right _ hv] at h,
  refine (eq_of_vsub_eq_zero _).symm,
  ext,
  refine submodule.disjoint_def.1 s.direction.orthogonal_disjoint _ _ h,
  exact (_ : s.direction).2
end

/-- Adding a vector to a point in the given subspace, then taking the
orthogonal projection, produces the original point if the vector is a
multiple of the result of subtracting a point's orthogonal projection
from that point. -/
lemma orthogonal_projection_vadd_smul_vsub_orthogonal_projection {s : affine_subspace ℝ P}
  [nonempty s] [complete_space s.direction] {p1 : P} (p2 : P) (r : ℝ) (hp : p1 ∈ s) :
  orthogonal_projection s (r • (p2 -ᵥ orthogonal_projection s p2 : V) +ᵥ p1) = ⟨p1, hp⟩ :=
orthogonal_projection_vadd_eq_self hp
  (submodule.smul_mem _ _ (vsub_orthogonal_projection_mem_direction_orthogonal s _))

/-- The square of the distance from a point in `s` to `p2` equals the
sum of the squares of the distances of the two points to the
`orthogonal_projection`. -/
lemma dist_sq_eq_dist_orthogonal_projection_sq_add_dist_orthogonal_projection_sq
  {s : affine_subspace ℝ P} [nonempty s] [complete_space s.direction] {p1 : P}
  (p2 : P) (hp1 : p1 ∈ s) :
  dist p1 p2 * dist p1 p2 =
    dist p1 (orthogonal_projection s p2) * dist p1 (orthogonal_projection s p2) +
    dist p2 (orthogonal_projection s p2) * dist p2 (orthogonal_projection s p2) :=
begin
  rw [dist_comm p2 _, dist_eq_norm_vsub V p1 _, dist_eq_norm_vsub V p1 _,
    dist_eq_norm_vsub V _ p2, ← vsub_add_vsub_cancel p1 (orthogonal_projection s p2) p2,
    norm_add_sq_eq_norm_sq_add_norm_sq_iff_real_inner_eq_zero],
  exact submodule.inner_right_of_mem_orthogonal
    (vsub_orthogonal_projection_mem_direction p2 hp1)
    (orthogonal_projection_vsub_mem_direction_orthogonal s p2),
end

/-- The square of the distance between two points constructed by
adding multiples of the same orthogonal vector to points in the same
subspace. -/
lemma dist_sq_smul_orthogonal_vadd_smul_orthogonal_vadd {s : affine_subspace ℝ P}
    {p1 p2 : P} (hp1 : p1 ∈ s) (hp2 : p2 ∈ s) (r1 r2 : ℝ) {v : V}
    (hv : v ∈ s.directionᗮ) :
  dist (r1 • v +ᵥ p1) (r2 • v +ᵥ p2) * dist (r1 • v +ᵥ p1) (r2 • v +ᵥ p2) =
    dist p1 p2 * dist p1 p2 + (r1 - r2) * (r1 - r2) * (∥v∥ * ∥v∥) :=
calc dist (r1 • v +ᵥ p1) (r2 • v +ᵥ p2) * dist (r1 • v +ᵥ p1) (r2 • v +ᵥ p2)
    = ∥(p1 -ᵥ p2) + (r1 - r2) • v∥ * ∥(p1 -ᵥ p2) + (r1 - r2) • v∥
  : by rw [dist_eq_norm_vsub V (r1 • v +ᵥ p1), vsub_vadd_eq_vsub_sub, vadd_vsub_assoc, sub_smul,
      add_comm, add_sub_assoc]
... = ∥p1 -ᵥ p2∥ * ∥p1 -ᵥ p2∥ + ∥(r1 - r2) • v∥ * ∥(r1 - r2) • v∥
  : norm_add_sq_eq_norm_sq_add_norm_sq_real
      (submodule.inner_right_of_mem_orthogonal (vsub_mem_direction hp1 hp2)
        (submodule.smul_mem _ _ hv))
... = ∥(p1 -ᵥ p2 : V)∥ * ∥(p1 -ᵥ p2 : V)∥ + |r1 - r2| * |r1 - r2| * ∥v∥ * ∥v∥
  : by { rw [norm_smul, real.norm_eq_abs], ring }
... = dist p1 p2 * dist p1 p2 + (r1 - r2) * (r1 - r2) * (∥v∥ * ∥v∥)
  : by { rw [dist_eq_norm_vsub V p1, abs_mul_abs_self, mul_assoc] }

/-- Reflection in an affine subspace, which is expected to be nonempty
and complete.  The word "reflection" is sometimes understood to mean
specifically reflection in a codimension-one subspace, and sometimes
more generally to cover operations such as reflection in a point.  The
definition here, of reflection in an affine subspace, is a more
general sense of the word that includes both those common cases. -/
def reflection (s : affine_subspace ℝ P) [nonempty s] [complete_space s.direction] :
  P ≃ᵃⁱ[ℝ] P :=
affine_isometry_equiv.mk'
  (λ p, (↑(orthogonal_projection s p) -ᵥ p) +ᵥ orthogonal_projection s p)
  (_root_.reflection s.direction)
  ↑(classical.arbitrary s)
  begin
    intros p,
    let v := p -ᵥ ↑(classical.arbitrary s),
    let a : V := _root_.orthogonal_projection s.direction v,
    let b : P := ↑(classical.arbitrary s),
    have key : a +ᵥ b -ᵥ (v +ᵥ b) +ᵥ (a +ᵥ b) = a + a - v +ᵥ (b -ᵥ b +ᵥ b),
    { rw [← add_vadd, vsub_vadd_eq_vsub_sub, vsub_vadd, vadd_vsub],
      congr' 1,
      abel },
    have : p = v +ᵥ ↑(classical.arbitrary s) := (vsub_vadd p ↑(classical.arbitrary s)).symm,
    simpa only [coe_vadd, reflection_apply, affine_map.map_vadd, orthogonal_projection_linear,
      orthogonal_projection_mem_subspace_eq_self, vadd_vsub, continuous_linear_map.coe_coe,
      continuous_linear_equiv.coe_coe, this] using key,
  end

/-- The result of reflecting. -/
lemma reflection_apply (s : affine_subspace ℝ P) [nonempty s] [complete_space s.direction] (p : P) :
  reflection s p = (↑(orthogonal_projection s p) -ᵥ p) +ᵥ orthogonal_projection s p :=
rfl

lemma eq_reflection_of_eq_subspace {s s' : affine_subspace ℝ P} [nonempty s]
  [nonempty s'] [complete_space s.direction] [complete_space s'.direction] (h : s = s') (p : P) :
  (reflection s p : P) = (reflection s' p : P) :=
by unfreezingI { subst h }

/-- Reflecting twice in the same subspace. -/
@[simp] lemma reflection_reflection (s : affine_subspace ℝ P) [nonempty s]
  [complete_space s.direction] (p : P) :
  reflection s (reflection s p) = p :=
begin
  have : ∀ a : s, ∀ b : V, (_root_.orthogonal_projection s.direction) b = 0
    → reflection s (reflection s (b +ᵥ a)) = b +ᵥ a,
  { intros a b h,
    have : (a:P) -ᵥ (b +ᵥ a) = - b,
    { rw [vsub_vadd_eq_vsub_sub, vsub_self, zero_sub] },
    simp [reflection, h, this] },
  rw ← vsub_vadd p (orthogonal_projection s p),
  exact this (orthogonal_projection s p) _ (orthogonal_projection_vsub_orthogonal_projection s p),
end

/-- Reflection is its own inverse. -/
@[simp] lemma reflection_symm (s : affine_subspace ℝ P) [nonempty s] [complete_space s.direction] :
  (reflection s).symm = reflection s :=
by { ext, rw ← (reflection s).injective.eq_iff, simp }

/-- Reflection is involutive. -/
lemma reflection_involutive (s : affine_subspace ℝ P) [nonempty s] [complete_space s.direction] :
  function.involutive (reflection s) :=
reflection_reflection s

/-- A point is its own reflection if and only if it is in the
subspace. -/
lemma reflection_eq_self_iff {s : affine_subspace ℝ P} [nonempty s] [complete_space s.direction]
  (p : P) : reflection s p = p ↔ p ∈ s :=
begin
  rw [←orthogonal_projection_eq_self_iff, reflection_apply],
  split,
  { intro h,
    rw [←@vsub_eq_zero_iff_eq V, vadd_vsub_assoc,
        ←two_smul ℝ (↑(orthogonal_projection s p) -ᵥ p), smul_eq_zero] at h,
    norm_num at h,
    exact h },
  { intro h,
    simp [h] }
end

/-- Reflecting a point in two subspaces produces the same result if
and only if the point has the same orthogonal projection in each of
those subspaces. -/
lemma reflection_eq_iff_orthogonal_projection_eq (s₁ s₂ : affine_subspace ℝ P)
  [nonempty s₁] [nonempty s₂] [complete_space s₁.direction] [complete_space s₂.direction] (p : P) :
  reflection s₁ p = reflection s₂ p ↔
    (orthogonal_projection s₁ p : P) = orthogonal_projection s₂ p :=
begin
  rw [reflection_apply, reflection_apply],
  split,
  { intro h,
    rw [←@vsub_eq_zero_iff_eq V, vsub_vadd_eq_vsub_sub, vadd_vsub_assoc, add_comm,
        add_sub_assoc, vsub_sub_vsub_cancel_right,
        ←two_smul ℝ ((orthogonal_projection s₁ p : P) -ᵥ orthogonal_projection s₂ p),
        smul_eq_zero] at h,
    norm_num at h,
    exact h },
  { intro h,
    rw h }
end

/-- The distance between `p₁` and the reflection of `p₂` equals that
between the reflection of `p₁` and `p₂`. -/
lemma dist_reflection (s : affine_subspace ℝ P) [nonempty s] [complete_space s.direction]
  (p₁ p₂ : P) :
  dist p₁ (reflection s p₂) = dist (reflection s p₁) p₂ :=
begin
  conv_lhs { rw ←reflection_reflection s p₁ },
  exact (reflection s).dist_map _ _
end

/-- A point in the subspace is equidistant from another point and its
reflection. -/
lemma dist_reflection_eq_of_mem (s : affine_subspace ℝ P) [nonempty s] [complete_space s.direction]
  {p₁ : P} (hp₁ : p₁ ∈ s) (p₂ : P) :
  dist p₁ (reflection s p₂) = dist p₁ p₂ :=
begin
  rw ←reflection_eq_self_iff p₁ at hp₁,
  convert (reflection s).dist_map p₁ p₂,
  rw hp₁
end

/-- The reflection of a point in a subspace is contained in any larger
subspace containing both the point and the subspace reflected in. -/
lemma reflection_mem_of_le_of_mem {s₁ s₂ : affine_subspace ℝ P} [nonempty s₁]
  [complete_space s₁.direction] (hle : s₁ ≤ s₂) {p : P}
  (hp : p ∈ s₂) : reflection s₁ p ∈ s₂ :=
begin
  rw [reflection_apply],
  have ho : ↑(orthogonal_projection s₁ p) ∈ s₂ := hle (orthogonal_projection_mem p),
  exact vadd_mem_of_mem_direction (vsub_mem_direction ho hp) ho
end

/-- Reflecting an orthogonal vector plus a point in the subspace
produces the negation of that vector plus the point. -/
lemma reflection_orthogonal_vadd {s : affine_subspace ℝ P} [nonempty s]
  [complete_space s.direction] {p : P} (hp : p ∈ s) {v : V}
  (hv : v ∈ s.directionᗮ) : reflection s (v +ᵥ p) = -v +ᵥ p :=
begin
  rw [reflection_apply, orthogonal_projection_vadd_eq_self hp hv, vsub_vadd_eq_vsub_sub],
  simp
end

/-- Reflecting a vector plus a point in the subspace produces the
negation of that vector plus the point if the vector is a multiple of
the result of subtracting a point's orthogonal projection from that
point. -/
lemma reflection_vadd_smul_vsub_orthogonal_projection {s : affine_subspace ℝ P} [nonempty s]
  [complete_space s.direction] {p₁ : P} (p₂ : P) (r : ℝ) (hp₁ : p₁ ∈ s) :
  reflection s (r • (p₂ -ᵥ orthogonal_projection s p₂) +ᵥ p₁) =
    -(r • (p₂ -ᵥ orthogonal_projection s p₂)) +ᵥ p₁ :=
reflection_orthogonal_vadd hp₁
  (submodule.smul_mem _ _ (vsub_orthogonal_projection_mem_direction_orthogonal s _))

omit V

/-- A set of points is cospherical if they are equidistant from some
point.  In two dimensions, this is the same thing as being
concyclic. -/
def cospherical (ps : set P) : Prop :=
∃ (center : P) (radius : ℝ), ∀ p ∈ ps, dist p center = radius

/-- The definition of `cospherical`. -/
lemma cospherical_def (ps : set P) :
  cospherical ps ↔ ∃ (center : P) (radius : ℝ), ∀ p ∈ ps, dist p center = radius :=
iff.rfl

/-- A subset of a cospherical set is cospherical. -/
lemma cospherical_subset {ps₁ ps₂ : set P} (hs : ps₁ ⊆ ps₂) (hc : cospherical ps₂) :
  cospherical ps₁ :=
begin
  rcases hc with ⟨c, r, hcr⟩,
  exact ⟨c, r, λ p hp, hcr p (hs hp)⟩
end

include V

/-- The empty set is cospherical. -/
lemma cospherical_empty : cospherical (∅ : set P) :=
begin
  use add_torsor.nonempty.some,
  simp,
end

omit V

/-- A single point is cospherical. -/
lemma cospherical_singleton (p : P) : cospherical ({p} : set P) :=
begin
  use p,
  simp
end

include V

/-- Two points are cospherical. -/
lemma cospherical_pair (p₁ p₂ : P) : cospherical ({p₁, p₂} : set P) :=
begin
  use [(2⁻¹ : ℝ) • (p₂ -ᵥ p₁) +ᵥ p₁, (2⁻¹ : ℝ) * (dist p₂ p₁)],
  intro p,
  rw [set.mem_insert_iff, set.mem_singleton_iff],
  rintro ⟨_|_⟩,
  { rw [dist_eq_norm_vsub V p₁, vsub_vadd_eq_vsub_sub, vsub_self, zero_sub, norm_neg, norm_smul,
        dist_eq_norm_vsub V p₂],
    simp },
  { rw [H, dist_eq_norm_vsub V p₂, vsub_vadd_eq_vsub_sub, dist_eq_norm_vsub V p₂],
    conv_lhs { congr, congr, rw ←one_smul ℝ (p₂ -ᵥ p₁ : V) },
    rw [←sub_smul, norm_smul],
    norm_num }
end

/-- Any three points in a cospherical set are affinely independent. -/
lemma cospherical.affine_independent {s : set P} (hs : cospherical s) {p : fin 3 → P}
  (hps : set.range p ⊆ s) (hpi : function.injective p) :
  affine_independent ℝ p :=
begin
  rw affine_independent_iff_not_collinear,
  intro hc,
  rw collinear_iff_of_mem ℝ (set.mem_range_self (0 : fin 3)) at hc,
  rcases hc with ⟨v, hv⟩,
  rw set.forall_range_iff at hv,
  have hv0 : v ≠ 0,
  { intro h,
    have he : p 1 = p 0, by simpa [h] using hv 1,
    exact (dec_trivial : (1 : fin 3) ≠ 0) (hpi he) },
  rcases hs with ⟨c, r, hs⟩,
  have hs' := λ i, hs (p i) (set.mem_of_mem_of_subset (set.mem_range_self _) hps),
  choose f hf using hv,
  have hsd : ∀ i, dist ((f i • v) +ᵥ p 0) c = r,
  { intro i,
    rw ←hf,
    exact hs' i },
  have hf0 : f 0 = 0,
  { have hf0' := hf 0,
    rw [eq_comm, ←@vsub_eq_zero_iff_eq V, vadd_vsub, smul_eq_zero] at hf0',
    simpa [hv0] using hf0' },
  have hfi : function.injective f,
  { intros i j h,
    have hi := hf i,
    rw [h, ←hf j] at hi,
    exact hpi hi },
  simp_rw [←hsd 0, hf0, zero_smul, zero_vadd, dist_smul_vadd_eq_dist (p 0) c hv0] at hsd,
  have hfn0 : ∀ i, i ≠ 0 → f i ≠ 0 := λ i, (hfi.ne_iff' hf0).2,
  have hfn0' : ∀ i, i ≠ 0 → f i = (-2) * ⟪v, (p 0 -ᵥ c)⟫ / ⟪v, v⟫,
  { intros i hi,
    have hsdi := hsd i,
    simpa [hfn0, hi] using hsdi },
  have hf12 : f 1 = f 2, { rw [hfn0' 1 dec_trivial, hfn0' 2 dec_trivial] },
  exact (dec_trivial : (1 : fin 3) ≠ 2) (hfi hf12)
end

end euclidean_geometry<|MERGE_RESOLUTION|>--- conflicted
+++ resolved
@@ -74,15 +74,12 @@
 definition. -/
 def angle (x y : V) : ℝ := real.arccos (inner x y / (∥x∥ * ∥y∥))
 
-<<<<<<< HEAD
-=======
 lemma continuous_at_angle {x : V × V} (hx1 : x.1 ≠ 0) (hx2 : x.2 ≠ 0) :
   continuous_at (λ y : V × V, angle y.1 y.2) x :=
 real.continuous_arccos.continuous_at.comp $ continuous_inner.continuous_at.div
   ((continuous_norm.comp continuous_fst).mul (continuous_norm.comp continuous_snd)).continuous_at
   (by simp [hx1, hx2])
 
->>>>>>> 71e11de8
 lemma angle_smul_smul {c : ℝ} (hc : c ≠ 0) (x y : V) :
   angle (c • x) (c • y) = angle x y :=
 have c * c ≠ 0, from mul_ne_zero hc hc,
