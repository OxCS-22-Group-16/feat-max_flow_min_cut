--- conflicted
+++ resolved
@@ -1736,11 +1736,7 @@
     { induction a using with_bot.rec_bot_coe, { simp_rw [mul_bot x0.ne.symm, bot_le], },
       induction b using with_bot.rec_bot_coe, { exact absurd h (bot_lt_coe a).not_le, },
       { simp only [← coe_mul, coe_le_coe] at *,
-<<<<<<< HEAD
-        exact zero_lt.mul_le_mul_left (zero_le x) h, }, },
-=======
         exact mul_le_mul_left' h x, }, },
->>>>>>> 4ed5f0e1
   end ⟩
 
 instance [canonically_ordered_comm_semiring α] [nontrivial α] :
