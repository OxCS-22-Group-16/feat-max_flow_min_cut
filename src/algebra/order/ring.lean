/-
Copyright (c) 2016 Jeremy Avigad. All rights reserved.
Released under Apache 2.0 license as described in the file LICENSE.
Authors: Jeremy Avigad, Leonardo de Moura, Mario Carneiro
-/
import algebra.char_zero.defs
import algebra.hom.ring
import algebra.order.group
import algebra.order.monoid_lemmas_zero_lt
import data.set.intervals.basic

/-!
# Ordered rings and semirings

This file develops the basics of ordered (semi)rings.

Each typeclass here comprises
* an algebraic class (`semiring`, `comm_semiring`, `ring`, `comm_ring`)
* an order class (`partial_order`, `linear_order`)
* assumptions on how both interact ((strict) monotonicity, canonicity)

For short,
* "`+` respects `≤`" means "monotonicity of addition"
* "`+` respects `<`" means "strict monotonicity of addition"
* "`*` respects `≤`" means "monotonicity of multiplication by a nonnegative number".
* "`*` respects `<`" means "strict monotonicity of multiplication by a positive number".

## Typeclasses

* `ordered_semiring`: Semiring with a partial order such that `+` and `*` respect `≤`.
* `strict_ordered_semiring`: Semiring with a partial order such that `+` and `*` respects `<`.
* `ordered_comm_semiring`: Commutative semiring with a partial order such that `+` and `*` respect
  `≤`.
* `strict_ordered_comm_semiring`: Commutative semiring with a partial order such that `+` and `*`
  respect `<`.
* `ordered_ring`: Ring with a partial order such that `+` respects `≤` and `*` respects `<`.
* `ordered_comm_ring`: Commutative ring with a partial order such that `+` respects `≤` and
  `*` respects `<`.
* `linear_ordered_semiring`: Semiring with a linear order such that `+` respects `≤` and
  `*` respects `<`.
* `linear_ordered_comm_semiring`: Commutative semiring with a linear order such that `+` respects
  `≤` and `*` respects `<`.
* `linear_ordered_ring`: Ring with a linear order such that `+` respects `≤` and `*` respects `<`.
* `linear_ordered_comm_ring`: Commutative ring with a linear order such that `+` respects `≤` and
  `*` respects `<`.
* `canonically_ordered_comm_semiring`: Commutative semiring with a partial order such that `+`
  respects `≤`, `*` respects `<`, and `a ≤ b ↔ ∃ c, b = a + c`.

and some typeclasses to define ordered rings by specifying their nonnegative elements:
* `nonneg_ring`: To define `ordered_ring`s.
* `linear_nonneg_ring`: To define `linear_ordered_ring`s.

## Hierarchy

The hardest part of proving order lemmas might be to figure out the correct generality and its
corresponding typeclass. Here's an attempt at demystifying it. For each typeclass, we list its
immediate predecessors and what conditions are added to each of them.

* `ordered_semiring`
  - `ordered_add_comm_monoid` & multiplication & `*` respects `≤`
  - `semiring` & partial order structure & `+` respects `≤` & `*` respects `≤`
* `strict_ordered_semiring`
  - `ordered_cancel_add_comm_monoid` & multiplication & `*` respects `<`
  - `ordered_semiring` & `+` respects `<` & `*` respects `<`
* `ordered_comm_semiring`
  - `ordered_semiring` & commutativity of multiplication
  - `comm_semiring` & partial order structure & `+` respects `≤` & `*` respects `<`
* `strict_ordered_comm_semiring`
  - `strict_ordered_semiring` & commutativity of multiplication
  - `ordered_comm_semiring` & `+` respects `<` & `*` respects `<`
* `ordered_ring`
  - `strict_ordered_semiring` & additive inverses
  - `ordered_add_comm_group` & multiplication & `*` respects `<`
  - `ring` & partial order structure & `+` respects `≤` & `*` respects `<`
* `ordered_comm_ring`
  - `ordered_ring` & commutativity of multiplication
  - `ordered_comm_semiring` & additive inverses
  - `comm_ring` & partial order structure & `+` respects `≤` & `*` respects `<`
* `linear_ordered_semiring`
<<<<<<< HEAD
  - `strict_ordered_semiring` & totality of the order & nontriviality
=======
  - `ordered_semiring` & totality of the order & nontriviality
* `linear_ordered_comm_semiring`
  - `ordered_comm_semiring` & totality of the order & nontriviality
  - `linear_ordered_semiring` & commutativity of multiplication
>>>>>>> dcf3c6b6
  - `linear_ordered_add_comm_monoid` & multiplication & nontriviality & `*` respects `<`
* `linear_ordered_ring`
  - `ordered_ring` & totality of the order & nontriviality
  - `linear_ordered_semiring` & additive inverses
  - `linear_ordered_add_comm_group` & multiplication & `*` respects `<`
  - `domain` & linear order structure
* `linear_ordered_comm_ring`
  - `ordered_comm_ring` & totality of the order & nontriviality
  - `linear_ordered_ring` & commutativity of multiplication
  - `linear_ordered_comm_semiring` & additive inverses
  - `is_domain` & linear order structure
* `canonically_ordered_comm_semiring`
  - `canonically_ordered_add_monoid` & multiplication & `*` respects `≤` & no zero divisors
  - `comm_semiring` & `a ≤ b ↔ ∃ c, b = a + c` & no zero divisors

## TODO

We're still missing some typeclasses, like
* `canonically_ordered_semiring`
They have yet to come up in practice.
-/

open function

set_option old_structure_cmd true

open function

universe u
variables {α : Type u} {β : Type*}

/-! Note that `order_dual` does not satisfy any of the ordered ring typeclasses due to the
`zero_le_one` field. -/

lemma add_one_le_two_mul [has_le α] [semiring α] [covariant_class α α (+) (≤)]
  {a : α} (a1 : 1 ≤ a) :
  a + 1 ≤ 2 * a :=
calc  a + 1 ≤ a + a : add_le_add_left a1 a
        ... = 2 * a : (two_mul _).symm

/-- An `ordered_semiring` is a semiring with a partial order such that addition is monotone and
multiplication by a nonnegative number is monotone. -/
@[protect_proj]
class ordered_semiring (α : Type u) extends semiring α, ordered_add_comm_monoid α :=
(zero_le_one : (0 : α) ≤ 1)
(mul_le_mul_of_nonneg_left  : ∀ a b c : α, a ≤ b → 0 ≤ c → c * a ≤ c * b)
(mul_le_mul_of_nonneg_right : ∀ a b c : α, a ≤ b → 0 ≤ c → a * c ≤ b * c)

/-- An `ordered_comm_semiring` is a commutative semiring with a partial order such that addition is
monotone and multiplication by a nonnegative number is monotone. -/
@[protect_proj]
class ordered_comm_semiring (α : Type u) extends ordered_semiring α, comm_semiring α

/-- An `ordered_ring` is a ring with a partial order such that addition is monotone and
multiplication by a nonnegative number is monotone. -/
@[protect_proj]
class ordered_ring (α : Type u) extends ring α, ordered_add_comm_group α :=
(zero_le_one : 0 ≤ (1 : α))
(mul_nonneg : ∀ a b : α, 0 ≤ a → 0 ≤ b → 0 ≤ a * b)

/-- An `ordered_comm_ring` is a commutative ring with a partial order such that addition is monotone
and multiplication by a nonnegative number is monotone. -/
@[protect_proj]
class ordered_comm_ring (α : Type u) extends ordered_ring α, comm_ring α

/-- A `strict_ordered_semiring` is a semiring with a partial order such that addition is strictly
monotone and multiplication by a positive number is strictly monotone. -/
@[protect_proj]
class strict_ordered_semiring (α : Type u) extends semiring α, ordered_cancel_add_comm_monoid α :=
(zero_le_one : (0 : α) ≤ 1)
(mul_lt_mul_of_pos_left  : ∀ a b c : α, a < b → 0 < c → c * a < c * b)
(mul_lt_mul_of_pos_right : ∀ a b c : α, a < b → 0 < c → a * c < b * c)

/-- A `strict_ordered_comm_semiring` is a commutative semiring with a partial order such that
addition is strictly monotone and multiplication by a positive number is strictly monotone. -/
@[protect_proj]
class strict_ordered_comm_semiring (α : Type u) extends strict_ordered_semiring α, comm_semiring α

/-- A `strict_ordered_ring` is a ring with a partial order such that addition is strictly monotone
and multiplication by a positive number is strictly monotone. -/
@[protect_proj]
class strict_ordered_ring (α : Type u) extends ring α, ordered_add_comm_group α :=
(zero_le_one : 0 ≤ (1 : α))
(mul_pos     : ∀ a b : α, 0 < a → 0 < b → 0 < a * b)

/-- A `strict_ordered_comm_ring` is a commutative ring with a partial order such that addition is
strictly monotone and multiplication by a positive number is strictly monotone. -/
@[protect_proj]
class strict_ordered_comm_ring (α : Type*) extends strict_ordered_ring α, comm_ring α

/-- A `linear_ordered_semiring α` is a nontrivial semiring `α` with a linear order such that
addition is monotone and multiplication by a positive number is strictly monotone. -/
/- It's not entirely clear we should assume `nontrivial` at this point; it would be reasonable to
explore changing this, but be warned that the instances involving `domain` may cause typeclass
search loops. -/
@[protect_proj]
class linear_ordered_semiring (α : Type u)
  extends strict_ordered_semiring α, linear_ordered_add_comm_monoid α, nontrivial α

/-- A `linear_ordered_ring α` is a ring `α` with a linear order such that
addition is monotone and multiplication by a positive number is strictly monotone. -/
@[protect_proj]
class linear_ordered_ring (α : Type u) extends strict_ordered_ring α, linear_order α, nontrivial α

/-- A `linear_ordered_comm_ring α` is a commutative ring `α` with a linear order
such that addition is monotone and multiplication by a positive number is strictly monotone. -/
@[protect_proj]
class linear_ordered_comm_ring (α : Type u) extends linear_ordered_ring α, comm_monoid α

/-- A canonically ordered commutative semiring is an ordered, commutative semiring
in which `a ≤ b` iff there exists `c` with `b = a + c`. This is satisfied by the
natural numbers, for example, but not the integers or other ordered groups. -/
@[protect_proj]
class canonically_ordered_comm_semiring (α : Type*) extends
  canonically_ordered_add_monoid α, comm_semiring α :=
(eq_zero_or_eq_zero_of_mul_eq_zero : ∀ a b : α, a * b = 0 → a = 0 ∨ b = 0)

section ordered_semiring
variables [ordered_semiring α] {a b c d : α}

@[priority 100] -- see Note [lower instance priority]
instance ordered_semiring.zero_le_one_class : zero_le_one_class α :=
{ ..‹ordered_semiring α› }

@[priority 200] -- see Note [lower instance priority]
instance ordered_semiring.to_pos_mul_mono : pos_mul_mono α :=
⟨λ x a b h, ordered_semiring.mul_le_mul_of_nonneg_left _ _ _ h x.2⟩

@[priority 200] -- see Note [lower instance priority]
instance ordered_semiring.to_mul_pos_mono : mul_pos_mono α :=
⟨λ x a b h, ordered_semiring.mul_le_mul_of_nonneg_right _ _ _ h x.2⟩

lemma bit1_mono : monotone (bit1 : α → α) := λ a b h, add_le_add_right (bit0_mono h) _

@[simp] lemma pow_nonneg (H : 0 ≤ a) : ∀ (n : ℕ), 0 ≤ a ^ n
| 0     := by { rw pow_zero, exact zero_le_one}
| (n+1) := by { rw pow_succ, exact mul_nonneg H (pow_nonneg _) }

lemma add_le_mul_two_add (a2 : 2 ≤ a) (b0 : 0 ≤ b) : a + (2 + b) ≤ a * (2 + b) :=
calc a + (2 + b) ≤ a + (a + a * b) :
      add_le_add_left (add_le_add a2 $ le_mul_of_one_le_left b0 $ one_le_two.trans a2) a
             ... ≤ a * (2 + b) : by rw [mul_add, mul_two, add_assoc]

lemma one_le_mul_of_one_le_of_one_le (ha : 1 ≤ a) (hb : 1 ≤ b) : (1 : α) ≤ a * b :=
left.one_le_mul_of_le_of_le ha hb $ zero_le_one.trans ha

section monotone
variables [preorder β] {f g : β → α}

lemma monotone_mul_left_of_nonneg (ha : 0 ≤ a) : monotone (λ x, a * x) :=
λ b c h, mul_le_mul_of_nonneg_left h ha

lemma monotone_mul_right_of_nonneg (ha : 0 ≤ a) : monotone (λ x, x * a) :=
λ b c h, mul_le_mul_of_nonneg_right h ha

lemma monotone.mul_const (hf : monotone f) (ha : 0 ≤ a) : monotone (λ x, f x * a) :=
(monotone_mul_right_of_nonneg ha).comp hf

lemma monotone.const_mul (hf : monotone f) (ha : 0 ≤ a) : monotone (λ x, a * f x) :=
(monotone_mul_left_of_nonneg ha).comp hf

lemma antitone.mul_const (hf : antitone f) (ha : 0 ≤ a) : antitone (λ x, f x * a) :=
(monotone_mul_right_of_nonneg ha).comp_antitone hf

lemma antitone.const_mul (hf : antitone f) (ha : 0 ≤ a) : antitone (λ x, a * f x) :=
(monotone_mul_left_of_nonneg ha).comp_antitone hf

lemma monotone.mul (hf : monotone f) (hg : monotone g) (hf₀ : ∀ x, 0 ≤ f x) (hg₀ : ∀ x, 0 ≤ g x) :
  monotone (f * g) :=
λ b c h, mul_le_mul (hf h) (hg h) (hg₀ _) (hf₀ _)

end monotone

section nontrivial
variables [nontrivial α]

/-- See `zero_lt_one'` for a version with the type explicit. -/
@[simp] lemma zero_lt_one : (0 : α) < 1 := zero_le_one.lt_of_ne zero_ne_one
/-- See `zero_lt_two'` for a version with the type explicit. -/
@[simp] lemma zero_lt_two : (0 : α) < 2 := zero_lt_one.trans_le one_le_two
/-- See `zero_lt_three'` for a version with the type explicit. -/
@[simp] lemma zero_lt_three : (0 : α) < 3 :=
zero_lt_one.trans_le $ bit1_zero.symm.trans_le $ bit1_mono zero_le_one
/-- See `zero_lt_four'` for a version with the type explicit. -/
@[simp] lemma zero_lt_four : (0 : α) < 4 := zero_lt_two.trans_le $ bit0_mono one_le_two

@[field_simps] lemma two_ne_zero : (2 : α) ≠ 0 := zero_lt_two.ne'
@[field_simps] lemma three_ne_zero : (3 : α) ≠ 0 := zero_lt_three.ne'
@[field_simps] lemma four_ne_zero : (4 : α) ≠ 0 := zero_lt_four.ne'

alias zero_lt_one ← one_pos
alias zero_lt_two ← two_pos
alias zero_lt_three ← three_pos
alias zero_lt_four ← four_pos

lemma bit1_pos (h : 0 ≤ a) : 0 < bit1 a :=
zero_lt_one.trans_le $ bit1_zero.symm.trans_le $ bit1_mono h

variables (α)

/-- See `zero_lt_one` for a version with the type implicit. -/
lemma zero_lt_one' : (0 : α) < 1 := zero_lt_one
/-- See `zero_lt_two` for a version with the type implicit. -/
lemma zero_lt_two' : (0 : α) < 2 := zero_lt_two
/-- See `zero_lt_three` for a version with the type implicit. -/
lemma zero_lt_three' : (0 : α) < 3 := zero_lt_three
/-- See `zero_lt_four` for a version with the type implicit. -/
lemma zero_lt_four' : (0 : α) < 4 := zero_lt_four

end nontrivial

lemma bit1_pos' (h : 0 < a) : 0 < bit1 a := by { nontriviality, exact bit1_pos h.le }

lemma mul_le_one (ha : a ≤ 1) (hb' : 0 ≤ b) (hb : b ≤ 1) : a * b ≤ 1 :=
one_mul (1 : α) ▸ mul_le_mul ha hb hb' zero_le_one

lemma one_lt_mul_of_le_of_lt (ha : 1 ≤ a) (hb : 1 < b) : 1 < a * b :=
hb.trans_le $ le_mul_of_one_le_left (zero_le_one.trans hb.le) ha

lemma one_lt_mul_of_lt_of_le (ha : 1 < a) (hb : 1 ≤ b) : 1 < a * b :=
ha.trans_le $ le_mul_of_one_le_right (zero_le_one.trans ha.le) hb

alias one_lt_mul_of_le_of_lt ← one_lt_mul

lemma mul_lt_one_of_nonneg_of_lt_one_left (ha₀ : 0 ≤ a) (ha : a < 1) (hb : b ≤ 1) : a * b < 1 :=
(mul_le_of_le_one_right ha₀ hb).trans_lt ha

lemma mul_lt_one_of_nonneg_of_lt_one_right (ha : a ≤ 1) (hb₀ : 0 ≤ b) (hb : b < 1) : a * b < 1 :=
(mul_le_of_le_one_left hb₀ ha).trans_lt hb

end ordered_semiring

section ordered_ring
variables [ordered_ring α] {a b c d : α}

@[priority 100] -- see Note [lower instance priority]
instance ordered_ring.to_ordered_semiring : ordered_semiring α :=
{ mul_le_mul_of_nonneg_left := λ a b c h hc,
    by simpa only [mul_sub, sub_nonneg] using ordered_ring.mul_nonneg _ _ hc (sub_nonneg.2 h),
  mul_le_mul_of_nonneg_right := λ a b c h hc,
    by simpa only [sub_mul, sub_nonneg] using ordered_ring.mul_nonneg _ _ (sub_nonneg.2 h) hc,
  ..‹ordered_ring α›, ..ring.to_semiring }

lemma mul_le_mul_of_nonpos_left (h : b ≤ a) (hc : c ≤ 0) : c * a ≤ c * b :=
by simpa only [neg_mul, neg_le_neg_iff] using mul_le_mul_of_nonneg_left h (neg_nonneg.2 hc)

lemma mul_le_mul_of_nonpos_right (h : b ≤ a) (hc : c ≤ 0) : a * c ≤ b * c :=
by simpa only [mul_neg, neg_le_neg_iff] using mul_le_mul_of_nonneg_right h (neg_nonneg.2 hc)

lemma mul_nonneg_of_nonpos_of_nonpos (ha : a ≤ 0) (hb : b ≤ 0) : 0 ≤ a * b :=
by simpa only [zero_mul] using mul_le_mul_of_nonpos_right ha hb

lemma mul_le_mul_of_nonneg_of_nonpos (hca : c ≤ a) (hbd : b ≤ d) (hc : 0 ≤ c) (hb : b ≤ 0) :
  a * b ≤ c * d :=
(mul_le_mul_of_nonpos_right hca hb).trans $ mul_le_mul_of_nonneg_left hbd hc

lemma mul_le_mul_of_nonneg_of_nonpos' (hca : c ≤ a) (hbd : b ≤ d) (ha : 0 ≤ a) (hd : d ≤ 0) :
  a * b ≤ c * d :=
(mul_le_mul_of_nonneg_left hbd ha).trans $ mul_le_mul_of_nonpos_right hca hd

lemma mul_le_mul_of_nonpos_of_nonneg (hac : a ≤ c) (hdb : d ≤ b) (hc : c ≤ 0) (hb : 0 ≤ b) :
  a * b ≤ c * d :=
(mul_le_mul_of_nonneg_right hac hb).trans $ mul_le_mul_of_nonpos_left hdb hc

lemma mul_le_mul_of_nonpos_of_nonneg' (hca : c ≤ a) (hbd : b ≤ d) (ha : 0 ≤ a) (hd : d ≤ 0) :
  a * b ≤ c * d :=
(mul_le_mul_of_nonneg_left hbd ha).trans $ mul_le_mul_of_nonpos_right hca hd

lemma mul_le_mul_of_nonpos_of_nonpos (hca : c ≤ a) (hdb : d ≤ b) (hc : c ≤ 0) (hb : b ≤ 0) :
  a * b ≤ c * d :=
(mul_le_mul_of_nonpos_right hca hb).trans $ mul_le_mul_of_nonpos_left hdb hc

lemma mul_le_mul_of_nonpos_of_nonpos' (hca : c ≤ a) (hdb : d ≤ b) (ha : a ≤ 0) (hd : d ≤ 0) :
  a * b ≤ c * d :=
(mul_le_mul_of_nonpos_left hdb ha).trans $ mul_le_mul_of_nonpos_right hca hd

section monotone
variables [preorder β] {f g : β → α}

lemma antitone_mul_left {a : α} (ha : a ≤ 0) : antitone ((*) a) :=
λ b c b_le_c, mul_le_mul_of_nonpos_left b_le_c ha

lemma antitone_mul_right {a : α} (ha : a ≤ 0) : antitone (λ x, x * a) :=
λ b c b_le_c, mul_le_mul_of_nonpos_right b_le_c ha

lemma monotone.const_mul_of_nonpos (hf : monotone f) (ha : a ≤ 0) : antitone (λ x, a * f x) :=
(antitone_mul_left ha).comp_monotone hf

lemma monotone.mul_const_of_nonpos (hf : monotone f) (ha : a ≤ 0) : antitone (λ x, f x * a) :=
(antitone_mul_right ha).comp_monotone hf

lemma antitone.const_mul_of_nonpos (hf : antitone f) (ha : a ≤ 0) : monotone (λ x, a * f x) :=
(antitone_mul_left ha).comp hf

lemma antitone.mul_const_of_nonpos (hf : antitone f) (ha : a ≤ 0) : monotone (λ x, f x * a) :=
(antitone_mul_right ha).comp hf

lemma antitone.mul_monotone (hf : antitone f) (hg : monotone g) (hf₀ : ∀ x, f x ≤ 0)
  (hg₀ : ∀ x, 0 ≤ g x) :
  antitone (f * g) :=
λ b c h, mul_le_mul_of_nonpos_of_nonneg (hf h) (hg h) (hf₀ _) (hg₀ _)

lemma monotone.mul_antitone (hf : monotone f) (hg : antitone g) (hf₀ : ∀ x, 0 ≤ f x)
  (hg₀ : ∀ x, g x ≤ 0) :
  antitone (f * g) :=
λ b c h, mul_le_mul_of_nonneg_of_nonpos (hf h) (hg h) (hf₀ _) (hg₀ _)

lemma antitone.mul (hf : antitone f) (hg : antitone g) (hf₀ : ∀ x, f x ≤ 0) (hg₀ : ∀ x, g x ≤ 0) :
  monotone (f * g) :=
λ b c h, mul_le_mul_of_nonpos_of_nonpos (hf h) (hg h) (hf₀ _) (hg₀ _)

end monotone

lemma le_iff_exists_nonneg_add (a b : α) : a ≤ b ↔ ∃ c ≥ 0, b = a + c :=
⟨λ h, ⟨b - a, sub_nonneg.mpr h, by simp⟩,
  λ ⟨c, hc, h⟩, by { rw [h, le_add_iff_nonneg_right], exact hc }⟩

end ordered_ring

section ordered_comm_ring
variables [ordered_comm_ring α]

@[priority 100] -- See note [lower instance priority]
instance ordered_comm_ring.to_ordered_comm_semiring : ordered_comm_semiring α :=
{ ..ordered_ring.to_ordered_semiring, ..‹ordered_comm_ring α› }

end ordered_comm_ring

section strict_ordered_semiring
variables [strict_ordered_semiring α] {a b c d : α}

@[priority 200] -- see Note [lower instance priority]
instance strict_ordered_semiring.to_pos_mul_strict_mono : pos_mul_strict_mono α :=
⟨λ x a b h, strict_ordered_semiring.mul_lt_mul_of_pos_left _ _ _ h x.prop⟩

@[priority 200] -- see Note [lower instance priority]
instance strict_ordered_semiring.to_mul_pos_strict_mono : mul_pos_strict_mono α :=
⟨λ x a b h, strict_ordered_semiring.mul_lt_mul_of_pos_right _ _ _ h x.prop⟩

/-- A choice-free version of `strict_ordered_semiring.to_ordered_semiring` to avoid using choice in
basic `nat` lemmas. -/
@[reducible] def strict_ordered_semiring.to_ordered_semiring' [@decidable_rel α (≤)] :
  ordered_semiring α :=
{ mul_le_mul_of_nonneg_left := λ a b c hab hc, begin
    obtain rfl | hab := decidable.eq_or_lt_of_le hab,
    { refl },
    obtain rfl | hc := decidable.eq_or_lt_of_le hc,
    { simp },
    { exact (mul_lt_mul_of_pos_left hab hc).le }
  end,
  mul_le_mul_of_nonneg_right := λ a b c hab hc, begin
    obtain rfl | hab := decidable.eq_or_lt_of_le hab,
    { refl },
    obtain rfl | hc := decidable.eq_or_lt_of_le hc,
    { simp },
    { exact (mul_lt_mul_of_pos_right hab hc).le }
  end,
  ..‹strict_ordered_semiring α› }

@[priority 100] -- see Note [lower instance priority]
instance strict_ordered_semiring.to_ordered_semiring : ordered_semiring α :=
{ mul_le_mul_of_nonneg_left := λ _ _ _, begin
    letI := @strict_ordered_semiring.to_ordered_semiring' α _ (classical.dec_rel _),
    exact mul_le_mul_of_nonneg_left,
  end,
  mul_le_mul_of_nonneg_right := λ _ _ _, begin
    letI := @strict_ordered_semiring.to_ordered_semiring' α _ (classical.dec_rel _),
    exact mul_le_mul_of_nonneg_right,
  end,
  ..‹strict_ordered_semiring α› }

lemma mul_lt_mul (hac : a < c) (hbd : b ≤ d) (hb : 0 < b) (hc : 0 ≤ c) : a * b < c * d :=
(mul_lt_mul_of_pos_right hac hb).trans_le $ mul_le_mul_of_nonneg_left hbd hc

lemma mul_lt_mul' (hac : a ≤ c) (hbd : b < d) (hb : 0 ≤ b) (hc : 0 < c) : a * b < c * d :=
(mul_le_mul_of_nonneg_right hac hb).trans_lt $ mul_lt_mul_of_pos_left hbd hc

@[simp] theorem pow_pos (H : 0 < a) : ∀ (n : ℕ), 0 < a ^ n
| 0     := by { nontriviality, rw pow_zero, exact zero_lt_one }
| (n+1) := by { rw pow_succ, exact mul_pos H (pow_pos _) }

lemma mul_self_lt_mul_self (h1 : 0 ≤ a) (h2 : a < b) : a * a < b * b :=
mul_lt_mul' h2.le h2 h1 $ h1.trans_lt h2

lemma strict_mono_on_mul_self : strict_mono_on (λ x : α, x * x) (set.Ici 0) :=
λ x hx y hy hxy, mul_self_lt_mul_self hx hxy

-- See Note [decidable namespace]
protected lemma decidable.mul_lt_mul'' [@decidable_rel α (≤)]
  (h1 : a < c) (h2 : b < d) (h3 : 0 ≤ a) (h4 : 0 ≤ b) : a * b < c * d :=
h4.lt_or_eq_dec.elim
  (λ b0, mul_lt_mul h1 h2.le b0 $ h3.trans h1.le)
  (λ b0, by rw [← b0, mul_zero]; exact
    mul_pos (h3.trans_lt h1) (h4.trans_lt h2))

lemma mul_lt_mul'' : a < c → b < d → 0 ≤ a → 0 ≤ b → a * b < c * d :=
by classical; exact decidable.mul_lt_mul''

lemma lt_mul_left (hn : 0 < a) (hm : 1 < b) : a < b * a :=
by { convert mul_lt_mul_of_pos_right hm hn, rw one_mul }

lemma lt_mul_right (hn : 0 < a) (hm : 1 < b) : a < a * b :=
by { convert mul_lt_mul_of_pos_left hm hn, rw mul_one }

lemma lt_mul_self (hn : 1 < a) : a < a * a :=
lt_mul_left (hn.trans_le' zero_le_one) hn

section monotone
variables [preorder β] {f g : β → α}

lemma strict_mono_mul_left_of_pos (ha : 0 < a) : strict_mono (λ x, a * x) :=
assume b c b_lt_c, mul_lt_mul_of_pos_left b_lt_c ha

lemma strict_mono_mul_right_of_pos (ha : 0 < a) : strict_mono (λ x, x * a) :=
assume b c b_lt_c, mul_lt_mul_of_pos_right b_lt_c ha

lemma strict_mono.mul_const (hf : strict_mono f) (ha : 0 < a) :
  strict_mono (λ x, (f x) * a) :=
(strict_mono_mul_right_of_pos ha).comp hf

lemma strict_mono.const_mul (hf : strict_mono f) (ha : 0 < a) :
  strict_mono (λ x, a * (f x)) :=
(strict_mono_mul_left_of_pos ha).comp hf

lemma strict_anti.mul_const (hf : strict_anti f) (ha : 0 < a) : strict_anti (λ x, f x * a) :=
(strict_mono_mul_right_of_pos ha).comp_strict_anti hf

lemma strict_anti.const_mul (hf : strict_anti f) (ha : 0 < a) : strict_anti (λ x, a * f x) :=
(strict_mono_mul_left_of_pos ha).comp_strict_anti hf

lemma strict_mono.mul_monotone (hf : strict_mono f) (hg : monotone g) (hf₀ : ∀ x, 0 ≤ f x)
  (hg₀ : ∀ x, 0 < g x) :
  strict_mono (f * g) :=
λ b c h, mul_lt_mul (hf h) (hg h.le) (hg₀ _) (hf₀ _)

lemma monotone.mul_strict_mono (hf : monotone f) (hg : strict_mono g) (hf₀ : ∀ x, 0 < f x)
  (hg₀ : ∀ x, 0 ≤ g x) :
  strict_mono (f * g) :=
λ b c h, mul_lt_mul' (hf h.le) (hg h) (hg₀ _) (hf₀ _)

lemma strict_mono.mul (hf : strict_mono f) (hg : strict_mono g) (hf₀ : ∀ x, 0 ≤ f x)
  (hg₀ : ∀ x, 0 ≤ g x) :
  strict_mono (f * g) :=
λ b c h, mul_lt_mul'' (hf h) (hg h) (hf₀ _) (hg₀ _)

end monotone

section nontrivial
variables [nontrivial α]

lemma lt_one_add (a : α) : a < 1 + a := lt_add_of_pos_left _ zero_lt_one
lemma lt_add_one (a : α) : a < a + 1 := lt_add_of_pos_right _ zero_lt_one

lemma one_lt_two : (1 : α) < 2 := lt_add_one _

lemma lt_two_mul_self (ha : 0 < a) : a < 2 * a := lt_mul_of_one_lt_left ha one_lt_two

lemma nat.strict_mono_cast : strict_mono (coe : ℕ → α) :=
strict_mono_nat_of_lt_succ $ λ n, by rw [nat.cast_succ]; apply lt_add_one

@[priority 100] -- see Note [lower instance priority]
instance strict_ordered_semiring.to_no_max_order : no_max_order α :=
⟨λ a, ⟨a + 1, lt_add_of_pos_right _ one_pos⟩⟩

/-- Note this is not an instance as `char_zero` implies `nontrivial`, and this would risk forming a
loop. -/
lemma strict_ordered_semiring.to_char_zero : char_zero α := ⟨nat.strict_mono_cast.injective⟩

end nontrivial

section has_exists_add_of_le
variables [has_exists_add_of_le α]

/-- Binary **rearrangement inequality**. -/
lemma mul_add_mul_le_mul_add_mul (hab : a ≤ b) (hcd : c ≤ d) : a * d + b * c ≤ a * c + b * d :=
begin
  obtain ⟨b, rfl⟩ := exists_add_of_le hab,
  obtain ⟨d, rfl⟩ := exists_add_of_le hcd,
  rw [mul_add, add_right_comm, mul_add, ←add_assoc],
  exact add_le_add_left (mul_le_mul_of_nonneg_right hab $ (le_add_iff_nonneg_right _).1 hcd) _,
end

/-- Binary **rearrangement inequality**. -/
lemma mul_add_mul_le_mul_add_mul' (hba : b ≤ a) (hdc : d ≤ c) : a • d + b • c ≤ a • c + b • d :=
by { rw [add_comm (a • d), add_comm (a • c)], exact mul_add_mul_le_mul_add_mul hba hdc }

/-- Binary strict **rearrangement inequality**. -/
lemma mul_add_mul_lt_mul_add_mul (hab : a < b) (hcd : c < d) : a * d + b * c < a * c + b * d :=
begin
  obtain ⟨b, rfl⟩ := exists_add_of_le hab.le,
  obtain ⟨d, rfl⟩ := exists_add_of_le hcd.le,
  rw [mul_add, add_right_comm, mul_add, ←add_assoc],
  exact add_lt_add_left (mul_lt_mul_of_pos_right hab $ (lt_add_iff_pos_right _).1 hcd) _,
end

/-- Binary **rearrangement inequality**. -/
lemma mul_add_mul_lt_mul_add_mul' (hba : b < a) (hdc : d < c) : a • d + b • c < a • c + b • d :=
by { rw [add_comm (a • d), add_comm (a • c)], exact mul_add_mul_lt_mul_add_mul hba hdc }

end has_exists_add_of_le
end strict_ordered_semiring

section strict_ordered_comm_semiring
variables [strict_ordered_comm_semiring α]

/-- A choice-free version of `strict_ordered_comm_semiring.to_ordered_comm_semiring` to avoid using
choice in basic `nat` lemmas. -/
@[reducible] def strict_ordered_comm_semiring.to_ordered_comm_semiring' [@decidable_rel α (≤)] :
  ordered_comm_semiring α :=
{ ..‹strict_ordered_comm_semiring α›, ..strict_ordered_semiring.to_ordered_semiring' }

<<<<<<< HEAD
@[priority 100] -- see Note [lower instance priority]
instance strict_ordered_comm_semiring.to_ordered_comm_semiring : ordered_comm_semiring α :=
{ ..‹strict_ordered_comm_semiring α›, ..strict_ordered_semiring.to_ordered_semiring }
=======
/-- Pullback an `ordered_comm_semiring` under an injective map.
See note [reducible non-instances]. -/
@[reducible]
def function.injective.ordered_comm_semiring [ordered_comm_semiring α] {β : Type*}
  [has_zero β] [has_one β] [has_add β] [has_mul β] [has_pow β ℕ] [has_smul ℕ β] [has_nat_cast β]
  (f : β → α) (hf : function.injective f) (zero : f 0 = 0) (one : f 1 = 1)
  (add : ∀ x y, f (x + y) = f x + f y) (mul : ∀ x y, f (x * y) = f x * f y)
  (nsmul : ∀ x (n : ℕ), f (n • x) = n • f x) (npow : ∀ x (n : ℕ), f (x ^ n) = f x ^ n)
  (nat_cast : ∀ n : ℕ, f n = n) :
  ordered_comm_semiring β :=
{ ..hf.comm_semiring f zero one add mul nsmul npow nat_cast,
  ..hf.ordered_semiring f zero one add mul nsmul npow nat_cast }
>>>>>>> dcf3c6b6

end strict_ordered_comm_semiring

section strict_ordered_ring
variables [strict_ordered_ring α] {a b c : α}

@[priority 100] -- see Note [lower instance priority]
instance strict_ordered_ring.to_strict_ordered_semiring : strict_ordered_semiring α :=
{ le_of_add_le_add_left := @le_of_add_le_add_left α _ _ _,
  mul_lt_mul_of_pos_left := λ a b c h hc,
    by simpa only [mul_sub, sub_pos] using strict_ordered_ring.mul_pos _ _ hc (sub_pos.2 h),
  mul_lt_mul_of_pos_right := λ a b c h hc,
    by simpa only [sub_mul, sub_pos] using strict_ordered_ring.mul_pos _ _ (sub_pos.2 h) hc,
  ..‹strict_ordered_ring α›,  ..ring.to_semiring }

/-- A choice-free version of `strict_ordered_ring.to_ordered_ring` to avoid using choice in basic
`int` lemmas. -/
def strict_ordered_ring.to_ordered_ring' [@decidable_rel α (≤)] : ordered_ring α :=
{ mul_nonneg := λ a b ha hb, begin
    cases decidable.eq_or_lt_of_le ha with ha ha,
    { rw [←ha, zero_mul] },
    cases decidable.eq_or_lt_of_le hb with hb hb,
    { rw [←hb, mul_zero] },
    { exact (mul_pos ha hb).le }
  end,
  ..‹strict_ordered_ring α›,  ..ring.to_semiring }


@[priority 100] -- see Note [lower instance priority]
instance strict_ordered_ring.to_ordered_ring : ordered_ring α :=
{ mul_nonneg := λ a b, begin
    letI := @strict_ordered_ring.to_ordered_ring' α _ (classical.dec_rel _),
    exact mul_nonneg,
  end,
  ..‹strict_ordered_ring α› }

lemma mul_lt_mul_of_neg_left (h : b < a) (hc : c < 0) : c * a < c * b :=
by simpa only [neg_mul, neg_lt_neg_iff] using mul_lt_mul_of_pos_left h (neg_pos_of_neg hc)

lemma mul_lt_mul_of_neg_right (h : b < a) (hc : c < 0) : a * c < b * c :=
by simpa only [mul_neg, neg_lt_neg_iff] using mul_lt_mul_of_pos_right h (neg_pos_of_neg hc)

lemma mul_pos_of_neg_of_neg {a b : α} (ha : a < 0) (hb : b < 0) : 0 < a * b :=
by simpa only [zero_mul] using mul_lt_mul_of_neg_right ha hb

section monotone
variables [preorder β] {f g : β → α}

lemma strict_anti_mul_left {a : α} (ha : a < 0) : strict_anti ((*) a) :=
λ b c b_lt_c, mul_lt_mul_of_neg_left b_lt_c ha

lemma strict_anti_mul_right {a : α} (ha : a < 0) : strict_anti (λ x, x * a) :=
λ b c b_lt_c, mul_lt_mul_of_neg_right b_lt_c ha

lemma strict_mono.const_mul_of_neg (hf : strict_mono f) (ha : a < 0) : strict_anti (λ x, a * f x) :=
(strict_anti_mul_left ha).comp_strict_mono hf

lemma strict_mono.mul_const_of_neg (hf : strict_mono f) (ha : a < 0) : strict_anti (λ x, f x * a) :=
(strict_anti_mul_right ha).comp_strict_mono hf

lemma strict_anti.const_mul_of_neg (hf : strict_anti f) (ha : a < 0) : strict_mono (λ x, a * f x) :=
(strict_anti_mul_left ha).comp hf

lemma strict_anti.mul_const_of_neg (hf : strict_anti f) (ha : a < 0) : strict_mono (λ x, f x * a) :=
(strict_anti_mul_right ha).comp hf

end monotone
end strict_ordered_ring

section strict_ordered_comm_ring
variables [strict_ordered_comm_ring α]

/-- A choice-free version of `strict_ordered_comm_ring.to_ordered_comm_semiring'` to avoid using
choice in basic `int` lemmas. -/
def strict_ordered_comm_ring.to_ordered_comm_ring' [@decidable_rel α (≤)] : ordered_comm_ring α :=
{ ..‹strict_ordered_comm_ring α›, ..strict_ordered_ring.to_ordered_ring' }

@[priority 100] -- See note [lower instance priority]
instance strict_ordered_comm_ring.to_strict_ordered_comm_semiring :
  strict_ordered_comm_semiring α :=
{ ..‹strict_ordered_comm_ring α›, ..strict_ordered_ring.to_strict_ordered_semiring }

@[priority 100] -- See note [lower instance priority]
instance strict_ordered_comm_ring.to_ordered_comm_ring : ordered_comm_ring α :=
{ ..‹strict_ordered_comm_ring α›, ..strict_ordered_ring.to_ordered_ring }

end strict_ordered_comm_ring

section linear_ordered_semiring
variables [linear_ordered_semiring α] {a b c d : α}

@[priority 200] -- see Note [lower instance priority]
instance linear_ordered_semiring.to_pos_mul_reflect_lt : pos_mul_reflect_lt α :=
⟨λ a b c, (monotone_mul_left_of_nonneg a.2).reflect_lt⟩

@[priority 200] -- see Note [lower instance priority]
instance linear_ordered_semiring.to_mul_pos_reflect_lt : mul_pos_reflect_lt α :=
⟨λ a b c, (monotone_mul_right_of_nonneg a.2).reflect_lt⟩

local attribute [instance] linear_ordered_semiring.decidable_lt

lemma nonneg_and_nonneg_or_nonpos_and_nonpos_of_mul_nnonneg (hab : 0 ≤ a * b) :
    (0 ≤ a ∧ 0 ≤ b) ∨ (a ≤ 0 ∧ b ≤ 0) :=
begin
  refine decidable.or_iff_not_and_not.2 _,
  simp only [not_and, not_le], intros ab nab, apply not_lt_of_le hab _,
  rcases lt_trichotomy 0 a with (ha|rfl|ha),
  exacts [mul_neg_of_pos_of_neg ha (ab ha.le), ((ab le_rfl).asymm (nab le_rfl)).elim,
    mul_neg_of_neg_of_pos ha (nab ha.le)]
end

lemma nonneg_of_mul_nonneg_left (h : 0 ≤ a * b) (hb : 0 < b) : 0 ≤ a :=
le_of_not_gt $ λ ha, (mul_neg_of_neg_of_pos ha hb).not_le h

lemma nonneg_of_mul_nonneg_right (h : 0 ≤ a * b) (ha : 0 < a) : 0 ≤ b :=
le_of_not_gt $ λ hb, (mul_neg_of_pos_of_neg ha hb).not_le h

lemma neg_of_mul_neg_left (h : a * b < 0) (hb : 0 ≤ b) : a < 0 :=
lt_of_not_ge $ λ ha, (mul_nonneg ha hb).not_lt h

lemma neg_of_mul_neg_right (h : a * b < 0) (ha : 0 ≤ a) : b < 0 :=
lt_of_not_ge $ λ hb, (mul_nonneg ha hb).not_lt h

lemma nonpos_of_mul_nonpos_left (h : a * b ≤ 0) (hb : 0 < b) : a ≤ 0 :=
le_of_not_gt (assume ha : a > 0, (mul_pos ha hb).not_le h)

lemma nonpos_of_mul_nonpos_right (h : a * b ≤ 0) (ha : 0 < a) : b ≤ 0 :=
le_of_not_gt (assume hb : b > 0, (mul_pos ha hb).not_le h)

@[simp] lemma zero_le_mul_left (h : 0 < c) : 0 ≤ c * b ↔ 0 ≤ b :=
by { convert mul_le_mul_left h, simp }

@[simp] lemma zero_le_mul_right (h : 0 < c) : 0 ≤ b * c ↔ 0 ≤ b :=
by { convert mul_le_mul_right h, simp }

lemma add_le_mul_of_left_le_right (a2 : 2 ≤ a) (ab : a ≤ b) : a + b ≤ a * b :=
have 0 < b, from
calc 0 < 2 : zero_lt_two
   ... ≤ a : a2
   ... ≤ b : ab,
calc a + b ≤ b + b : add_le_add_right ab b
       ... = 2 * b : (two_mul b).symm
       ... ≤ a * b : (mul_le_mul_right this).mpr a2

lemma add_le_mul_of_right_le_left (b2 : 2 ≤ b) (ba : b ≤ a) : a + b ≤ a * b :=
have 0 < a, from
calc 0 < 2 : zero_lt_two
   ... ≤ b : b2
   ... ≤ a : ba,
calc a + b ≤ a + a : add_le_add_left ba a
       ... = a * 2 : (mul_two a).symm
       ... ≤ a * b : (mul_le_mul_left this).mpr b2

lemma add_le_mul (a2 : 2 ≤ a) (b2 : 2 ≤ b) : a + b ≤ a * b :=
if hab : a ≤ b then add_le_mul_of_left_le_right a2 hab
               else add_le_mul_of_right_le_left b2 (le_of_not_le hab)

lemma add_le_mul' (a2 : 2 ≤ a) (b2 : 2 ≤ b) : a + b ≤ b * a :=
(le_of_eq (add_comm _ _)).trans (add_le_mul b2 a2)

section

@[simp] lemma bit0_le_bit0 : bit0 a ≤ bit0 b ↔ a ≤ b :=
by rw [bit0, bit0, ← two_mul, ← two_mul, mul_le_mul_left (zero_lt_two : 0 < (2:α))]

@[simp] lemma bit0_lt_bit0 : bit0 a < bit0 b ↔ a < b :=
by rw [bit0, bit0, ← two_mul, ← two_mul, mul_lt_mul_left (zero_lt_two : 0 < (2:α))]

@[simp] lemma bit1_le_bit1 : bit1 a ≤ bit1 b ↔ a ≤ b :=
(add_le_add_iff_right 1).trans bit0_le_bit0

@[simp] lemma bit1_lt_bit1 : bit1 a < bit1 b ↔ a < b :=
(add_lt_add_iff_right 1).trans bit0_lt_bit0

@[simp] lemma one_le_bit1 : (1 : α) ≤ bit1 a ↔ 0 ≤ a :=
by rw [bit1, le_add_iff_nonneg_left, bit0, ← two_mul, zero_le_mul_left (zero_lt_two : 0 < (2:α))]

@[simp] lemma one_lt_bit1 : (1 : α) < bit1 a ↔ 0 < a :=
by rw [bit1, lt_add_iff_pos_left, bit0, ← two_mul, zero_lt_mul_left (zero_lt_two : 0 < (2:α))]

@[simp] lemma zero_le_bit0 : (0 : α) ≤ bit0 a ↔ 0 ≤ a :=
by rw [bit0, ← two_mul, zero_le_mul_left (zero_lt_two : 0 < (2:α))]

@[simp] lemma zero_lt_bit0 : (0 : α) < bit0 a ↔ 0 < a :=
by rw [bit0, ← two_mul, zero_lt_mul_left (zero_lt_two : 0 < (2:α))]

end

theorem mul_nonneg_iff_right_nonneg_of_pos (ha : 0 < a) : 0 ≤ a * b ↔ 0 ≤ b :=
⟨λ h, nonneg_of_mul_nonneg_right h ha, mul_nonneg ha.le⟩

theorem mul_nonneg_iff_left_nonneg_of_pos (hb : 0 < b) : 0 ≤ a * b ↔ 0 ≤ a :=
⟨λ h, nonneg_of_mul_nonneg_left h hb, λ h, mul_nonneg h hb.le⟩

lemma nonpos_of_mul_nonneg_left (h : 0 ≤ a * b) (hb : b < 0) : a ≤ 0 :=
le_of_not_gt (λ ha, absurd h (mul_neg_of_pos_of_neg ha hb).not_le)

lemma nonpos_of_mul_nonneg_right (h : 0 ≤ a * b) (ha : a < 0) : b ≤ 0 :=
le_of_not_gt (λ hb, absurd h (mul_neg_of_neg_of_pos ha hb).not_le)

@[simp] lemma units.inv_pos {u : αˣ} : (0 : α) < ↑u⁻¹ ↔ (0 : α) < u :=
have ∀ {u : αˣ}, (0 : α) < u → (0 : α) < ↑u⁻¹ := λ u h,
  (zero_lt_mul_left h).mp $ u.mul_inv.symm ▸ zero_lt_one,
⟨this, this⟩

@[simp] lemma units.inv_neg {u : αˣ} : ↑u⁻¹ < (0 : α) ↔ ↑u < (0 : α) :=
have ∀ {u : αˣ}, ↑u < (0 : α) → ↑u⁻¹ < (0 : α) := λ u h,
  neg_of_mul_pos_right (by exact (u.mul_inv.symm ▸ zero_lt_one)) h.le,
⟨this, this⟩

@[priority 100] -- see Note [lower instance priority]
instance linear_ordered_semiring.to_char_zero : char_zero α :=
strict_ordered_semiring.to_char_zero

lemma cmp_mul_pos_left (ha : 0 < a) (b c : α) : cmp (a * b) (a * c) = cmp b c :=
(strict_mono_mul_left_of_pos ha).cmp_map_eq b c

lemma cmp_mul_pos_right (ha : 0 < a) (b c : α) : cmp (b * a) (c * a) = cmp b c :=
(strict_mono_mul_right_of_pos ha).cmp_map_eq b c

lemma mul_max_of_nonneg (b c : α) (ha : 0 ≤ a) : a * max b c = max (a * b) (a * c) :=
(monotone_mul_left_of_nonneg ha).map_max

lemma mul_min_of_nonneg (b c : α) (ha : 0 ≤ a) : a * min b c = min (a * b) (a * c) :=
(monotone_mul_left_of_nonneg ha).map_min

lemma max_mul_of_nonneg (a b : α) (hc : 0 ≤ c) : max a b * c = max (a * c) (b * c) :=
(monotone_mul_right_of_nonneg hc).map_max

lemma min_mul_of_nonneg (a b : α) (hc : 0 ≤ c) : min a b * c = min (a * c) (b * c) :=
(monotone_mul_right_of_nonneg hc).map_min

end linear_ordered_semiring

<<<<<<< HEAD
=======
/-- A `linear_ordered_comm_semiring` is a nontrivial commutative semiring with a linear order such
that addition is monotone and multiplication by a positive number is strictly monotone. -/
@[protect_proj, ancestor ordered_comm_semiring linear_ordered_semiring]
class linear_ordered_comm_semiring (α : Type*)
  extends ordered_comm_semiring α, linear_ordered_semiring α

@[priority 100] -- See note [lower instance priority]
instance linear_ordered_comm_semiring.to_linear_ordered_cancel_add_comm_monoid
  [linear_ordered_comm_semiring α] : linear_ordered_cancel_add_comm_monoid α :=
{ ..‹linear_ordered_comm_semiring α› }

/-- Pullback a `linear_ordered_semiring` under an injective map.
See note [reducible non-instances]. -/
@[reducible]
def function.injective.linear_ordered_comm_semiring [linear_ordered_comm_semiring α] {β : Type*}
  [has_zero β] [has_one β] [has_add β] [has_mul β] [has_pow β ℕ] [has_smul ℕ β] [has_nat_cast β]
  [has_sup β] [has_inf β] (f : β → α) (hf : injective f) (zero : f 0 = 0) (one : f 1 = 1)
  (add : ∀ x y, f (x + y) = f x + f y) (mul : ∀ x y, f (x * y) = f x * f y)
  (nsmul : ∀ x (n : ℕ), f (n • x) = n • f x) (npow : ∀ x (n : ℕ), f (x ^ n) = f x ^ n)
  (nat_cast : ∀ n : ℕ, f n = n) (hsup : ∀ x y, f (x ⊔ y) = max (f x) (f y))
  (hinf : ∀ x y, f (x ⊓ y) = min (f x) (f y)) :
  linear_ordered_comm_semiring β :=
{ ..hf.linear_ordered_semiring f zero one add mul nsmul npow nat_cast hsup hinf,
  ..hf.ordered_comm_semiring f zero one add mul nsmul npow nat_cast }

/-- An `ordered_ring α` is a ring `α` with a partial order such that
addition is monotone and multiplication by a positive number is strictly monotone. -/
@[protect_proj]
class ordered_ring (α : Type u) extends ring α, ordered_add_comm_group α :=
(zero_le_one : 0 ≤ (1 : α))
(mul_pos     : ∀ a b : α, 0 < a → 0 < b → 0 < a * b)

section ordered_ring
variables [ordered_ring α] {a b c : α}

-- See Note [decidable namespace]
protected lemma decidable.ordered_ring.mul_nonneg [@decidable_rel α (≤)]
  {a b : α} (h₁ : 0 ≤ a) (h₂ : 0 ≤ b) : 0 ≤ a * b :=
begin
  by_cases ha : a ≤ 0, { simp [le_antisymm ha h₁] },
  by_cases hb : b ≤ 0, { simp [le_antisymm hb h₂] },
  exact (le_not_le_of_lt (ordered_ring.mul_pos a b (h₁.lt_of_not_le ha) (h₂.lt_of_not_le hb))).1,
end

lemma ordered_ring.mul_nonneg : 0 ≤ a → 0 ≤ b → 0 ≤ a * b :=
by classical; exact decidable.ordered_ring.mul_nonneg

-- See Note [decidable namespace]
protected lemma decidable.ordered_ring.mul_le_mul_of_nonneg_left
  [@decidable_rel α (≤)] (h₁ : a ≤ b) (h₂ : 0 ≤ c) : c * a ≤ c * b :=
begin
  rw [← sub_nonneg, ← mul_sub],
  exact decidable.ordered_ring.mul_nonneg h₂ (sub_nonneg.2 h₁),
end

lemma ordered_ring.mul_le_mul_of_nonneg_left : a ≤ b → 0 ≤ c → c * a ≤ c * b :=
by classical; exact decidable.ordered_ring.mul_le_mul_of_nonneg_left

-- See Note [decidable namespace]
protected lemma decidable.ordered_ring.mul_le_mul_of_nonneg_right
  [@decidable_rel α (≤)] (h₁ : a ≤ b) (h₂ : 0 ≤ c) : a * c ≤ b * c :=
begin
  rw [← sub_nonneg, ← sub_mul],
  exact decidable.ordered_ring.mul_nonneg (sub_nonneg.2 h₁) h₂,
end

lemma ordered_ring.mul_le_mul_of_nonneg_right : a ≤ b → 0 ≤ c → a * c ≤ b * c :=
by classical; exact decidable.ordered_ring.mul_le_mul_of_nonneg_right

lemma ordered_ring.mul_lt_mul_of_pos_left (h₁ : a < b) (h₂ : 0 < c) : c * a < c * b :=
begin
  rw [← sub_pos, ← mul_sub],
  exact ordered_ring.mul_pos _ _ h₂ (sub_pos.2 h₁),
end

lemma ordered_ring.mul_lt_mul_of_pos_right (h₁ : a < b) (h₂ : 0 < c) : a * c < b * c :=
begin
  rw [← sub_pos, ← sub_mul],
  exact ordered_ring.mul_pos _ _ (sub_pos.2 h₁) h₂,
end

@[priority 100] -- see Note [lower instance priority]
instance ordered_ring.to_ordered_semiring : ordered_semiring α :=
{ le_of_add_le_add_left      := @le_of_add_le_add_left α _ _ _,
  mul_lt_mul_of_pos_left     := @ordered_ring.mul_lt_mul_of_pos_left α _,
  mul_lt_mul_of_pos_right    := @ordered_ring.mul_lt_mul_of_pos_right α _,
  ..‹ordered_ring α›, ..ring.to_semiring }

-- See Note [decidable namespace]
protected lemma decidable.mul_le_mul_of_nonpos_left [@decidable_rel α (≤)]
  {a b c : α} (h : b ≤ a) (hc : c ≤ 0) : c * a ≤ c * b :=
have -c ≥ 0,              from neg_nonneg_of_nonpos hc,
have -c * b ≤ -c * a,     from decidable.mul_le_mul_of_nonneg_left h this,
have -(c * b) ≤ -(c * a), by rwa [neg_mul, neg_mul] at this,
le_of_neg_le_neg this

lemma mul_le_mul_of_nonpos_left {a b c : α} : b ≤ a → c ≤ 0 → c * a ≤ c * b :=
by classical; exact decidable.mul_le_mul_of_nonpos_left

-- See Note [decidable namespace]
protected lemma decidable.mul_le_mul_of_nonpos_right [@decidable_rel α (≤)]
  {a b c : α} (h : b ≤ a) (hc : c ≤ 0) : a * c ≤ b * c :=
have -c ≥ 0,              from neg_nonneg_of_nonpos hc,
have b * -c ≤ a * -c,     from decidable.mul_le_mul_of_nonneg_right h this,
have -(b * c) ≤ -(a * c), by rwa [mul_neg, mul_neg] at this,
le_of_neg_le_neg this

lemma mul_le_mul_of_nonpos_right {a b c : α} : b ≤ a → c ≤ 0 → a * c ≤ b * c :=
by classical; exact decidable.mul_le_mul_of_nonpos_right

-- See Note [decidable namespace]
protected lemma decidable.mul_nonneg_of_nonpos_of_nonpos [@decidable_rel α (≤)]
  {a b : α} (ha : a ≤ 0) (hb : b ≤ 0) : 0 ≤ a * b :=
have 0 * b ≤ a * b, from decidable.mul_le_mul_of_nonpos_right ha hb,
by rwa zero_mul at this

lemma mul_nonneg_of_nonpos_of_nonpos {a b : α} : a ≤ 0 → b ≤ 0 → 0 ≤ a * b :=
by classical; exact decidable.mul_nonneg_of_nonpos_of_nonpos

lemma mul_lt_mul_of_neg_left {a b c : α} (h : b < a) (hc : c < 0) : c * a < c * b :=
have -c > 0,              from neg_pos_of_neg hc,
have -c * b < -c * a,     from mul_lt_mul_of_pos_left h this,
have -(c * b) < -(c * a), by rwa [neg_mul, neg_mul] at this,
lt_of_neg_lt_neg this

lemma mul_lt_mul_of_neg_right {a b c : α} (h : b < a) (hc : c < 0) : a * c < b * c :=
have -c > 0,              from neg_pos_of_neg hc,
have b * -c < a * -c,     from mul_lt_mul_of_pos_right h this,
have -(b * c) < -(a * c), by rwa [mul_neg, mul_neg] at this,
lt_of_neg_lt_neg this

lemma mul_pos_of_neg_of_neg {a b : α} (ha : a < 0) (hb : b < 0) : 0 < a * b :=
have 0 * b < a * b, from mul_lt_mul_of_neg_right ha hb,
by rwa zero_mul at this

lemma decidable.antitone_mul_left [@decidable_rel α (≤)] {a : α} (ha : a ≤ 0) :
  antitone ((*) a) :=
λ b c b_le_c, decidable.mul_le_mul_of_nonpos_left b_le_c ha

lemma antitone_mul_left {a : α} (ha : a ≤ 0) : antitone ((*) a) :=
λ b c b_le_c, mul_le_mul_of_nonpos_left b_le_c ha

lemma decidable.antitone_mul_right [@decidable_rel α (≤)] {a : α} (ha : a ≤ 0) :
  antitone (λ x, x * a) :=
λ b c b_le_c, decidable.mul_le_mul_of_nonpos_right b_le_c ha

lemma antitone_mul_right {a : α} (ha : a ≤ 0) : antitone (λ x, x * a) :=
λ b c b_le_c, mul_le_mul_of_nonpos_right b_le_c ha

lemma strict_anti_mul_left {a : α} (ha : a < 0) : strict_anti ((*) a) :=
λ b c b_lt_c, mul_lt_mul_of_neg_left b_lt_c ha

lemma strict_anti_mul_right {a : α} (ha : a < 0) : strict_anti (λ x, x * a) :=
λ b c b_lt_c, mul_lt_mul_of_neg_right b_lt_c ha

/-- Pullback an `ordered_ring` under an injective map.
See note [reducible non-instances]. -/
@[reducible]
def function.injective.ordered_ring {β : Type*}
  [has_zero β] [has_one β] [has_add β] [has_mul β] [has_neg β] [has_sub β]
  [has_smul ℕ β] [has_smul ℤ β] [has_pow β ℕ] [has_nat_cast β] [has_int_cast β]
  (f : β → α) (hf : function.injective f) (zero : f 0 = 0) (one : f 1 = 1)
  (add : ∀ x y, f (x + y) = f x + f y) (mul : ∀ x y, f (x * y) = f x * f y)
  (neg : ∀ x, f (- x) = - f x) (sub : ∀ x y, f (x - y) = f x - f y)
  (nsmul : ∀ x (n : ℕ), f (n • x) = n • f x) (zsmul : ∀ x (n : ℤ), f (n • x) = n • f x)
  (npow : ∀ x (n : ℕ), f (x ^ n) = f x ^ n)
  (nat_cast : ∀ n : ℕ, f n = n) (int_cast : ∀ n : ℤ, f n = n) :
  ordered_ring β :=
{ mul_pos := λ a b a0 b0, show f 0 < f (a * b), by { rw [zero, mul], apply mul_pos; rwa ← zero },
  ..hf.ordered_semiring f zero one add mul nsmul npow nat_cast,
  ..hf.ring f zero one add mul neg sub nsmul zsmul npow nat_cast int_cast }

lemma le_iff_exists_nonneg_add (a b : α) : a ≤ b ↔ ∃ c ≥ 0, b = a + c :=
⟨λ h, ⟨b - a, sub_nonneg.mpr h, by simp⟩,
  λ ⟨c, hc, h⟩, by { rw [h, le_add_iff_nonneg_right], exact hc }⟩

end ordered_ring

section ordered_comm_ring

/-- An `ordered_comm_ring α` is a commutative ring `α` with a partial order such that
addition is monotone and multiplication by a positive number is strictly monotone. -/
@[protect_proj]
class ordered_comm_ring (α : Type u) extends ordered_ring α, comm_ring α

@[priority 100] -- See note [lower instance priority]
instance ordered_comm_ring.to_ordered_comm_semiring {α : Type u} [ordered_comm_ring α] :
  ordered_comm_semiring α :=
{ .. (by apply_instance : ordered_semiring α),
  .. ‹ordered_comm_ring α› }

/-- Pullback an `ordered_comm_ring` under an injective map.
See note [reducible non-instances]. -/
@[reducible]
def function.injective.ordered_comm_ring [ordered_comm_ring α] {β : Type*}
  [has_zero β] [has_one β] [has_add β] [has_mul β] [has_neg β] [has_sub β]
  [has_pow β ℕ] [has_smul ℕ β] [has_smul ℤ β] [has_nat_cast β] [has_int_cast β]
  (f : β → α) (hf : function.injective f) (zero : f 0 = 0) (one : f 1 = 1)
  (add : ∀ x y, f (x + y) = f x + f y) (mul : ∀ x y, f (x * y) = f x * f y)
  (neg : ∀ x, f (- x) = - f x) (sub : ∀ x y, f (x - y) = f x - f y)
  (nsmul : ∀ x (n : ℕ), f (n • x) = n • f x) (zsmul : ∀ x (n : ℤ), f (n • x) = n • f x)
  (npow : ∀ x (n : ℕ), f (x ^ n) = f x ^ n)
  (nat_cast : ∀ n : ℕ, f n = n) (int_cast : ∀ n : ℤ, f n = n) :
  ordered_comm_ring β :=
{ ..hf.ordered_ring f zero one add mul neg sub nsmul zsmul npow nat_cast int_cast,
  ..hf.comm_ring f zero one add mul neg sub nsmul zsmul npow nat_cast int_cast }

end ordered_comm_ring

/-- A `linear_ordered_ring α` is a ring `α` with a linear order such that
addition is monotone and multiplication by a positive number is strictly monotone. -/
@[protect_proj] class linear_ordered_ring (α : Type u)
  extends ordered_ring α, linear_order α, nontrivial α

@[priority 100] -- see Note [lower instance priority]
instance linear_ordered_ring.to_linear_ordered_add_comm_group [s : linear_ordered_ring α] :
  linear_ordered_add_comm_group α :=
{ .. s }

>>>>>>> dcf3c6b6
section linear_ordered_semiring
variables [linear_ordered_semiring α] {a b c : α}

local attribute [instance] linear_ordered_semiring.decidable_le

lemma le_of_mul_le_of_one_le {a b c : α} (h : a * c ≤ b) (hb : 0 ≤ b) (hc : 1 ≤ c) : a ≤ b :=
le_of_mul_le_mul_right (h.trans $ le_mul_of_one_le_right hb hc) $ zero_lt_one.trans_le hc

lemma nonneg_le_nonneg_of_sq_le_sq {a b : α} (hb : 0 ≤ b) (h : a * a ≤ b * b) : a ≤ b :=
le_of_not_gt $ λ hab, (mul_self_lt_mul_self hb hab).not_le h

lemma mul_self_le_mul_self_iff {a b : α} (h1 : 0 ≤ a) (h2 : 0 ≤ b) : a ≤ b ↔ a * a ≤ b * b :=
⟨mul_self_le_mul_self h1, nonneg_le_nonneg_of_sq_le_sq h2⟩

lemma mul_self_lt_mul_self_iff {a b : α} (h1 : 0 ≤ a) (h2 : 0 ≤ b) : a < b ↔ a * a < b * b :=
((@strict_mono_on_mul_self α _).lt_iff_lt h1 h2).symm

lemma mul_self_inj {a b : α} (h1 : 0 ≤ a) (h2 : 0 ≤ b) : a * a = b * b ↔ a = b :=
(@strict_mono_on_mul_self α _).inj_on.eq_iff h1 h2

end linear_ordered_semiring

section linear_ordered_ring
variables [linear_ordered_ring α] {a b c : α}

local attribute [instance] linear_ordered_ring.decidable_le linear_ordered_ring.decidable_lt

@[priority 100] -- see Note [lower instance priority]
instance linear_ordered_ring.to_linear_ordered_semiring : linear_ordered_semiring α :=
{ ..‹linear_ordered_ring α›, ..strict_ordered_ring.to_strict_ordered_semiring }

@[priority 100] -- see Note [lower instance priority]
instance linear_ordered_ring.to_linear_ordered_add_comm_group : linear_ordered_add_comm_group α :=
{ ..‹linear_ordered_ring α› }

@[priority 100] -- see Note [lower instance priority]
instance linear_ordered_ring.is_domain : is_domain α :=
{ eq_zero_or_eq_zero_of_mul_eq_zero :=
    begin
      intros a b hab,
      refine decidable.or_iff_not_and_not.2 (λ h, _), revert hab,
      cases lt_or_gt_of_ne h.1 with ha ha; cases lt_or_gt_of_ne h.2 with hb hb,
      exacts [(mul_pos_of_neg_of_neg ha hb).ne.symm, (mul_neg_of_neg_of_pos ha hb).ne,
        (mul_neg_of_pos_of_neg ha hb).ne, (mul_pos ha hb).ne.symm]
    end,
  .. ‹linear_ordered_ring α› }

@[simp] lemma abs_one : |(1 : α)| = 1 := abs_of_pos zero_lt_one
@[simp] lemma abs_two : |(2 : α)| = 2 := abs_of_pos zero_lt_two

lemma abs_mul (a b : α) : |a * b| = |a| * |b| :=
begin
  rw [abs_eq (mul_nonneg (abs_nonneg a) (abs_nonneg b))],
  cases le_total a 0 with ha ha; cases le_total b 0 with hb hb;
    simp only [abs_of_nonpos, abs_of_nonneg, true_or, or_true, eq_self_iff_true,
      neg_mul, mul_neg, neg_neg, *]
end

/-- `abs` as a `monoid_with_zero_hom`. -/
def abs_hom : α →*₀ α := ⟨abs, abs_zero, abs_one, abs_mul⟩

@[simp] lemma abs_mul_abs_self (a : α) : |a| * |a| = a * a :=
abs_by_cases (λ x, x * x = a * a) rfl (neg_mul_neg a a)

@[simp] lemma abs_mul_self (a : α) : |a * a| = a * a :=
by rw [abs_mul, abs_mul_abs_self]

lemma mul_pos_iff : 0 < a * b ↔ 0 < a ∧ 0 < b ∨ a < 0 ∧ b < 0 :=
⟨pos_and_pos_or_neg_and_neg_of_mul_pos,
  λ h, h.elim (and_imp.2 mul_pos) (and_imp.2 mul_pos_of_neg_of_neg)⟩

lemma mul_neg_iff : a * b < 0 ↔ 0 < a ∧ b < 0 ∨ a < 0 ∧ 0 < b :=
by rw [← neg_pos, neg_mul_eq_mul_neg, mul_pos_iff, neg_pos, neg_lt_zero]

lemma mul_nonneg_iff : 0 ≤ a * b ↔ 0 ≤ a ∧ 0 ≤ b ∨ a ≤ 0 ∧ b ≤ 0 :=
⟨nonneg_and_nonneg_or_nonpos_and_nonpos_of_mul_nnonneg,
  λ h, h.elim (and_imp.2 mul_nonneg) (and_imp.2 mul_nonneg_of_nonpos_of_nonpos)⟩

/-- Out of three elements of a `linear_ordered_ring`, two must have the same sign. -/
lemma mul_nonneg_of_three (a b c : α) :
  0 ≤ a * b ∨ 0 ≤ b * c ∨ 0 ≤ c * a :=
by iterate 3 { rw mul_nonneg_iff };
  have := le_total 0 a; have := le_total 0 b; have := le_total 0 c; itauto

lemma mul_nonpos_iff : a * b ≤ 0 ↔ 0 ≤ a ∧ b ≤ 0 ∨ a ≤ 0 ∧ 0 ≤ b :=
by rw [← neg_nonneg, neg_mul_eq_mul_neg, mul_nonneg_iff, neg_nonneg, neg_nonpos]

lemma mul_self_nonneg (a : α) : 0 ≤ a * a :=
abs_mul_self a ▸ abs_nonneg _

@[simp] lemma neg_le_self_iff : -a ≤ a ↔ 0 ≤ a :=
by simp [neg_le_iff_add_nonneg, ← two_mul, mul_nonneg_iff, zero_le_one, (@zero_lt_two α _ _).not_le]

@[simp] lemma neg_lt_self_iff : -a < a ↔ 0 < a :=
by simp [neg_lt_iff_pos_add, ← two_mul, mul_pos_iff, zero_lt_one, (@zero_lt_two α _ _).not_lt]

@[simp] lemma le_neg_self_iff : a ≤ -a ↔ a ≤ 0 :=
calc a ≤ -a ↔ -(-a) ≤ -a : by rw neg_neg
... ↔ 0 ≤ -a : neg_le_self_iff
... ↔ a ≤ 0 : neg_nonneg

@[simp] lemma lt_neg_self_iff : a < -a ↔ a < 0 :=
calc a < -a ↔ -(-a) < -a : by rw neg_neg
... ↔ 0 < -a : neg_lt_self_iff
... ↔ a < 0 : neg_pos

@[simp] lemma abs_eq_self : |a| = a ↔ 0 ≤ a := by simp [abs_eq_max_neg]

@[simp] lemma abs_eq_neg_self : |a| = -a ↔ a ≤ 0 := by simp [abs_eq_max_neg]

/-- For an element `a` of a linear ordered ring, either `abs a = a` and `0 ≤ a`,
    or `abs a = -a` and `a < 0`.
    Use cases on this lemma to automate linarith in inequalities -/
lemma abs_cases (a : α) : (|a| = a ∧ 0 ≤ a) ∨ (|a| = -a ∧ a < 0) :=
begin
  by_cases 0 ≤ a,
  { left,
    exact ⟨abs_eq_self.mpr h, h⟩ },
  { right,
    push_neg at h,
    exact ⟨abs_eq_neg_self.mpr (le_of_lt h), h⟩ }
end

@[simp] lemma max_zero_add_max_neg_zero_eq_abs_self (a : α) :
  max a 0 + max (-a) 0 = |a| :=
begin
  symmetry,
  rcases le_total 0 a with ha|ha;
  simp [ha],
end

lemma neg_one_lt_zero : -1 < (0:α) := neg_lt_zero.2 zero_lt_one

@[simp] lemma mul_le_mul_left_of_neg {a b c : α} (h : c < 0) : c * a ≤ c * b ↔ b ≤ a :=
(strict_anti_mul_left h).le_iff_le

@[simp] lemma mul_le_mul_right_of_neg {a b c : α} (h : c < 0) : a * c ≤ b * c ↔ b ≤ a :=
(strict_anti_mul_right h).le_iff_le

@[simp] lemma mul_lt_mul_left_of_neg {a b c : α} (h : c < 0) : c * a < c * b ↔ b < a :=
(strict_anti_mul_left h).lt_iff_lt

@[simp] lemma mul_lt_mul_right_of_neg {a b c : α} (h : c < 0) : a * c < b * c ↔ b < a :=
(strict_anti_mul_right h).lt_iff_lt

lemma lt_of_mul_lt_mul_of_nonpos_left (h : c * a < c * b) (hc : c ≤ 0) : b < a :=
lt_of_mul_lt_mul_left (by rwa [neg_mul, neg_mul, neg_lt_neg_iff]) $ neg_nonneg.2 hc

lemma lt_of_mul_lt_mul_of_nonpos_right (h : a * c < b * c) (hc : c ≤ 0) : b < a :=
lt_of_mul_lt_mul_right (by rwa [mul_neg, mul_neg, neg_lt_neg_iff]) $ neg_nonneg.2 hc

lemma cmp_mul_neg_left {a : α} (ha : a < 0) (b c : α) : cmp (a * b) (a * c) = cmp c b :=
(strict_anti_mul_left ha).cmp_map_eq b c

lemma cmp_mul_neg_right {a : α} (ha : a < 0) (b c : α) : cmp (b * a) (c * a) = cmp c b :=
(strict_anti_mul_right ha).cmp_map_eq b c

lemma sub_one_lt (a : α) : a - 1 < a :=
sub_lt_iff_lt_add.2 (lt_add_one a)

@[simp] lemma mul_self_pos {a : α} : 0 < a * a ↔ a ≠ 0 :=
begin
  split,
  { rintro h rfl, rw mul_zero at h, exact h.false },
  { intro h,
    cases h.lt_or_lt with h h,
    exacts [mul_pos_of_neg_of_neg h h, mul_pos h h] }
end

lemma mul_self_le_mul_self_of_le_of_neg_le {x y : α} (h₁ : x ≤ y) (h₂ : -x ≤ y) : x * x ≤ y * y :=
begin
  rw [← abs_mul_abs_self x],
  exact mul_self_le_mul_self (abs_nonneg x) (abs_le.2 ⟨neg_le.2 h₂, h₁⟩)
end

lemma nonneg_of_mul_nonpos_left {a b : α} (h : a * b ≤ 0) (hb : b < 0) : 0 ≤ a :=
le_of_not_gt (λ ha, absurd h (mul_pos_of_neg_of_neg ha hb).not_le)

lemma nonneg_of_mul_nonpos_right {a b : α} (h : a * b ≤ 0) (ha : a < 0) : 0 ≤ b :=
le_of_not_gt (λ hb, absurd h (mul_pos_of_neg_of_neg ha hb).not_le)

lemma pos_of_mul_neg_left {a b : α} (h : a * b < 0) (hb : b ≤ 0) : 0 < a :=
lt_of_not_ge (λ ha, absurd h (mul_nonneg_of_nonpos_of_nonpos ha hb).not_lt)

lemma pos_of_mul_neg_right {a b : α} (h : a * b < 0) (ha : a ≤ 0) : 0 < b :=
lt_of_not_ge (λ hb, absurd h (mul_nonneg_of_nonpos_of_nonpos ha hb).not_lt)

lemma neg_iff_pos_of_mul_neg (hab : a * b < 0) : a < 0 ↔ 0 < b :=
⟨pos_of_mul_neg_right hab ∘ le_of_lt, neg_of_mul_neg_left hab ∘ le_of_lt⟩

lemma pos_iff_neg_of_mul_neg (hab : a * b < 0) : 0 < a ↔ b < 0 :=
⟨neg_of_mul_neg_right hab ∘ le_of_lt, pos_of_mul_neg_left hab ∘ le_of_lt⟩

/-- The sum of two squares is zero iff both elements are zero. -/
lemma mul_self_add_mul_self_eq_zero {x y : α} : x * x + y * y = 0 ↔ x = 0 ∧ y = 0 :=
by rw [add_eq_zero_iff', mul_self_eq_zero, mul_self_eq_zero]; apply mul_self_nonneg

lemma eq_zero_of_mul_self_add_mul_self_eq_zero (h : a * a + b * b = 0) : a = 0 :=
(mul_self_add_mul_self_eq_zero.mp h).left

lemma abs_eq_iff_mul_self_eq : |a| = |b| ↔ a * a = b * b :=
begin
  rw [← abs_mul_abs_self, ← abs_mul_abs_self b],
  exact (mul_self_inj (abs_nonneg a) (abs_nonneg b)).symm,
end

lemma abs_lt_iff_mul_self_lt : |a| < |b| ↔ a * a < b * b :=
begin
  rw [← abs_mul_abs_self, ← abs_mul_abs_self b],
  exact mul_self_lt_mul_self_iff (abs_nonneg a) (abs_nonneg b)
end

lemma abs_le_iff_mul_self_le : |a| ≤ |b| ↔ a * a ≤ b * b :=
begin
  rw [← abs_mul_abs_self, ← abs_mul_abs_self b],
  exact mul_self_le_mul_self_iff (abs_nonneg a) (abs_nonneg b)
end

lemma abs_le_one_iff_mul_self_le_one : |a| ≤ 1 ↔ a * a ≤ 1 :=
by simpa only [abs_one, one_mul] using @abs_le_iff_mul_self_le α _ a 1

end linear_ordered_ring

@[priority 100] -- see Note [lower instance priority]
instance linear_ordered_comm_ring.to_strict_ordered_comm_ring [d : linear_ordered_comm_ring α] :
  strict_ordered_comm_ring α :=
{ ..d }

@[priority 100] -- see Note [lower instance priority]
instance linear_ordered_comm_ring.to_linear_ordered_comm_semiring [d : linear_ordered_comm_ring α] :
   linear_ordered_comm_semiring α :=
{ .. d, ..linear_ordered_ring.to_linear_ordered_semiring }

section linear_ordered_comm_ring

variables [linear_ordered_comm_ring α] {a b c d : α}

lemma max_mul_mul_le_max_mul_max (b c : α) (ha : 0 ≤ a) (hd: 0 ≤ d) :
  max (a * b) (d * c) ≤ max a c * max d b :=
have ba : b * a ≤ max d b * max c a, from
  mul_le_mul (le_max_right d b) (le_max_right c a) ha (le_trans hd (le_max_left d b)),
have cd : c * d ≤ max a c * max b d, from
  mul_le_mul (le_max_right a c) (le_max_right b d) hd (le_trans ha (le_max_left a c)),
max_le
  (by simpa [mul_comm, max_comm] using ba)
  (by simpa [mul_comm, max_comm] using cd)

lemma abs_sub_sq (a b : α) : |a - b| * |a - b| = a * a + b * b - (1 + 1) * a * b :=
begin
  rw abs_mul_abs_self,
  simp only [mul_add, add_comm, add_left_comm, mul_comm, sub_eq_add_neg,
    mul_one, mul_neg, neg_add_rev, neg_neg],
end

end linear_ordered_comm_ring
section
variables [ring α] [linear_order α] {a b : α}

@[simp] lemma abs_dvd (a b : α) : |a| ∣ b ↔ a ∣ b :=
by { cases abs_choice a with h h; simp only [h, neg_dvd] }

lemma abs_dvd_self (a : α) : |a| ∣ a :=
(abs_dvd a a).mpr (dvd_refl a)

@[simp] lemma dvd_abs (a b : α) : a ∣ |b| ↔ a ∣ b :=
by { cases abs_choice b with h h; simp only [h, dvd_neg] }

lemma self_dvd_abs (a : α) : a ∣ |a| :=
(dvd_abs a a).mpr (dvd_refl a)

lemma abs_dvd_abs (a b : α) : |a| ∣ |b| ↔ a ∣ b :=
(abs_dvd _ _).trans (dvd_abs _ _)

end

namespace function.injective

/-- Pullback an `ordered_semiring` under an injective map. -/
@[reducible] -- See note [reducible non-instances]
protected def ordered_semiring [ordered_semiring α] [has_zero β] [has_one β] [has_add β] [has_mul β]
  [has_pow β ℕ] [has_smul ℕ β] [has_nat_cast β] (f : β → α) (hf : injective f) (zero : f 0 = 0)
  (one : f 1 = 1) (add : ∀ x y, f (x + y) = f x + f y) (mul : ∀ x y, f (x * y) = f x * f y)
  (nsmul : ∀ x (n : ℕ), f (n • x) = n • f x) (npow : ∀ x (n : ℕ), f (x ^ n) = f x ^ n)
  (nat_cast : ∀ n : ℕ, f n = n) :
  ordered_semiring β :=
{ zero_le_one := show f 0 ≤ f 1, by simp only [zero, one, zero_le_one],
  mul_le_mul_of_nonneg_left := λ a b c h hc, show f (c * a) ≤ f (c * b),
    by { rw [mul, mul], refine mul_le_mul_of_nonneg_left h _, rwa ←zero },
  mul_le_mul_of_nonneg_right := λ a b c h hc, show f (a * c) ≤ f (b * c),
    by { rw [mul, mul], refine mul_le_mul_of_nonneg_right h _, rwa ←zero },
  ..hf.ordered_add_comm_monoid f zero add nsmul,
  ..hf.semiring f zero one add mul nsmul npow nat_cast }

/-- Pullback an `ordered_comm_semiring` under an injective map. -/
@[reducible] -- See note [reducible non-instances]
protected def ordered_comm_semiring [ordered_comm_semiring α] [has_zero β] [has_one β] [has_add β]
  [has_mul β] [has_pow β ℕ] [has_smul ℕ β] [has_nat_cast β] (f : β → α) (hf : injective f)
  (zero : f 0 = 0) (one : f 1 = 1) (add : ∀ x y, f (x + y) = f x + f y)
  (mul : ∀ x y, f (x * y) = f x * f y) (nsmul : ∀ x (n : ℕ), f (n • x) = n • f x)
  (npow : ∀ x (n : ℕ), f (x ^ n) = f x ^ n) (nat_cast : ∀ n : ℕ, f n = n) :
  ordered_comm_semiring β :=
{ ..hf.comm_semiring f zero one add mul nsmul npow nat_cast,
  ..hf.ordered_semiring f zero one add mul nsmul npow nat_cast }

/-- Pullback an `ordered_ring` under an injective map. -/
@[reducible] -- See note [reducible non-instances]
protected def ordered_ring [ordered_ring α] [has_zero β] [has_one β] [has_add β] [has_mul β]
  [has_neg β] [has_sub β] [has_smul ℕ β] [has_smul ℤ β] [has_pow β ℕ] [has_nat_cast β]
  [has_int_cast β] (f : β → α) (hf : injective f) (zero : f 0 = 0) (one : f 1 = 1)
  (add : ∀ x y, f (x + y) = f x + f y) (mul : ∀ x y, f (x * y) = f x * f y)
  (neg : ∀ x, f (- x) = - f x) (sub : ∀ x y, f (x - y) = f x - f y)
  (nsmul : ∀ x (n : ℕ), f (n • x) = n • f x) (zsmul : ∀ x (n : ℤ), f (n • x) = n • f x)
  (npow : ∀ x (n : ℕ), f (x ^ n) = f x ^ n)
  (nat_cast : ∀ n : ℕ, f n = n) (int_cast : ∀ n : ℤ, f n = n) :
  ordered_ring β :=
{ mul_nonneg := λ a b ha hb, show f 0 ≤ f (a * b),
    by { rw [zero, mul], apply mul_nonneg; rwa ← zero },
  ..hf.ordered_semiring f zero one add mul nsmul npow nat_cast,
  ..hf.ring f zero one add mul neg sub nsmul zsmul npow nat_cast int_cast }

/-- Pullback an `ordered_comm_ring` under an injective map. -/
@[reducible] -- See note [reducible non-instances]
protected def ordered_comm_ring [ordered_comm_ring α] [has_zero β] [has_one β] [has_add β]
  [has_mul β] [has_neg β] [has_sub β] [has_pow β ℕ] [has_smul ℕ β] [has_smul ℤ β] [has_nat_cast β]
  [has_int_cast β] (f : β → α) (hf : injective f) (zero : f 0 = 0) (one : f 1 = 1)
  (add : ∀ x y, f (x + y) = f x + f y) (mul : ∀ x y, f (x * y) = f x * f y)
  (neg : ∀ x, f (- x) = - f x) (sub : ∀ x y, f (x - y) = f x - f y)
  (nsmul : ∀ x (n : ℕ), f (n • x) = n • f x) (zsmul : ∀ x (n : ℤ), f (n • x) = n • f x)
  (npow : ∀ x (n : ℕ), f (x ^ n) = f x ^ n)
  (nat_cast : ∀ n : ℕ, f n = n) (int_cast : ∀ n : ℤ, f n = n) :
  ordered_comm_ring β :=
{ ..hf.ordered_ring f zero one add mul neg sub nsmul zsmul npow nat_cast int_cast,
  ..hf.comm_ring f zero one add mul neg sub nsmul zsmul npow nat_cast int_cast }

/-- Pullback a `strict_ordered_semiring` under an injective map. -/
@[reducible] -- See note [reducible non-instances]
protected def strict_ordered_semiring [strict_ordered_semiring α] [has_zero β] [has_one β]
  [has_add β] [has_mul β] [has_pow β ℕ] [has_smul ℕ β] [has_nat_cast β] (f : β → α)
  (hf : injective f) (zero : f 0 = 0) (one : f 1 = 1) (add : ∀ x y, f (x + y) = f x + f y)
  (mul : ∀ x y, f (x * y) = f x * f y) (nsmul : ∀ x (n : ℕ), f (n • x) = n • f x)
  (npow : ∀ x (n : ℕ), f (x ^ n) = f x ^ n) (nat_cast : ∀ n : ℕ, f n = n) :
  strict_ordered_semiring β :=
{ mul_lt_mul_of_pos_left := λ a b c h hc, show f (c * a) < f (c * b),
    by simpa only [mul, zero] using mul_lt_mul_of_pos_left ‹f a < f b› (by rwa ←zero),
  mul_lt_mul_of_pos_right := λ a b c h hc, show f (a * c) < f (b * c),
    by simpa only [mul, zero] using mul_lt_mul_of_pos_right ‹f a < f b› (by rwa ←zero),
  ..hf.ordered_cancel_add_comm_monoid f zero add nsmul,
  ..hf.ordered_semiring f zero one add mul nsmul npow nat_cast }

/-- Pullback a `strict_ordered_comm_semiring` under an injective map. -/
@[reducible] -- See note [reducible non-instances]
protected def strict_ordered_comm_semiring [strict_ordered_comm_semiring α] [has_zero β] [has_one β]
  [has_add β] [has_mul β] [has_pow β ℕ] [has_smul ℕ β] [has_nat_cast β] (f : β → α)
  (hf : injective f) (zero : f 0 = 0) (one : f 1 = 1) (add : ∀ x y, f (x + y) = f x + f y)
  (mul : ∀ x y, f (x * y) = f x * f y) (nsmul : ∀ x (n : ℕ), f (n • x) = n • f x)
  (npow : ∀ x (n : ℕ), f (x ^ n) = f x ^ n) (nat_cast : ∀ n : ℕ, f n = n) :
  strict_ordered_comm_semiring β :=
{ ..hf.comm_semiring f zero one add mul nsmul npow nat_cast,
  ..hf.strict_ordered_semiring f zero one add mul nsmul npow nat_cast }

/-- Pullback a `strict_ordered_ring` under an injective map. -/
@[reducible] -- See note [reducible non-instances]
protected def strict_ordered_ring [strict_ordered_ring α] [has_zero β] [has_one β] [has_add β]
  [has_mul β] [has_neg β] [has_sub β] [has_smul ℕ β] [has_smul ℤ β] [has_pow β ℕ] [has_nat_cast β]
  [has_int_cast β] (f : β → α) (hf : injective f) (zero : f 0 = 0) (one : f 1 = 1)
  (add : ∀ x y, f (x + y) = f x + f y) (mul : ∀ x y, f (x * y) = f x * f y)
  (neg : ∀ x, f (- x) = - f x) (sub : ∀ x y, f (x - y) = f x - f y)
  (nsmul : ∀ x (n : ℕ), f (n • x) = n • f x) (zsmul : ∀ x (n : ℤ), f (n • x) = n • f x)
  (npow : ∀ x (n : ℕ), f (x ^ n) = f x ^ n)
  (nat_cast : ∀ n : ℕ, f n = n) (int_cast : ∀ n : ℤ, f n = n) :
  strict_ordered_ring β :=
{ mul_pos := λ a b a0 b0, show f 0 < f (a * b), by { rw [zero, mul], apply mul_pos; rwa ← zero },
  ..hf.strict_ordered_semiring f zero one add mul nsmul npow nat_cast,
  ..hf.ring f zero one add mul neg sub nsmul zsmul npow nat_cast int_cast }

/-- Pullback a `strict_ordered_comm_ring` under an injective map. -/
@[reducible] -- See note [reducible non-instances]
protected def strict_ordered_comm_ring [strict_ordered_comm_ring α] [has_zero β]
  [has_one β] [has_add β] [has_mul β] [has_neg β] [has_sub β] [has_pow β ℕ] [has_smul ℕ β]
  [has_smul ℤ β] [has_nat_cast β] [has_int_cast β] (f : β → α) (hf : injective f) (zero : f 0 = 0)
  (one : f 1 = 1) (add : ∀ x y, f (x + y) = f x + f y) (mul : ∀ x y, f (x * y) = f x * f y)
  (neg : ∀ x, f (- x) = - f x) (sub : ∀ x y, f (x - y) = f x - f y)
  (nsmul : ∀ x (n : ℕ), f (n • x) = n • f x) (zsmul : ∀ x (n : ℤ), f (n • x) = n • f x)
  (npow : ∀ x (n : ℕ), f (x ^ n) = f x ^ n)
  (nat_cast : ∀ n : ℕ, f n = n) (int_cast : ∀ n : ℤ, f n = n) :
  strict_ordered_comm_ring β :=
{ ..hf.strict_ordered_ring f zero one add mul neg sub nsmul zsmul npow nat_cast int_cast,
  ..hf.comm_ring f zero one add mul neg sub nsmul zsmul npow nat_cast int_cast }

/-- Pullback a `linear_ordered_semiring` under an injective map. -/
@[reducible] -- See note [reducible non-instances]
protected def linear_ordered_semiring [linear_ordered_semiring α] [has_zero β] [has_one β]
  [has_add β] [has_mul β] [has_pow β ℕ] [has_smul ℕ β] [has_nat_cast β] [has_sup β] [has_inf β]
  (f : β → α) (hf : injective f) (zero : f 0 = 0) (one : f 1 = 1)
  (add : ∀ x y, f (x + y) = f x + f y) (mul : ∀ x y, f (x * y) = f x * f y)
  (nsmul : ∀ x (n : ℕ), f (n • x) = n • f x) (npow : ∀ x (n : ℕ), f (x ^ n) = f x ^ n)
  (nat_cast : ∀ n : ℕ, f n = n) (hsup : ∀ x y, f (x ⊔ y) = max (f x) (f y))
  (hinf : ∀ x y, f (x ⊓ y) = min (f x) (f y)) :
  linear_ordered_semiring β :=
{ .. linear_order.lift f hf hsup hinf,
  .. pullback_nonzero f zero one,
  .. hf.strict_ordered_semiring f zero one add mul nsmul npow nat_cast }

/-- Pullback a `linear_ordered_ring` under an injective map. -/
@[reducible] -- See note [reducible non-instances]
def linear_ordered_ring [linear_ordered_ring α] [has_zero β] [has_one β] [has_add β] [has_mul β]
  [has_neg β] [has_sub β] [has_smul ℕ β] [has_smul ℤ β] [has_pow β ℕ] [has_nat_cast β]
  [has_int_cast β] [has_sup β] [has_inf β] (f : β → α) (hf : injective f) (zero : f 0 = 0)
  (one : f 1 = 1) (add : ∀ x y, f (x + y) = f x + f y) (mul : ∀ x y, f (x * y) = f x * f y)
  (neg : ∀ x, f (-x) = -f x) (sub : ∀ x y, f (x - y) = f x - f y)
  (nsmul : ∀ x (n : ℕ), f (n • x) = n • f x) (zsmul : ∀ x (n : ℤ), f (n • x) = n • f x)
  (npow : ∀ x (n : ℕ), f (x ^ n) = f x ^ n)
  (nat_cast : ∀ n : ℕ, f n = n) (int_cast : ∀ n : ℤ, f n = n)
  (hsup : ∀ x y, f (x ⊔ y) = max (f x) (f y)) (hinf : ∀ x y, f (x ⊓ y) = min (f x) (f y)) :
  linear_ordered_ring β :=
{ .. linear_order.lift f hf hsup hinf,
  .. pullback_nonzero f zero one,
  .. hf.strict_ordered_ring f zero one add mul neg sub nsmul zsmul npow nat_cast int_cast }

/-- Pullback a `linear_ordered_comm_ring` under an injective map. -/
@[reducible] -- See note [reducible non-instances]
protected def linear_ordered_comm_ring [linear_ordered_comm_ring α] [has_zero β]
  [has_one β] [has_add β] [has_mul β] [has_neg β] [has_sub β] [has_pow β ℕ] [has_smul ℕ β]
  [has_smul ℤ β] [has_nat_cast β] [has_int_cast β]  [has_sup β] [has_inf β] (f : β → α)
  (hf : injective f) (zero : f 0 = 0) (one : f 1 = 1) (add : ∀ x y, f (x + y) = f x + f y)
  (mul : ∀ x y, f (x * y) = f x * f y) (neg : ∀ x, f (-x) = -f x)
  (sub : ∀ x y, f (x - y) = f x - f y) (nsmul : ∀ x (n : ℕ), f (n • x) = n • f x)
  (zsmul : ∀ x (n : ℤ), f (n • x) = n • f x) (npow : ∀ x (n : ℕ), f (x ^ n) = f x ^ n)
  (nat_cast : ∀ n : ℕ, f n = n) (int_cast : ∀ n : ℤ, f n = n)
  (hsup : ∀ x y, f (x ⊔ y) = max (f x) (f y)) (hinf : ∀ x y, f (x ⊓ y) = min (f x) (f y)) :
  linear_ordered_comm_ring β :=
{ .. linear_order.lift f hf hsup hinf,
  .. pullback_nonzero f zero one,
  .. hf.strict_ordered_comm_ring f zero one add mul neg sub nsmul zsmul npow nat_cast int_cast }

end function.injective

/-! ### Positive cones -/

namespace ring

/-- A positive cone in a ring consists of a positive cone in underlying `add_comm_group`,
which contains `1` and such that the positive elements are closed under multiplication. -/
@[nolint has_nonempty_instance]
structure positive_cone (α : Type*) [ring α] extends add_comm_group.positive_cone α :=
(one_nonneg : nonneg 1)
(mul_pos : ∀ (a b), pos a → pos b → pos (a * b))

/-- Forget that a positive cone in a ring respects the multiplicative structure. -/
add_decl_doc positive_cone.to_positive_cone

/-- A positive cone in a ring induces a linear order if `1` is a positive element. -/
@[nolint has_nonempty_instance]
structure total_positive_cone (α : Type*) [ring α]
  extends positive_cone α, add_comm_group.total_positive_cone α :=
(one_pos : pos 1)

/-- Forget that a `total_positive_cone` in a ring is total. -/
add_decl_doc total_positive_cone.to_positive_cone

/-- Forget that a `total_positive_cone` in a ring respects the multiplicative structure. -/
add_decl_doc total_positive_cone.to_total_positive_cone

end ring

namespace strict_ordered_ring

open ring

/-- Construct a `strict_ordered_ring` by designating a positive cone in an existing `ring`. -/
def mk_of_positive_cone {α : Type*} [ring α] (C : positive_cone α) : strict_ordered_ring α :=
{ zero_le_one := by { change C.nonneg (1 - 0), convert C.one_nonneg, simp, },
  mul_pos := λ x y xp yp, begin
    change C.pos (x*y - 0),
    convert C.mul_pos x y (by { convert xp, simp, }) (by { convert yp, simp, }),
    simp,
  end,
  ..‹ring α›,
  ..ordered_add_comm_group.mk_of_positive_cone C.to_positive_cone }

end strict_ordered_ring

namespace linear_ordered_ring

open ring

/-- Construct a `linear_ordered_ring` by
designating a positive cone in an existing `ring`. -/
def mk_of_positive_cone {α : Type*} [ring α] (C : total_positive_cone α) :
  linear_ordered_ring α :=
{ exists_pair_ne := ⟨0, 1, begin
    intro h,
    have one_pos := C.one_pos,
    rw [←h, C.pos_iff] at one_pos,
    simpa using one_pos,
  end⟩,
  ..strict_ordered_ring.mk_of_positive_cone C.to_positive_cone,
  ..linear_ordered_add_comm_group.mk_of_positive_cone C.to_total_positive_cone, }

end linear_ordered_ring

namespace canonically_ordered_comm_semiring
variables [canonically_ordered_comm_semiring α] {a b : α}

@[priority 100] -- see Note [lower instance priority]
instance to_no_zero_divisors : no_zero_divisors α :=
⟨canonically_ordered_comm_semiring.eq_zero_or_eq_zero_of_mul_eq_zero⟩

@[priority 100] -- see Note [lower instance priority]
instance to_covariant_mul_le : covariant_class α α (*) (≤) :=
begin
  refine ⟨λ a b c h, _⟩,
  rcases exists_add_of_le h with ⟨c, rfl⟩,
  rw mul_add,
  apply self_le_add_right
end

@[priority 100] -- see Note [lower instance priority]
instance to_ordered_comm_semiring : ordered_comm_semiring α :=
{ zero_le_one := zero_le _,
  mul_le_mul_of_nonneg_left := λ a b c h _, mul_le_mul_left' h _,
  mul_le_mul_of_nonneg_right := λ a b c h _, mul_le_mul_right' h _,
  ..‹canonically_ordered_comm_semiring α› }

@[simp] lemma mul_pos : 0 < a * b ↔ (0 < a) ∧ (0 < b) :=
by simp only [pos_iff_ne_zero, ne.def, mul_eq_zero, not_or_distrib]


end canonically_ordered_comm_semiring

section sub

variables [canonically_ordered_comm_semiring α] {a b c : α}
variables [has_sub α] [has_ordered_sub α]

variables [is_total α (≤)]

namespace add_le_cancellable
protected lemma mul_tsub (h : add_le_cancellable (a * c)) :
  a * (b - c) = a * b - a * c :=
begin
  cases total_of (≤) b c with hbc hcb,
  { rw [tsub_eq_zero_iff_le.2 hbc, mul_zero, tsub_eq_zero_iff_le.2 (mul_le_mul_left' hbc a)] },
  { apply h.eq_tsub_of_add_eq, rw [← mul_add, tsub_add_cancel_of_le hcb] }
end

protected lemma tsub_mul (h : add_le_cancellable (b * c)) : (a - b) * c = a * c - b * c :=
by { simp only [mul_comm _ c] at *, exact h.mul_tsub }

end add_le_cancellable

variables [contravariant_class α α (+) (≤)]

lemma mul_tsub (a b c : α) : a * (b - c) = a * b - a * c :=
contravariant.add_le_cancellable.mul_tsub

lemma tsub_mul (a b c : α) : (a - b) * c = a * c - b * c :=
contravariant.add_le_cancellable.tsub_mul

end sub

/-! ### Structures involving `*` and `0` on `with_top` and `with_bot`

The main results of this section are `with_top.canonically_ordered_comm_semiring` and
`with_bot.comm_monoid_with_zero`.
-/

namespace with_top

instance [nonempty α] : nontrivial (with_top α) := option.nontrivial

variable [decidable_eq α]

section has_mul

variables [has_zero α] [has_mul α]

instance : mul_zero_class (with_top α) :=
{ zero := 0,
  mul := λ m n, if m = 0 ∨ n = 0 then 0 else m.bind (λa, n.bind $ λb, ↑(a * b)),
  zero_mul := assume a, if_pos $ or.inl rfl,
  mul_zero := assume a, if_pos $ or.inr rfl }

lemma mul_def {a b : with_top α} :
  a * b = if a = 0 ∨ b = 0 then 0 else a.bind (λa, b.bind $ λb, ↑(a * b)) := rfl

@[simp] lemma mul_top {a : with_top α} (h : a ≠ 0) : a * ⊤ = ⊤ :=
by cases a; simp [mul_def, h]; refl

@[simp] lemma top_mul {a : with_top α} (h : a ≠ 0) : ⊤ * a = ⊤ :=
by cases a; simp [mul_def, h]; refl

@[simp] lemma top_mul_top : (⊤ * ⊤ : with_top α) = ⊤ :=
top_mul top_ne_zero

end has_mul

section mul_zero_class

variables [mul_zero_class α]

@[norm_cast] lemma coe_mul {a b : α} : (↑(a * b) : with_top α) = a * b :=
decidable.by_cases (assume : a = 0, by simp [this]) $ assume ha,
decidable.by_cases (assume : b = 0, by simp [this]) $ assume hb,
by { simp [*, mul_def], refl }

lemma mul_coe {b : α} (hb : b ≠ 0) : ∀{a : with_top α}, a * b = a.bind (λa:α, ↑(a * b))
| none     := show (if (⊤:with_top α) = 0 ∨ (b:with_top α) = 0 then 0 else ⊤ : with_top α) = ⊤,
    by simp [hb]
| (some a) := show ↑a * ↑b = ↑(a * b), from coe_mul.symm

@[simp] lemma mul_eq_top_iff {a b : with_top α} : a * b = ⊤ ↔ (a ≠ 0 ∧ b = ⊤) ∨ (a = ⊤ ∧ b ≠ 0) :=
begin
  cases a; cases b; simp only [none_eq_top, some_eq_coe],
  { simp [← coe_mul] },
  { by_cases hb : b = 0; simp [hb] },
  { by_cases ha : a = 0; simp [ha] },
  { simp [← coe_mul] }
end

lemma mul_lt_top [preorder α] {a b : with_top α} (ha : a ≠ ⊤) (hb : b ≠ ⊤) : a * b < ⊤ :=
begin
  lift a to α using ha,
  lift b to α using hb,
  simp only [← coe_mul, coe_lt_top]
end

@[simp] lemma untop'_zero_mul (a b : with_top α) : (a * b).untop' 0 = a.untop' 0 * b.untop' 0 :=
begin
  by_cases ha : a = 0, { rw [ha, zero_mul, ← coe_zero, untop'_coe, zero_mul] },
  by_cases hb : b = 0, { rw [hb, mul_zero, ← coe_zero, untop'_coe, mul_zero] },
  induction a using with_top.rec_top_coe, { rw [top_mul hb, untop'_top, zero_mul] },
  induction b using with_top.rec_top_coe, { rw [mul_top ha, untop'_top, mul_zero] },
  rw [← coe_mul, untop'_coe, untop'_coe, untop'_coe]
end

end mul_zero_class

/-- `nontrivial α` is needed here as otherwise we have `1 * ⊤ = ⊤` but also `= 0 * ⊤ = 0`. -/
instance [mul_zero_one_class α] [nontrivial α] : mul_zero_one_class (with_top α) :=
{ mul := (*),
  one := 1,
  zero := 0,
  one_mul := λ a, match a with
  | ⊤       := mul_top (mt coe_eq_coe.1 one_ne_zero)
  | (a : α) := by rw [← coe_one, ← coe_mul, one_mul]
  end,
  mul_one := λ a, match a with
  | ⊤       := top_mul (mt coe_eq_coe.1 one_ne_zero)
  | (a : α) := by rw [← coe_one, ← coe_mul, mul_one]
  end,
  .. with_top.mul_zero_class }

/-- A version of `with_top.map` for `monoid_with_zero_hom`s. -/
@[simps { fully_applied := ff }] protected def _root_.monoid_with_zero_hom.with_top_map
  {R S : Type*} [mul_zero_one_class R] [decidable_eq R] [nontrivial R]
  [mul_zero_one_class S] [decidable_eq S] [nontrivial S] (f : R →*₀ S) (hf : function.injective f) :
  with_top R →*₀ with_top S :=
{ to_fun := with_top.map f,
  map_mul' := λ x y,
    begin
      have : ∀ z, map f z = 0 ↔ z = 0,
        from λ z, (option.map_injective hf).eq_iff' f.to_zero_hom.with_top_map.map_zero,
      rcases eq_or_ne x 0 with rfl|hx, { simp },
      rcases eq_or_ne y 0 with rfl|hy, { simp },
      induction x using with_top.rec_top_coe, { simp [hy, this] },
      induction y using with_top.rec_top_coe,
      { have : (f x : with_top S) ≠ 0, by simpa [hf.eq_iff' (map_zero f)] using hx,
        simp [hx, this] },
      simp [← coe_mul]
    end,
  .. f.to_zero_hom.with_top_map, .. f.to_monoid_hom.to_one_hom.with_top_map }

instance [mul_zero_class α] [no_zero_divisors α] : no_zero_divisors (with_top α) :=
⟨λ a b, by cases a; cases b; dsimp [mul_def]; split_ifs;
  simp [*, none_eq_top, some_eq_coe, mul_eq_zero] at *⟩

instance [semigroup_with_zero α] [no_zero_divisors α] : semigroup_with_zero (with_top α) :=
{ mul := (*),
  zero := 0,
  mul_assoc := λ a b c, begin
    rcases eq_or_ne a 0 with rfl|ha, { simp only [zero_mul] },
    rcases eq_or_ne b 0 with rfl|hb, { simp only [zero_mul, mul_zero] },
    rcases eq_or_ne c 0 with rfl|hc, { simp only [mul_zero] },
    induction a using with_top.rec_top_coe, { simp [hb, hc] },
    induction b using with_top.rec_top_coe, { simp [ha, hc] },
    induction c using with_top.rec_top_coe, { simp [ha, hb] },
    simp only [← coe_mul, mul_assoc]
  end,
  .. with_top.mul_zero_class }

instance [monoid_with_zero α] [no_zero_divisors α] [nontrivial α] : monoid_with_zero (with_top α) :=
{ .. with_top.mul_zero_one_class, .. with_top.semigroup_with_zero }

instance [comm_monoid_with_zero α] [no_zero_divisors α] [nontrivial α] :
  comm_monoid_with_zero (with_top α) :=
{ mul := (*),
  zero := 0,
  mul_comm := λ a b,
    by simp only [or_comm, mul_def, option.bind_comm a b, mul_comm],
  .. with_top.monoid_with_zero }

variables [canonically_ordered_comm_semiring α]

private lemma distrib' (a b c : with_top α) : (a + b) * c = a * c + b * c :=
begin
  induction c using with_top.rec_top_coe,
  { by_cases ha : a = 0; simp [ha] },
  { by_cases hc : c = 0, { simp [hc] },
    simp [mul_coe hc], cases a; cases b,
    repeat { refl <|> exact congr_arg some (add_mul _ _ _) } }
end

/-- This instance requires `canonically_ordered_comm_semiring` as it is the smallest class
that derives from both `non_assoc_non_unital_semiring` and `canonically_ordered_add_monoid`, both
of which are required for distributivity. -/
instance [nontrivial α] : comm_semiring (with_top α) :=
{ right_distrib   := distrib',
  left_distrib    := λ a b c, by { rw [mul_comm, distrib', mul_comm b, mul_comm c], refl },
  .. with_top.add_comm_monoid_with_one, .. with_top.comm_monoid_with_zero }

instance [nontrivial α] : canonically_ordered_comm_semiring (with_top α) :=
{ .. with_top.comm_semiring,
  .. with_top.canonically_ordered_add_monoid,
  .. with_top.no_zero_divisors, }

/-- A version of `with_top.map` for `ring_hom`s. -/
@[simps { fully_applied := ff }] protected def _root_.ring_hom.with_top_map
  {R S : Type*} [canonically_ordered_comm_semiring R] [decidable_eq R] [nontrivial R]
  [canonically_ordered_comm_semiring S] [decidable_eq S] [nontrivial S]
  (f : R →+* S) (hf : function.injective f) :
  with_top R →+* with_top S :=
{ to_fun := with_top.map f,
  .. f.to_monoid_with_zero_hom.with_top_map hf, .. f.to_add_monoid_hom.with_top_map }

end with_top

namespace with_bot

instance [nonempty α] : nontrivial (with_bot α) := option.nontrivial

variable [decidable_eq α]

section has_mul

variables [has_zero α] [has_mul α]

instance : mul_zero_class (with_bot α) :=
with_top.mul_zero_class

lemma mul_def {a b : with_bot α} :
  a * b = if a = 0 ∨ b = 0 then 0 else a.bind (λa, b.bind $ λb, ↑(a * b)) := rfl

@[simp] lemma mul_bot {a : with_bot α} (h : a ≠ 0) : a * ⊥ = ⊥ :=
with_top.mul_top h

@[simp] lemma bot_mul {a : with_bot α} (h : a ≠ 0) : ⊥ * a = ⊥ :=
with_top.top_mul h

@[simp] lemma bot_mul_bot : (⊥ * ⊥ : with_bot α) = ⊥ :=
with_top.top_mul_top

end has_mul

section mul_zero_class

variables [mul_zero_class α]

@[norm_cast] lemma coe_mul {a b : α} : (↑(a * b) : with_bot α) = a * b :=
decidable.by_cases (assume : a = 0, by simp [this]) $ assume ha,
decidable.by_cases (assume : b = 0, by simp [this]) $ assume hb,
by { simp [*, mul_def], refl }

lemma mul_coe {b : α} (hb : b ≠ 0) {a : with_bot α} : a * b = a.bind (λa:α, ↑(a * b)) :=
with_top.mul_coe hb

@[simp] lemma mul_eq_bot_iff {a b : with_bot α} : a * b = ⊥ ↔ (a ≠ 0 ∧ b = ⊥) ∨ (a = ⊥ ∧ b ≠ 0) :=
with_top.mul_eq_top_iff

lemma bot_lt_mul [preorder α] {a b : with_bot α} (ha : ⊥ < a) (hb : ⊥ < b) : ⊥ < a * b :=
begin
  lift a to α using ne_bot_of_gt ha,
  lift b to α using ne_bot_of_gt hb,
  simp only [← coe_mul, bot_lt_coe],
end

end mul_zero_class

/-- `nontrivial α` is needed here as otherwise we have `1 * ⊥ = ⊥` but also `= 0 * ⊥ = 0`. -/
instance [mul_zero_one_class α] [nontrivial α] : mul_zero_one_class (with_bot α) :=
with_top.mul_zero_one_class

instance [mul_zero_class α] [no_zero_divisors α] : no_zero_divisors (with_bot α) :=
with_top.no_zero_divisors

instance [semigroup_with_zero α] [no_zero_divisors α] : semigroup_with_zero (with_bot α) :=
with_top.semigroup_with_zero

instance [monoid_with_zero α] [no_zero_divisors α] [nontrivial α] : monoid_with_zero (with_bot α) :=
with_top.monoid_with_zero

instance [comm_monoid_with_zero α] [no_zero_divisors α] [nontrivial α] :
  comm_monoid_with_zero (with_bot α) :=
with_top.comm_monoid_with_zero

instance [canonically_ordered_comm_semiring α] [nontrivial α] : comm_semiring (with_bot α) :=
with_top.comm_semiring

instance [canonically_ordered_comm_semiring α] [nontrivial α] : pos_mul_mono (with_bot α) :=
pos_mul_mono_iff_covariant_pos.2 ⟨begin
    rintros ⟨x, x0⟩ a b h, simp only [subtype.coe_mk],
    lift x to α using x0.ne_bot,
    induction a using with_bot.rec_bot_coe, { simp_rw [mul_bot x0.ne.symm, bot_le] },
    induction b using with_bot.rec_bot_coe, { exact absurd h (bot_lt_coe a).not_le },
    simp only [← coe_mul, coe_le_coe] at *,
    exact mul_le_mul_left' h x,
  end ⟩

instance [canonically_ordered_comm_semiring α] [nontrivial α] : mul_pos_mono (with_bot α) :=
pos_mul_mono_iff_mul_pos_mono.mp infer_instance

end with_bot<|MERGE_RESOLUTION|>--- conflicted
+++ resolved
@@ -77,15 +77,11 @@
   - `ordered_comm_semiring` & additive inverses
   - `comm_ring` & partial order structure & `+` respects `≤` & `*` respects `<`
 * `linear_ordered_semiring`
-<<<<<<< HEAD
   - `strict_ordered_semiring` & totality of the order & nontriviality
-=======
-  - `ordered_semiring` & totality of the order & nontriviality
+  - `linear_ordered_add_comm_monoid` & multiplication & nontriviality & `*` respects `<`
 * `linear_ordered_comm_semiring`
-  - `ordered_comm_semiring` & totality of the order & nontriviality
+  - `strict_ordered_comm_semiring` & totality of the order & nontriviality
   - `linear_ordered_semiring` & commutativity of multiplication
->>>>>>> dcf3c6b6
-  - `linear_ordered_add_comm_monoid` & multiplication & nontriviality & `*` respects `<`
 * `linear_ordered_ring`
   - `ordered_ring` & totality of the order & nontriviality
   - `linear_ordered_semiring` & additive inverses
@@ -175,7 +171,7 @@
 @[protect_proj]
 class strict_ordered_comm_ring (α : Type*) extends strict_ordered_ring α, comm_ring α
 
-/-- A `linear_ordered_semiring α` is a nontrivial semiring `α` with a linear order such that
+/-- A `linear_ordered_semiring` is a nontrivial semiring with a linear order such that
 addition is monotone and multiplication by a positive number is strictly monotone. -/
 /- It's not entirely clear we should assume `nontrivial` at this point; it would be reasonable to
 explore changing this, but be warned that the instances involving `domain` may cause typeclass
@@ -184,19 +180,25 @@
 class linear_ordered_semiring (α : Type u)
   extends strict_ordered_semiring α, linear_ordered_add_comm_monoid α, nontrivial α
 
-/-- A `linear_ordered_ring α` is a ring `α` with a linear order such that
-addition is monotone and multiplication by a positive number is strictly monotone. -/
+/-- A `linear_ordered_comm_semiring` is a nontrivial commutative semiring with a linear order such
+that addition is monotone and multiplication by a positive number is strictly monotone. -/
+@[protect_proj, ancestor ordered_comm_semiring linear_ordered_semiring]
+class linear_ordered_comm_semiring (α : Type*)
+  extends strict_ordered_comm_semiring α, linear_ordered_semiring α
+
+/-- A `linear_ordered_ring` is a ring with a linear order such that addition is monotone and
+multiplication by a positive number is strictly monotone. -/
 @[protect_proj]
 class linear_ordered_ring (α : Type u) extends strict_ordered_ring α, linear_order α, nontrivial α
 
-/-- A `linear_ordered_comm_ring α` is a commutative ring `α` with a linear order
-such that addition is monotone and multiplication by a positive number is strictly monotone. -/
+/-- A `linear_ordered_comm_ring` is a commutative ring with a linear order such that addition is
+monotone and multiplication by a positive number is strictly monotone. -/
 @[protect_proj]
 class linear_ordered_comm_ring (α : Type u) extends linear_ordered_ring α, comm_monoid α
 
-/-- A canonically ordered commutative semiring is an ordered, commutative semiring
-in which `a ≤ b` iff there exists `c` with `b = a + c`. This is satisfied by the
-natural numbers, for example, but not the integers or other ordered groups. -/
+/-- A canonically ordered commutative semiring is an ordered, commutative semiring in which `a ≤ b`
+iff there exists `c` with `b = a + c`. This is satisfied by the natural numbers, for example, but
+not the integers or other ordered groups. -/
 @[protect_proj]
 class canonically_ordered_comm_semiring (α : Type*) extends
   canonically_ordered_add_monoid α, comm_semiring α :=
@@ -596,24 +598,9 @@
   ordered_comm_semiring α :=
 { ..‹strict_ordered_comm_semiring α›, ..strict_ordered_semiring.to_ordered_semiring' }
 
-<<<<<<< HEAD
 @[priority 100] -- see Note [lower instance priority]
 instance strict_ordered_comm_semiring.to_ordered_comm_semiring : ordered_comm_semiring α :=
 { ..‹strict_ordered_comm_semiring α›, ..strict_ordered_semiring.to_ordered_semiring }
-=======
-/-- Pullback an `ordered_comm_semiring` under an injective map.
-See note [reducible non-instances]. -/
-@[reducible]
-def function.injective.ordered_comm_semiring [ordered_comm_semiring α] {β : Type*}
-  [has_zero β] [has_one β] [has_add β] [has_mul β] [has_pow β ℕ] [has_smul ℕ β] [has_nat_cast β]
-  (f : β → α) (hf : function.injective f) (zero : f 0 = 0) (one : f 1 = 1)
-  (add : ∀ x y, f (x + y) = f x + f y) (mul : ∀ x y, f (x * y) = f x * f y)
-  (nsmul : ∀ x (n : ℕ), f (n • x) = n • f x) (npow : ∀ x (n : ℕ), f (x ^ n) = f x ^ n)
-  (nat_cast : ∀ n : ℕ, f n = n) :
-  ordered_comm_semiring β :=
-{ ..hf.comm_semiring f zero one add mul nsmul npow nat_cast,
-  ..hf.ordered_semiring f zero one add mul nsmul npow nat_cast }
->>>>>>> dcf3c6b6
 
 end strict_ordered_comm_semiring
 
@@ -713,7 +700,7 @@
 instance linear_ordered_semiring.to_mul_pos_reflect_lt : mul_pos_reflect_lt α :=
 ⟨λ a b c, (monotone_mul_right_of_nonneg a.2).reflect_lt⟩
 
-local attribute [instance] linear_ordered_semiring.decidable_lt
+local attribute [instance] linear_ordered_semiring.decidable_le linear_ordered_semiring.decidable_lt
 
 lemma nonneg_and_nonneg_or_nonpos_and_nonpos_of_mul_nnonneg (hab : 0 ≤ a * b) :
     (0 ≤ a ∧ 0 ≤ b) ∨ (a ≤ 0 ∧ b ≤ 0) :=
@@ -846,251 +833,27 @@
 lemma min_mul_of_nonneg (a b : α) (hc : 0 ≤ c) : min a b * c = min (a * c) (b * c) :=
 (monotone_mul_right_of_nonneg hc).map_min
 
+lemma le_of_mul_le_of_one_le {a b c : α} (h : a * c ≤ b) (hb : 0 ≤ b) (hc : 1 ≤ c) : a ≤ b :=
+le_of_mul_le_mul_right (h.trans $ le_mul_of_one_le_right hb hc) $ zero_lt_one.trans_le hc
+
+lemma nonneg_le_nonneg_of_sq_le_sq {a b : α} (hb : 0 ≤ b) (h : a * a ≤ b * b) : a ≤ b :=
+le_of_not_gt $ λ hab, (mul_self_lt_mul_self hb hab).not_le h
+
+lemma mul_self_le_mul_self_iff {a b : α} (h1 : 0 ≤ a) (h2 : 0 ≤ b) : a ≤ b ↔ a * a ≤ b * b :=
+⟨mul_self_le_mul_self h1, nonneg_le_nonneg_of_sq_le_sq h2⟩
+
+lemma mul_self_lt_mul_self_iff {a b : α} (h1 : 0 ≤ a) (h2 : 0 ≤ b) : a < b ↔ a * a < b * b :=
+((@strict_mono_on_mul_self α _).lt_iff_lt h1 h2).symm
+
+lemma mul_self_inj {a b : α} (h1 : 0 ≤ a) (h2 : 0 ≤ b) : a * a = b * b ↔ a = b :=
+(@strict_mono_on_mul_self α _).inj_on.eq_iff h1 h2
+
 end linear_ordered_semiring
-
-<<<<<<< HEAD
-=======
-/-- A `linear_ordered_comm_semiring` is a nontrivial commutative semiring with a linear order such
-that addition is monotone and multiplication by a positive number is strictly monotone. -/
-@[protect_proj, ancestor ordered_comm_semiring linear_ordered_semiring]
-class linear_ordered_comm_semiring (α : Type*)
-  extends ordered_comm_semiring α, linear_ordered_semiring α
 
 @[priority 100] -- See note [lower instance priority]
 instance linear_ordered_comm_semiring.to_linear_ordered_cancel_add_comm_monoid
   [linear_ordered_comm_semiring α] : linear_ordered_cancel_add_comm_monoid α :=
 { ..‹linear_ordered_comm_semiring α› }
-
-/-- Pullback a `linear_ordered_semiring` under an injective map.
-See note [reducible non-instances]. -/
-@[reducible]
-def function.injective.linear_ordered_comm_semiring [linear_ordered_comm_semiring α] {β : Type*}
-  [has_zero β] [has_one β] [has_add β] [has_mul β] [has_pow β ℕ] [has_smul ℕ β] [has_nat_cast β]
-  [has_sup β] [has_inf β] (f : β → α) (hf : injective f) (zero : f 0 = 0) (one : f 1 = 1)
-  (add : ∀ x y, f (x + y) = f x + f y) (mul : ∀ x y, f (x * y) = f x * f y)
-  (nsmul : ∀ x (n : ℕ), f (n • x) = n • f x) (npow : ∀ x (n : ℕ), f (x ^ n) = f x ^ n)
-  (nat_cast : ∀ n : ℕ, f n = n) (hsup : ∀ x y, f (x ⊔ y) = max (f x) (f y))
-  (hinf : ∀ x y, f (x ⊓ y) = min (f x) (f y)) :
-  linear_ordered_comm_semiring β :=
-{ ..hf.linear_ordered_semiring f zero one add mul nsmul npow nat_cast hsup hinf,
-  ..hf.ordered_comm_semiring f zero one add mul nsmul npow nat_cast }
-
-/-- An `ordered_ring α` is a ring `α` with a partial order such that
-addition is monotone and multiplication by a positive number is strictly monotone. -/
-@[protect_proj]
-class ordered_ring (α : Type u) extends ring α, ordered_add_comm_group α :=
-(zero_le_one : 0 ≤ (1 : α))
-(mul_pos     : ∀ a b : α, 0 < a → 0 < b → 0 < a * b)
-
-section ordered_ring
-variables [ordered_ring α] {a b c : α}
-
--- See Note [decidable namespace]
-protected lemma decidable.ordered_ring.mul_nonneg [@decidable_rel α (≤)]
-  {a b : α} (h₁ : 0 ≤ a) (h₂ : 0 ≤ b) : 0 ≤ a * b :=
-begin
-  by_cases ha : a ≤ 0, { simp [le_antisymm ha h₁] },
-  by_cases hb : b ≤ 0, { simp [le_antisymm hb h₂] },
-  exact (le_not_le_of_lt (ordered_ring.mul_pos a b (h₁.lt_of_not_le ha) (h₂.lt_of_not_le hb))).1,
-end
-
-lemma ordered_ring.mul_nonneg : 0 ≤ a → 0 ≤ b → 0 ≤ a * b :=
-by classical; exact decidable.ordered_ring.mul_nonneg
-
--- See Note [decidable namespace]
-protected lemma decidable.ordered_ring.mul_le_mul_of_nonneg_left
-  [@decidable_rel α (≤)] (h₁ : a ≤ b) (h₂ : 0 ≤ c) : c * a ≤ c * b :=
-begin
-  rw [← sub_nonneg, ← mul_sub],
-  exact decidable.ordered_ring.mul_nonneg h₂ (sub_nonneg.2 h₁),
-end
-
-lemma ordered_ring.mul_le_mul_of_nonneg_left : a ≤ b → 0 ≤ c → c * a ≤ c * b :=
-by classical; exact decidable.ordered_ring.mul_le_mul_of_nonneg_left
-
--- See Note [decidable namespace]
-protected lemma decidable.ordered_ring.mul_le_mul_of_nonneg_right
-  [@decidable_rel α (≤)] (h₁ : a ≤ b) (h₂ : 0 ≤ c) : a * c ≤ b * c :=
-begin
-  rw [← sub_nonneg, ← sub_mul],
-  exact decidable.ordered_ring.mul_nonneg (sub_nonneg.2 h₁) h₂,
-end
-
-lemma ordered_ring.mul_le_mul_of_nonneg_right : a ≤ b → 0 ≤ c → a * c ≤ b * c :=
-by classical; exact decidable.ordered_ring.mul_le_mul_of_nonneg_right
-
-lemma ordered_ring.mul_lt_mul_of_pos_left (h₁ : a < b) (h₂ : 0 < c) : c * a < c * b :=
-begin
-  rw [← sub_pos, ← mul_sub],
-  exact ordered_ring.mul_pos _ _ h₂ (sub_pos.2 h₁),
-end
-
-lemma ordered_ring.mul_lt_mul_of_pos_right (h₁ : a < b) (h₂ : 0 < c) : a * c < b * c :=
-begin
-  rw [← sub_pos, ← sub_mul],
-  exact ordered_ring.mul_pos _ _ (sub_pos.2 h₁) h₂,
-end
-
-@[priority 100] -- see Note [lower instance priority]
-instance ordered_ring.to_ordered_semiring : ordered_semiring α :=
-{ le_of_add_le_add_left      := @le_of_add_le_add_left α _ _ _,
-  mul_lt_mul_of_pos_left     := @ordered_ring.mul_lt_mul_of_pos_left α _,
-  mul_lt_mul_of_pos_right    := @ordered_ring.mul_lt_mul_of_pos_right α _,
-  ..‹ordered_ring α›, ..ring.to_semiring }
-
--- See Note [decidable namespace]
-protected lemma decidable.mul_le_mul_of_nonpos_left [@decidable_rel α (≤)]
-  {a b c : α} (h : b ≤ a) (hc : c ≤ 0) : c * a ≤ c * b :=
-have -c ≥ 0,              from neg_nonneg_of_nonpos hc,
-have -c * b ≤ -c * a,     from decidable.mul_le_mul_of_nonneg_left h this,
-have -(c * b) ≤ -(c * a), by rwa [neg_mul, neg_mul] at this,
-le_of_neg_le_neg this
-
-lemma mul_le_mul_of_nonpos_left {a b c : α} : b ≤ a → c ≤ 0 → c * a ≤ c * b :=
-by classical; exact decidable.mul_le_mul_of_nonpos_left
-
--- See Note [decidable namespace]
-protected lemma decidable.mul_le_mul_of_nonpos_right [@decidable_rel α (≤)]
-  {a b c : α} (h : b ≤ a) (hc : c ≤ 0) : a * c ≤ b * c :=
-have -c ≥ 0,              from neg_nonneg_of_nonpos hc,
-have b * -c ≤ a * -c,     from decidable.mul_le_mul_of_nonneg_right h this,
-have -(b * c) ≤ -(a * c), by rwa [mul_neg, mul_neg] at this,
-le_of_neg_le_neg this
-
-lemma mul_le_mul_of_nonpos_right {a b c : α} : b ≤ a → c ≤ 0 → a * c ≤ b * c :=
-by classical; exact decidable.mul_le_mul_of_nonpos_right
-
--- See Note [decidable namespace]
-protected lemma decidable.mul_nonneg_of_nonpos_of_nonpos [@decidable_rel α (≤)]
-  {a b : α} (ha : a ≤ 0) (hb : b ≤ 0) : 0 ≤ a * b :=
-have 0 * b ≤ a * b, from decidable.mul_le_mul_of_nonpos_right ha hb,
-by rwa zero_mul at this
-
-lemma mul_nonneg_of_nonpos_of_nonpos {a b : α} : a ≤ 0 → b ≤ 0 → 0 ≤ a * b :=
-by classical; exact decidable.mul_nonneg_of_nonpos_of_nonpos
-
-lemma mul_lt_mul_of_neg_left {a b c : α} (h : b < a) (hc : c < 0) : c * a < c * b :=
-have -c > 0,              from neg_pos_of_neg hc,
-have -c * b < -c * a,     from mul_lt_mul_of_pos_left h this,
-have -(c * b) < -(c * a), by rwa [neg_mul, neg_mul] at this,
-lt_of_neg_lt_neg this
-
-lemma mul_lt_mul_of_neg_right {a b c : α} (h : b < a) (hc : c < 0) : a * c < b * c :=
-have -c > 0,              from neg_pos_of_neg hc,
-have b * -c < a * -c,     from mul_lt_mul_of_pos_right h this,
-have -(b * c) < -(a * c), by rwa [mul_neg, mul_neg] at this,
-lt_of_neg_lt_neg this
-
-lemma mul_pos_of_neg_of_neg {a b : α} (ha : a < 0) (hb : b < 0) : 0 < a * b :=
-have 0 * b < a * b, from mul_lt_mul_of_neg_right ha hb,
-by rwa zero_mul at this
-
-lemma decidable.antitone_mul_left [@decidable_rel α (≤)] {a : α} (ha : a ≤ 0) :
-  antitone ((*) a) :=
-λ b c b_le_c, decidable.mul_le_mul_of_nonpos_left b_le_c ha
-
-lemma antitone_mul_left {a : α} (ha : a ≤ 0) : antitone ((*) a) :=
-λ b c b_le_c, mul_le_mul_of_nonpos_left b_le_c ha
-
-lemma decidable.antitone_mul_right [@decidable_rel α (≤)] {a : α} (ha : a ≤ 0) :
-  antitone (λ x, x * a) :=
-λ b c b_le_c, decidable.mul_le_mul_of_nonpos_right b_le_c ha
-
-lemma antitone_mul_right {a : α} (ha : a ≤ 0) : antitone (λ x, x * a) :=
-λ b c b_le_c, mul_le_mul_of_nonpos_right b_le_c ha
-
-lemma strict_anti_mul_left {a : α} (ha : a < 0) : strict_anti ((*) a) :=
-λ b c b_lt_c, mul_lt_mul_of_neg_left b_lt_c ha
-
-lemma strict_anti_mul_right {a : α} (ha : a < 0) : strict_anti (λ x, x * a) :=
-λ b c b_lt_c, mul_lt_mul_of_neg_right b_lt_c ha
-
-/-- Pullback an `ordered_ring` under an injective map.
-See note [reducible non-instances]. -/
-@[reducible]
-def function.injective.ordered_ring {β : Type*}
-  [has_zero β] [has_one β] [has_add β] [has_mul β] [has_neg β] [has_sub β]
-  [has_smul ℕ β] [has_smul ℤ β] [has_pow β ℕ] [has_nat_cast β] [has_int_cast β]
-  (f : β → α) (hf : function.injective f) (zero : f 0 = 0) (one : f 1 = 1)
-  (add : ∀ x y, f (x + y) = f x + f y) (mul : ∀ x y, f (x * y) = f x * f y)
-  (neg : ∀ x, f (- x) = - f x) (sub : ∀ x y, f (x - y) = f x - f y)
-  (nsmul : ∀ x (n : ℕ), f (n • x) = n • f x) (zsmul : ∀ x (n : ℤ), f (n • x) = n • f x)
-  (npow : ∀ x (n : ℕ), f (x ^ n) = f x ^ n)
-  (nat_cast : ∀ n : ℕ, f n = n) (int_cast : ∀ n : ℤ, f n = n) :
-  ordered_ring β :=
-{ mul_pos := λ a b a0 b0, show f 0 < f (a * b), by { rw [zero, mul], apply mul_pos; rwa ← zero },
-  ..hf.ordered_semiring f zero one add mul nsmul npow nat_cast,
-  ..hf.ring f zero one add mul neg sub nsmul zsmul npow nat_cast int_cast }
-
-lemma le_iff_exists_nonneg_add (a b : α) : a ≤ b ↔ ∃ c ≥ 0, b = a + c :=
-⟨λ h, ⟨b - a, sub_nonneg.mpr h, by simp⟩,
-  λ ⟨c, hc, h⟩, by { rw [h, le_add_iff_nonneg_right], exact hc }⟩
-
-end ordered_ring
-
-section ordered_comm_ring
-
-/-- An `ordered_comm_ring α` is a commutative ring `α` with a partial order such that
-addition is monotone and multiplication by a positive number is strictly monotone. -/
-@[protect_proj]
-class ordered_comm_ring (α : Type u) extends ordered_ring α, comm_ring α
-
-@[priority 100] -- See note [lower instance priority]
-instance ordered_comm_ring.to_ordered_comm_semiring {α : Type u} [ordered_comm_ring α] :
-  ordered_comm_semiring α :=
-{ .. (by apply_instance : ordered_semiring α),
-  .. ‹ordered_comm_ring α› }
-
-/-- Pullback an `ordered_comm_ring` under an injective map.
-See note [reducible non-instances]. -/
-@[reducible]
-def function.injective.ordered_comm_ring [ordered_comm_ring α] {β : Type*}
-  [has_zero β] [has_one β] [has_add β] [has_mul β] [has_neg β] [has_sub β]
-  [has_pow β ℕ] [has_smul ℕ β] [has_smul ℤ β] [has_nat_cast β] [has_int_cast β]
-  (f : β → α) (hf : function.injective f) (zero : f 0 = 0) (one : f 1 = 1)
-  (add : ∀ x y, f (x + y) = f x + f y) (mul : ∀ x y, f (x * y) = f x * f y)
-  (neg : ∀ x, f (- x) = - f x) (sub : ∀ x y, f (x - y) = f x - f y)
-  (nsmul : ∀ x (n : ℕ), f (n • x) = n • f x) (zsmul : ∀ x (n : ℤ), f (n • x) = n • f x)
-  (npow : ∀ x (n : ℕ), f (x ^ n) = f x ^ n)
-  (nat_cast : ∀ n : ℕ, f n = n) (int_cast : ∀ n : ℤ, f n = n) :
-  ordered_comm_ring β :=
-{ ..hf.ordered_ring f zero one add mul neg sub nsmul zsmul npow nat_cast int_cast,
-  ..hf.comm_ring f zero one add mul neg sub nsmul zsmul npow nat_cast int_cast }
-
-end ordered_comm_ring
-
-/-- A `linear_ordered_ring α` is a ring `α` with a linear order such that
-addition is monotone and multiplication by a positive number is strictly monotone. -/
-@[protect_proj] class linear_ordered_ring (α : Type u)
-  extends ordered_ring α, linear_order α, nontrivial α
-
-@[priority 100] -- see Note [lower instance priority]
-instance linear_ordered_ring.to_linear_ordered_add_comm_group [s : linear_ordered_ring α] :
-  linear_ordered_add_comm_group α :=
-{ .. s }
-
->>>>>>> dcf3c6b6
-section linear_ordered_semiring
-variables [linear_ordered_semiring α] {a b c : α}
-
-local attribute [instance] linear_ordered_semiring.decidable_le
-
-lemma le_of_mul_le_of_one_le {a b c : α} (h : a * c ≤ b) (hb : 0 ≤ b) (hc : 1 ≤ c) : a ≤ b :=
-le_of_mul_le_mul_right (h.trans $ le_mul_of_one_le_right hb hc) $ zero_lt_one.trans_le hc
-
-lemma nonneg_le_nonneg_of_sq_le_sq {a b : α} (hb : 0 ≤ b) (h : a * a ≤ b * b) : a ≤ b :=
-le_of_not_gt $ λ hab, (mul_self_lt_mul_self hb hab).not_le h
-
-lemma mul_self_le_mul_self_iff {a b : α} (h1 : 0 ≤ a) (h2 : 0 ≤ b) : a ≤ b ↔ a * a ≤ b * b :=
-⟨mul_self_le_mul_self h1, nonneg_le_nonneg_of_sq_le_sq h2⟩
-
-lemma mul_self_lt_mul_self_iff {a b : α} (h1 : 0 ≤ a) (h2 : 0 ≤ b) : a < b ↔ a * a < b * b :=
-((@strict_mono_on_mul_self α _).lt_iff_lt h1 h2).symm
-
-lemma mul_self_inj {a b : α} (h1 : 0 ≤ a) (h2 : 0 ≤ b) : a * a = b * b ↔ a = b :=
-(@strict_mono_on_mul_self α _).inj_on.eq_iff h1 h2
-
-end linear_ordered_semiring
 
 section linear_ordered_ring
 variables [linear_ordered_ring α] {a b c : α}
@@ -1472,6 +1235,19 @@
 { .. linear_order.lift f hf hsup hinf,
   .. pullback_nonzero f zero one,
   .. hf.strict_ordered_semiring f zero one add mul nsmul npow nat_cast }
+
+/-- Pullback a `linear_ordered_semiring` under an injective map. -/
+@[reducible] -- See note [reducible non-instances]
+protected def linear_ordered_comm_semiring [linear_ordered_comm_semiring α]
+  [has_zero β] [has_one β] [has_add β] [has_mul β] [has_pow β ℕ] [has_smul ℕ β] [has_nat_cast β]
+  [has_sup β] [has_inf β] (f : β → α) (hf : injective f) (zero : f 0 = 0) (one : f 1 = 1)
+  (add : ∀ x y, f (x + y) = f x + f y) (mul : ∀ x y, f (x * y) = f x * f y)
+  (nsmul : ∀ x (n : ℕ), f (n • x) = n • f x) (npow : ∀ x (n : ℕ), f (x ^ n) = f x ^ n)
+  (nat_cast : ∀ n : ℕ, f n = n) (hsup : ∀ x y, f (x ⊔ y) = max (f x) (f y))
+  (hinf : ∀ x y, f (x ⊓ y) = min (f x) (f y)) :
+  linear_ordered_comm_semiring β :=
+{ ..hf.linear_ordered_semiring f zero one add mul nsmul npow nat_cast hsup hinf,
+  ..hf.strict_ordered_comm_semiring f zero one add mul nsmul npow nat_cast }
 
 /-- Pullback a `linear_ordered_ring` under an injective map. -/
 @[reducible] -- See note [reducible non-instances]
