/-
Copyright (c) 2016 Jeremy Avigad. All rights reserved.
Released under Apache 2.0 license as described in the file LICENSE.
Authors: Jeremy Avigad, Leonardo de Moura, Mario Carneiro
-/
import algebra.char_zero.defs
import algebra.order.group
import algebra.order.monoid_lemmas_zero_lt
import algebra.order.sub
import algebra.hom.ring
import data.set.intervals.basic

/-!
# Ordered rings and semirings

This file develops the basics of ordered (semi)rings.

Each typeclass here comprises
* an algebraic class (`semiring`, `comm_semiring`, `ring`, `comm_ring`)
* an order class (`partial_order`, `linear_order`)
* assumptions on how both interact ((strict) monotonicity, canonicity)

For short,
* "`+` respects `≤`" means "monotonicity of addition"
* "`+` respects `<`" means "strict monotonicity of addition"
* "`*` respects `≤`" means "monotonicity of multiplication by a nonnegative number".
* "`*` respects `<`" means "strict monotonicity of multiplication by a positive number".

## Typeclasses

* `ordered_semiring`: Semiring with a partial order such that `+` and `*` respect `≤`.
* `ordered_cancel_semiring`: Semiring with a partial order such that `+` and `*` respects `<`.
* `ordered_comm_semiring`: Commutative semiring with a partial order such that `+` and `*` respect
  `≤`.
* `ordered_cancel_comm_semiring`: Commutative semiring with a partial order such that `+` and `*`
  respect `<`.
* `ordered_ring`: Ring with a partial order such that `+` respects `≤` and `*` respects `<`.
* `ordered_comm_ring`: Commutative ring with a partial order such that `+` respects `≤` and
  `*` respects `<`.
* `linear_ordered_semiring`: Semiring with a linear order such that `+` respects `≤` and
  `*` respects `<`.
* `linear_ordered_ring`: Ring with a linear order such that `+` respects `≤` and `*` respects `<`.
* `linear_ordered_comm_ring`: Commutative ring with a linear order such that `+` respects `≤` and
  `*` respects `<`.
* `canonically_ordered_comm_semiring`: Commutative semiring with a partial order such that `+`
  respects `≤`, `*` respects `<`, and `a ≤ b ↔ ∃ c, b = a + c`.

and some typeclasses to define ordered rings by specifying their nonnegative elements:
* `nonneg_ring`: To define `ordered_ring`s.
* `linear_nonneg_ring`: To define `linear_ordered_ring`s.

## Hierarchy

The hardest part of proving order lemmas might be to figure out the correct generality and its
corresponding typeclass. Here's an attempt at demystifying it. For each typeclass, we list its
immediate predecessors and what conditions are added to each of them.

* `ordered_semiring`
  - `ordered_add_comm_monoid` & multiplication & `*` respects `≤`
  - `semiring` & partial order structure & `+` respects `≤` & `*` respects `≤`
* `ordered_cancel_semiring`
  - `ordered_cancel_add_comm_monoid` & multiplication & `*` respects `<`
  - `ordered_semiring` & `+` respects `<` & `*` respects `<`
* `ordered_comm_semiring`
  - `ordered_semiring` & commutativity of multiplication
  - `comm_semiring` & partial order structure & `+` respects `≤` & `*` respects `<`
* `ordered_cancel_comm_semiring`
  - `ordered_cancel_semiring` & commutativity of multiplication
  - `ordered_comm_semiring` & `+` respects `<` & `*` respects `<`
* `ordered_ring`
  - `ordered_cancel_semiring` & additive inverses
  - `ordered_add_comm_group` & multiplication & `*` respects `<`
  - `ring` & partial order structure & `+` respects `≤` & `*` respects `<`
* `ordered_comm_ring`
  - `ordered_ring` & commutativity of multiplication
  - `ordered_comm_semiring` & additive inverses
  - `comm_ring` & partial order structure & `+` respects `≤` & `*` respects `<`
* `linear_ordered_semiring`
  - `ordered_cancel_semiring` & totality of the order & nontriviality
  - `linear_ordered_add_comm_monoid` & multiplication & nontriviality & `*` respects `<`
* `linear_ordered_ring`
  - `ordered_ring` & totality of the order & nontriviality
  - `linear_ordered_semiring` & additive inverses
  - `linear_ordered_add_comm_group` & multiplication & `*` respects `<`
  - `domain` & linear order structure
* `linear_ordered_comm_ring`
  - `ordered_comm_ring` & totality of the order & nontriviality
  - `linear_ordered_ring` & commutativity of multiplication
  - `is_domain` & linear order structure
* `canonically_ordered_comm_semiring`
  - `canonically_ordered_add_monoid` & multiplication & `*` respects `≤` & no zero divisors
  - `comm_semiring` & `a ≤ b ↔ ∃ c, b = a + c` & no zero divisors

## TODO

We're still missing some typeclasses, like
* `linear_ordered_comm_semiring`
* `canonically_ordered_semiring`
They have yet to come up in practice.
-/

set_option old_structure_cmd true

open function

universe u
variables {α : Type u} {β : Type*}

/-! Note that `order_dual` does not satisfy any of the ordered ring typeclasses due to the
`zero_le_one` field. -/

lemma add_one_le_two_mul [has_le α] [semiring α] [covariant_class α α (+) (≤)]
  {a : α} (a1 : 1 ≤ a) :
  a + 1 ≤ 2 * a :=
calc  a + 1 ≤ a + a : add_le_add_left a1 a
        ... = 2 * a : (two_mul _).symm

/-- An `ordered_semiring α` is a semiring with a partial order such that addition is monotone and
multiplication by a positive number is strictly monotone. -/
@[protect_proj]
class ordered_semiring (α : Type u) extends semiring α, ordered_add_comm_monoid α :=
(zero_le_one : (0 : α) ≤ 1)
(mul_le_mul_of_nonneg_left  : ∀ a b c : α, a ≤ b → 0 ≤ c → c * a ≤ c * b)
(mul_le_mul_of_nonneg_right : ∀ a b c : α, a ≤ b → 0 ≤ c → a * c ≤ b * c)

section ordered_semiring
variables [ordered_semiring α] {a b c d : α}

lemma mul_le_mul_of_nonneg_left : a ≤ b → 0 ≤ c → c * a ≤ c * b :=
ordered_semiring.mul_le_mul_of_nonneg_left _ _ _

lemma mul_le_mul_of_nonneg_right : a ≤ b → 0 ≤ c → a * c ≤ b * c :=
ordered_semiring.mul_le_mul_of_nonneg_right _ _ _

@[priority 100] -- see Note [lower instance priority]
instance ordered_semiring.zero_le_one_class : zero_le_one_class α :=
{ ..‹ordered_semiring α› }

@[priority 200] -- see Note [lower instance priority]
instance ordered_semiring.to_pos_mul_mono : zero_lt.pos_mul_mono α :=
⟨λ x a b h, mul_le_mul_of_nonneg_left h x.2.le⟩

@[priority 200] -- see Note [lower instance priority]
instance ordered_semiring.to_mul_pos_mono : zero_lt.mul_pos_mono α :=
⟨λ x a b h, mul_le_mul_of_nonneg_right h x.2.le⟩

lemma mul_le_mul (hac : a ≤ c) (hbd : b ≤ d) (hb : 0 ≤ b) (hc : 0 ≤ c) : a * b ≤ c * d :=
(mul_le_mul_of_nonneg_right hac hb).trans $ mul_le_mul_of_nonneg_left hbd hc

lemma mul_nonneg_le_one_le (h₁ : 0 ≤ c) (h₂ : a ≤ c) (h₃ : 0 ≤ b) (h₄ : b ≤ 1) : a * b ≤ c :=
by simpa only [mul_one] using mul_le_mul h₂ h₄ h₃ h₁

lemma mul_nonneg (ha : 0 ≤ a) (hb : 0 ≤ b) : 0 ≤ a * b :=
by simpa only [zero_mul] using mul_le_mul_of_nonneg_right ha hb

lemma mul_nonpos_of_nonneg_of_nonpos (ha : 0 ≤ a) (hb : b ≤ 0) : a * b ≤ 0 :=
by simpa only [mul_zero] using mul_le_mul_of_nonneg_left hb ha

lemma mul_nonpos_of_nonpos_of_nonneg (ha : a ≤ 0) (hb : 0 ≤ b) : a * b ≤ 0 :=
by simpa only [zero_mul] using mul_le_mul_of_nonneg_right ha hb

lemma bit1_mono : monotone (bit1 : α → α) := λ a b h, add_le_add_right (bit0_mono h) _

@[simp] lemma pow_nonneg (H : 0 ≤ a) : ∀ (n : ℕ), 0 ≤ a ^ n
| 0     := by { rw pow_zero, exact zero_le_one}
| (n+1) := by { rw pow_succ, exact mul_nonneg H (pow_nonneg _) }

lemma mul_self_le_mul_self (ha : 0 ≤ a) (hab : a ≤ b) : a * a ≤ b * b :=
mul_le_mul hab hab ha $ ha.trans hab

lemma le_mul_of_one_le_right (hb : 0 ≤ b) (h : 1 ≤ a) : b ≤ b * a :=
by simpa only [mul_one] using mul_le_mul_of_nonneg_left h hb

lemma le_mul_of_one_le_left (hb : 0 ≤ b) (h : 1 ≤ a) : b ≤ a * b :=
by simpa only [one_mul] using mul_le_mul_of_nonneg_right h hb

lemma add_le_mul_two_add (a2 : 2 ≤ a) (b0 : 0 ≤ b) : a + (2 + b) ≤ a * (2 + b) :=
calc a + (2 + b) ≤ a + (a + a * b) :
      add_le_add_left (add_le_add a2 $ le_mul_of_one_le_left b0 $ one_le_two.trans a2) a
             ... ≤ a * (2 + b) : by rw [mul_add, mul_two, add_assoc]

lemma one_le_mul_of_one_le_of_one_le (ha : 1 ≤ a) (hb : 1 ≤ b) : (1 : α) ≤ a * b :=
by simpa only [mul_one] using mul_le_mul ha hb zero_le_one (zero_le_one.trans ha)

section monotone
variables [preorder β] {f g : β → α}

lemma monotone_mul_left_of_nonneg (ha : 0 ≤ a) : monotone (λ x, a * x) :=
λ b c h, mul_le_mul_of_nonneg_left h ha

lemma monotone_mul_right_of_nonneg (ha : 0 ≤ a) : monotone (λ x, x * a) :=
λ b c h, mul_le_mul_of_nonneg_right h ha

lemma monotone.mul_const (hf : monotone f) (ha : 0 ≤ a) : monotone (λ x, f x * a) :=
(monotone_mul_right_of_nonneg ha).comp hf

lemma monotone.const_mul (hf : monotone f) (ha : 0 ≤ a) : monotone (λ x, a * f x) :=
(monotone_mul_left_of_nonneg ha).comp hf

lemma antitone.mul_const (hf : antitone f) (ha : 0 ≤ a) : antitone (λ x, f x * a) :=
(monotone_mul_right_of_nonneg ha).comp_antitone hf

lemma antitone.const_mul (hf : antitone f) (ha : 0 ≤ a) : antitone (λ x, a * f x) :=
(monotone_mul_left_of_nonneg ha).comp_antitone hf

lemma monotone.mul (hf : monotone f) (hg : monotone g) (hf₀ : ∀ x, 0 ≤ f x) (hg₀ : ∀ x, 0 ≤ g x) :
  monotone (f * g) :=
λ b c h, mul_le_mul (hf h) (hg h) (hg₀ _) (hf₀ _)

end monotone

/-- Pullback an `ordered_semiring` under an injective map.
See note [reducible non-instances]. -/
@[reducible]
def function.injective.ordered_semiring [has_zero β] [has_one β] [has_add β] [has_mul β]
  [has_pow β ℕ] [has_smul ℕ β] [has_nat_cast β]
  (f : β → α) (hf : function.injective f) (zero : f 0 = 0) (one : f 1 = 1)
  (add : ∀ x y, f (x + y) = f x + f y) (mul : ∀ x y, f (x * y) = f x * f y)
  (nsmul : ∀ x (n : ℕ), f (n • x) = n • f x) (npow : ∀ x (n : ℕ), f (x ^ n) = f x ^ n)
  (nat_cast : ∀ n : ℕ, f n = n) :
  ordered_semiring β :=
{ zero_le_one := show f 0 ≤ f 1, by simp only [zero, one, zero_le_one],
  mul_le_mul_of_nonneg_left := λ a b c hab hc, show f (c * a) ≤ f (c * b),
    by { rw [mul, mul], refine mul_le_mul_of_nonneg_left hab _, rwa ←zero },
  mul_le_mul_of_nonneg_right := λ a b c hab hc, show f (a * c) ≤ f (b * c),
    by { rw [mul, mul], refine mul_le_mul_of_nonneg_right hab _, rwa ←zero },
  ..hf.ordered_add_comm_monoid f zero add nsmul,
  ..hf.semiring f zero one add mul nsmul npow nat_cast }

section nontrivial
variables [nontrivial α]

@[simp] lemma zero_lt_one : 0 < (1 : α) := zero_le_one.lt_of_ne zero_ne_one
@[simp] lemma zero_lt_two : (0 : α) < 2 := zero_lt_one.trans_le one_le_two
@[simp] lemma zero_lt_three : (0 : α) < 3 :=
zero_lt_one.trans_le $ bit1_zero.symm.trans_le $ bit1_mono zero_le_one
@[simp] lemma zero_lt_four : (0 : α) < 4 := zero_lt_two.trans_le $ bit0_mono one_le_two

@[field_simps] lemma two_ne_zero : (2 : α) ≠ 0 := zero_lt_two.ne'
@[field_simps] lemma three_ne_zero : (3 : α) ≠ 0 := zero_lt_three.ne'
@[field_simps] lemma four_ne_zero : (4 : α) ≠ 0 := zero_lt_four.ne'

alias zero_lt_one ← one_pos
alias zero_lt_two ← two_pos
alias zero_lt_three ← three_pos
alias zero_lt_four ← four_pos

lemma bit1_pos (h : 0 ≤ a) : 0 < bit1 a :=
zero_lt_one.trans_le $ bit1_zero.symm.trans_le $ bit1_mono h

variables (α)

lemma zero_lt_one' : (0 : α) < 1 := zero_lt_one
lemma zero_lt_two' : (0 : α) < 2 := zero_lt_two
lemma zero_lt_three' : (0 : α) < 3 := zero_lt_three
lemma zero_lt_four' : (0 : α) < 4 := zero_lt_four

end nontrivial

<<<<<<< HEAD
lemma bit1_pos' (h : 0 < a) : 0 < bit1 a := by { nontriviality, exact bit1_pos h.le }

lemma mul_le_one (ha : a ≤ 1) (hb' : 0 ≤ b) (hb : b ≤ 1) : a * b ≤ 1 :=
one_mul (1 : α) ▸ mul_le_mul ha hb hb' zero_le_one

lemma one_lt_mul_of_le_of_lt (ha : 1 ≤ a) (hb : 1 < b) : 1 < a * b :=
hb.trans_le $ le_mul_of_one_le_left (zero_le_one.trans hb.le) ha

lemma one_lt_mul_of_lt_of_le (ha : 1 < a) (hb : 1 ≤ b) : 1 < a * b :=
ha.trans_le $ le_mul_of_one_le_right (zero_le_one.trans ha.le) hb

alias one_lt_mul_of_le_of_lt ← one_lt_mul

lemma mul_le_of_le_one_right (ha : 0 ≤ a) (hb : b ≤ 1) : a * b ≤ a :=
by simpa only [mul_one] using mul_le_mul_of_nonneg_left hb ha

lemma mul_le_of_le_one_left (hb : 0 ≤ b) (ha : a ≤ 1) : a * b ≤ b :=
by simpa only [one_mul] using mul_le_mul_of_nonneg_right ha hb

lemma mul_lt_one_of_nonneg_of_lt_one_left (ha₀ : 0 ≤ a) (ha : a < 1) (hb : b ≤ 1) : a * b < 1 :=
(mul_le_of_le_one_right ha₀ hb).trans_lt ha

lemma mul_lt_one_of_nonneg_of_lt_one_right (ha : a ≤ 1) (hb₀ : 0 ≤ b) (hb : b < 1) : a * b < 1 :=
(mul_le_of_le_one_left hb₀ ha).trans_lt hb

end ordered_semiring

/-- An `ordered_cancel_semiring` is a semiring with a partial order such that addition is strictly
monotone and multiplication by a positive number is strictly monotone. -/
@[protect_proj]
class ordered_cancel_semiring (α : Type u) extends semiring α, ordered_cancel_add_comm_monoid α :=
(zero_le_one : (0 : α) ≤ 1)
(mul_lt_mul_of_pos_left  : ∀ a b c : α, a < b → 0 < c → c * a < c * b)
(mul_lt_mul_of_pos_right : ∀ a b c : α, a < b → 0 < c → a * c < b * c)

section ordered_cancel_semiring
variables [ordered_cancel_semiring α] {a b c d : α}

lemma mul_lt_mul_of_pos_left (h₁ : a < b) (h₂ : 0 < c) : c * a < c * b :=
ordered_cancel_semiring.mul_lt_mul_of_pos_left a b c h₁ h₂
=======
-- See Note [decidable namespace]
protected lemma decidable.mul_le_mul_of_nonneg_left [@decidable_rel α (≤)]
  (h₁ : a ≤ b) (h₂ : 0 ≤ c) : c * a ≤ c * b :=
begin
  by_cases ba : b ≤ a, { simp [ba.antisymm h₁] },
  by_cases c0 : c ≤ 0, { simp [c0.antisymm h₂] },
  exact (mul_lt_mul_of_pos_left (h₁.lt_of_not_le ba) (h₂.lt_of_not_le c0)).le,
end

-- See Note [decidable namespace]
protected lemma decidable.mul_le_mul_of_nonneg_right [@decidable_rel α (≤)]
  (h₁ : a ≤ b) (h₂ : 0 ≤ c) : a * c ≤ b * c :=
begin
  by_cases ba : b ≤ a, { simp [ba.antisymm h₁] },
  by_cases c0 : c ≤ 0, { simp [c0.antisymm h₂] },
  exact (mul_lt_mul_of_pos_right (h₁.lt_of_not_le ba) (h₂.lt_of_not_le c0)).le,
end

-- TODO: there are four variations, depending on which variables we assume to be nonneg
-- See Note [decidable namespace]
protected lemma decidable.mul_le_mul [@decidable_rel α (≤)]
  (hac : a ≤ c) (hbd : b ≤ d) (nn_b : 0 ≤ b) (nn_c : 0 ≤ c) : a * b ≤ c * d :=
calc
  a * b ≤ c * b : decidable.mul_le_mul_of_nonneg_right hac nn_b
    ... ≤ c * d : decidable.mul_le_mul_of_nonneg_left hbd nn_c

-- See Note [decidable namespace]
protected lemma decidable.mul_nonneg_le_one_le {α : Type*} [ordered_semiring α]
  [@decidable_rel α (≤)] {a b c : α}
  (h₁ : 0 ≤ c) (h₂ : a ≤ c) (h₃ : 0 ≤ b) (h₄ : b ≤ 1) : a * b ≤ c :=
by simpa only [mul_one] using decidable.mul_le_mul h₂ h₄ h₃ h₁

-- See Note [decidable namespace]
protected lemma decidable.mul_nonneg [@decidable_rel α (≤)]
  (ha : 0 ≤ a) (hb : 0 ≤ b) : 0 ≤ a * b :=
have h : 0 * b ≤ a * b, from decidable.mul_le_mul_of_nonneg_right ha hb,
by rwa [zero_mul] at h

@[simp] theorem pow_nonneg (H : 0 ≤ a) : ∀ (n : ℕ), 0 ≤ a ^ n
| 0     := by { rw pow_zero, exact zero_le_one}
| (n+1) := by { rw pow_succ, exact mul_nonneg H (pow_nonneg _) }
>>>>>>> b6931e1c

lemma mul_lt_mul_of_pos_right (h₁ : a < b) (h₂ : 0 < c) : a * c < b * c :=
ordered_cancel_semiring.mul_lt_mul_of_pos_right a b c h₁ h₂

<<<<<<< HEAD
lemma mul_lt_of_lt_one_left (hb : 0 < b) (ha : a < 1) : a * b < b :=
(mul_lt_mul_of_pos_right ha hb).trans_le (one_mul _).le

lemma mul_lt_of_lt_one_right (ha : 0 < a) (hb : b < 1) : a * b < a :=
(mul_lt_mul_of_pos_left hb ha).trans_le (mul_one _).le

/-- A choice-free version of `ordered_cancel_semiring.to_ordered_semiring` to avoid using choice in
basic `nat` lemmas. -/
@[reducible] def ordered_cancel_semiring.to_ordered_semiring' [@decidable_rel α (≤)] :
  ordered_semiring α :=
{ mul_le_mul_of_nonneg_left := λ a b c hab hc, begin
    obtain rfl | hab := decidable.eq_or_lt_of_le hab,
    { refl },
    obtain rfl | hc := decidable.eq_or_lt_of_le hc,
    { simp },
    { exact (mul_lt_mul_of_pos_left hab hc).le }
  end,
  mul_le_mul_of_nonneg_right := λ a b c hab hc, begin
    obtain rfl | hab := decidable.eq_or_lt_of_le hab,
    { refl },
    obtain rfl | hc := decidable.eq_or_lt_of_le hc,
    { simp },
    { exact (mul_lt_mul_of_pos_right hab hc).le }
  end,
  ..‹ordered_cancel_semiring α› }

@[priority 100] -- see Note [lower instance priority]
instance ordered_cancel_semiring.to_ordered_semiring : ordered_semiring α :=
{ mul_le_mul_of_nonneg_left := λ _ _ _, begin
    letI := @ordered_cancel_semiring.to_ordered_semiring' α _ (classical.dec_rel _),
    exact mul_le_mul_of_nonneg_left,
  end,
  mul_le_mul_of_nonneg_right := λ _ _ _, begin
    letI := @ordered_cancel_semiring.to_ordered_semiring' α _ (classical.dec_rel _),
    exact mul_le_mul_of_nonneg_right,
  end,
  ..‹ordered_cancel_semiring α› }
=======
-- See Note [decidable namespace]
protected lemma decidable.mul_nonpos_of_nonpos_of_nonneg [@decidable_rel α (≤)]
  (ha : a ≤ 0) (hb : 0 ≤ b) : a * b ≤ 0 :=
have h : a * b ≤ 0 * b, from decidable.mul_le_mul_of_nonneg_right ha hb,
by rwa zero_mul at h

-- See Note [decidable namespace]
protected lemma decidable.mul_lt_mul [@decidable_rel α (≤)]
  (hac : a < c) (hbd : b ≤ d) (pos_b : 0 < b) (nn_c : 0 ≤ c) : a * b < c * d :=
calc
  a * b < c * b : mul_lt_mul_of_pos_right hac pos_b
    ... ≤ c * d : decidable.mul_le_mul_of_nonneg_left hbd nn_c
>>>>>>> b6931e1c

@[priority 200] -- see Note [lower instance priority]
instance ordered_cancel_semiring.to_pos_mul_strict_mono : zero_lt.pos_mul_strict_mono α :=
⟨λ x a b h, mul_lt_mul_of_pos_left h x.prop⟩

@[priority 200] -- see Note [lower instance priority]
instance ordered_cancel_semiring.to_mul_pos_strict_mono : zero_lt.mul_pos_strict_mono α :=
⟨λ x a b h, mul_lt_mul_of_pos_right h x.prop⟩

lemma mul_lt_mul (hac : a < c) (hbd : b ≤ d) (hb : 0 < b) (hc : 0 ≤ c) : a * b < c * d :=
(mul_lt_mul_of_pos_right hac hb).trans_le $ mul_le_mul_of_nonneg_left hbd hc

lemma mul_lt_mul' (hac : a ≤ c) (hbd : b < d) (hb : 0 ≤ b) (hc : 0 < c) : a * b < c * d :=
(mul_le_mul_of_nonneg_right hac hb).trans_lt $ mul_lt_mul_of_pos_left hbd hc

@[simp] theorem pow_pos (H : 0 < a) : ∀ (n : ℕ), 0 < a ^ n
| 0     := by { nontriviality, rw pow_zero, exact zero_lt_one }
| (n+1) := by { rw pow_succ, exact mul_pos H (pow_pos _) }

<<<<<<< HEAD
lemma mul_neg_of_pos_of_neg (ha : 0 < a) (hb : b < 0) : a * b < 0 :=
have h : a * b < a * 0, from mul_lt_mul_of_pos_left hb ha,
by rwa mul_zero at h

lemma mul_neg_of_neg_of_pos (ha : a < 0) (hb : 0 < b) : a * b < 0 :=
have h : a * b < 0 * b, from mul_lt_mul_of_pos_right ha hb,
by rwa zero_mul at  h
=======
-- See Note [decidable namespace]
protected lemma decidable.mul_self_lt_mul_self [@decidable_rel α (≤)]
  (h1 : 0 ≤ a) (h2 : a < b) : a * a < b * b :=
decidable.mul_lt_mul' h2.le h2 h1 $ h1.trans_lt h2
>>>>>>> b6931e1c

lemma mul_self_lt_mul_self (h1 : 0 ≤ a) (h2 : a < b) : a * a < b * b :=
mul_lt_mul' h2.le h2 h1 $ h1.trans_lt h2

lemma strict_mono_on_mul_self : strict_mono_on (λ x : α, x * x) (set.Ici 0) :=
λ x hx y hy hxy, mul_self_lt_mul_self hx hxy

-- See Note [decidable namespace]
protected lemma decidable.mul_lt_mul'' [@decidable_rel α (≤)]
  (h1 : a < c) (h2 : b < d) (h3 : 0 ≤ a) (h4 : 0 ≤ b) : a * b < c * d :=
h4.lt_or_eq_dec.elim
  (λ b0, mul_lt_mul h1 h2.le b0 $ h3.trans h1.le)
  (λ b0, by rw [← b0, mul_zero]; exact
    mul_pos (h3.trans_lt h1) (h4.trans_lt h2))

lemma mul_lt_mul'' : a < c → b < d → 0 ≤ a → 0 ≤ b → a * b < c * d :=
by classical; exact decidable.mul_lt_mul''

<<<<<<< HEAD
lemma lt_mul_of_one_lt_right (ha : 0 < a) (hb : 1 < b) : a < a * b :=
by simpa only [mul_one] using mul_lt_mul_of_pos_left hb ha

lemma lt_mul_of_one_lt_left (hb : 0 < b) (ha : 1 < a) : b < a * b :=
by simpa only [one_mul] using mul_lt_mul_of_pos_right ha hb

lemma lt_mul_left (hn : 0 < a) (hm : 1 < b) : a < b * a :=
by { convert mul_lt_mul_of_pos_right hm hn, rw one_mul }

lemma lt_mul_right (hn : 0 < a) (hm : 1 < b) : a < a * b :=
by { convert mul_lt_mul_of_pos_left hm hn, rw mul_one }
=======
-- See Note [decidable namespace]
protected lemma decidable.le_mul_of_one_le_right [@decidable_rel α (≤)]
  (hb : 0 ≤ b) (h : 1 ≤ a) : b ≤ b * a :=
suffices b * 1 ≤ b * a, by rwa mul_one at this,
decidable.mul_le_mul_of_nonneg_left h hb

-- See Note [decidable namespace]
protected lemma decidable.le_mul_of_one_le_left [@decidable_rel α (≤)]
  (hb : 0 ≤ b) (h : 1 ≤ a) : b ≤ a * b :=
suffices 1 * b ≤ a * b, by rwa one_mul at this,
decidable.mul_le_mul_of_nonneg_right h hb

-- See Note [decidable namespace]
protected lemma decidable.lt_mul_of_one_lt_right [@decidable_rel α (≤)]
  (hb : 0 < b) (h : 1 < a) : b < b * a :=
suffices b * 1 < b * a, by rwa mul_one at this,
decidable.mul_lt_mul' le_rfl h zero_le_one hb

-- See Note [decidable namespace]
protected lemma decidable.lt_mul_of_one_lt_left [@decidable_rel α (≤)]
  (hb : 0 < b) (h : 1 < a) : b < a * b :=
suffices 1 * b < a * b, by rwa one_mul at this,
decidable.mul_lt_mul h le_rfl hb (zero_le_one.trans h.le)

lemma lt_two_mul_self (ha : 0 < a) : a < 2 * a :=
lt_mul_of_one_lt_left ha (@one_lt_two α _ (nontrivial_of_ne 0 a ha.ne))
>>>>>>> b6931e1c

lemma lt_mul_self (hn : 1 < a) : a < a * a :=
lt_mul_of_one_lt_left (hn.trans_le' zero_le_one) hn

section monotone
variables [preorder β] {f g : β → α}

lemma strict_mono_mul_left_of_pos (ha : 0 < a) : strict_mono (λ x, a * x) :=
assume b c b_lt_c, mul_lt_mul_of_pos_left b_lt_c ha

lemma strict_mono_mul_right_of_pos (ha : 0 < a) : strict_mono (λ x, x * a) :=
assume b c b_lt_c, mul_lt_mul_of_pos_right b_lt_c ha

lemma strict_mono.mul_const (hf : strict_mono f) (ha : 0 < a) :
  strict_mono (λ x, (f x) * a) :=
(strict_mono_mul_right_of_pos ha).comp hf

lemma strict_mono.const_mul (hf : strict_mono f) (ha : 0 < a) :
  strict_mono (λ x, a * (f x)) :=
(strict_mono_mul_left_of_pos ha).comp hf

lemma strict_anti.mul_const (hf : strict_anti f) (ha : 0 < a) : strict_anti (λ x, f x * a) :=
(strict_mono_mul_right_of_pos ha).comp_strict_anti hf

lemma strict_anti.const_mul (hf : strict_anti f) (ha : 0 < a) : strict_anti (λ x, a * f x) :=
(strict_mono_mul_left_of_pos ha).comp_strict_anti hf

lemma strict_mono.mul_monotone (hf : strict_mono f) (hg : monotone g) (hf₀ : ∀ x, 0 ≤ f x)
  (hg₀ : ∀ x, 0 < g x) :
  strict_mono (f * g) :=
λ b c h, mul_lt_mul (hf h) (hg h.le) (hg₀ _) (hf₀ _)

lemma monotone.mul_strict_mono (hf : monotone f) (hg : strict_mono g) (hf₀ : ∀ x, 0 < f x)
  (hg₀ : ∀ x, 0 ≤ g x) :
  strict_mono (f * g) :=
λ b c h, mul_lt_mul' (hf h.le) (hg h) (hg₀ _) (hf₀ _)

lemma strict_mono.mul (hf : strict_mono f) (hg : strict_mono g) (hf₀ : ∀ x, 0 ≤ f x)
  (hg₀ : ∀ x, 0 ≤ g x) :
  strict_mono (f * g) :=
λ b c h, mul_lt_mul'' (hf h) (hg h) (hf₀ _) (hg₀ _)

end monotone

/-- Pullback an `ordered_cancel_semiring` under an injective map.
See note [reducible non-instances]. -/
@[reducible]
def function.injective.ordered_cancel_semiring
  [has_zero β] [has_one β] [has_add β] [has_mul β] [has_pow β ℕ]
  [has_smul ℕ β] [has_nat_cast β]
  (f : β → α) (hf : function.injective f) (zero : f 0 = 0) (one : f 1 = 1)
  (add : ∀ x y, f (x + y) = f x + f y) (mul : ∀ x y, f (x * y) = f x * f y)
  (nsmul : ∀ x (n : ℕ), f (n • x) = n • f x) (npow : ∀ x (n : ℕ), f (x ^ n) = f x ^ n)
  (nat_cast : ∀ n : ℕ, f n = n) :
  ordered_cancel_semiring β :=
{ mul_lt_mul_of_pos_left := λ  a b c ab c0, show f (c * a) < f (c * b),
    begin
      rw [mul, mul],
      refine mul_lt_mul_of_pos_left ab _,
      rwa ← zero,
    end,
  mul_lt_mul_of_pos_right := λ a b c ab c0, show f (a * c) < f (b * c),
    begin
      rw [mul, mul],
      refine mul_lt_mul_of_pos_right ab _,
      rwa ← zero,
    end,
  ..hf.ordered_cancel_add_comm_monoid f zero add nsmul,
<<<<<<< HEAD
  ..hf.ordered_semiring f zero one add mul nsmul npow nat_cast }

section nontrivial
variables [nontrivial α]
=======
  ..hf.semiring f zero one add mul nsmul npow nat_cast }

section
variable [nontrivial α]

lemma bit1_pos (h : 0 ≤ a) : 0 < bit1 a :=
lt_add_of_le_of_pos (add_nonneg h h) zero_lt_one

lemma lt_add_one (a : α) : a < a + 1 :=
lt_add_of_le_of_pos le_rfl zero_lt_one

lemma lt_one_add (a : α) : a < 1 + a :=
by { rw [add_comm], apply lt_add_one }

end

lemma bit1_pos' (h : 0 < a) : 0 < bit1 a :=
begin
  nontriviality,
  exact bit1_pos h.le,
end

-- See Note [decidable namespace]
protected lemma decidable.one_lt_mul [@decidable_rel α (≤)]
  (ha : 1 ≤ a) (hb : 1 < b) : 1 < a * b :=
begin
  nontriviality,
  exact (one_mul (1 : α)) ▸ decidable.mul_lt_mul' ha hb zero_le_one (zero_lt_one.trans_le ha)
end

lemma one_lt_mul : 1 ≤ a → 1 < b → 1 < a * b :=
by classical; exact decidable.one_lt_mul

-- See Note [decidable namespace]
protected lemma decidable.mul_le_one [@decidable_rel α (≤)]
  (ha : a ≤ 1) (hb' : 0 ≤ b) (hb : b ≤ 1) : a * b ≤ 1 :=
one_mul (1 : α) ▸ decidable.mul_le_mul ha hb hb' zero_le_one

lemma mul_le_one : a ≤ 1 → 0 ≤ b → b ≤ 1 → a * b ≤ 1 :=
by classical; exact decidable.mul_le_one

-- See Note [decidable namespace]
protected lemma decidable.one_lt_mul_of_le_of_lt [@decidable_rel α (≤)]
  (ha : 1 ≤ a) (hb : 1 < b) : 1 < a * b :=
begin
  nontriviality,
  calc 1 = 1 * 1 : by rw one_mul
     ... < a * b : decidable.mul_lt_mul' ha hb zero_le_one (zero_lt_one.trans_le ha)
end

lemma one_lt_mul_of_le_of_lt : 1 ≤ a → 1 < b → 1 < a * b :=
by classical; exact decidable.one_lt_mul_of_le_of_lt

-- See Note [decidable namespace]
protected lemma decidable.one_lt_mul_of_lt_of_le [@decidable_rel α (≤)]
  (ha : 1 < a) (hb : 1 ≤ b) : 1 < a * b :=
begin
  nontriviality,
  calc 1 = 1 * 1 : by rw one_mul
    ... < a * b : decidable.mul_lt_mul ha hb zero_lt_one $ zero_le_one.trans ha.le
end

lemma one_lt_mul_of_lt_of_le : 1 < a → 1 ≤ b → 1 < a * b :=
by classical; exact decidable.one_lt_mul_of_lt_of_le

-- See Note [decidable namespace]
protected lemma decidable.mul_le_of_le_one_right [@decidable_rel α (≤)]
  (ha : 0 ≤ a) (hb1 : b ≤ 1) : a * b ≤ a :=
calc a * b ≤ a * 1 : decidable.mul_le_mul_of_nonneg_left hb1 ha
... = a : mul_one a

-- See Note [decidable namespace]
protected lemma decidable.mul_le_of_le_one_left [@decidable_rel α (≤)]
  (hb : 0 ≤ b) (ha1 : a ≤ 1) : a * b ≤ b :=
calc a * b ≤ 1 * b : decidable.mul_le_mul ha1 le_rfl hb zero_le_one
... = b : one_mul b

-- See Note [decidable namespace]
protected lemma decidable.mul_lt_one_of_nonneg_of_lt_one_left [@decidable_rel α (≤)]
  (ha0 : 0 ≤ a) (ha : a < 1) (hb : b ≤ 1) : a * b < 1 :=
calc a * b ≤ a : decidable.mul_le_of_le_one_right ha0 hb
... < 1 : ha
>>>>>>> b6931e1c

lemma one_lt_two : 1 < (2:α) :=
calc (2:α) = 1+1 : one_add_one_eq_two
     ...   > 1+0 : add_lt_add_left zero_lt_one _
     ...   = 1   : add_zero 1

lemma lt_two_mul_self (ha : 0 < a) : a < 2 * a := lt_mul_of_one_lt_left ha one_lt_two

lemma lt_add_one (a : α) : a < a + 1 := lt_add_of_le_of_pos le_rfl zero_lt_one
lemma lt_one_add (a : α) : a < 1 + a := (lt_add_one _).trans_eq $ add_comm _ _

lemma nat.strict_mono_cast : strict_mono (coe : ℕ → α) :=
strict_mono_nat_of_lt_succ $ λ n, by rw [nat.cast_succ]; apply lt_add_one

/-- Note this is not an instance as `char_zero` implies `nontrivial`, and this would risk forming a
loop. -/
lemma ordered_cancel_semiring.to_char_zero : char_zero α := ⟨nat.strict_mono_cast.injective⟩

end nontrivial

section has_exists_add_of_le
variables [has_exists_add_of_le α]

/-- Binary **rearrangement inequality**. -/
lemma mul_add_mul_le_mul_add_mul (hab : a ≤ b) (hcd : c ≤ d) : a * d + b * c ≤ a * c + b * d :=
begin
  obtain ⟨b, rfl⟩ := exists_add_of_le hab,
  obtain ⟨d, rfl⟩ := exists_add_of_le hcd,
  rw [mul_add, add_right_comm, mul_add, ←add_assoc],
  exact add_le_add_left (mul_le_mul_of_nonneg_right hab $ (le_add_iff_nonneg_right _).1 hcd) _,
end

/-- Binary **rearrangement inequality**. -/
lemma mul_add_mul_le_mul_add_mul' (hba : b ≤ a) (hdc : d ≤ c) : a • d + b • c ≤ a • c + b • d :=
by { rw [add_comm (a • d), add_comm (a • c)], exact mul_add_mul_le_mul_add_mul hba hdc }

/-- Binary strict **rearrangement inequality**. -/
lemma mul_add_mul_lt_mul_add_mul (hab : a < b) (hcd : c < d) : a * d + b * c < a * c + b * d :=
begin
  obtain ⟨b, rfl⟩ := exists_add_of_le hab.le,
  obtain ⟨d, rfl⟩ := exists_add_of_le hcd.le,
  rw [mul_add, add_right_comm, mul_add, ←add_assoc],
  exact add_lt_add_left (mul_lt_mul_of_pos_right hab $ (lt_add_iff_pos_right _).1 hcd) _,
end

/-- Binary **rearrangement inequality**. -/
lemma mul_add_mul_lt_mul_add_mul' (hba : b < a) (hdc : d < c) : a • d + b • c < a • c + b • d :=
by { rw [add_comm (a • d), add_comm (a • c)], exact mul_add_mul_lt_mul_add_mul hba hdc }

end has_exists_add_of_le
end ordered_cancel_semiring

section ordered_comm_semiring

/-- An `ordered_comm_semiring α` is a commutative semiring `α` with a partial order such that
addition is monotone and multiplication by a positive number is strictly monotone. -/
@[protect_proj]
class ordered_comm_semiring (α : Type u) extends ordered_semiring α, comm_semiring α

/-- Pullback an `ordered_comm_semiring` under an injective map.
See note [reducible non-instances]. -/
@[reducible]
def function.injective.ordered_comm_semiring [ordered_comm_semiring α] {β : Type*}
  [add_monoid_with_one β] [has_mul β] [has_pow β ℕ]
  (f : β → α) (hf : function.injective f) (zero : f 0 = 0) (one : f 1 = 1)
  (add : ∀ x y, f (x + y) = f x + f y) (mul : ∀ x y, f (x * y) = f x * f y)
  (nsmul : ∀ x (n : ℕ), f (n • x) = n • f x) (npow : ∀ x (n : ℕ), f (x ^ n) = f x ^ n)
  (nat_cast : ∀ n : ℕ, f n = n) :
  ordered_comm_semiring β :=
{ ..hf.comm_semiring f zero one add mul nsmul npow nat_cast,
  ..hf.ordered_semiring f zero one add mul nsmul npow nat_cast }

end ordered_comm_semiring

/-- An `ordered_cancel_comm_semiring` is a commutative semiring with a partial order such that
addition is strictly monotone and multiplication by a positive number is strictly monotone. -/
@[protect_proj]
class ordered_cancel_comm_semiring (α : Type u) extends ordered_cancel_semiring α, comm_semiring α

section ordered_cancel_comm_semiring
variables [ordered_cancel_comm_semiring α]

/-- A choice-free version of `ordered_cancel_comm_semiring.to_ordered_comm_semiring` to avoid using
choice in basic `nat` lemmas. -/
@[reducible] def ordered_cancel_comm_semiring.to_ordered_comm_semiring' [@decidable_rel α (≤)] :
  ordered_comm_semiring α :=
{ ..‹ordered_cancel_comm_semiring α›, ..ordered_cancel_semiring.to_ordered_semiring' }

instance ordered_cancel_comm_semiring.to_ordered_comm_semiring : ordered_comm_semiring α :=
{ ..‹ordered_cancel_comm_semiring α›, ..ordered_cancel_semiring.to_ordered_semiring }

/-- Pullback an `ordered_comm_semiring` under an injective map.
See note [reducible non-instances]. -/
@[reducible]
def function.injective.ordered_cancel_comm_semiring [add_monoid_with_one β] [has_mul β]
  [has_pow β ℕ] (f : β → α) (hf : injective f) (zero : f 0 = 0) (one : f 1 = 1)
  (add : ∀ x y, f (x + y) = f x + f y) (mul : ∀ x y, f (x * y) = f x * f y)
  (nsmul : ∀ x (n : ℕ), f (n • x) = n • f x) (npow : ∀ x (n : ℕ), f (x ^ n) = f x ^ n)
  (nat_cast : ∀ n : ℕ, f n = n) :
  ordered_cancel_comm_semiring β :=
{ ..hf.comm_semiring f zero one add mul nsmul npow nat_cast,
  ..hf.ordered_cancel_semiring f zero one add mul nsmul npow nat_cast }

end ordered_cancel_comm_semiring

/--
A `linear_ordered_semiring α` is a nontrivial semiring `α` with a linear order
such that addition is monotone and multiplication by a positive number is strictly monotone.
-/
-- It's not entirely clear we should assume `nontrivial` at this point;
-- it would be reasonable to explore changing this,
-- but be warned that the instances involving `domain` may cause
-- typeclass search loops.
@[protect_proj]
class linear_ordered_semiring (α : Type u)
  extends ordered_cancel_semiring α, linear_ordered_add_comm_monoid α, nontrivial α

section linear_ordered_semiring
variables [linear_ordered_semiring α] {a b c d : α}

<<<<<<< HEAD
lemma lt_of_mul_lt_mul_left (h : c * a < c * b) (hc : 0 ≤ c) : a < b :=
(monotone_mul_left_of_nonneg hc).reflect_lt h

lemma lt_of_mul_lt_mul_right (h : a * c < b * c) (hc : 0 ≤ c) : a < b :=
(monotone_mul_right_of_nonneg hc).reflect_lt h
=======
local attribute [instance] linear_ordered_semiring.decidable_le

-- `norm_num` expects the lemma stating `0 < 1` to have a single typeclass argument
-- (see `norm_num.prove_pos_nat`).
-- Rather than working out how to relax that assumption,
-- we provide a synonym for `zero_lt_one` (which needs both `ordered_semiring α` and `nontrivial α`)
-- with only a `linear_ordered_semiring` typeclass argument.
lemma zero_lt_one' : 0 < (1 : α) := zero_lt_one
>>>>>>> b6931e1c

lemma le_of_mul_le_mul_left (h : c * a ≤ c * b) (hc : 0 < c) : a ≤ b :=
(strict_mono_mul_left_of_pos hc).le_iff_le.1 h

lemma le_of_mul_le_mul_right (h : a * c ≤ b * c) (hc : 0 < c) : a ≤ b :=
(strict_mono_mul_right_of_pos hc).le_iff_le.1 h

<<<<<<< HEAD
lemma pos_and_pos_or_neg_and_neg_of_mul_pos (hab : 0 < a * b) :
  (0 < a ∧ 0 < b) ∨ (a < 0 ∧ b < 0) :=
begin
  rcases lt_trichotomy 0 a with (ha|rfl|ha),
  { refine or.inl ⟨ha, lt_imp_lt_of_le_imp_le (λ hb, _) hab⟩,
    exact mul_nonpos_of_nonneg_of_nonpos ha.le hb },
  { rw [zero_mul] at hab, exact hab.false.elim },
  { refine or.inr ⟨ha, lt_imp_lt_of_le_imp_le (λ hb, _) hab⟩,
    exact mul_nonpos_of_nonpos_of_nonneg ha.le hb }
end

=======
>>>>>>> b6931e1c
lemma nonneg_and_nonneg_or_nonpos_and_nonpos_of_mul_nnonneg (hab : 0 ≤ a * b) :
    (0 ≤ a ∧ 0 ≤ b) ∨ (a ≤ 0 ∧ b ≤ 0) :=
begin
  refine decidable.or_iff_not_and_not.2 _,
  simp only [not_and, not_le], intros ab nab, apply not_lt_of_le hab _,
  rcases lt_trichotomy 0 a with (ha|rfl|ha),
  exacts [mul_neg_of_pos_of_neg ha (ab ha.le), ((ab le_rfl).asymm (nab le_rfl)).elim,
    mul_neg_of_neg_of_pos ha (nab ha.le)]
end

lemma nonneg_of_mul_nonneg_left (h : 0 ≤ a * b) (hb : 0 < b) : 0 ≤ a :=
le_of_not_gt $ λ ha, (mul_neg_of_neg_of_pos ha hb).not_le h

lemma nonneg_of_mul_nonneg_right (h : 0 ≤ a * b) (ha : 0 < a) : 0 ≤ b :=
le_of_not_gt $ λ hb, (mul_neg_of_pos_of_neg ha hb).not_le h

lemma neg_of_mul_neg_left (h : a * b < 0) (hb : 0 ≤ b) : a < 0 :=
lt_of_not_ge $ λ ha, (mul_nonneg ha hb).not_lt h

lemma neg_of_mul_neg_right (h : a * b < 0) (ha : 0 ≤ a) : b < 0 :=
lt_of_not_ge $ λ hb, (mul_nonneg ha hb).not_lt h

lemma nonpos_of_mul_nonpos_left (h : a * b ≤ 0) (hb : 0 < b) : a ≤ 0 :=
le_of_not_gt (assume ha : a > 0, (mul_pos ha hb).not_le h)

lemma nonpos_of_mul_nonpos_right (h : a * b ≤ 0) (ha : 0 < a) : b ≤ 0 :=
le_of_not_gt (assume hb : b > 0, (mul_pos ha hb).not_le h)

@[simp] lemma zero_le_mul_left (h : 0 < c) : 0 ≤ c * b ↔ 0 ≤ b :=
by { convert mul_le_mul_left h, simp }

@[simp] lemma zero_le_mul_right (h : 0 < c) : 0 ≤ b * c ↔ 0 ≤ b :=
by { convert mul_le_mul_right h, simp }

lemma add_le_mul_of_left_le_right (a2 : 2 ≤ a) (ab : a ≤ b) : a + b ≤ a * b :=
have 0 < b, from
calc 0 < 2 : zero_lt_two
   ... ≤ a : a2
   ... ≤ b : ab,
calc a + b ≤ b + b : add_le_add_right ab b
       ... = 2 * b : (two_mul b).symm
       ... ≤ a * b : (mul_le_mul_right this).mpr a2

lemma add_le_mul_of_right_le_left (b2 : 2 ≤ b) (ba : b ≤ a) : a + b ≤ a * b :=
have 0 < a, from
calc 0 < 2 : zero_lt_two
   ... ≤ b : b2
   ... ≤ a : ba,
calc a + b ≤ a + a : add_le_add_left ba a
       ... = a * 2 : (mul_two a).symm
       ... ≤ a * b : (mul_le_mul_left this).mpr b2

lemma add_le_mul (a2 : 2 ≤ a) (b2 : 2 ≤ b) : a + b ≤ a * b :=
if hab : a ≤ b then add_le_mul_of_left_le_right a2 hab
               else add_le_mul_of_right_le_left b2 (le_of_not_le hab)

lemma add_le_mul' (a2 : 2 ≤ a) (b2 : 2 ≤ b) : a + b ≤ b * a :=
(le_of_eq (add_comm _ _)).trans (add_le_mul b2 a2)

section

@[simp] lemma bit0_le_bit0 : bit0 a ≤ bit0 b ↔ a ≤ b :=
by rw [bit0, bit0, ← two_mul, ← two_mul, mul_le_mul_left (zero_lt_two : 0 < (2:α))]

@[simp] lemma bit0_lt_bit0 : bit0 a < bit0 b ↔ a < b :=
by rw [bit0, bit0, ← two_mul, ← two_mul, mul_lt_mul_left (zero_lt_two : 0 < (2:α))]

@[simp] lemma bit1_le_bit1 : bit1 a ≤ bit1 b ↔ a ≤ b :=
(add_le_add_iff_right 1).trans bit0_le_bit0

@[simp] lemma bit1_lt_bit1 : bit1 a < bit1 b ↔ a < b :=
(add_lt_add_iff_right 1).trans bit0_lt_bit0

@[simp] lemma one_le_bit1 : (1 : α) ≤ bit1 a ↔ 0 ≤ a :=
by rw [bit1, le_add_iff_nonneg_left, bit0, ← two_mul, zero_le_mul_left (zero_lt_two : 0 < (2:α))]

@[simp] lemma one_lt_bit1 : (1 : α) < bit1 a ↔ 0 < a :=
by rw [bit1, lt_add_iff_pos_left, bit0, ← two_mul, zero_lt_mul_left (zero_lt_two : 0 < (2:α))]

@[simp] lemma zero_le_bit0 : (0 : α) ≤ bit0 a ↔ 0 ≤ a :=
by rw [bit0, ← two_mul, zero_le_mul_left (zero_lt_two : 0 < (2:α))]

@[simp] lemma zero_lt_bit0 : (0 : α) < bit0 a ↔ 0 < a :=
by rw [bit0, ← two_mul, zero_lt_mul_left (zero_lt_two : 0 < (2:α))]

end

theorem mul_nonneg_iff_right_nonneg_of_pos (ha : 0 < a) : 0 ≤ a * b ↔ 0 ≤ b :=
by haveI := @linear_order.decidable_le α _; exact
⟨λ h, nonneg_of_mul_nonneg_right h ha, λ h, mul_nonneg ha.le h⟩

theorem mul_nonneg_iff_left_nonneg_of_pos (hb : 0 < b) : 0 ≤ a * b ↔ 0 ≤ a :=
by haveI := @linear_order.decidable_le α _; exact
⟨λ h, nonneg_of_mul_nonneg_left h hb, λ h, mul_nonneg h hb.le⟩

lemma nonpos_of_mul_nonneg_left (h : 0 ≤ a * b) (hb : b < 0) : a ≤ 0 :=
le_of_not_gt (λ ha, absurd h (mul_neg_of_pos_of_neg ha hb).not_le)

lemma nonpos_of_mul_nonneg_right (h : 0 ≤ a * b) (ha : a < 0) : b ≤ 0 :=
le_of_not_gt (λ hb, absurd h (mul_neg_of_neg_of_pos ha hb).not_le)

@[priority 100] -- see Note [lower instance priority]
instance linear_ordered_semiring.to_no_max_order {α : Type*} [linear_ordered_semiring α] :
  no_max_order α :=
⟨assume a, ⟨a + 1, lt_add_of_pos_right _ zero_lt_one⟩⟩

/-- Pullback a `linear_ordered_semiring` under an injective map.
See note [reducible non-instances]. -/
@[reducible]
def function.injective.linear_ordered_semiring {β : Type*}
  [has_zero β] [has_one β] [has_add β] [has_mul β] [has_pow β ℕ] [has_smul ℕ β] [has_nat_cast β]
  [has_sup β] [has_inf β]
  (f : β → α) (hf : function.injective f) (zero : f 0 = 0) (one : f 1 = 1)
  (add : ∀ x y, f (x + y) = f x + f y) (mul : ∀ x y, f (x * y) = f x * f y)
  (nsmul : ∀ x (n : ℕ), f (n • x) = n • f x) (npow : ∀ x (n : ℕ), f (x ^ n) = f x ^ n)
  (nat_cast : ∀ n : ℕ, f n = n) (hsup : ∀ x y, f (x ⊔ y) = max (f x) (f y))
  (hinf : ∀ x y, f (x ⊓ y) = min (f x) (f y)) :
  linear_ordered_semiring β :=
{ .. linear_order.lift f hf hsup hinf,
  .. pullback_nonzero f zero one,
  .. hf.ordered_cancel_semiring f zero one add mul nsmul npow nat_cast }

@[simp] lemma units.inv_pos {u : αˣ} : (0 : α) < ↑u⁻¹ ↔ (0 : α) < u :=
have ∀ {u : αˣ}, (0 : α) < u → (0 : α) < ↑u⁻¹ := λ u h,
  (zero_lt_mul_left h).mp $ u.mul_inv.symm ▸ zero_lt_one,
⟨this, this⟩

@[simp] lemma units.inv_neg {u : αˣ} : ↑u⁻¹ < (0 : α) ↔ ↑u < (0 : α) :=
have ∀ {u : αˣ}, ↑u < (0 : α) → ↑u⁻¹ < (0 : α) := λ u h,
  neg_of_mul_pos_right (by exact (u.mul_inv.symm ▸ zero_lt_one)) h.le,
⟨this, this⟩

@[priority 100] -- see Note [lower instance priority]
instance linear_ordered_semiring.to_char_zero : char_zero α :=
<<<<<<< HEAD
ordered_cancel_semiring.to_char_zero
=======
ordered_semiring.to_char_zero

end linear_ordered_semiring

section mono
variables [linear_ordered_semiring α] {a : α}

local attribute [instance] linear_ordered_semiring.decidable_lt

lemma cmp_mul_pos_left (ha : 0 < a) (b c : α) :
  cmp (a * b) (a * c) = cmp b c :=
(strict_mono_mul_left_of_pos ha).cmp_map_eq b c

lemma cmp_mul_pos_right (ha : 0 < a) (b c : α) :
  cmp (b * a) (c * a) = cmp b c :=
(strict_mono_mul_right_of_pos ha).cmp_map_eq b c

end mono

section linear_ordered_semiring
variables [linear_ordered_semiring α] {a b c : α}
>>>>>>> b6931e1c

lemma mul_max_of_nonneg (b c : α) (ha : 0 ≤ a) : a * max b c = max (a * b) (a * c) :=
(monotone_mul_left_of_nonneg ha).map_max

lemma mul_min_of_nonneg (b c : α) (ha : 0 ≤ a) : a * min b c = min (a * b) (a * c) :=
(monotone_mul_left_of_nonneg ha).map_min

lemma max_mul_of_nonneg (a b : α) (hc : 0 ≤ c) : max a b * c = max (a * c) (b * c) :=
(monotone_mul_right_of_nonneg hc).map_max

lemma min_mul_of_nonneg (a b : α) (hc : 0 ≤ c) : min a b * c = min (a * c) (b * c) :=
(monotone_mul_right_of_nonneg hc).map_min

end linear_ordered_semiring

/-- An `ordered_ring α` is a ring `α` with a partial order such that
addition is monotone and multiplication by a positive number is strictly monotone. -/
@[protect_proj]
class ordered_ring (α : Type u) extends ring α, ordered_add_comm_group α :=
(zero_le_one : 0 ≤ (1 : α))
(mul_pos     : ∀ a b : α, 0 < a → 0 < b → 0 < a * b)

section ordered_ring
variables [ordered_ring α] {a b c d : α}

lemma ordered_ring.mul_lt_mul_of_pos_left (h₁ : a < b) (h₂ : 0 < c) : c * a < c * b :=
begin
  rw [← sub_pos, ← mul_sub],
  exact ordered_ring.mul_pos _ _ h₂ (sub_pos.2 h₁),
end

lemma ordered_ring.mul_lt_mul_of_pos_right (h₁ : a < b) (h₂ : 0 < c) : a * c < b * c :=
begin
  rw [← sub_pos, ← sub_mul],
  exact ordered_ring.mul_pos _ _ (sub_pos.2 h₁) h₂,
end

@[priority 100] -- see Note [lower instance priority]
instance ordered_ring.to_ordered_cancel_semiring : ordered_cancel_semiring α :=
{ mul_zero                   := mul_zero,
  zero_mul                   := zero_mul,
  add_left_cancel            := @add_left_cancel α _,
  le_of_add_le_add_left      := @le_of_add_le_add_left α _ _ _,
  mul_lt_mul_of_pos_left     := @ordered_ring.mul_lt_mul_of_pos_left α _,
  mul_lt_mul_of_pos_right    := @ordered_ring.mul_lt_mul_of_pos_right α _,
  ..‹ordered_ring α› }

lemma mul_le_mul_of_nonpos_left (h : b ≤ a) (hc : c ≤ 0) : c * a ≤ c * b :=
have -c ≥ 0,              from neg_nonneg_of_nonpos hc,
have -c * b ≤ -c * a,     from mul_le_mul_of_nonneg_left h this,
have -(c * b) ≤ -(c * a), by rwa [neg_mul, neg_mul] at this,
le_of_neg_le_neg this

lemma mul_le_mul_of_nonpos_right (h : b ≤ a) (hc : c ≤ 0) : a * c ≤ b * c :=
have -c ≥ 0,              from neg_nonneg_of_nonpos hc,
have b * -c ≤ a * -c,     from mul_le_mul_of_nonneg_right h this,
have -(b * c) ≤ -(a * c), by rwa [mul_neg, mul_neg] at this,
le_of_neg_le_neg this

lemma mul_nonneg_of_nonpos_of_nonpos (ha : a ≤ 0) (hb : b ≤ 0) : 0 ≤ a * b :=
by simpa only [zero_mul] using mul_le_mul_of_nonpos_right ha hb

lemma mul_lt_mul_of_neg_left {a b c : α} (h : b < a) (hc : c < 0) : c * a < c * b :=
have -c > 0,              from neg_pos_of_neg hc,
have -c * b < -c * a,     from mul_lt_mul_of_pos_left h this,
have -(c * b) < -(c * a), by rwa [neg_mul, neg_mul] at this,
lt_of_neg_lt_neg this

lemma mul_lt_mul_of_neg_right {a b c : α} (h : b < a) (hc : c < 0) : a * c < b * c :=
have -c > 0,              from neg_pos_of_neg hc,
have b * -c < a * -c,     from mul_lt_mul_of_pos_right h this,
have -(b * c) < -(a * c), by rwa [mul_neg, mul_neg] at this,
lt_of_neg_lt_neg this

lemma mul_pos_of_neg_of_neg {a b : α} (ha : a < 0) (hb : b < 0) : 0 < a * b :=
have 0 * b < a * b, from mul_lt_mul_of_neg_right ha hb,
by rwa zero_mul at this

lemma mul_le_mul_of_nonneg_of_nonpos (hca : c ≤ a) (hbd : b ≤ d) (hc : 0 ≤ c) (hb : b ≤ 0) :
  a * b ≤ c * d :=
(mul_le_mul_of_nonpos_right hca hb).trans $ mul_le_mul_of_nonneg_left hbd hc

lemma mul_le_mul_of_nonneg_of_nonpos' (hca : c ≤ a) (hbd : b ≤ d) (ha : 0 ≤ a) (hd : d ≤ 0) :
  a * b ≤ c * d :=
(mul_le_mul_of_nonneg_left hbd ha).trans $ mul_le_mul_of_nonpos_right hca hd

lemma mul_le_mul_of_nonpos_of_nonneg (hac : a ≤ c) (hdb : d ≤ b) (hc : c ≤ 0) (hb : 0 ≤ b) :
  a * b ≤ c * d :=
(mul_le_mul_of_nonneg_right hac hb).trans $ mul_le_mul_of_nonpos_left hdb hc

lemma mul_le_mul_of_nonpos_of_nonneg' (hca : c ≤ a) (hbd : b ≤ d) (ha : 0 ≤ a) (hd : d ≤ 0) :
  a * b ≤ c * d :=
(mul_le_mul_of_nonneg_left hbd ha).trans $ mul_le_mul_of_nonpos_right hca hd

lemma mul_le_mul_of_nonpos_of_nonpos (hca : c ≤ a) (hdb : d ≤ b) (hc : c ≤ 0) (hb : b ≤ 0) :
  a * b ≤ c * d :=
(mul_le_mul_of_nonpos_right hca hb).trans $ mul_le_mul_of_nonpos_left hdb hc

lemma mul_le_mul_of_nonpos_of_nonpos' (hca : c ≤ a) (hdb : d ≤ b) (ha : a ≤ 0) (hd : d ≤ 0) :
  a * b ≤ c * d :=
(mul_le_mul_of_nonpos_left hdb ha).trans $ mul_le_mul_of_nonpos_right hca hd

section antitone
variables [preorder β] {f g : β → α}

lemma antitone_mul_left {a : α} (ha : a ≤ 0) : antitone ((*) a) :=
λ b c b_le_c, mul_le_mul_of_nonpos_left b_le_c ha

lemma antitone_mul_right {a : α} (ha : a ≤ 0) : antitone (λ x, x * a) :=
λ b c b_le_c, mul_le_mul_of_nonpos_right b_le_c ha

lemma strict_anti_mul_left {a : α} (ha : a < 0) : strict_anti ((*) a) :=
λ b c b_lt_c, mul_lt_mul_of_neg_left b_lt_c ha

lemma strict_anti_mul_right {a : α} (ha : a < 0) : strict_anti (λ x, x * a) :=
λ b c b_lt_c, mul_lt_mul_of_neg_right b_lt_c ha

lemma monotone.const_mul_of_nonpos (hf : monotone f) (ha : a ≤ 0) : antitone (λ x, a * f x) :=
(antitone_mul_left ha).comp_monotone hf

lemma monotone.mul_const_of_nonpos (hf : monotone f) (ha : a ≤ 0) : antitone (λ x, f x * a) :=
(antitone_mul_right ha).comp_monotone hf

lemma antitone.const_mul_of_nonpos (hf : antitone f) (ha : a ≤ 0) : monotone (λ x, a * f x) :=
(antitone_mul_left ha).comp hf

lemma antitone.mul_const_of_nonpos (hf : antitone f) (ha : a ≤ 0) : monotone (λ x, f x * a) :=
(antitone_mul_right ha).comp hf

lemma strict_mono.const_mul_of_neg (hf : strict_mono f) (ha : a < 0) : strict_anti (λ x, a * f x) :=
(strict_anti_mul_left ha).comp_strict_mono hf

lemma strict_mono.mul_const_of_neg (hf : strict_mono f) (ha : a < 0) : strict_anti (λ x, f x * a) :=
(strict_anti_mul_right ha).comp_strict_mono hf

lemma strict_anti.const_mul_of_neg (hf : strict_anti f) (ha : a < 0) : strict_mono (λ x, a * f x) :=
(strict_anti_mul_left ha).comp hf

lemma strict_anti.mul_const_of_neg (hf : strict_anti f) (ha : a < 0) : strict_mono (λ x, f x * a) :=
(strict_anti_mul_right ha).comp hf

lemma antitone.mul_monotone (hf : antitone f) (hg : monotone g) (hf₀ : ∀ x, f x ≤ 0)
  (hg₀ : ∀ x, 0 ≤ g x) :
  antitone (f * g) :=
λ b c h, mul_le_mul_of_nonpos_of_nonneg (hf h) (hg h) (hf₀ _) (hg₀ _)

lemma monotone.mul_antitone (hf : monotone f) (hg : antitone g) (hf₀ : ∀ x, 0 ≤ f x)
  (hg₀ : ∀ x, g x ≤ 0) :
  antitone (f * g) :=
λ b c h, mul_le_mul_of_nonneg_of_nonpos (hf h) (hg h) (hf₀ _) (hg₀ _)

lemma antitone.mul (hf : antitone f) (hg : antitone g) (hf₀ : ∀ x, f x ≤ 0) (hg₀ : ∀ x, g x ≤ 0) :
  monotone (f * g) :=
λ b c h, mul_le_mul_of_nonpos_of_nonpos (hf h) (hg h) (hf₀ _) (hg₀ _)

end antitone

/-- Pullback an `ordered_ring` under an injective map.
See note [reducible non-instances]. -/
@[reducible]
def function.injective.ordered_ring {β : Type*}
  [has_zero β] [has_one β] [has_add β] [has_mul β] [has_neg β] [has_sub β]
  [has_smul ℕ β] [has_smul ℤ β] [has_pow β ℕ] [has_nat_cast β] [has_int_cast β]
  (f : β → α) (hf : function.injective f) (zero : f 0 = 0) (one : f 1 = 1)
  (add : ∀ x y, f (x + y) = f x + f y) (mul : ∀ x y, f (x * y) = f x * f y)
  (neg : ∀ x, f (- x) = - f x) (sub : ∀ x y, f (x - y) = f x - f y)
  (nsmul : ∀ x (n : ℕ), f (n • x) = n • f x) (zsmul : ∀ x (n : ℤ), f (n • x) = n • f x)
  (npow : ∀ x (n : ℕ), f (x ^ n) = f x ^ n)
  (nat_cast : ∀ n : ℕ, f n = n) (int_cast : ∀ n : ℤ, f n = n) :
  ordered_ring β :=
{ mul_pos := λ a b a0 b0, show f 0 < f (a * b), by { rw [zero, mul], apply mul_pos; rwa ← zero },
  ..hf.ordered_cancel_semiring f zero one add mul nsmul npow nat_cast,
  ..hf.ring f zero one add mul neg sub nsmul zsmul npow nat_cast int_cast }

lemma le_iff_exists_nonneg_add (a b : α) : a ≤ b ↔ ∃ c ≥ 0, b = a + c :=
⟨λ h, ⟨b - a, sub_nonneg.mpr h, by simp⟩,
  λ ⟨c, hc, h⟩, by { rw [h, le_add_iff_nonneg_right], exact hc }⟩

end ordered_ring

section ordered_comm_ring

/-- An `ordered_comm_ring α` is a commutative ring `α` with a partial order such that
addition is monotone and multiplication by a positive number is strictly monotone. -/
@[protect_proj]
class ordered_comm_ring (α : Type u) extends ordered_ring α, comm_ring α

variables [ordered_comm_ring α]

@[priority 100] -- See note [lower instance priority]
instance ordered_comm_ring.to_ordered_cancel_comm_semiring : ordered_cancel_comm_semiring α :=
{ ..ordered_ring.to_ordered_cancel_semiring, ..‹ordered_comm_ring α› }

/-- Pullback an `ordered_comm_ring` under an injective map.
See note [reducible non-instances]. -/
@[reducible]
def function.injective.ordered_comm_ring [has_zero β] [has_one β] [has_add β] [has_mul β]
  [has_neg β] [has_sub β] [has_pow β ℕ] [has_smul ℕ β] [has_smul ℤ β] [has_nat_cast β]
  [has_int_cast β] (f : β → α) (hf : injective f) (zero : f 0 = 0) (one : f 1 = 1)
  (add : ∀ x y, f (x + y) = f x + f y) (mul : ∀ x y, f (x * y) = f x * f y)
  (neg : ∀ x, f (- x) = - f x) (sub : ∀ x y, f (x - y) = f x - f y)
  (nsmul : ∀ x (n : ℕ), f (n • x) = n • f x) (zsmul : ∀ x (n : ℤ), f (n • x) = n • f x)
  (npow : ∀ x (n : ℕ), f (x ^ n) = f x ^ n)
  (nat_cast : ∀ n : ℕ, f n = n) (int_cast : ∀ n : ℤ, f n = n) :
  ordered_comm_ring β :=
{ ..hf.ordered_ring f zero one add mul neg sub nsmul zsmul npow nat_cast int_cast,
  ..hf.comm_ring f zero one add mul neg sub nsmul zsmul npow nat_cast int_cast }

end ordered_comm_ring

/-- A `linear_ordered_ring α` is a ring `α` with a linear order such that
addition is monotone and multiplication by a positive number is strictly monotone. -/
@[protect_proj] class linear_ordered_ring (α : Type u)
  extends ordered_ring α, linear_order α, nontrivial α

@[priority 100] -- see Note [lower instance priority]
instance linear_ordered_ring.to_linear_ordered_add_comm_group [s : linear_ordered_ring α] :
  linear_ordered_add_comm_group α :=
{ .. s }

section linear_ordered_semiring
variables [linear_ordered_semiring α] {a b c : α}

local attribute [instance] linear_ordered_semiring.decidable_le

lemma le_of_mul_le_of_one_le {a b c : α} (h : a * c ≤ b) (hb : 0 ≤ b) (hc : 1 ≤ c) : a ≤ b :=
have h' : a * c ≤ b * c, from calc
     a * c ≤ b : h
       ... = b * 1 : by rewrite mul_one
       ... ≤ b * c : mul_le_mul_of_nonneg_left hc hb,
le_of_mul_le_mul_right h' (zero_lt_one.trans_le hc)

lemma nonneg_le_nonneg_of_sq_le_sq {a b : α} (hb : 0 ≤ b) (h : a * a ≤ b * b) : a ≤ b :=
le_of_not_gt $ λ hab, (mul_self_lt_mul_self hb hab).not_le h

lemma mul_self_le_mul_self_iff {a b : α} (h1 : 0 ≤ a) (h2 : 0 ≤ b) : a ≤ b ↔ a * a ≤ b * b :=
⟨mul_self_le_mul_self h1, nonneg_le_nonneg_of_sq_le_sq h2⟩

lemma mul_self_lt_mul_self_iff {a b : α} (h1 : 0 ≤ a) (h2 : 0 ≤ b) : a < b ↔ a * a < b * b :=
((@strict_mono_on_mul_self α _).lt_iff_lt h1 h2).symm

lemma mul_self_inj {a b : α} (h1 : 0 ≤ a) (h2 : 0 ≤ b) : a * a = b * b ↔ a = b :=
(@strict_mono_on_mul_self α _).inj_on.eq_iff h1 h2

end linear_ordered_semiring

section linear_ordered_ring
variables [linear_ordered_ring α] {a b c : α}

@[priority 100] -- see Note [lower instance priority]
instance linear_ordered_ring.to_linear_ordered_semiring : linear_ordered_semiring α :=
{ mul_zero                   := mul_zero,
  zero_mul                   := zero_mul,
  add_left_cancel            := @add_left_cancel α _,
  le_of_add_le_add_left      := @le_of_add_le_add_left α _ _ _,
  mul_lt_mul_of_pos_left     := @mul_lt_mul_of_pos_left α _,
  mul_lt_mul_of_pos_right    := @mul_lt_mul_of_pos_right α _,
  le_total                   := linear_ordered_ring.le_total,
  ..‹linear_ordered_ring α› }

@[priority 100] -- see Note [lower instance priority]
instance linear_ordered_ring.is_domain : is_domain α :=
{ eq_zero_or_eq_zero_of_mul_eq_zero :=
    begin
      intros a b hab,
      refine decidable.or_iff_not_and_not.2 (λ h, _), revert hab,
      cases lt_or_gt_of_ne h.1 with ha ha; cases lt_or_gt_of_ne h.2 with hb hb,
      exacts [(mul_pos_of_neg_of_neg ha hb).ne.symm, (mul_neg_of_neg_of_pos ha hb).ne,
        (mul_neg_of_pos_of_neg ha hb).ne, (mul_pos ha hb).ne.symm]
    end,
  .. ‹linear_ordered_ring α› }

@[simp] lemma abs_one : |(1 : α)| = 1 := abs_of_pos zero_lt_one
@[simp] lemma abs_two : |(2 : α)| = 2 := abs_of_pos zero_lt_two

lemma abs_mul (a b : α) : |a * b| = |a| * |b| :=
begin
  rw [abs_eq (mul_nonneg (abs_nonneg a) (abs_nonneg b))],
  cases le_total a 0 with ha ha; cases le_total b 0 with hb hb;
    simp only [abs_of_nonpos, abs_of_nonneg, true_or, or_true, eq_self_iff_true,
      neg_mul, mul_neg, neg_neg, *]
end

/-- `abs` as a `monoid_with_zero_hom`. -/
def abs_hom : α →*₀ α := ⟨abs, abs_zero, abs_one, abs_mul⟩

@[simp] lemma abs_mul_abs_self (a : α) : |a| * |a| = a * a :=
abs_by_cases (λ x, x * x = a * a) rfl (neg_mul_neg a a)

@[simp] lemma abs_mul_self (a : α) : |a * a| = a * a :=
by rw [abs_mul, abs_mul_abs_self]

lemma mul_pos_iff : 0 < a * b ↔ 0 < a ∧ 0 < b ∨ a < 0 ∧ b < 0 :=
⟨pos_and_pos_or_neg_and_neg_of_mul_pos,
  λ h, h.elim (and_imp.2 mul_pos) (and_imp.2 mul_pos_of_neg_of_neg)⟩

lemma mul_neg_iff : a * b < 0 ↔ 0 < a ∧ b < 0 ∨ a < 0 ∧ 0 < b :=
by rw [← neg_pos, neg_mul_eq_mul_neg, mul_pos_iff, neg_pos, neg_lt_zero]

lemma mul_nonneg_iff : 0 ≤ a * b ↔ 0 ≤ a ∧ 0 ≤ b ∨ a ≤ 0 ∧ b ≤ 0 :=
by haveI := @linear_order.decidable_le α _; exact
⟨nonneg_and_nonneg_or_nonpos_and_nonpos_of_mul_nnonneg,
  λ h, h.elim (and_imp.2 mul_nonneg) (and_imp.2 mul_nonneg_of_nonpos_of_nonpos)⟩

/-- Out of three elements of a `linear_ordered_ring`, two must have the same sign. -/
lemma mul_nonneg_of_three (a b c : α) :
  0 ≤ a * b ∨ 0 ≤ b * c ∨ 0 ≤ c * a :=
by iterate 3 { rw mul_nonneg_iff };
  have := le_total 0 a; have := le_total 0 b; have := le_total 0 c; itauto

lemma mul_nonpos_iff : a * b ≤ 0 ↔ 0 ≤ a ∧ b ≤ 0 ∨ a ≤ 0 ∧ 0 ≤ b :=
by rw [← neg_nonneg, neg_mul_eq_mul_neg, mul_nonneg_iff, neg_nonneg, neg_nonpos]

lemma mul_self_nonneg (a : α) : 0 ≤ a * a :=
abs_mul_self a ▸ abs_nonneg _

@[simp] lemma neg_le_self_iff : -a ≤ a ↔ 0 ≤ a :=
by simp [neg_le_iff_add_nonneg, ← two_mul, mul_nonneg_iff, zero_le_one, (@zero_lt_two α _ _).not_le]

@[simp] lemma neg_lt_self_iff : -a < a ↔ 0 < a :=
by simp [neg_lt_iff_pos_add, ← two_mul, mul_pos_iff, zero_lt_one, (@zero_lt_two α _ _).not_lt]

@[simp] lemma le_neg_self_iff : a ≤ -a ↔ a ≤ 0 :=
calc a ≤ -a ↔ -(-a) ≤ -a : by rw neg_neg
... ↔ 0 ≤ -a : neg_le_self_iff
... ↔ a ≤ 0 : neg_nonneg

@[simp] lemma lt_neg_self_iff : a < -a ↔ a < 0 :=
calc a < -a ↔ -(-a) < -a : by rw neg_neg
... ↔ 0 < -a : neg_lt_self_iff
... ↔ a < 0 : neg_pos

@[simp] lemma abs_eq_self : |a| = a ↔ 0 ≤ a := by simp [abs_eq_max_neg]

@[simp] lemma abs_eq_neg_self : |a| = -a ↔ a ≤ 0 := by simp [abs_eq_max_neg]

/-- For an element `a` of a linear ordered ring, either `abs a = a` and `0 ≤ a`,
    or `abs a = -a` and `a < 0`.
    Use cases on this lemma to automate linarith in inequalities -/
lemma abs_cases (a : α) : (|a| = a ∧ 0 ≤ a) ∨ (|a| = -a ∧ a < 0) :=
begin
  by_cases 0 ≤ a,
  { left,
    exact ⟨abs_eq_self.mpr h, h⟩ },
  { right,
    push_neg at h,
    exact ⟨abs_eq_neg_self.mpr (le_of_lt h), h⟩ }
end

@[simp] lemma max_zero_add_max_neg_zero_eq_abs_self (a : α) :
  max a 0 + max (-a) 0 = |a| :=
begin
  symmetry,
  rcases le_total 0 a with ha|ha;
  simp [ha],
end

lemma gt_of_mul_lt_mul_neg_left (h : c * a < c * b) (hc : c ≤ 0) : b < a :=
have nhc : 0 ≤ -c, from neg_nonneg_of_nonpos hc,
have h2 : -(c * b) < -(c * a), from neg_lt_neg h,
have h3 : (-c) * b < (-c) * a, from calc
     (-c) * b = - (c * b)    : by rewrite neg_mul_eq_neg_mul
          ... < -(c * a)     : h2
          ... = (-c) * a     : by rewrite neg_mul_eq_neg_mul,
lt_of_mul_lt_mul_left h3 nhc

lemma neg_one_lt_zero : -1 < (0:α) := neg_lt_zero.2 zero_lt_one

@[simp] lemma mul_le_mul_left_of_neg {a b c : α} (h : c < 0) : c * a ≤ c * b ↔ b ≤ a :=
(strict_anti_mul_left h).le_iff_le

@[simp] lemma mul_le_mul_right_of_neg {a b c : α} (h : c < 0) : a * c ≤ b * c ↔ b ≤ a :=
(strict_anti_mul_right h).le_iff_le

@[simp] lemma mul_lt_mul_left_of_neg {a b c : α} (h : c < 0) : c * a < c * b ↔ b < a :=
(strict_anti_mul_left h).lt_iff_lt

@[simp] lemma mul_lt_mul_right_of_neg {a b c : α} (h : c < 0) : a * c < b * c ↔ b < a :=
(strict_anti_mul_right h).lt_iff_lt

lemma cmp_mul_neg_left {a : α} (ha : a < 0) (b c : α) : cmp (a * b) (a * c) = cmp c b :=
(strict_anti_mul_left ha).cmp_map_eq b c

lemma cmp_mul_neg_right {a : α} (ha : a < 0) (b c : α) : cmp (b * a) (c * a) = cmp c b :=
(strict_anti_mul_right ha).cmp_map_eq b c

lemma sub_one_lt (a : α) : a - 1 < a :=
sub_lt_iff_lt_add.2 (lt_add_one a)

@[simp] lemma mul_self_pos {a : α} : 0 < a * a ↔ a ≠ 0 :=
begin
  split,
  { rintro h rfl, rw mul_zero at h, exact h.false },
  { intro h,
    cases h.lt_or_lt with h h,
    exacts [mul_pos_of_neg_of_neg h h, mul_pos h h] }
end

lemma mul_self_le_mul_self_of_le_of_neg_le {x y : α} (h₁ : x ≤ y) (h₂ : -x ≤ y) : x * x ≤ y * y :=
begin
  rw [← abs_mul_abs_self x],
  exact mul_self_le_mul_self (abs_nonneg x) (abs_le.2 ⟨neg_le.2 h₂, h₁⟩)
end

lemma nonneg_of_mul_nonpos_left {a b : α} (h : a * b ≤ 0) (hb : b < 0) : 0 ≤ a :=
le_of_not_gt (λ ha, absurd h (mul_pos_of_neg_of_neg ha hb).not_le)

lemma nonneg_of_mul_nonpos_right {a b : α} (h : a * b ≤ 0) (ha : a < 0) : 0 ≤ b :=
le_of_not_gt (λ hb, absurd h (mul_pos_of_neg_of_neg ha hb).not_le)

lemma pos_of_mul_neg_left {a b : α} (h : a * b < 0) (hb : b ≤ 0) : 0 < a :=
by haveI := @linear_order.decidable_le α _; exact
lt_of_not_ge (λ ha, absurd h (mul_nonneg_of_nonpos_of_nonpos ha hb).not_lt)

lemma pos_of_mul_neg_right {a b : α} (h : a * b < 0) (ha : a ≤ 0) : 0 < b :=
by haveI := @linear_order.decidable_le α _; exact
lt_of_not_ge (λ hb, absurd h (mul_nonneg_of_nonpos_of_nonpos ha hb).not_lt)

lemma neg_iff_pos_of_mul_neg (hab : a * b < 0) : a < 0 ↔ 0 < b :=
⟨pos_of_mul_neg_right hab ∘ le_of_lt, neg_of_mul_neg_left hab ∘ le_of_lt⟩

lemma pos_iff_neg_of_mul_neg (hab : a * b < 0) : 0 < a ↔ b < 0 :=
⟨neg_of_mul_neg_right hab ∘ le_of_lt, pos_of_mul_neg_left hab ∘ le_of_lt⟩

/-- The sum of two squares is zero iff both elements are zero. -/
lemma mul_self_add_mul_self_eq_zero {x y : α} : x * x + y * y = 0 ↔ x = 0 ∧ y = 0 :=
by rw [add_eq_zero_iff', mul_self_eq_zero, mul_self_eq_zero]; apply mul_self_nonneg

lemma eq_zero_of_mul_self_add_mul_self_eq_zero (h : a * a + b * b = 0) : a = 0 :=
(mul_self_add_mul_self_eq_zero.mp h).left

lemma abs_eq_iff_mul_self_eq : |a| = |b| ↔ a * a = b * b :=
begin
  rw [← abs_mul_abs_self, ← abs_mul_abs_self b],
  exact (mul_self_inj (abs_nonneg a) (abs_nonneg b)).symm,
end

lemma abs_lt_iff_mul_self_lt : |a| < |b| ↔ a * a < b * b :=
begin
  rw [← abs_mul_abs_self, ← abs_mul_abs_self b],
  exact mul_self_lt_mul_self_iff (abs_nonneg a) (abs_nonneg b)
end

lemma abs_le_iff_mul_self_le : |a| ≤ |b| ↔ a * a ≤ b * b :=
begin
  rw [← abs_mul_abs_self, ← abs_mul_abs_self b],
  exact mul_self_le_mul_self_iff (abs_nonneg a) (abs_nonneg b)
end

lemma abs_le_one_iff_mul_self_le_one : |a| ≤ 1 ↔ a * a ≤ 1 :=
by simpa only [abs_one, one_mul] using @abs_le_iff_mul_self_le α _ a 1

/-- Pullback a `linear_ordered_ring` under an injective map.
See note [reducible non-instances]. -/
@[reducible]
def function.injective.linear_ordered_ring {β : Type*}
  [has_zero β] [has_one β] [has_add β] [has_mul β] [has_neg β] [has_sub β]
  [has_smul ℕ β] [has_smul ℤ β] [has_pow β ℕ] [has_nat_cast β] [has_int_cast β]
  [has_sup β] [has_inf β]
  (f : β → α) (hf : function.injective f) (zero : f 0 = 0) (one : f 1 = 1)
  (add : ∀ x y, f (x + y) = f x + f y) (mul : ∀ x y, f (x * y) = f x * f y)
  (neg : ∀ x, f (-x) = -f x) (sub : ∀ x y, f (x - y) = f x - f y)
  (nsmul : ∀ x (n : ℕ), f (n • x) = n • f x) (zsmul : ∀ x (n : ℤ), f (n • x) = n • f x)
  (npow : ∀ x (n : ℕ), f (x ^ n) = f x ^ n)
  (nat_cast : ∀ n : ℕ, f n = n) (int_cast : ∀ n : ℤ, f n = n)
  (hsup : ∀ x y, f (x ⊔ y) = max (f x) (f y)) (hinf : ∀ x y, f (x ⊓ y) = min (f x) (f y)) :
  linear_ordered_ring β :=
{ .. linear_order.lift f hf hsup hinf,
  .. pullback_nonzero f zero one,
  .. hf.ordered_ring f zero one add mul neg sub nsmul zsmul npow nat_cast int_cast }

end linear_ordered_ring

/-- A `linear_ordered_comm_ring α` is a commutative ring `α` with a linear order
such that addition is monotone and multiplication by a positive number is strictly monotone. -/
@[protect_proj]
class linear_ordered_comm_ring (α : Type u) extends linear_ordered_ring α, comm_monoid α

@[priority 100] -- see Note [lower instance priority]
instance linear_ordered_comm_ring.to_ordered_comm_ring [d : linear_ordered_comm_ring α] :
  ordered_comm_ring α :=
{ ..d }

@[priority 100] -- see Note [lower instance priority]
instance linear_ordered_comm_ring.to_linear_ordered_semiring [d : linear_ordered_comm_ring α] :
   linear_ordered_semiring α :=
{ .. d, ..linear_ordered_ring.to_linear_ordered_semiring }

section linear_ordered_comm_ring

variables [linear_ordered_comm_ring α] {a b c d : α}

lemma max_mul_mul_le_max_mul_max (b c : α) (ha : 0 ≤ a) (hd: 0 ≤ d) :
  max (a * b) (d * c) ≤ max a c * max d b :=
by haveI := @linear_order.decidable_le α _; exact
have ba : b * a ≤ max d b * max c a, from
  mul_le_mul (le_max_right d b) (le_max_right c a) ha (le_trans hd (le_max_left d b)),
have cd : c * d ≤ max a c * max b d, from
  mul_le_mul (le_max_right a c) (le_max_right b d) hd (le_trans ha (le_max_left a c)),
max_le
  (by simpa [mul_comm, max_comm] using ba)
  (by simpa [mul_comm, max_comm] using cd)

lemma abs_sub_sq (a b : α) : |a - b| * |a - b| = a * a + b * b - (1 + 1) * a * b :=
begin
  rw abs_mul_abs_self,
  simp only [mul_add, add_comm, add_left_comm, mul_comm, sub_eq_add_neg,
    mul_one, mul_neg, neg_add_rev, neg_neg],
end

end linear_ordered_comm_ring
section
variables [ring α] [linear_order α] {a b : α}

@[simp] lemma abs_dvd (a b : α) : |a| ∣ b ↔ a ∣ b :=
by { cases abs_choice a with h h; simp only [h, neg_dvd] }

lemma abs_dvd_self (a : α) : |a| ∣ a :=
(abs_dvd a a).mpr (dvd_refl a)

@[simp] lemma dvd_abs (a b : α) : a ∣ |b| ↔ a ∣ b :=
by { cases abs_choice b with h h; simp only [h, dvd_neg] }

lemma self_dvd_abs (a : α) : a ∣ |a| :=
(dvd_abs a a).mpr (dvd_refl a)

lemma abs_dvd_abs (a b : α) : |a| ∣ |b| ↔ a ∣ b :=
(abs_dvd _ _).trans (dvd_abs _ _)

end

section linear_ordered_comm_ring

variables [linear_ordered_comm_ring α]

/-- Pullback a `linear_ordered_comm_ring` under an injective map.
See note [reducible non-instances]. -/
@[reducible]
def function.injective.linear_ordered_comm_ring {β : Type*}
  [has_zero β] [has_one β] [has_add β] [has_mul β] [has_neg β] [has_sub β]
  [has_pow β ℕ] [has_smul ℕ β] [has_smul ℤ β] [has_nat_cast β] [has_int_cast β]
  [has_sup β] [has_inf β]
  (f : β → α) (hf : function.injective f) (zero : f 0 = 0) (one : f 1 = 1)
  (add : ∀ x y, f (x + y) = f x + f y) (mul : ∀ x y, f (x * y) = f x * f y)
  (neg : ∀ x, f (-x) = -f x) (sub : ∀ x y, f (x - y) = f x - f y)
  (nsmul : ∀ x (n : ℕ), f (n • x) = n • f x) (zsmul : ∀ x (n : ℤ), f (n • x) = n • f x)
  (npow : ∀ x (n : ℕ), f (x ^ n) = f x ^ n)
  (nat_cast : ∀ n : ℕ, f n = n) (int_cast : ∀ n : ℤ, f n = n)
  (hsup : ∀ x y, f (x ⊔ y) = max (f x) (f y)) (hinf : ∀ x y, f (x ⊓ y) = min (f x) (f y)) :
  linear_ordered_comm_ring β :=
{ .. linear_order.lift f hf hsup hinf,
  .. pullback_nonzero f zero one,
  .. hf.ordered_comm_ring f zero one add mul neg sub nsmul zsmul npow nat_cast int_cast }

end linear_ordered_comm_ring

namespace ring

/-- A positive cone in a ring consists of a positive cone in underlying `add_comm_group`,
which contains `1` and such that the positive elements are closed under multiplication. -/
@[nolint has_nonempty_instance]
structure positive_cone (α : Type*) [ring α] extends add_comm_group.positive_cone α :=
(one_nonneg : nonneg 1)
(mul_pos : ∀ (a b), pos a → pos b → pos (a * b))

/-- Forget that a positive cone in a ring respects the multiplicative structure. -/
add_decl_doc positive_cone.to_positive_cone

/-- A positive cone in a ring induces a linear order if `1` is a positive element. -/
@[nolint has_nonempty_instance]
structure total_positive_cone (α : Type*) [ring α]
  extends positive_cone α, add_comm_group.total_positive_cone α :=
(one_pos : pos 1)

/-- Forget that a `total_positive_cone` in a ring is total. -/
add_decl_doc total_positive_cone.to_positive_cone

/-- Forget that a `total_positive_cone` in a ring respects the multiplicative structure. -/
add_decl_doc total_positive_cone.to_total_positive_cone

end ring

namespace ordered_ring

open ring

/-- Construct an `ordered_ring` by
designating a positive cone in an existing `ring`. -/
def mk_of_positive_cone {α : Type*} [ring α] (C : positive_cone α) :
  ordered_ring α :=
{ zero_le_one := by { change C.nonneg (1 - 0), convert C.one_nonneg, simp, },
  mul_pos := λ x y xp yp, begin
    change C.pos (x*y - 0),
    convert C.mul_pos x y (by { convert xp, simp, }) (by { convert yp, simp, }),
    simp,
  end,
  ..‹ring α›,
  ..ordered_add_comm_group.mk_of_positive_cone C.to_positive_cone }

end ordered_ring

namespace linear_ordered_ring

open ring

/-- Construct a `linear_ordered_ring` by
designating a positive cone in an existing `ring`. -/
def mk_of_positive_cone {α : Type*} [ring α] (C : total_positive_cone α) :
  linear_ordered_ring α :=
{ exists_pair_ne := ⟨0, 1, begin
    intro h,
    have one_pos := C.one_pos,
    rw [←h, C.pos_iff] at one_pos,
    simpa using one_pos,
  end⟩,
  ..ordered_ring.mk_of_positive_cone C.to_positive_cone,
  ..linear_ordered_add_comm_group.mk_of_positive_cone C.to_total_positive_cone, }

end linear_ordered_ring

/-- A canonically ordered commutative semiring is an ordered, commutative semiring
in which `a ≤ b` iff there exists `c` with `b = a + c`. This is satisfied by the
natural numbers, for example, but not the integers or other ordered groups. -/
@[protect_proj]
class canonically_ordered_comm_semiring (α : Type*) extends
  canonically_ordered_add_monoid α, comm_semiring α :=
(eq_zero_or_eq_zero_of_mul_eq_zero : ∀ a b : α, a * b = 0 → a = 0 ∨ b = 0)

namespace canonically_ordered_comm_semiring
variables [canonically_ordered_comm_semiring α] {a b : α}

@[priority 100] -- see Note [lower instance priority]
instance to_no_zero_divisors : no_zero_divisors α :=
⟨canonically_ordered_comm_semiring.eq_zero_or_eq_zero_of_mul_eq_zero⟩

@[priority 100] -- see Note [lower instance priority]
instance to_covariant_mul_le : covariant_class α α (*) (≤) :=
begin
  refine ⟨λ a b c h, _⟩,
  rcases exists_add_of_le h with ⟨c, rfl⟩,
  rw mul_add,
  apply self_le_add_right
end

@[priority 100] -- see Note [lower instance priority]
instance to_ordered_comm_semiring : ordered_comm_semiring α :=
{ zero_le_one := zero_le _,
  mul_le_mul_of_nonneg_left := λ a b c h _, mul_le_mul_left' h _,
  mul_le_mul_of_nonneg_right := λ a b c h _, mul_le_mul_right' h _,
  ..‹canonically_ordered_comm_semiring α› }

@[simp] lemma mul_pos : 0 < a * b ↔ (0 < a) ∧ (0 < b) :=
by simp only [pos_iff_ne_zero, ne.def, mul_eq_zero, not_or_distrib]


end canonically_ordered_comm_semiring

section sub

variables [canonically_ordered_comm_semiring α] {a b c : α}
variables [has_sub α] [has_ordered_sub α]

variables [is_total α (≤)]

namespace add_le_cancellable
protected lemma mul_tsub (h : add_le_cancellable (a * c)) :
  a * (b - c) = a * b - a * c :=
begin
  cases total_of (≤) b c with hbc hcb,
  { rw [tsub_eq_zero_iff_le.2 hbc, mul_zero, tsub_eq_zero_iff_le.2 (mul_le_mul_left' hbc a)] },
  { apply h.eq_tsub_of_add_eq, rw [← mul_add, tsub_add_cancel_of_le hcb] }
end

protected lemma tsub_mul (h : add_le_cancellable (b * c)) : (a - b) * c = a * c - b * c :=
by { simp only [mul_comm _ c] at *, exact h.mul_tsub }

end add_le_cancellable

variables [contravariant_class α α (+) (≤)]

lemma mul_tsub (a b c : α) : a * (b - c) = a * b - a * c :=
contravariant.add_le_cancellable.mul_tsub

lemma tsub_mul (a b c : α) : (a - b) * c = a * c - b * c :=
contravariant.add_le_cancellable.tsub_mul

end sub

/-! ### Structures involving `*` and `0` on `with_top` and `with_bot`

The main results of this section are `with_top.canonically_ordered_comm_semiring` and
`with_bot.comm_monoid_with_zero`.
-/

namespace with_top

instance [nonempty α] : nontrivial (with_top α) := option.nontrivial

variable [decidable_eq α]

section has_mul

variables [has_zero α] [has_mul α]

instance : mul_zero_class (with_top α) :=
{ zero := 0,
  mul := λ m n, if m = 0 ∨ n = 0 then 0 else m.bind (λa, n.bind $ λb, ↑(a * b)),
  zero_mul := assume a, if_pos $ or.inl rfl,
  mul_zero := assume a, if_pos $ or.inr rfl }

lemma mul_def {a b : with_top α} :
  a * b = if a = 0 ∨ b = 0 then 0 else a.bind (λa, b.bind $ λb, ↑(a * b)) := rfl

@[simp] lemma mul_top {a : with_top α} (h : a ≠ 0) : a * ⊤ = ⊤ :=
by cases a; simp [mul_def, h]; refl

@[simp] lemma top_mul {a : with_top α} (h : a ≠ 0) : ⊤ * a = ⊤ :=
by cases a; simp [mul_def, h]; refl

@[simp] lemma top_mul_top : (⊤ * ⊤ : with_top α) = ⊤ :=
top_mul top_ne_zero

end has_mul

section mul_zero_class

variables [mul_zero_class α]

@[norm_cast] lemma coe_mul {a b : α} : (↑(a * b) : with_top α) = a * b :=
decidable.by_cases (assume : a = 0, by simp [this]) $ assume ha,
decidable.by_cases (assume : b = 0, by simp [this]) $ assume hb,
by { simp [*, mul_def], refl }

lemma mul_coe {b : α} (hb : b ≠ 0) : ∀{a : with_top α}, a * b = a.bind (λa:α, ↑(a * b))
| none     := show (if (⊤:with_top α) = 0 ∨ (b:with_top α) = 0 then 0 else ⊤ : with_top α) = ⊤,
    by simp [hb]
| (some a) := show ↑a * ↑b = ↑(a * b), from coe_mul.symm

@[simp] lemma mul_eq_top_iff {a b : with_top α} : a * b = ⊤ ↔ (a ≠ 0 ∧ b = ⊤) ∨ (a = ⊤ ∧ b ≠ 0) :=
begin
  cases a; cases b; simp only [none_eq_top, some_eq_coe],
  { simp [← coe_mul] },
  { suffices : ⊤ * (b : with_top α) = ⊤ ↔ b ≠ 0, by simpa,
    by_cases hb : b = 0; simp [hb] },
  { suffices : (a : with_top α) * ⊤ = ⊤ ↔ a ≠ 0, by simpa,
    by_cases ha : a = 0; simp [ha] },
  { simp [← coe_mul] }
end

lemma mul_lt_top [preorder α] {a b : with_top α} (ha : a ≠ ⊤) (hb : b ≠ ⊤) : a * b < ⊤ :=
begin
  lift a to α using ha,
  lift b to α using hb,
  simp only [← coe_mul, coe_lt_top]
end

@[simp] lemma untop'_zero_mul (a b : with_top α) : (a * b).untop' 0 = a.untop' 0 * b.untop' 0 :=
begin
  by_cases ha : a = 0, { rw [ha, zero_mul, ← coe_zero, untop'_coe, zero_mul] },
  by_cases hb : b = 0, { rw [hb, mul_zero, ← coe_zero, untop'_coe, mul_zero] },
  induction a using with_top.rec_top_coe, { rw [top_mul hb, untop'_top, zero_mul] },
  induction b using with_top.rec_top_coe, { rw [mul_top ha, untop'_top, mul_zero] },
  rw [← coe_mul, untop'_coe, untop'_coe, untop'_coe]
end

end mul_zero_class

/-- `nontrivial α` is needed here as otherwise we have `1 * ⊤ = ⊤` but also `= 0 * ⊤ = 0`. -/
instance [mul_zero_one_class α] [nontrivial α] : mul_zero_one_class (with_top α) :=
{ mul := (*),
  one := 1,
  zero := 0,
  one_mul := λ a, match a with
  | none     := show ((1:α) : with_top α) * ⊤ = ⊤, by simp [-with_top.coe_one]
  | (some a) := show ((1:α) : with_top α) * a = a, by simp [coe_mul.symm, -with_top.coe_one]
  end,
  mul_one := λ a, match a with
  | none     := show ⊤ * ((1:α) : with_top α) = ⊤, by simp [-with_top.coe_one]
  | (some a) := show ↑a * ((1:α) : with_top α) = a, by simp [coe_mul.symm, -with_top.coe_one]
  end,
  .. with_top.mul_zero_class }

/-- A version of `with_top.map` for `monoid_with_zero_hom`s. -/
@[simps { fully_applied := ff }] protected def _root_.monoid_with_zero_hom.with_top_map
  {R S : Type*} [mul_zero_one_class R] [decidable_eq R] [nontrivial R]
  [mul_zero_one_class S] [decidable_eq S] [nontrivial S] (f : R →*₀ S) (hf : function.injective f) :
  with_top R →*₀ with_top S :=
{ to_fun := with_top.map f,
  map_mul' := λ x y,
    begin
      have : ∀ z, map f z = 0 ↔ z = 0,
        from λ z, (option.map_injective hf).eq_iff' f.to_zero_hom.with_top_map.map_zero,
      rcases eq_or_ne x 0 with rfl|hx, { simp },
      rcases eq_or_ne y 0 with rfl|hy, { simp },
      induction x using with_top.rec_top_coe, { simp [hy, this] },
      induction y using with_top.rec_top_coe,
      { have : (f x : with_top S) ≠ 0, by simpa [hf.eq_iff' (map_zero f)] using hx,
        simp [hx, this] },
      simp [← coe_mul]
    end,
  .. f.to_zero_hom.with_top_map, .. f.to_monoid_hom.to_one_hom.with_top_map }

instance [mul_zero_class α] [no_zero_divisors α] : no_zero_divisors (with_top α) :=
⟨λ a b, by cases a; cases b; dsimp [mul_def]; split_ifs;
  simp [*, none_eq_top, some_eq_coe, mul_eq_zero] at *⟩

instance [semigroup_with_zero α] [no_zero_divisors α] : semigroup_with_zero (with_top α) :=
{ mul := (*),
  zero := 0,
  mul_assoc := λ a b c, begin
    cases a,
    { by_cases hb : b = 0; by_cases hc : c = 0;
        simp [*, none_eq_top] },
    cases b,
    { by_cases ha : a = 0; by_cases hc : c = 0;
        simp [*, none_eq_top, some_eq_coe] },
    cases c,
    { by_cases ha : a = 0; by_cases hb : b = 0;
        simp [*, none_eq_top, some_eq_coe] },
    simp [some_eq_coe, coe_mul.symm, mul_assoc]
  end,
  .. with_top.mul_zero_class }

instance [monoid_with_zero α] [no_zero_divisors α] [nontrivial α] : monoid_with_zero (with_top α) :=
{ .. with_top.mul_zero_one_class, .. with_top.semigroup_with_zero }

instance [comm_monoid_with_zero α] [no_zero_divisors α] [nontrivial α] :
  comm_monoid_with_zero (with_top α) :=
{ mul := (*),
  zero := 0,
  mul_comm := λ a b, begin
    by_cases ha : a = 0, { simp [ha] },
    by_cases hb : b = 0, { simp [hb] },
    simp [ha, hb, mul_def, option.bind_comm a b, mul_comm]
  end,
  .. with_top.monoid_with_zero }

variables [canonically_ordered_comm_semiring α]

private lemma distrib' (a b c : with_top α) : (a + b) * c = a * c + b * c :=
begin
  cases c,
  { show (a + b) * ⊤ = a * ⊤ + b * ⊤,
    by_cases ha : a = 0; simp [ha] },
  { show (a + b) * c = a * c + b * c,
    by_cases hc : c = 0, { simp [hc] },
    simp [mul_coe hc], cases a; cases b,
    repeat { refl <|> exact congr_arg some (add_mul _ _ _) } }
end

/-- This instance requires `canonically_ordered_comm_semiring` as it is the smallest class
that derives from both `non_assoc_non_unital_semiring` and `canonically_ordered_add_monoid`, both
of which are required for distributivity. -/
instance [nontrivial α] : comm_semiring (with_top α) :=
{ right_distrib   := distrib',
  left_distrib    := λ a b c, by { rw [mul_comm, distrib', mul_comm b, mul_comm c], refl },
  .. with_top.add_comm_monoid_with_one, .. with_top.comm_monoid_with_zero }

instance [nontrivial α] : canonically_ordered_comm_semiring (with_top α) :=
{ .. with_top.comm_semiring,
  .. with_top.canonically_ordered_add_monoid,
  .. with_top.no_zero_divisors, }

/-- A version of `with_top.map` for `ring_hom`s. -/
@[simps { fully_applied := ff }] protected def _root_.ring_hom.with_top_map
  {R S : Type*} [canonically_ordered_comm_semiring R] [decidable_eq R] [nontrivial R]
  [canonically_ordered_comm_semiring S] [decidable_eq S] [nontrivial S]
  (f : R →+* S) (hf : function.injective f) :
  with_top R →+* with_top S :=
{ to_fun := with_top.map f,
  .. f.to_monoid_with_zero_hom.with_top_map hf, .. f.to_add_monoid_hom.with_top_map }

end with_top

namespace with_bot

instance [nonempty α] : nontrivial (with_bot α) := option.nontrivial

variable [decidable_eq α]

section has_mul

variables [has_zero α] [has_mul α]

instance : mul_zero_class (with_bot α) :=
with_top.mul_zero_class

lemma mul_def {a b : with_bot α} :
  a * b = if a = 0 ∨ b = 0 then 0 else a.bind (λa, b.bind $ λb, ↑(a * b)) := rfl

@[simp] lemma mul_bot {a : with_bot α} (h : a ≠ 0) : a * ⊥ = ⊥ :=
with_top.mul_top h

@[simp] lemma bot_mul {a : with_bot α} (h : a ≠ 0) : ⊥ * a = ⊥ :=
with_top.top_mul h

@[simp] lemma bot_mul_bot : (⊥ * ⊥ : with_bot α) = ⊥ :=
with_top.top_mul_top

end has_mul

section mul_zero_class

variables [mul_zero_class α]

@[norm_cast] lemma coe_mul {a b : α} : (↑(a * b) : with_bot α) = a * b :=
decidable.by_cases (assume : a = 0, by simp [this]) $ assume ha,
decidable.by_cases (assume : b = 0, by simp [this]) $ assume hb,
by { simp [*, mul_def], refl }

lemma mul_coe {b : α} (hb : b ≠ 0) {a : with_bot α} : a * b = a.bind (λa:α, ↑(a * b)) :=
with_top.mul_coe hb

@[simp] lemma mul_eq_bot_iff {a b : with_bot α} : a * b = ⊥ ↔ (a ≠ 0 ∧ b = ⊥) ∨ (a = ⊥ ∧ b ≠ 0) :=
with_top.mul_eq_top_iff

lemma bot_lt_mul [preorder α] {a b : with_bot α} (ha : ⊥ < a) (hb : ⊥ < b) : ⊥ < a * b :=
begin
  lift a to α using ne_bot_of_gt ha,
  lift b to α using ne_bot_of_gt hb,
  simp only [← coe_mul, bot_lt_coe],
end

end mul_zero_class

/-- `nontrivial α` is needed here as otherwise we have `1 * ⊥ = ⊥` but also `= 0 * ⊥ = 0`. -/
instance [mul_zero_one_class α] [nontrivial α] : mul_zero_one_class (with_bot α) :=
with_top.mul_zero_one_class

instance [mul_zero_class α] [no_zero_divisors α] : no_zero_divisors (with_bot α) :=
with_top.no_zero_divisors

instance [semigroup_with_zero α] [no_zero_divisors α] : semigroup_with_zero (with_bot α) :=
with_top.semigroup_with_zero

instance [monoid_with_zero α] [no_zero_divisors α] [nontrivial α] : monoid_with_zero (with_bot α) :=
with_top.monoid_with_zero

instance [comm_monoid_with_zero α] [no_zero_divisors α] [nontrivial α] :
  comm_monoid_with_zero (with_bot α) :=
with_top.comm_monoid_with_zero

instance [canonically_ordered_comm_semiring α] [nontrivial α] : comm_semiring (with_bot α) :=
with_top.comm_semiring

instance [canonically_ordered_comm_semiring α] [nontrivial α] :
  zero_lt.pos_mul_mono (with_bot α) :=
⟨ begin
    rintros ⟨x, x0⟩ a b h, simp only [subtype.coe_mk],
    induction x using with_bot.rec_bot_coe,
    { have := bot_lt_coe (0 : α), rw [coe_zero] at this, exact absurd x0.le this.not_le, },
    { induction a using with_bot.rec_bot_coe, { simp_rw [mul_bot x0.ne.symm, bot_le], },
      induction b using with_bot.rec_bot_coe, { exact absurd h (bot_lt_coe a).not_le, },
      { simp only [← coe_mul, coe_le_coe] at *,
        exact mul_le_mul_left' h x, }, },
  end ⟩

instance [canonically_ordered_comm_semiring α] [nontrivial α] :
  zero_lt.mul_pos_mono (with_bot α) :=
zero_lt.pos_mul_mono_iff_mul_pos_mono.mp zero_lt.pos_mul_mono

end with_bot<|MERGE_RESOLUTION|>--- conflicted
+++ resolved
@@ -257,7 +257,6 @@
 
 end nontrivial
 
-<<<<<<< HEAD
 lemma bit1_pos' (h : 0 < a) : 0 < bit1 a := by { nontriviality, exact bit1_pos h.le }
 
 lemma mul_le_one (ha : a ≤ 1) (hb' : 0 ≤ b) (hb : b ≤ 1) : a * b ≤ 1 :=
@@ -298,54 +297,10 @@
 
 lemma mul_lt_mul_of_pos_left (h₁ : a < b) (h₂ : 0 < c) : c * a < c * b :=
 ordered_cancel_semiring.mul_lt_mul_of_pos_left a b c h₁ h₂
-=======
--- See Note [decidable namespace]
-protected lemma decidable.mul_le_mul_of_nonneg_left [@decidable_rel α (≤)]
-  (h₁ : a ≤ b) (h₂ : 0 ≤ c) : c * a ≤ c * b :=
-begin
-  by_cases ba : b ≤ a, { simp [ba.antisymm h₁] },
-  by_cases c0 : c ≤ 0, { simp [c0.antisymm h₂] },
-  exact (mul_lt_mul_of_pos_left (h₁.lt_of_not_le ba) (h₂.lt_of_not_le c0)).le,
-end
-
--- See Note [decidable namespace]
-protected lemma decidable.mul_le_mul_of_nonneg_right [@decidable_rel α (≤)]
-  (h₁ : a ≤ b) (h₂ : 0 ≤ c) : a * c ≤ b * c :=
-begin
-  by_cases ba : b ≤ a, { simp [ba.antisymm h₁] },
-  by_cases c0 : c ≤ 0, { simp [c0.antisymm h₂] },
-  exact (mul_lt_mul_of_pos_right (h₁.lt_of_not_le ba) (h₂.lt_of_not_le c0)).le,
-end
-
--- TODO: there are four variations, depending on which variables we assume to be nonneg
--- See Note [decidable namespace]
-protected lemma decidable.mul_le_mul [@decidable_rel α (≤)]
-  (hac : a ≤ c) (hbd : b ≤ d) (nn_b : 0 ≤ b) (nn_c : 0 ≤ c) : a * b ≤ c * d :=
-calc
-  a * b ≤ c * b : decidable.mul_le_mul_of_nonneg_right hac nn_b
-    ... ≤ c * d : decidable.mul_le_mul_of_nonneg_left hbd nn_c
-
--- See Note [decidable namespace]
-protected lemma decidable.mul_nonneg_le_one_le {α : Type*} [ordered_semiring α]
-  [@decidable_rel α (≤)] {a b c : α}
-  (h₁ : 0 ≤ c) (h₂ : a ≤ c) (h₃ : 0 ≤ b) (h₄ : b ≤ 1) : a * b ≤ c :=
-by simpa only [mul_one] using decidable.mul_le_mul h₂ h₄ h₃ h₁
-
--- See Note [decidable namespace]
-protected lemma decidable.mul_nonneg [@decidable_rel α (≤)]
-  (ha : 0 ≤ a) (hb : 0 ≤ b) : 0 ≤ a * b :=
-have h : 0 * b ≤ a * b, from decidable.mul_le_mul_of_nonneg_right ha hb,
-by rwa [zero_mul] at h
-
-@[simp] theorem pow_nonneg (H : 0 ≤ a) : ∀ (n : ℕ), 0 ≤ a ^ n
-| 0     := by { rw pow_zero, exact zero_le_one}
-| (n+1) := by { rw pow_succ, exact mul_nonneg H (pow_nonneg _) }
->>>>>>> b6931e1c
 
 lemma mul_lt_mul_of_pos_right (h₁ : a < b) (h₂ : 0 < c) : a * c < b * c :=
 ordered_cancel_semiring.mul_lt_mul_of_pos_right a b c h₁ h₂
 
-<<<<<<< HEAD
 lemma mul_lt_of_lt_one_left (hb : 0 < b) (ha : a < 1) : a * b < b :=
 (mul_lt_mul_of_pos_right ha hb).trans_le (one_mul _).le
 
@@ -383,20 +338,6 @@
     exact mul_le_mul_of_nonneg_right,
   end,
   ..‹ordered_cancel_semiring α› }
-=======
--- See Note [decidable namespace]
-protected lemma decidable.mul_nonpos_of_nonpos_of_nonneg [@decidable_rel α (≤)]
-  (ha : a ≤ 0) (hb : 0 ≤ b) : a * b ≤ 0 :=
-have h : a * b ≤ 0 * b, from decidable.mul_le_mul_of_nonneg_right ha hb,
-by rwa zero_mul at h
-
--- See Note [decidable namespace]
-protected lemma decidable.mul_lt_mul [@decidable_rel α (≤)]
-  (hac : a < c) (hbd : b ≤ d) (pos_b : 0 < b) (nn_c : 0 ≤ c) : a * b < c * d :=
-calc
-  a * b < c * b : mul_lt_mul_of_pos_right hac pos_b
-    ... ≤ c * d : decidable.mul_le_mul_of_nonneg_left hbd nn_c
->>>>>>> b6931e1c
 
 @[priority 200] -- see Note [lower instance priority]
 instance ordered_cancel_semiring.to_pos_mul_strict_mono : zero_lt.pos_mul_strict_mono α :=
@@ -416,7 +357,6 @@
 | 0     := by { nontriviality, rw pow_zero, exact zero_lt_one }
 | (n+1) := by { rw pow_succ, exact mul_pos H (pow_pos _) }
 
-<<<<<<< HEAD
 lemma mul_neg_of_pos_of_neg (ha : 0 < a) (hb : b < 0) : a * b < 0 :=
 have h : a * b < a * 0, from mul_lt_mul_of_pos_left hb ha,
 by rwa mul_zero at h
@@ -424,12 +364,6 @@
 lemma mul_neg_of_neg_of_pos (ha : a < 0) (hb : 0 < b) : a * b < 0 :=
 have h : a * b < 0 * b, from mul_lt_mul_of_pos_right ha hb,
 by rwa zero_mul at  h
-=======
--- See Note [decidable namespace]
-protected lemma decidable.mul_self_lt_mul_self [@decidable_rel α (≤)]
-  (h1 : 0 ≤ a) (h2 : a < b) : a * a < b * b :=
-decidable.mul_lt_mul' h2.le h2 h1 $ h1.trans_lt h2
->>>>>>> b6931e1c
 
 lemma mul_self_lt_mul_self (h1 : 0 ≤ a) (h2 : a < b) : a * a < b * b :=
 mul_lt_mul' h2.le h2 h1 $ h1.trans_lt h2
@@ -448,7 +382,6 @@
 lemma mul_lt_mul'' : a < c → b < d → 0 ≤ a → 0 ≤ b → a * b < c * d :=
 by classical; exact decidable.mul_lt_mul''
 
-<<<<<<< HEAD
 lemma lt_mul_of_one_lt_right (ha : 0 < a) (hb : 1 < b) : a < a * b :=
 by simpa only [mul_one] using mul_lt_mul_of_pos_left hb ha
 
@@ -460,37 +393,9 @@
 
 lemma lt_mul_right (hn : 0 < a) (hm : 1 < b) : a < a * b :=
 by { convert mul_lt_mul_of_pos_left hm hn, rw mul_one }
-=======
--- See Note [decidable namespace]
-protected lemma decidable.le_mul_of_one_le_right [@decidable_rel α (≤)]
-  (hb : 0 ≤ b) (h : 1 ≤ a) : b ≤ b * a :=
-suffices b * 1 ≤ b * a, by rwa mul_one at this,
-decidable.mul_le_mul_of_nonneg_left h hb
-
--- See Note [decidable namespace]
-protected lemma decidable.le_mul_of_one_le_left [@decidable_rel α (≤)]
-  (hb : 0 ≤ b) (h : 1 ≤ a) : b ≤ a * b :=
-suffices 1 * b ≤ a * b, by rwa one_mul at this,
-decidable.mul_le_mul_of_nonneg_right h hb
-
--- See Note [decidable namespace]
-protected lemma decidable.lt_mul_of_one_lt_right [@decidable_rel α (≤)]
-  (hb : 0 < b) (h : 1 < a) : b < b * a :=
-suffices b * 1 < b * a, by rwa mul_one at this,
-decidable.mul_lt_mul' le_rfl h zero_le_one hb
-
--- See Note [decidable namespace]
-protected lemma decidable.lt_mul_of_one_lt_left [@decidable_rel α (≤)]
-  (hb : 0 < b) (h : 1 < a) : b < a * b :=
-suffices 1 * b < a * b, by rwa one_mul at this,
-decidable.mul_lt_mul h le_rfl hb (zero_le_one.trans h.le)
-
-lemma lt_two_mul_self (ha : 0 < a) : a < 2 * a :=
-lt_mul_of_one_lt_left ha (@one_lt_two α _ (nontrivial_of_ne 0 a ha.ne))
->>>>>>> b6931e1c
 
 lemma lt_mul_self (hn : 1 < a) : a < a * a :=
-lt_mul_of_one_lt_left (hn.trans_le' zero_le_one) hn
+lt_mul_left (hn.trans_le' zero_le_one) hn
 
 section monotone
 variables [preorder β] {f g : β → α}
@@ -556,95 +461,10 @@
       rwa ← zero,
     end,
   ..hf.ordered_cancel_add_comm_monoid f zero add nsmul,
-<<<<<<< HEAD
   ..hf.ordered_semiring f zero one add mul nsmul npow nat_cast }
 
 section nontrivial
 variables [nontrivial α]
-=======
-  ..hf.semiring f zero one add mul nsmul npow nat_cast }
-
-section
-variable [nontrivial α]
-
-lemma bit1_pos (h : 0 ≤ a) : 0 < bit1 a :=
-lt_add_of_le_of_pos (add_nonneg h h) zero_lt_one
-
-lemma lt_add_one (a : α) : a < a + 1 :=
-lt_add_of_le_of_pos le_rfl zero_lt_one
-
-lemma lt_one_add (a : α) : a < 1 + a :=
-by { rw [add_comm], apply lt_add_one }
-
-end
-
-lemma bit1_pos' (h : 0 < a) : 0 < bit1 a :=
-begin
-  nontriviality,
-  exact bit1_pos h.le,
-end
-
--- See Note [decidable namespace]
-protected lemma decidable.one_lt_mul [@decidable_rel α (≤)]
-  (ha : 1 ≤ a) (hb : 1 < b) : 1 < a * b :=
-begin
-  nontriviality,
-  exact (one_mul (1 : α)) ▸ decidable.mul_lt_mul' ha hb zero_le_one (zero_lt_one.trans_le ha)
-end
-
-lemma one_lt_mul : 1 ≤ a → 1 < b → 1 < a * b :=
-by classical; exact decidable.one_lt_mul
-
--- See Note [decidable namespace]
-protected lemma decidable.mul_le_one [@decidable_rel α (≤)]
-  (ha : a ≤ 1) (hb' : 0 ≤ b) (hb : b ≤ 1) : a * b ≤ 1 :=
-one_mul (1 : α) ▸ decidable.mul_le_mul ha hb hb' zero_le_one
-
-lemma mul_le_one : a ≤ 1 → 0 ≤ b → b ≤ 1 → a * b ≤ 1 :=
-by classical; exact decidable.mul_le_one
-
--- See Note [decidable namespace]
-protected lemma decidable.one_lt_mul_of_le_of_lt [@decidable_rel α (≤)]
-  (ha : 1 ≤ a) (hb : 1 < b) : 1 < a * b :=
-begin
-  nontriviality,
-  calc 1 = 1 * 1 : by rw one_mul
-     ... < a * b : decidable.mul_lt_mul' ha hb zero_le_one (zero_lt_one.trans_le ha)
-end
-
-lemma one_lt_mul_of_le_of_lt : 1 ≤ a → 1 < b → 1 < a * b :=
-by classical; exact decidable.one_lt_mul_of_le_of_lt
-
--- See Note [decidable namespace]
-protected lemma decidable.one_lt_mul_of_lt_of_le [@decidable_rel α (≤)]
-  (ha : 1 < a) (hb : 1 ≤ b) : 1 < a * b :=
-begin
-  nontriviality,
-  calc 1 = 1 * 1 : by rw one_mul
-    ... < a * b : decidable.mul_lt_mul ha hb zero_lt_one $ zero_le_one.trans ha.le
-end
-
-lemma one_lt_mul_of_lt_of_le : 1 < a → 1 ≤ b → 1 < a * b :=
-by classical; exact decidable.one_lt_mul_of_lt_of_le
-
--- See Note [decidable namespace]
-protected lemma decidable.mul_le_of_le_one_right [@decidable_rel α (≤)]
-  (ha : 0 ≤ a) (hb1 : b ≤ 1) : a * b ≤ a :=
-calc a * b ≤ a * 1 : decidable.mul_le_mul_of_nonneg_left hb1 ha
-... = a : mul_one a
-
--- See Note [decidable namespace]
-protected lemma decidable.mul_le_of_le_one_left [@decidable_rel α (≤)]
-  (hb : 0 ≤ b) (ha1 : a ≤ 1) : a * b ≤ b :=
-calc a * b ≤ 1 * b : decidable.mul_le_mul ha1 le_rfl hb zero_le_one
-... = b : one_mul b
-
--- See Note [decidable namespace]
-protected lemma decidable.mul_lt_one_of_nonneg_of_lt_one_left [@decidable_rel α (≤)]
-  (ha0 : 0 ≤ a) (ha : a < 1) (hb : b ≤ 1) : a * b < 1 :=
-calc a * b ≤ a : decidable.mul_le_of_le_one_right ha0 hb
-... < 1 : ha
->>>>>>> b6931e1c
 
 lemma one_lt_two : 1 < (2:α) :=
 calc (2:α) = 1+1 : one_add_one_eq_two
@@ -765,22 +585,11 @@
 section linear_ordered_semiring
 variables [linear_ordered_semiring α] {a b c d : α}
 
-<<<<<<< HEAD
 lemma lt_of_mul_lt_mul_left (h : c * a < c * b) (hc : 0 ≤ c) : a < b :=
 (monotone_mul_left_of_nonneg hc).reflect_lt h
 
 lemma lt_of_mul_lt_mul_right (h : a * c < b * c) (hc : 0 ≤ c) : a < b :=
 (monotone_mul_right_of_nonneg hc).reflect_lt h
-=======
-local attribute [instance] linear_ordered_semiring.decidable_le
-
--- `norm_num` expects the lemma stating `0 < 1` to have a single typeclass argument
--- (see `norm_num.prove_pos_nat`).
--- Rather than working out how to relax that assumption,
--- we provide a synonym for `zero_lt_one` (which needs both `ordered_semiring α` and `nontrivial α`)
--- with only a `linear_ordered_semiring` typeclass argument.
-lemma zero_lt_one' : 0 < (1 : α) := zero_lt_one
->>>>>>> b6931e1c
 
 lemma le_of_mul_le_mul_left (h : c * a ≤ c * b) (hc : 0 < c) : a ≤ b :=
 (strict_mono_mul_left_of_pos hc).le_iff_le.1 h
@@ -788,7 +597,6 @@
 lemma le_of_mul_le_mul_right (h : a * c ≤ b * c) (hc : 0 < c) : a ≤ b :=
 (strict_mono_mul_right_of_pos hc).le_iff_le.1 h
 
-<<<<<<< HEAD
 lemma pos_and_pos_or_neg_and_neg_of_mul_pos (hab : 0 < a * b) :
   (0 < a ∧ 0 < b) ∨ (a < 0 ∧ b < 0) :=
 begin
@@ -800,8 +608,6 @@
     exact mul_nonpos_of_nonpos_of_nonneg ha.le hb }
 end
 
-=======
->>>>>>> b6931e1c
 lemma nonneg_and_nonneg_or_nonpos_and_nonpos_of_mul_nnonneg (hab : 0 ≤ a * b) :
     (0 ≤ a ∧ 0 ≤ b) ∨ (a ≤ 0 ∧ b ≤ 0) :=
 begin
@@ -936,31 +742,13 @@
 
 @[priority 100] -- see Note [lower instance priority]
 instance linear_ordered_semiring.to_char_zero : char_zero α :=
-<<<<<<< HEAD
 ordered_cancel_semiring.to_char_zero
-=======
-ordered_semiring.to_char_zero
-
-end linear_ordered_semiring
-
-section mono
-variables [linear_ordered_semiring α] {a : α}
-
-local attribute [instance] linear_ordered_semiring.decidable_lt
-
-lemma cmp_mul_pos_left (ha : 0 < a) (b c : α) :
-  cmp (a * b) (a * c) = cmp b c :=
+
+lemma cmp_mul_pos_left (ha : 0 < a) (b c : α) : cmp (a * b) (a * c) = cmp b c :=
 (strict_mono_mul_left_of_pos ha).cmp_map_eq b c
 
-lemma cmp_mul_pos_right (ha : 0 < a) (b c : α) :
-  cmp (b * a) (c * a) = cmp b c :=
+lemma cmp_mul_pos_right (ha : 0 < a) (b c : α) : cmp (b * a) (c * a) = cmp b c :=
 (strict_mono_mul_right_of_pos ha).cmp_map_eq b c
-
-end mono
-
-section linear_ordered_semiring
-variables [linear_ordered_semiring α] {a b c : α}
->>>>>>> b6931e1c
 
 lemma mul_max_of_nonneg (b c : α) (ha : 0 ≤ a) : a * max b c = max (a * b) (a * c) :=
 (monotone_mul_left_of_nonneg ha).map_max
