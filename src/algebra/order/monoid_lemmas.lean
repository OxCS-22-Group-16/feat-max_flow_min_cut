--- conflicted
+++ resolved
@@ -1026,17 +1026,6 @@
   strict_mono (λ x, f x * g x) :=
 λ x y h, mul_lt_mul_of_lt_of_le (hf h) (hg h.le)
 
-<<<<<<< HEAD
-@[simp, to_additive cmp_add_left]
-lemma cmp_mul_left' {α : Type*} [has_mul α] [linear_order α] [covariant_class α α (*) (<)]
-  (a b c : α) : cmp (a * b) (a * c) = cmp b c :=
-(strict_mono_id.const_mul' a).cmp_map_eq b c
-
-@[simp, to_additive cmp_add_right]
-lemma cmp_mul_right' {α : Type*} [has_mul α] [linear_order α] [covariant_class α α (swap (*)) (<)]
-  (a b c : α) : cmp (a * c) (b * c) = cmp a b :=
-(strict_mono_id.mul_const' c).cmp_map_eq a b
-=======
 /--  The product of a strictly monotone function and a monotone function is strictly monotone. -/
 @[to_additive add_monotone
 "The sum of a strictly monotone function and a monotone function is strictly monotone."]
@@ -1057,7 +1046,16 @@
 lemma strict_anti_on.mul_antitone' (hf : strict_anti_on f s) (hg : antitone_on g s) :
   strict_anti_on (λ x, f x * g x) s :=
 λ x hx y hy h, mul_lt_mul_of_lt_of_le (hf hx hy h) (hg hx hy h.le)
->>>>>>> dccae26c
+
+@[simp, to_additive cmp_add_left]
+lemma cmp_mul_left' {α : Type*} [has_mul α] [linear_order α] [covariant_class α α (*) (<)]
+  (a b c : α) : cmp (a * b) (a * c) = cmp b c :=
+(strict_mono_id.const_mul' a).cmp_map_eq b c
+
+@[simp, to_additive cmp_add_right]
+lemma cmp_mul_right' {α : Type*} [has_mul α] [linear_order α] [covariant_class α α (swap (*)) (<)]
+  (a b c : α) : cmp (a * c) (b * c) = cmp a b :=
+(strict_mono_id.mul_const' c).cmp_map_eq a b
 
 end mono
 
