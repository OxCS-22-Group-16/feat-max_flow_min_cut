--- conflicted
+++ resolved
@@ -159,24 +159,6 @@
 @[simp] lemma leading_coeff_of_c_eq_zero' : (to_poly ⟨0, 0, 0, d⟩).leading_coeff = d :=
 leading_coeff_of_c_eq_zero rfl rfl rfl
 
-<<<<<<< HEAD
-lemma monic_of_a_eq_one [nontrivial R] (ha : P.a = 1) : P.to_poly.monic :=
-by rw [monic, leading_coeff_of_a_ne_zero $ by { rw [ha], exact one_ne_zero }, ha]
-
-lemma monic_of_a_eq_one' [nontrivial R] : (to_poly ⟨1, b, c, d⟩).monic := monic_of_a_eq_one rfl
-
-lemma monic_of_b_eq_one [nontrivial R] (ha : P.a = 0) (hb : P.b = 1) : P.to_poly.monic :=
-by rw [monic, leading_coeff_of_b_ne_zero ha $ by simpa only [hb] using one_ne_zero, hb]
-
-lemma monic_of_b_eq_one' [nontrivial R] : (to_poly ⟨0, 1, c, d⟩).monic := monic_of_b_eq_one rfl rfl
-
-lemma monic_of_c_eq_one [nontrivial R] (ha : P.a = 0) (hb : P.b = 0) (hc : P.c = 1) :
-  P.to_poly.monic :=
-by rw [monic, leading_coeff_of_c_ne_zero ha hb $ by simpa only [hc] using one_ne_zero, hc]
-
-lemma monic_of_c_eq_one' [nontrivial R] : (to_poly ⟨0, 0, 1, d⟩).monic :=
-monic_of_c_eq_one rfl rfl rfl
-=======
 lemma monic_of_a_eq_one (ha : P.a = 1) : P.to_poly.monic :=
 begin
   nontriviality,
@@ -200,7 +182,6 @@
 end
 
 lemma monic_of_c_eq_one' : (to_poly ⟨0, 0, 1, d⟩).monic := monic_of_c_eq_one rfl rfl rfl
->>>>>>> 6f11155d
 
 lemma monic_of_d_eq_one (ha : P.a = 0) (hb : P.b = 0) (hc : P.c = 0) (hd : P.d = 1) :
   P.to_poly.monic :=
