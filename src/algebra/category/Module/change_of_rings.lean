--- conflicted
+++ resolved
@@ -11,20 +11,15 @@
 
 ## Main definitions
 
-<<<<<<< HEAD
-* `category_theory.Module.restrict_scalars.functor`: given rings `R, S` and a ring homomorphism
-  `f : R ⟶ S`, then `restrict_scalars.functor : Module S ⥤ Module R` is defined by `M ↦ M` where
-  `M : S-module` is seen as `R-module` by `r • m := f r • m` and `S`-linear map `l : M ⟶ M'` is
-  `R`-linear as well.
+* `category_theory.Module.restrict_scalars`: given rings `R, S` and a ring homomorphism `R ⟶ S`,
+  then `restrict_scalars : Module S ⥤ Module R` is defined by `M ↦ M` where `M : S-module` is seen
+  as `R-module` by `r • m := f r • m` and `S`-linear map `l : M ⟶ M'` is `R`-linear as well.
+
 * `category_theory.Module.extend_scalars.funtor`: given **commutative** ring and a ring homomorphism
   `f : R ⟶ S`, then `extend_scalars.functor : Module R ⥤ Module S` is defined by `M ↦ S ⨂ M` where
   the module structure is defined by `s • (s' ⊗ m) := (s * s') ⊗ m` and `R`-linear map `l : M ⟶ M'`
   is sent to `S`-linear map `s ⊗ m ↦ s ⊗ l m : S ⨂ M ⟶ S ⨂ M'`.
-=======
-* `category_theory.Module.restrict_scalars`: given rings `R, S` and a ring homomorphism `R ⟶ S`,
-  then `restrict_scalars : Module S ⥤ Module R` is defined by `M ↦ M` where `M : S-module` is seen
-  as `R-module` by `r • m := f r • m` and `S`-linear map `l : M ⟶ M'` is `R`-linear as well.
->>>>>>> 712a80a0
+
 -/
 
 
@@ -65,23 +60,14 @@
 
 end restrict_scalars
 
-/--
-The restriction of scalars operation is functorial. For any `f : R →+* S` a ring homomorphism,
-* an `S`-module `M` can be considered as `R`-module by `r • m = f r • m`
-* an `S`-linear map is also `R`-linear
--/
-<<<<<<< HEAD
-@[simps, nolint check_univs] protected def functor : Module S ⥤ Module R :=
-{ obj := obj' f,
-  map := λ _ _, map' f,
+@[simps] def restrict_scalars {R : Type u₁} {S : Type u₂} [ring R] [ring S] (f : R →+* S) :
+  Module.{v} S ⥤ Module.{v} R :=
+{ obj := restrict_scalars.obj' f,
+  map := λ _ _, restrict_scalars.map' f,
   map_id' := λ _, linear_map.ext $ λ m, rfl,
   map_comp' := λ _ _ _ g h, linear_map.ext $ λ m, rfl }
 
-end restrict_scalars
-
 namespace extend_scalars
-
-universes u₁ u₂
 
 open_locale tensor_product
 open tensor_product
@@ -181,14 +167,4 @@
 
 end extend_scalars
 
-end category.Module
-=======
-@[simps] def restrict_scalars {R : Type u₁} {S : Type u₂} [ring R] [ring S] (f : R →+* S) :
-  Module.{v} S ⥤ Module.{v} R :=
-{ obj := restrict_scalars.obj' f,
-  map := λ _ _, restrict_scalars.map' f,
-  map_id' := λ _, linear_map.ext $ λ m, rfl,
-  map_comp' := λ _ _ _ g h, linear_map.ext $ λ m, rfl }
-
-end category_theory.Module
->>>>>>> 712a80a0
+end category_theory.Module