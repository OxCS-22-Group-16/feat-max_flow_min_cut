/-
Copyright (c) 2022 Jujian Zhang. All rights reserved.
Released under Apache 2.0 license as described in the file LICENSE.
Authors: Jujian Zhang
-/
import algebra.category.Module.basic
import ring_theory.tensor_product

/-!
# Change Of Rings

## Main definitions

* `category_theory.Module.restrict_scalars`: given rings `R, S` and a ring homomorphism `R ⟶ S`,
  then `restrict_scalars : Module S ⥤ Module R` is defined by `M ↦ M` where `M : S-module` is seen
  as `R-module` by `r • m := f r • m` and `S`-linear map `l : M ⟶ M'` is `R`-linear as well.
<<<<<<< HEAD
* `category_theory.Module.coextend_scalars`: given rings `R, S` and a ring homomorphism `R ⟶ S`m
  then `coextend_scalars : Module R ⥤ Module S` is defined by `M ↦ (S →ₗ[R] M)` where `S` is seen as
  `R-module` by restriction of scalars and `l ↦ l ∘ _`.
=======

* `category_theory.Module.extend_scalars`: given **commutative** rings `R, S` and ring homomorphism
  `f : R ⟶ S`, then `extend_scalars : Module R ⥤ Module S` is defined by `M ↦ S ⨂ M` where the
  module structure is defined by `s • (s' ⊗ m) := (s * s') ⊗ m` and `R`-linear map `l : M ⟶ M'`
  is sent to `S`-linear map `s ⊗ m ↦ s ⊗ l m : S ⨂ M ⟶ S ⨂ M'`.

## List of notations
Let `R, S` be rings and `f : R →+* S`
* if `M` is an `R`-module, `s : S` and `m : M`, then `s ⊗ₜ[R, f] m` is the pure tensor
  `s ⊗ m : S ⊗[R, f] M`.
>>>>>>> 394f6e63
-/


namespace category_theory.Module

universes v u₁ u₂

namespace restrict_scalars

variables {R : Type u₁} {S : Type u₂} [ring R] [ring S] (f : R →+* S)
variable (M : Module.{v} S)

/-- Any `S`-module M is also an `R`-module via a ring homomorphism `f : R ⟶ S` by defining
    `r • m := f r • m` (`module.comp_hom`). This is called restriction of scalars. -/
def obj' : Module R :=
{ carrier := M,
  is_module := module.comp_hom M f }

/--
Given an `S`-linear map `g : M → M'` between `S`-modules, `g` is also `R`-linear between `M` and
`M'` by means of restriction of scalars.
-/
def map' {M M' : Module.{v} S} (g : M ⟶ M') :
  obj' f M ⟶ obj' f M' :=
{ map_smul' := λ r, g.map_smul (f r), ..g }

end restrict_scalars

/--
The restriction of scalars operation is functorial. For any `f : R →+* S` a ring homomorphism,
* an `S`-module `M` can be considered as `R`-module by `r • m = f r • m`
* an `S`-linear map is also `R`-linear
-/
def restrict_scalars {R : Type u₁} {S : Type u₂} [ring R] [ring S] (f : R →+* S) :
  Module.{v} S ⥤ Module.{v} R :=
{ obj := restrict_scalars.obj' f,
  map := λ _ _, restrict_scalars.map' f,
  map_id' := λ _, linear_map.ext $ λ m, rfl,
  map_comp' := λ _ _ _ g h, linear_map.ext $ λ m, rfl }

@[simp] lemma restrict_scalars.map_apply {R : Type u₁} {S : Type u₂} [ring R] [ring S] (f : R →+* S)
  {M M' : Module.{v} S} (g : M ⟶ M') (x) : (restrict_scalars f).map g x = g x := rfl

@[simp] lemma restrict_scalars.smul_def {R : Type u₁} {S : Type u₂} [ring R] [ring S] (f : R →+* S)
  {M : Module.{v} S} (r : R) (m : (restrict_scalars f).obj M) : r • m = (f r • m : M) := rfl

@[simp] lemma restrict_scalars.smul_def' {R : Type u₁} {S : Type u₂} [ring R] [ring S] (f : R →+* S)
  {M : Module.{v} S} (r : R) (m : M) : (r • m : (restrict_scalars f).obj M) = (f r • m : M) := rfl

<<<<<<< HEAD

namespace coextend_scalars

variables {R : Type u₁} {S : Type u₂} [ring R] [ring S] (f : R →+* S)
=======
@[priority 100]
instance smul_comm_class_mk {R : Type u₁} {S : Type u₂} [ring R] [comm_ring S] (f : R →+* S)
  (M : Type v) [add_comm_group M] [module S M] :
  @smul_comm_class R S M ((restrict_scalars.obj' f (Module.mk M)).is_module.to_has_smul) _ :=
{ smul_comm := λ r s m, (by simp [←mul_smul, mul_comm] : f r • s • m = s • f r • m) }

namespace extend_scalars

open tensor_product

variables {R : Type u₁} {S : Type u₂} [comm_ring R] [comm_ring S] (f : R →+* S)
>>>>>>> 394f6e63

section unbundled

variables (M : Type v) [add_comm_monoid M] [module R M]
<<<<<<< HEAD

local notation `Hom` M := (restrict_scalars f).obj ⟨S⟩ →ₗ[R] M

/--
 Given an `R`-module M, consider the Hom(S, M) -- the `R`-linear maps between S (as an `R`-module by
 means of restriction of scalars) and M. `S` acts on Hom(S, M) by `s • g = x ↦ g (x • s)`
 -/
 instance has_smul : has_smul S $ Hom M :=
 { smul := λ s g,
   { to_fun := λ (s' : S), g (s' • s : S),
     map_add' := λ (x y : S), by simp [add_smul, map_add],
     map_smul' := λ r (t : S), by rw [ring_hom.id_apply, @restrict_scalars.smul_def _ _ _ _ f ⟨S⟩,
       ←linear_map.map_smul, @restrict_scalars.smul_def _ _ _ _ f ⟨S⟩, smul_assoc] } }

@[simp] lemma smul_apply (s : S) (g : Hom M) (s' : S) :
  @has_smul.smul _ _ (coextend_scalars.has_smul f _) s g s' = g (s' • s : S) := rfl

/--
`S` acts on Hom(S, M) by `s • g = x ↦ g (x • s)` such that `1 • g = g` and `(s * t) • g = s • t • g`
-/
instance mul_action : mul_action S $ Hom M :=
{ one_smul := λ g, linear_map.ext $ λ (s : S), by simp,
  mul_smul := λ (s t : S) g, linear_map.ext $ λ (x : S), by simp [mul_assoc],
  ..coextend_scalars.has_smul f _ }

/--
`S` acts on Hom(S, M) by `s • g = x ↦ g (x • s)` such that
* 1 • g = g
* (s * t) • g = s • t • g
* s • (g + h) = s • g + s • h
* s • 0 = 0
-/
instance distrib_mul_action : distrib_mul_action S $ Hom M :=
{ smul_add := λ s g h, linear_map.ext $ λ (t : S), by simp,
  smul_zero := λ s, linear_map.ext $ λ (t : S), by simp,
  ..coextend_scalars.mul_action f _ }

/--
`S` acts on Hom(S, M) by `s • g = x ↦ g (x • s)`, this action defines an `S`-module structure on
Hom(S, M).
 -/
instance is_module : module S $ Hom M :=
{ add_smul := λ s1 s2 g, linear_map.ext $ λ (x : S), by simp [mul_add],
  zero_smul := λ g, linear_map.ext $ λ (x : S), by simp,
  ..coextend_scalars.distrib_mul_action f _ }

end unbundled

variable (M : Module.{v} R)

/-- If `M` is an `R`-module, then the set of `R`-linear maps `S →ₗ[R] M` is an `S`-module with scalar
multiplication defined by `s • l := x ↦ l (x • s)`-/
def obj' : Module S := ⟨(restrict_scalars f).obj ⟨S⟩ →ₗ[R] M⟩

instance : has_coe_to_fun (obj' f M) (λ g, S → M) :=
{ coe := λ g, g.to_fun }

/-- If `M, M'` are `R`-modules, then any `R`-linear map `g : M ⟶ M'` induces an `S`-linear map
`(S →ₗ[R] M) ⟶ (S →ₗ[R] M')` defined by `h ↦ g ∘ h`-/
@[simps] def map' {M M' : Module R} (g : M ⟶ M') : obj' f M ⟶ obj' f M' :=
{ to_fun := λ h, g.comp h,
  map_add' := λ _ _, linear_map.comp_add _ _ _,
  map_smul' := λ s h, linear_map.ext $ λ (t : S), by simpa only [smul_apply] }

end coextend_scalars

/--
For any rings `R, S` and a ring homomorphism `f : R →+* S`, there is a functor from `R`-module to
`S`-module defined by `M ↦ (S →ₗ[R] M)` where `S` is considered as an `R`-module via restriction of
scalar and `g : M ⟶ M'` is sent to `h ↦ g ∘ h`.
-/
def coextend_scalars {R : Type u₁} {S : Type u₂} [ring R] [ring S] (f : R →+* S) :
  Module R ⥤ Module S :=
{ obj := coextend_scalars.obj' f,
  map := λ _ _, coextend_scalars.map' f,
  map_id' := λ M, linear_map.ext $ λ h, linear_map.ext $ λ x, rfl,
  map_comp' := λ _ _ _ g h, linear_map.ext $ λ h, linear_map.ext $ λ x, rfl }
=======
-- This notation is necessary because we need to reason about `s ⊗ₜ m` where `s : S` and `m : M`;
-- without this notation, one need to work with `s : (restrict_scalars f).obj ⟨S⟩`.
localized "notation s `⊗ₜ[` R `,` f `]` m := @tensor_product.tmul R _ _ _ _ _
  (module.comp_hom _ f) _ s m" in change_of_rings

end unbundled

open_locale change_of_rings

variables (M : Module.{v} R)

/--
Extension of scalars turn an `R`-module into `S`-module by M ↦ S ⨂ M
-/
def obj' : Module S :=
⟨tensor_product R ((restrict_scalars f).obj ⟨S⟩) M⟩

/--
Extension of scalars is a functor where an `R`-module `M` is sent to `S ⊗ M` and
`l : M1 ⟶ M2` is sent to `s ⊗ m ↦ s ⊗ l m`
-/
def map' {M1 M2 : Module.{v} R} (l : M1 ⟶ M2) : (obj' f M1) ⟶ (obj' f M2) :=
@linear_map.base_change R S M1 M2 _ _ ((algebra_map S _).comp f).to_algebra _ _ _ _ l

lemma map'_id {M : Module.{v} R} : map' f (𝟙 M) = 𝟙 _ :=
linear_map.ext $ λ (x : obj' f M),
begin
  dsimp only [map', Module.id_apply],
  induction x using tensor_product.induction_on with _ _ m s ihx ihy,
  { simp only [map_zero], },
  { rw [linear_map.base_change_tmul, Module.id_apply], },
  { rw [map_add, ihx, ihy] },
end

lemma map'_comp {M₁ M₂ M₃ : Module.{v} R} (l₁₂ : M₁ ⟶ M₂) (l₂₃ : M₂ ⟶ M₃) :
  map' f (l₁₂ ≫ l₂₃) = map' f l₁₂ ≫ map' f l₂₃ :=
linear_map.ext $ λ (x : obj' f M₁),
begin
  dsimp only [map'],
  induction x using tensor_product.induction_on with _ _ x y ihx ihy,
  { refl, },
  { refl, },
  { simp only [map_add, ihx, ihy], },
end

end extend_scalars

/--
Extension of scalars is a functor where an `R`-module `M` is sent to `S ⊗ M` and
`l : M1 ⟶ M2` is sent to `s ⊗ m ↦ s ⊗ l m`
-/
def extend_scalars {R : Type u₁} {S : Type u₂} [comm_ring R] [comm_ring S] (f : R →+* S) :
  Module.{v} R ⥤ Module.{max v u₂} S :=
{ obj := λ M, extend_scalars.obj' f M,
  map := λ M1 M2 l, extend_scalars.map' f l,
  map_id' := λ _, extend_scalars.map'_id f,
  map_comp' := λ _ _ _, extend_scalars.map'_comp f }

namespace extend_scalars

open_locale change_of_rings

variables {R : Type u₁} {S : Type u₂} [comm_ring R] [comm_ring S] (f : R →+* S)

@[simp] protected lemma smul_tmul {M : Module.{v} R} (s s' : S) (m : M) :
  s • (s' ⊗ₜ[R, f] m : (extend_scalars f).obj M) = (s * s') ⊗ₜ[R, f] m := rfl

@[simp] lemma map_tmul {M M' : Module.{v} R} (g : M ⟶ M') (s : S) (m : M) :
  (extend_scalars f).map g (s ⊗ₜ[R, f] m) = s ⊗ₜ[R, f] g m := rfl

end extend_scalars
>>>>>>> 394f6e63

end category_theory.Module<|MERGE_RESOLUTION|>--- conflicted
+++ resolved
@@ -14,11 +14,9 @@
 * `category_theory.Module.restrict_scalars`: given rings `R, S` and a ring homomorphism `R ⟶ S`,
   then `restrict_scalars : Module S ⥤ Module R` is defined by `M ↦ M` where `M : S-module` is seen
   as `R-module` by `r • m := f r • m` and `S`-linear map `l : M ⟶ M'` is `R`-linear as well.
-<<<<<<< HEAD
 * `category_theory.Module.coextend_scalars`: given rings `R, S` and a ring homomorphism `R ⟶ S`m
   then `coextend_scalars : Module R ⥤ Module S` is defined by `M ↦ (S →ₗ[R] M)` where `S` is seen as
   `R-module` by restriction of scalars and `l ↦ l ∘ _`.
-=======
 
 * `category_theory.Module.extend_scalars`: given **commutative** rings `R, S` and ring homomorphism
   `f : R ⟶ S`, then `extend_scalars : Module R ⥤ Module S` is defined by `M ↦ S ⨂ M` where the
@@ -29,7 +27,6 @@
 Let `R, S` be rings and `f : R →+* S`
 * if `M` is an `R`-module, `s : S` and `m : M`, then `s ⊗ₜ[R, f] m` is the pure tensor
   `s ⊗ m : S ⊗[R, f] M`.
->>>>>>> 394f6e63
 -/
 
 
@@ -79,12 +76,6 @@
 @[simp] lemma restrict_scalars.smul_def' {R : Type u₁} {S : Type u₂} [ring R] [ring S] (f : R →+* S)
   {M : Module.{v} S} (r : R) (m : M) : (r • m : (restrict_scalars f).obj M) = (f r • m : M) := rfl
 
-<<<<<<< HEAD
-
-namespace coextend_scalars
-
-variables {R : Type u₁} {S : Type u₂} [ring R] [ring S] (f : R →+* S)
-=======
 @[priority 100]
 instance smul_comm_class_mk {R : Type u₁} {S : Type u₂} [ring R] [comm_ring S] (f : R →+* S)
   (M : Type v) [add_comm_group M] [module S M] :
@@ -96,90 +87,10 @@
 open tensor_product
 
 variables {R : Type u₁} {S : Type u₂} [comm_ring R] [comm_ring S] (f : R →+* S)
->>>>>>> 394f6e63
 
 section unbundled
 
 variables (M : Type v) [add_comm_monoid M] [module R M]
-<<<<<<< HEAD
-
-local notation `Hom` M := (restrict_scalars f).obj ⟨S⟩ →ₗ[R] M
-
-/--
- Given an `R`-module M, consider the Hom(S, M) -- the `R`-linear maps between S (as an `R`-module by
- means of restriction of scalars) and M. `S` acts on Hom(S, M) by `s • g = x ↦ g (x • s)`
- -/
- instance has_smul : has_smul S $ Hom M :=
- { smul := λ s g,
-   { to_fun := λ (s' : S), g (s' • s : S),
-     map_add' := λ (x y : S), by simp [add_smul, map_add],
-     map_smul' := λ r (t : S), by rw [ring_hom.id_apply, @restrict_scalars.smul_def _ _ _ _ f ⟨S⟩,
-       ←linear_map.map_smul, @restrict_scalars.smul_def _ _ _ _ f ⟨S⟩, smul_assoc] } }
-
-@[simp] lemma smul_apply (s : S) (g : Hom M) (s' : S) :
-  @has_smul.smul _ _ (coextend_scalars.has_smul f _) s g s' = g (s' • s : S) := rfl
-
-/--
-`S` acts on Hom(S, M) by `s • g = x ↦ g (x • s)` such that `1 • g = g` and `(s * t) • g = s • t • g`
--/
-instance mul_action : mul_action S $ Hom M :=
-{ one_smul := λ g, linear_map.ext $ λ (s : S), by simp,
-  mul_smul := λ (s t : S) g, linear_map.ext $ λ (x : S), by simp [mul_assoc],
-  ..coextend_scalars.has_smul f _ }
-
-/--
-`S` acts on Hom(S, M) by `s • g = x ↦ g (x • s)` such that
-* 1 • g = g
-* (s * t) • g = s • t • g
-* s • (g + h) = s • g + s • h
-* s • 0 = 0
--/
-instance distrib_mul_action : distrib_mul_action S $ Hom M :=
-{ smul_add := λ s g h, linear_map.ext $ λ (t : S), by simp,
-  smul_zero := λ s, linear_map.ext $ λ (t : S), by simp,
-  ..coextend_scalars.mul_action f _ }
-
-/--
-`S` acts on Hom(S, M) by `s • g = x ↦ g (x • s)`, this action defines an `S`-module structure on
-Hom(S, M).
- -/
-instance is_module : module S $ Hom M :=
-{ add_smul := λ s1 s2 g, linear_map.ext $ λ (x : S), by simp [mul_add],
-  zero_smul := λ g, linear_map.ext $ λ (x : S), by simp,
-  ..coextend_scalars.distrib_mul_action f _ }
-
-end unbundled
-
-variable (M : Module.{v} R)
-
-/-- If `M` is an `R`-module, then the set of `R`-linear maps `S →ₗ[R] M` is an `S`-module with scalar
-multiplication defined by `s • l := x ↦ l (x • s)`-/
-def obj' : Module S := ⟨(restrict_scalars f).obj ⟨S⟩ →ₗ[R] M⟩
-
-instance : has_coe_to_fun (obj' f M) (λ g, S → M) :=
-{ coe := λ g, g.to_fun }
-
-/-- If `M, M'` are `R`-modules, then any `R`-linear map `g : M ⟶ M'` induces an `S`-linear map
-`(S →ₗ[R] M) ⟶ (S →ₗ[R] M')` defined by `h ↦ g ∘ h`-/
-@[simps] def map' {M M' : Module R} (g : M ⟶ M') : obj' f M ⟶ obj' f M' :=
-{ to_fun := λ h, g.comp h,
-  map_add' := λ _ _, linear_map.comp_add _ _ _,
-  map_smul' := λ s h, linear_map.ext $ λ (t : S), by simpa only [smul_apply] }
-
-end coextend_scalars
-
-/--
-For any rings `R, S` and a ring homomorphism `f : R →+* S`, there is a functor from `R`-module to
-`S`-module defined by `M ↦ (S →ₗ[R] M)` where `S` is considered as an `R`-module via restriction of
-scalar and `g : M ⟶ M'` is sent to `h ↦ g ∘ h`.
--/
-def coextend_scalars {R : Type u₁} {S : Type u₂} [ring R] [ring S] (f : R →+* S) :
-  Module R ⥤ Module S :=
-{ obj := coextend_scalars.obj' f,
-  map := λ _ _, coextend_scalars.map' f,
-  map_id' := λ M, linear_map.ext $ λ h, linear_map.ext $ λ x, rfl,
-  map_comp' := λ _ _ _ g h, linear_map.ext $ λ h, linear_map.ext $ λ x, rfl }
-=======
 -- This notation is necessary because we need to reason about `s ⊗ₜ m` where `s : S` and `m : M`;
 -- without this notation, one need to work with `s : (restrict_scalars f).obj ⟨S⟩`.
 localized "notation s `⊗ₜ[` R `,` f `]` m := @tensor_product.tmul R _ _ _ _ _
@@ -251,6 +162,91 @@
   (extend_scalars f).map g (s ⊗ₜ[R, f] m) = s ⊗ₜ[R, f] g m := rfl
 
 end extend_scalars
->>>>>>> 394f6e63
+
+
+namespace coextend_scalars
+
+variables {R : Type u₁} {S : Type u₂} [ring R] [ring S] (f : R →+* S)
+
+section unbundled
+
+variables (M : Type v) [add_comm_monoid M] [module R M]
+
+local notation `Hom` M := (restrict_scalars f).obj ⟨S⟩ →ₗ[R] M
+
+/--
+ Given an `R`-module M, consider the Hom(S, M) -- the `R`-linear maps between S (as an `R`-module by
+ means of restriction of scalars) and M. `S` acts on Hom(S, M) by `s • g = x ↦ g (x • s)`
+ -/
+ instance has_smul : has_smul S $ Hom M :=
+ { smul := λ s g,
+   { to_fun := λ (s' : S), g (s' • s : S),
+     map_add' := λ (x y : S), by simp [add_smul, map_add],
+     map_smul' := λ r (t : S), by rw [ring_hom.id_apply, @restrict_scalars.smul_def _ _ _ _ f ⟨S⟩,
+       ←linear_map.map_smul, @restrict_scalars.smul_def _ _ _ _ f ⟨S⟩, smul_assoc] } }
+
+@[simp] lemma smul_apply (s : S) (g : Hom M) (s' : S) :
+  @has_smul.smul _ _ (coextend_scalars.has_smul f _) s g s' = g (s' • s : S) := rfl
+
+/--
+`S` acts on Hom(S, M) by `s • g = x ↦ g (x • s)` such that `1 • g = g` and `(s * t) • g = s • t • g`
+-/
+instance mul_action : mul_action S $ Hom M :=
+{ one_smul := λ g, linear_map.ext $ λ (s : S), by simp,
+  mul_smul := λ (s t : S) g, linear_map.ext $ λ (x : S), by simp [mul_assoc],
+  ..coextend_scalars.has_smul f _ }
+
+/--
+`S` acts on Hom(S, M) by `s • g = x ↦ g (x • s)` such that
+* 1 • g = g
+* (s * t) • g = s • t • g
+* s • (g + h) = s • g + s • h
+* s • 0 = 0
+-/
+instance distrib_mul_action : distrib_mul_action S $ Hom M :=
+{ smul_add := λ s g h, linear_map.ext $ λ (t : S), by simp,
+  smul_zero := λ s, linear_map.ext $ λ (t : S), by simp,
+  ..coextend_scalars.mul_action f _ }
+
+/--
+`S` acts on Hom(S, M) by `s • g = x ↦ g (x • s)`, this action defines an `S`-module structure on
+Hom(S, M).
+ -/
+instance is_module : module S $ Hom M :=
+{ add_smul := λ s1 s2 g, linear_map.ext $ λ (x : S), by simp [mul_add],
+  zero_smul := λ g, linear_map.ext $ λ (x : S), by simp,
+  ..coextend_scalars.distrib_mul_action f _ }
+
+end unbundled
+
+variable (M : Module.{v} R)
+
+/-- If `M` is an `R`-module, then the set of `R`-linear maps `S →ₗ[R] M` is an `S`-module with scalar
+multiplication defined by `s • l := x ↦ l (x • s)`-/
+def obj' : Module S := ⟨(restrict_scalars f).obj ⟨S⟩ →ₗ[R] M⟩
+
+instance : has_coe_to_fun (obj' f M) (λ g, S → M) :=
+{ coe := λ g, g.to_fun }
+
+/-- If `M, M'` are `R`-modules, then any `R`-linear map `g : M ⟶ M'` induces an `S`-linear map
+`(S →ₗ[R] M) ⟶ (S →ₗ[R] M')` defined by `h ↦ g ∘ h`-/
+@[simps] def map' {M M' : Module R} (g : M ⟶ M') : obj' f M ⟶ obj' f M' :=
+{ to_fun := λ h, g.comp h,
+  map_add' := λ _ _, linear_map.comp_add _ _ _,
+  map_smul' := λ s h, linear_map.ext $ λ (t : S), by simpa only [smul_apply] }
+
+end coextend_scalars
+
+/--
+For any rings `R, S` and a ring homomorphism `f : R →+* S`, there is a functor from `R`-module to
+`S`-module defined by `M ↦ (S →ₗ[R] M)` where `S` is considered as an `R`-module via restriction of
+scalar and `g : M ⟶ M'` is sent to `h ↦ g ∘ h`.
+-/
+def coextend_scalars {R : Type u₁} {S : Type u₂} [ring R] [ring S] (f : R →+* S) :
+  Module R ⥤ Module S :=
+{ obj := coextend_scalars.obj' f,
+  map := λ _ _, coextend_scalars.map' f,
+  map_id' := λ M, linear_map.ext $ λ h, linear_map.ext $ λ x, rfl,
+  map_comp' := λ _ _ _ g h, linear_map.ext $ λ h, linear_map.ext $ λ x, rfl }
 
 end category_theory.Module