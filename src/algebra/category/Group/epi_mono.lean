--- conflicted
+++ resolved
@@ -144,13 +144,8 @@
 /--
 Let `τ` be the permutation on `X'` exchanging `f.range` and the point at infinity.
 -/
-<<<<<<< HEAD
-def tau : SX' := equiv.swap
-(from_coset ⟨f.range.carrier, ⟨1, one_left_coset _⟩⟩) ∞
-=======
 noncomputable def tau : SX' :=
 equiv.swap (from_coset ⟨f.range.carrier, ⟨1, one_left_coset _⟩⟩) ∞
->>>>>>> 5fd75291
 
 local notation `τ` := tau f
 
