--- conflicted
+++ resolved
@@ -51,12 +51,6 @@
 @[field_simps] lemma div_add' (a b c : α) (hc : c ≠ 0) : a / c + b = (a + b * c) / c :=
 by rwa [add_comm, add_div', add_comm]
 
-<<<<<<< HEAD
-lemma commute.div_add_div (hbc : commute b c) (hbd : commute b d) (hb : b ≠ 0) (hd : d ≠ 0) :
-  a / b + c / d = (a * d + b * c) / (b * d) :=
-by rw [add_div, mul_div_mul_right _ b hd, hbc.eq, hbd.eq, mul_div_mul_right c d hb]
-
-=======
 protected lemma commute.div_add_div (hbc : commute b c) (hbd : commute b d) (hb : b ≠ 0)
   (hd : d ≠ 0) : a / b + c / d = (a * d + b * c) / (b * d) :=
 by rw [add_div, mul_div_mul_right _ b hd, hbc.eq, hbd.eq, mul_div_mul_right c d hb]
@@ -69,7 +63,6 @@
   a⁻¹ + b⁻¹ = (a + b) / (a * b) :=
 by rw [inv_eq_one_div, inv_eq_one_div, hab.one_div_add_one_div ha hb]
 
->>>>>>> e96bdfbd
 end division_semiring
 
 section division_monoid
