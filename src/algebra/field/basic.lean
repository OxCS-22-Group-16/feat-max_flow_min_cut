--- conflicted
+++ resolved
@@ -3,15 +3,9 @@
 Released under Apache 2.0 license as described in the file LICENSE.
 Authors: Robert Lewis, Leonardo de Moura, Johannes Hölzl, Mario Carneiro
 -/
-<<<<<<< HEAD
 import algebra.group_with_zero.power
 import algebra.parity
 import data.rat.nnrat
-=======
-import data.rat.defs
-import algebra.field.defs
-import algebra.ring.basic
->>>>>>> 23cd34bb
 
 /-!
 # Lemmas about division (semi)rings and (semi)fields
@@ -26,7 +20,6 @@
 universe u
 variables {α β K : Type*}
 
-<<<<<<< HEAD
 /-- The default definition of the coercion `(↑(a : ℚ≥0) : K)` for a division semiring `K` is defined
 as `(a / b : K) = (a : K) * (b : K)⁻¹`. Use `coe` instead of `nnrat.cast_rec` for better
 definitional behaviour. -/
@@ -141,8 +134,6 @@
 @[protect_proj, ancestor comm_ring div_inv_monoid nontrivial]
 class field (K : Type u) extends comm_ring K, division_ring K
 
-=======
->>>>>>> 23cd34bb
 section division_semiring
 variables [division_semiring α] {a b c d : α}
 
@@ -231,25 +222,6 @@
 section division_ring
 variables [division_ring K] {a b : K}
 
-<<<<<<< HEAD
-namespace rat
-
-theorem cast_mk' (a b h1 h2) : ((⟨a, b, h1, h2⟩ : ℚ) : K) = a * b⁻¹ :=
-division_ring.rat_cast_mk _ _ _ _
-
-theorem cast_def : ∀ (r : ℚ), (r : K) = r.num / r.denom
-| ⟨a, b, h1, h2⟩ := (cast_mk' _ _ _ _).trans (div_eq_mul_inv _ _).symm
-
-@[priority 100]
-instance smul_division_ring : has_smul ℚ K :=
-⟨division_ring.qsmul⟩
-
-lemma smul_def (a : ℚ) (x : K) : a • x = ↑a * x := division_ring.qsmul_eq_mul' a x
-
-end rat
-
-=======
->>>>>>> 23cd34bb
 @[simp] lemma div_neg_self {a : K} (h : a ≠ 0) : a / -a = -1 :=
 by rw [div_neg_eq_neg_div, div_self h]
 
