/-
Copyright (c) 2018 Kenny Lau. All rights reserved.
Released under Apache 2.0 license as described in the file LICENSE.
Authors: Kenny Lau
-/
import algebra.field.defs
import algebra.ring.opposite
import data.int.cast.lemmas

/-!
# Field structure on the multiplicative/additive opposite

> THIS FILE IS SYNCHRONIZED WITH MATHLIB4.
> Any changes to this file require a corresponding PR to mathlib4.
-/

open_locale nnrat

variables {α : Type*}

namespace mul_opposite

@[to_additive] instance [has_nnrat_cast α] : has_nnrat_cast αᵐᵒᵖ := ⟨λ n, op n⟩
@[to_additive] instance [has_rat_cast α] : has_rat_cast αᵐᵒᵖ := ⟨λ n, op n⟩

@[simp, norm_cast, to_additive]
lemma op_nnrat_cast [has_nnrat_cast α] (q : ℚ≥0) : op (q : α) = q := rfl

@[simp, norm_cast, to_additive]
lemma unop_nnrat_cast [has_nnrat_cast α] (q : ℚ≥0) : unop (q : αᵐᵒᵖ) = q := rfl

@[simp, norm_cast, to_additive]
lemma op_rat_cast [has_rat_cast α] (q : ℚ) : op (q : α) = q := rfl

@[simp, norm_cast, to_additive]
lemma unop_rat_cast [has_rat_cast α] (q : ℚ) : unop (q : αᵐᵒᵖ) = q := rfl

namespace mul_opposite

@[to_additive] instance [has_rat_cast α] : has_rat_cast αᵐᵒᵖ := ⟨λ n, op n⟩

variables {α}

@[simp, norm_cast, to_additive]
lemma op_rat_cast [has_rat_cast α] (q : ℚ) : op (q : α) = q := rfl

@[simp, norm_cast, to_additive]
lemma unop_rat_cast [has_rat_cast α] (q : ℚ) : unop (q : αᵐᵒᵖ) = q := rfl

variables (α)

instance [division_semiring α] : division_semiring αᵐᵒᵖ :=
{ nnrat_cast := λ q, op q,
  nnrat_cast_eq := λ q, by { rw [nnrat.cast_def, op_div, op_nat_cast, op_nat_cast, div_eq_mul_inv],
    exact nat.commute_cast _ _ },
  .. mul_opposite.group_with_zero α, .. mul_opposite.semiring α }

instance [division_ring α] : division_ring αᵐᵒᵖ :=
{ rat_cast := λ q, op q,
  rat_cast_mk := λ a b hb h, by { rw [rat.cast_def, op_div, op_nat_cast, op_int_cast],
    exact int.commute_cast _ _ },
<<<<<<< HEAD
  ..mul_opposite.division_semiring, ..mul_opposite.ring α }
=======
  ..mul_opposite.division_semiring α, ..mul_opposite.ring α }
>>>>>>> acebd8d4

instance [semifield α] : semifield αᵐᵒᵖ :=
{ ..mul_opposite.division_semiring, ..mul_opposite.comm_semiring α }

instance [field α] : field αᵐᵒᵖ :=
{ ..mul_opposite.division_ring, ..mul_opposite.comm_ring α }

end mul_opposite

namespace add_opposite

end mul_opposite

namespace add_opposite

instance [division_semiring α] : division_semiring αᵃᵒᵖ :=
{ nnrat_cast := λ q, op q,
  nnrat_cast_eq := λ q, by { rw [nnrat.cast_def, op_div, op_nat_cast, op_nat_cast] },
  ..add_opposite.group_with_zero α, ..add_opposite.semiring α, ..add_opposite.has_nnrat_cast }

instance [division_ring α] : division_ring αᵃᵒᵖ :=
{ nnrat_cast := coe,
  nnrat_cast_eq := λ q, unop_injective q.cast_def,
  nnqsmul := λ q a, op $ q • unop a,
  nnqsmul_eq_mul := λ q a, by simp only [nnrat.smul_def, op_mul, op_nnrat_cast, op_unop],
  ..add_opposite.group_with_zero α, ..add_opposite.ring α }

instance [semifield α] : semifield αᵃᵒᵖ :=
{ ..add_opposite.division_semiring, ..add_opposite.comm_semiring α }

instance [field α] : field αᵃᵒᵖ :=
<<<<<<< HEAD
{ ..add_opposite.division_ring, ..add_opposite.comm_ring α }
=======
{ ..add_opposite.division_ring α, ..add_opposite.comm_ring α }
>>>>>>> acebd8d4

end add_opposite<|MERGE_RESOLUTION|>--- conflicted
+++ resolved
@@ -59,11 +59,7 @@
 { rat_cast := λ q, op q,
   rat_cast_mk := λ a b hb h, by { rw [rat.cast_def, op_div, op_nat_cast, op_int_cast],
     exact int.commute_cast _ _ },
-<<<<<<< HEAD
-  ..mul_opposite.division_semiring, ..mul_opposite.ring α }
-=======
   ..mul_opposite.division_semiring α, ..mul_opposite.ring α }
->>>>>>> acebd8d4
 
 instance [semifield α] : semifield αᵐᵒᵖ :=
 { ..mul_opposite.division_semiring, ..mul_opposite.comm_semiring α }
@@ -95,10 +91,6 @@
 { ..add_opposite.division_semiring, ..add_opposite.comm_semiring α }
 
 instance [field α] : field αᵃᵒᵖ :=
-<<<<<<< HEAD
-{ ..add_opposite.division_ring, ..add_opposite.comm_ring α }
-=======
 { ..add_opposite.division_ring α, ..add_opposite.comm_ring α }
->>>>>>> acebd8d4
 
 end add_opposite