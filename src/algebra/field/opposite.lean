/-
Copyright (c) 2018 Kenny Lau. All rights reserved.
Released under Apache 2.0 license as described in the file LICENSE.
Authors: Kenny Lau
-/
import algebra.field.basic
import algebra.ring.opposite

/-!
# Field structure on the multiplicative/additive opposite
-/

open_locale nnrat

variables {α : Type*}

@[to_additive] instance [has_nnrat_cast α] : has_nnrat_cast αᵐᵒᵖ := ⟨λ n, mul_opposite.op n⟩
@[to_additive] instance [has_rat_cast α] : has_rat_cast αᵐᵒᵖ := ⟨λ n, mul_opposite.op n⟩

instance [division_semiring α] : division_semiring αᵐᵒᵖ :=
{ .. mul_opposite.group_with_zero α, .. mul_opposite.semiring α }

@[simp, norm_cast, to_additive]
lemma op_nnrat_cast [has_nnrat_cast α] (q : ℚ≥0) : op (q : α) = q := rfl

@[simp, norm_cast, to_additive]
lemma unop_nnrat_cast [has_nnrat_cast α] (q : ℚ≥0) : unop (q : αᵐᵒᵖ) = q := rfl

@[simp, norm_cast, to_additive]
lemma op_rat_cast [has_rat_cast α] (q : ℚ) : op (q : α) = q := rfl

@[simp, norm_cast, to_additive]
lemma unop_rat_cast [has_rat_cast α] (q : ℚ) : unop (q : αᵐᵒᵖ) = q := rfl

instance [division_semiring α] : division_semiring αᵐᵒᵖ :=
{ nnrat_cast := λ q, op q,
  nnrat_cast_eq := λ q, by { rw [nnrat.cast_def, op_div, op_nat_cast, op_nat_cast, div_eq_mul_inv],
    exact nat.commute_cast _ _ },
  .. mul_opposite.group_with_zero α, .. mul_opposite.semiring α }

instance [division_ring α] : division_ring αᵐᵒᵖ :=
{ rat_cast := λ q, op q,
  rat_cast_mk := λ a b hb h, by { rw [rat.cast_def, op_div, op_nat_cast, op_int_cast],
    exact int.commute_cast _ _ },
  ..mul_opposite.group_with_zero α, ..mul_opposite.ring α }

instance [semifield α] : semifield αᵐᵒᵖ :=
{ ..mul_opposite.division_semiring, ..mul_opposite.comm_semiring α }

instance [field α] : field αᵐᵒᵖ := { ..mul_opposite.division_ring, ..mul_opposite.comm_ring α }

end mul_opposite

namespace add_opposite

instance [division_semiring α] : division_semiring αᵃᵒᵖ :=
{ nnrat_cast := λ q, op q,
  nnrat_cast_eq := λ q, by { rw [nnrat.cast_def, op_div, op_nat_cast, op_nat_cast] },
  ..add_opposite.group_with_zero α, ..add_opposite.semiring α, ..add_opposite.has_nnrat_cast }

instance [division_ring α] : division_ring αᵃᵒᵖ :=
{ ..add_opposite.division_semiring, ..add_opposite.ring α }

instance [semifield α] : semifield αᵃᵒᵖ :=
{ ..add_opposite.division_semiring, ..add_opposite.comm_semiring α }

<<<<<<< HEAD
instance [field α] : field αᵃᵒᵖ :=
{ ..add_opposite.division_ring, ..add_opposite.comm_ring α }

end add_opposite
=======
instance [semifield α] : semifield αᵐᵒᵖ :=
{ .. mul_opposite.division_semiring α, .. mul_opposite.comm_semiring α }

instance [field α] : field αᵐᵒᵖ :=
{ .. mul_opposite.division_ring α, .. mul_opposite.comm_ring α }

instance [division_semiring α] : division_semiring αᵃᵒᵖ :=
{ ..add_opposite.group_with_zero α, ..add_opposite.semiring α }

instance [division_ring α] : division_ring αᵃᵒᵖ :=
{ ..add_opposite.group_with_zero α, ..add_opposite.ring α }

instance [semifield α] : semifield αᵃᵒᵖ :=
{ ..add_opposite.division_semiring α, ..add_opposite.comm_semiring α }

instance [field α] : field αᵃᵒᵖ :=
{ ..add_opposite.division_ring α, ..add_opposite.comm_ring α }
>>>>>>> 43cd4142
<|MERGE_RESOLUTION|>--- conflicted
+++ resolved
@@ -7,18 +7,17 @@
 import algebra.ring.opposite
 
 /-!
-# Field structure on the multiplicative/additive opposite
+# Field structure on the multiplicative opposite
 -/
 
 open_locale nnrat
 
 variables {α : Type*}
 
-@[to_additive] instance [has_nnrat_cast α] : has_nnrat_cast αᵐᵒᵖ := ⟨λ n, mul_opposite.op n⟩
-@[to_additive] instance [has_rat_cast α] : has_rat_cast αᵐᵒᵖ := ⟨λ n, mul_opposite.op n⟩
+namespace mul_opposite
 
-instance [division_semiring α] : division_semiring αᵐᵒᵖ :=
-{ .. mul_opposite.group_with_zero α, .. mul_opposite.semiring α }
+@[to_additive] instance [has_nnrat_cast α] : has_nnrat_cast αᵐᵒᵖ := ⟨λ n, op n⟩
+@[to_additive] instance [has_rat_cast α] : has_rat_cast αᵐᵒᵖ := ⟨λ n, op n⟩
 
 @[simp, norm_cast, to_additive]
 lemma op_nnrat_cast [has_nnrat_cast α] (q : ℚ≥0) : op (q : α) = q := rfl
@@ -42,42 +41,37 @@
 { rat_cast := λ q, op q,
   rat_cast_mk := λ a b hb h, by { rw [rat.cast_def, op_div, op_nat_cast, op_int_cast],
     exact int.commute_cast _ _ },
-  ..mul_opposite.group_with_zero α, ..mul_opposite.ring α }
+  ..mul_opposite.division_semiring, ..mul_opposite.ring α }
 
 instance [semifield α] : semifield αᵐᵒᵖ :=
 { ..mul_opposite.division_semiring, ..mul_opposite.comm_semiring α }
 
-instance [field α] : field αᵐᵒᵖ := { ..mul_opposite.division_ring, ..mul_opposite.comm_ring α }
+instance [field α] : field αᵐᵒᵖ :=
+{ .. mul_opposite.division_ring α, .. mul_opposite.comm_ring α }
 
 end mul_opposite
 
 namespace add_opposite
 
+@[to_additive] instance [has_nnrat_cast α] : has_nnrat_cast αᵃᵒᵖ := ⟨λ n, op n⟩
+@[to_additive] instance [has_rat_cast α] : has_rat_cast αᵃᵒᵖ := ⟨λ n, op n⟩
+
+@[simp, norm_cast, to_additive]
+lemma op_nnrat_cast [has_nnrat_cast α] (q : ℚ≥0) : op (q : α) = q := rfl
+
+@[simp, norm_cast, to_additive]
+lemma unop_nnrat_cast [has_nnrat_cast α] (q : ℚ≥0) : unop (q : αᵃᵒᵖ) = q := rfl
+
+@[simp, norm_cast, to_additive]
+lemma op_rat_cast [has_rat_cast α] (q : ℚ) : op (q : α) = q := rfl
+
+@[simp, norm_cast, to_additive]
+lemma unop_rat_cast [has_rat_cast α] (q : ℚ) : unop (q : αᵃᵒᵖ) = q := rfl
+
 instance [division_semiring α] : division_semiring αᵃᵒᵖ :=
 { nnrat_cast := λ q, op q,
   nnrat_cast_eq := λ q, by { rw [nnrat.cast_def, op_div, op_nat_cast, op_nat_cast] },
   ..add_opposite.group_with_zero α, ..add_opposite.semiring α, ..add_opposite.has_nnrat_cast }
-
-instance [division_ring α] : division_ring αᵃᵒᵖ :=
-{ ..add_opposite.division_semiring, ..add_opposite.ring α }
-
-instance [semifield α] : semifield αᵃᵒᵖ :=
-{ ..add_opposite.division_semiring, ..add_opposite.comm_semiring α }
-
-<<<<<<< HEAD
-instance [field α] : field αᵃᵒᵖ :=
-{ ..add_opposite.division_ring, ..add_opposite.comm_ring α }
-
-end add_opposite
-=======
-instance [semifield α] : semifield αᵐᵒᵖ :=
-{ .. mul_opposite.division_semiring α, .. mul_opposite.comm_semiring α }
-
-instance [field α] : field αᵐᵒᵖ :=
-{ .. mul_opposite.division_ring α, .. mul_opposite.comm_ring α }
-
-instance [division_semiring α] : division_semiring αᵃᵒᵖ :=
-{ ..add_opposite.group_with_zero α, ..add_opposite.semiring α }
 
 instance [division_ring α] : division_ring αᵃᵒᵖ :=
 { ..add_opposite.group_with_zero α, ..add_opposite.ring α }
@@ -87,4 +81,5 @@
 
 instance [field α] : field αᵃᵒᵖ :=
 { ..add_opposite.division_ring α, ..add_opposite.comm_ring α }
->>>>>>> 43cd4142
+
+end add_opposite