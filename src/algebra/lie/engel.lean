/-
Copyright (c) 2022 Oliver Nash. All rights reserved.
Released under Apache 2.0 license as described in the file LICENSE.
Authors: Oliver Nash
-/
import algebra.lie.nilpotent
import algebra.lie.cartan_subalgebra

/-!
# Engel's theorem

This file contains a proof of Engel's theorem providing necessary and sufficient conditions for Lie
algebras and Lie modules to be nilpotent.

The key result `lie_module.is_nilpotent_iff_forall` says that if `M` is a Lie module of a
Noetherian Lie algebra `L`, then `M` is nilpotent iff the image of `L → End(M)` consists of
nilpotent elements. In the special case that we have the adjoint representation `M = L`, this says
that a Lie algebra is nilpotent iff `ad x : End(L)` is nilpotent for all `x : L`.

Engel's theorem is true for any coefficients (i.e., it is really a theorem about Lie rings) and so
we work with coefficients in any commutative ring `R` throughout.

On the other hand, Engel's theorem is not true for infinite-dimensional Lie algebras and so a
finite-dimensionality assumption is required. We prove the theorem subject to the the assumption
that the Lie algebra is Noetherian as an `R`-module, though actually we only need the slightly
weaker property that the relation `>` is well-founded on the complete lattice of Lie subalgebras.

## Remarks about the proof

Engel's theorem is usually proved in the special case that the coefficients are a field, and uses
an inductive argument on the dimension of the Lie algebra. One begins by choosing either a maximal
proper Lie subalgebra (in some proofs) or a maximal nilpotent Lie subalgebra (in other proofs, at
the cost of obtaining a weaker end result).

Since we work with general coefficients, we cannot induct on dimension and an alternate approach
must be taken. The key ingredient is the concept of nilpotency, not just for Lie algebras, but for
Lie modules. Using this concept, we define an _Engelian Lie algebra_ `lie_algebra.is_engelian` to
be one for which a Lie module is nilpotent whenever the action consists of nilpotent endomorphisms.
The argument then proceeds by selecting a maximal Engelian Lie subalgebra and showing that it cannot
be proper.

The first part of the traditional statement of Engel's theorem consists of the statement that if `M`
is a non-trivial `R`-module and `L ⊆ End(M)` is a finite-dimensional Lie subalgebra of nilpotent
elements, then there exists a non-zero element `m : M` that is annihilated by every element of `L`.
This follows trivially from the result established here `lie_module.is_nilpotent_iff_forall`, that
`M` is a nilpotent Lie module over `L`, since the last non-zero term in the lower central series
will consist of such elements `m` (see: `lie_module.nontrivial_max_triv_of_is_nilpotent`). It seems
that this result has not previously been established at this level of generality.

The second part of the traditional statement of Engel's theorem concerns nilpotency of the Lie
algebra and a proof of this for general coefficients appeared in the literature as long ago
[as 1937](zorn1937). This also follows trivially from `lie_module.is_nilpotent_iff_forall` simply by
taking `M = L`.

It is pleasing that the two parts of the traditional statements of Engel's theorem are thus unified
into a single statement about nilpotency of Lie modules. This is not usually emphasised.

## Main definitions

  * `lie_algebra.is_engelian`
  * `lie_algebra.is_engelian_of_is_noetherian`
  * `lie_module.is_nilpotent_iff_forall`
  * `lie_algebra.is_nilpotent_iff_forall`

-/

universes u₁ u₂ u₃ u₄

variables {R : Type u₁} {L : Type u₂} {L₂ : Type u₃} {M : Type u₄}
variables [comm_ring R] [lie_ring L] [lie_algebra R L] [lie_ring L₂] [lie_algebra R L₂]
variables [add_comm_group M] [module R M] [lie_ring_module L M] [lie_module R L M]

include R L

namespace lie_submodule

open lie_module

variables {I : lie_ideal R L} {x : L} (hxI : (R ∙ x) ⊔ I = ⊤)

include hxI

lemma exists_smul_add_of_span_sup_eq_top (y : L) : ∃ (t : R) (z ∈ I), y = t • x + z :=
begin
  have hy : y ∈ (⊤ : submodule R L) := submodule.mem_top,
  simp only [← hxI, submodule.mem_sup, submodule.mem_span_singleton] at hy,
  obtain ⟨-, ⟨t, rfl⟩, z, hz, rfl⟩ := hy,
  exact ⟨t, z, hz, rfl⟩,
end

variables [module Rᵐᵒᵖ M] [is_central_scalar R M]

lemma lie_top_eq_of_span_sup_eq_top (N : lie_submodule R L M) :
  (↑⁅(⊤ : lie_ideal R L), N⁆ : submodule R M) =
  (N : submodule R M).map (to_endomorphism R L M x) ⊔ (↑⁅I, N⁆ : submodule R M) :=
begin
  simp only [lie_ideal_oper_eq_linear_span', submodule.sup_span, mem_top, exists_prop,
    exists_true_left, submodule.map_coe, to_endomorphism_apply_apply],
  refine le_antisymm (submodule.span_le.mpr _) (submodule.span_mono (λ z hz, _)),
  { rintros z ⟨y, n, hn : n ∈ N, rfl⟩,
    obtain ⟨t, z, hz, rfl⟩ := exists_smul_add_of_span_sup_eq_top hxI y,
    simp only [set_like.mem_coe, submodule.span_union, submodule.mem_sup],
    exact ⟨t • ⁅x, n⁆, submodule.subset_span ⟨t • n, N.smul_mem' t hn, lie_smul t x n⟩,
      ⁅z, n⁆, submodule.subset_span ⟨z, hz, n, hn, rfl⟩, by simp⟩, },
  { rcases hz with ⟨m, hm, rfl⟩ | ⟨y, hy, m, hm, rfl⟩,
    exacts [⟨x, m, hm, rfl⟩, ⟨y, m, hm, rfl⟩], },
end

lemma lcs_le_lcs_of_is_nilpotent_span_sup_eq_top {n i j : ℕ} (hxn : (to_endomorphism R L M x)^n = 0)
  (hIM : lower_central_series R L M i ≤ I.lcs M j) :
  lower_central_series R L M (i + n) ≤ I.lcs M (j + 1) :=
begin
  suffices : ∀ l, ((⊤ : lie_ideal R L).lcs M (i + l) : submodule R M) ≤
    (I.lcs M j : submodule R M).map
    ((to_endomorphism R L M x)^l) ⊔ (I.lcs M (j + 1) : submodule R M),
  { simpa only [bot_sup_eq, lie_ideal.incl_coe, submodule.map_zero, hxn] using this n, },
  intros l,
  induction l with l ih,
  { simp only [add_zero, lie_ideal.lcs_succ, pow_zero, linear_map.one_eq_id, submodule.map_id],
    exact le_sup_of_le_left hIM, },
  { simp only [lie_ideal.lcs_succ, i.add_succ l, lie_top_eq_of_span_sup_eq_top hxI, sup_le_iff],
    refine ⟨(submodule.map_mono ih).trans _, le_sup_of_le_right _⟩,
    { rw [submodule.map_sup, ← submodule.map_comp, ← linear_map.mul_eq_comp, ← pow_succ,
        ← I.lcs_succ],
      exact sup_le_sup_left coe_map_to_endomorphism_le _, },
    { refine le_trans (mono_lie_right _ _ I _) (mono_lie_right _ _ I hIM),
      exact antitone_lower_central_series R L M le_self_add, }, },
end

lemma is_nilpotent_of_is_nilpotent_span_sup_eq_top
  (hnp : is_nilpotent $ to_endomorphism R L M x) (hIM : is_nilpotent R I M) :
  is_nilpotent R L M :=
begin
  obtain ⟨n, hn⟩ := hnp,
  unfreezingI { obtain ⟨k, hk⟩ := hIM, },
  have hk' : I.lcs M k = ⊥,
  { simp only [← coe_to_submodule_eq_iff, I.coe_lcs_eq, hk, bot_coe_submodule], },
  suffices : ∀ l, lower_central_series R L M (l * n) ≤ I.lcs M l,
  { use k * n,
    simpa [hk'] using this k, },
  intros l,
  induction l with l ih,
  { simp, },
  { exact (l.succ_mul n).symm ▸ lcs_le_lcs_of_is_nilpotent_span_sup_eq_top hxI hn ih, },
end

end lie_submodule

section lie_algebra

open lie_module (hiding is_nilpotent)

variables (R L)

/-- A Lie algebra `L` is said to be Engelian if a sufficient condition for any `L`-Lie module `M` to
be nilpotent is that the image of the map `L → End(M)` consists of nilpotent elements.

Engel's theorem `lie_algebra.is_engelian_of_is_noetherian` states that any Noetherian Lie algebra is
Engelian. -/
def lie_algebra.is_engelian : Prop :=
  ∀ (M : Type u₄) [add_comm_group M],
    by exactI ∀ [module R M] [module Rᵐᵒᵖ M],
    by exactI ∀ [is_central_scalar R M] [lie_ring_module L M],
    by exactI ∀ [lie_module R L M],
    by exactI ∀ (h : ∀ (x : L), is_nilpotent (to_endomorphism R L M x)),
    lie_module.is_nilpotent R L M

variables {R L}

lemma lie_algebra.is_engelian_of_subsingleton [subsingleton L] : lie_algebra.is_engelian R L :=
begin
  intros M _i1 _i2 _i3 _i4 _i5 _i6 h,
  use 1,
  suffices : (⊤ : lie_ideal R L) = ⊥, { simp [this], },
  haveI := (lie_submodule.subsingleton_iff R L L).mpr infer_instance,
  apply subsingleton.elim,
end

lemma function.surjective.is_engelian
  {f : L →ₗ⁅R⁆ L₂} (hf : function.surjective f) (h : lie_algebra.is_engelian.{u₁ u₂ u₄} R L) :
  lie_algebra.is_engelian.{u₁ u₃ u₄} R L₂ :=
begin
  introsI M _i1 _i2 _i3 _i4 _i5 _i6 h',
  letI : lie_ring_module L M := lie_ring_module.comp_lie_hom M f,
  letI : lie_module R L M := comp_lie_hom M f,
  have hnp : ∀ x, is_nilpotent (to_endomorphism R L M x) := λ x, h' (f x),
  have surj_id : function.surjective (linear_map.id : M →ₗ[R] M) := function.surjective_id,
  haveI : lie_module.is_nilpotent R L M := h M hnp,
  apply hf.lie_module_is_nilpotent surj_id,
  simp,
end

lemma lie_equiv.is_engelian_iff (e : L ≃ₗ⁅R⁆ L₂) :
  lie_algebra.is_engelian.{u₁ u₂ u₄} R L ↔ lie_algebra.is_engelian.{u₁ u₃ u₄} R L₂ :=
⟨e.surjective.is_engelian, e.symm.surjective.is_engelian⟩

lemma lie_algebra.exists_engelian_lie_subalgebra_of_lt_normalizer
  {K : lie_subalgebra R L} (hK₁ : lie_algebra.is_engelian.{u₁ u₂ u₄} R K) (hK₂ : K < K.normalizer) :
  ∃ (K' : lie_subalgebra R L) (hK' : lie_algebra.is_engelian.{u₁ u₂ u₄} R K'), K < K' :=
begin
  obtain ⟨x, hx₁, hx₂⟩ := set_like.exists_of_lt hK₂,
  let K' : lie_subalgebra R L :=
  { lie_mem' := λ y z, lie_subalgebra.lie_mem_sup_of_mem_normalizer hx₁,
    .. (R ∙ x) ⊔ (K : submodule R L) },
  have hxK' : x ∈ K' := submodule.mem_sup_left (submodule.subset_span (set.mem_singleton _)),
  have hKK' : K ≤ K' := (lie_subalgebra.coe_submodule_le_coe_submodule K K').mp le_sup_right,
  have hK' : K' ≤ K.normalizer,
  { rw ← lie_subalgebra.coe_submodule_le_coe_submodule,
    exact sup_le ((submodule.span_singleton_le_iff_mem _ _).mpr hx₁) hK₂.le, },
  refine ⟨K', _, lt_iff_le_and_ne.mpr ⟨hKK', λ contra, hx₂ (contra.symm ▸ hxK')⟩⟩,
  introsI M _i1 _i2 _i3 _i4 _i5 _i6 h,
  obtain ⟨I, hI₁ : (I : lie_subalgebra R K') = lie_subalgebra.of_le hKK'⟩ :=
    lie_subalgebra.exists_nested_lie_ideal_of_le_normalizer hKK' hK',
  have hI₂ : (R ∙ (⟨x, hxK'⟩ : K')) ⊔ I = ⊤,
  { rw [← lie_ideal.coe_to_lie_subalgebra_to_submodule R K' I, hI₁],
    apply submodule.map_injective_of_injective (K' : submodule R L).injective_subtype,
    simpa, },
  have e : K ≃ₗ⁅R⁆ I := (lie_subalgebra.equiv_of_le hKK').trans
    (lie_equiv.of_eq _ _ ((lie_subalgebra.coe_set_eq _ _).mpr hI₁.symm)),
  have hI₃ : lie_algebra.is_engelian R I := e.is_engelian_iff.mp hK₁,
  exact lie_submodule.is_nilpotent_of_is_nilpotent_span_sup_eq_top hI₂ (h _) (hI₃ _ (λ x, h x)),
end

local attribute [instance] lie_subalgebra.subsingleton_bot

variables [is_noetherian R L]

/-- *Engel's theorem*.

Note that this implies all traditional forms of Engel's theorem via
`lie_module.nontrivial_max_triv_of_is_nilpotent`, `lie_module.is_nilpotent_iff_forall`,
`lie_algebra.is_nilpotent_iff_forall`. -/
lemma lie_algebra.is_engelian_of_is_noetherian : lie_algebra.is_engelian R L :=
begin
  introsI M _i1 _i2 _i3 _i4 _i5 _i6 h,
  rw ← is_nilpotent_range_to_endomorphism_iff,
  let L' := (to_endomorphism R L M).range,
  replace h : ∀ (y : L'), is_nilpotent (y : module.End R M),
  { rintros ⟨-, ⟨y, rfl⟩⟩,
    simp [h], },
  change lie_module.is_nilpotent R L' M,
  let s := { K : lie_subalgebra R L' | lie_algebra.is_engelian R K },
  have hs : s.nonempty := ⟨⊥, lie_algebra.is_engelian_of_subsingleton⟩,
  suffices : ⊤ ∈ s,
  { rw ← is_nilpotent_of_top_iff,
    apply this M,
    simp [lie_subalgebra.to_endomorphism_eq, h], },
  have : ∀ (K ∈ s), K ≠ ⊤ → ∃ (K' ∈ s), K < K',
  { rintros K (hK₁ : lie_algebra.is_engelian R K) hK₂,
    apply lie_algebra.exists_engelian_lie_subalgebra_of_lt_normalizer hK₁,
    apply lt_of_le_of_ne K.le_normalizer,
    rw [ne.def, eq_comm, K.normalizer_eq_self_iff, ← ne.def,
      ← lie_submodule.nontrivial_iff_ne_bot R K],
    haveI : nontrivial (L' ⧸ K.to_lie_submodule),
    { replace hK₂ : K.to_lie_submodule ≠ ⊤ :=
        by rwa [ne.def, ← lie_submodule.coe_to_submodule_eq_iff, K.coe_to_lie_submodule,
          lie_submodule.top_coe_submodule, ← lie_subalgebra.top_coe_submodule,
          K.coe_to_submodule_eq_iff],
      exact submodule.quotient.nontrivial_of_lt_top _ hK₂.lt_top, },
    haveI : lie_module.is_nilpotent R K (L' ⧸ K.to_lie_submodule),
    { refine hK₁ _ (λ x, _),
<<<<<<< HEAD
      convert module.End.is_nilpotent.mapq _
        (lie_algebra.is_nilpotent_ad_of_is_nilpotent (h x)) using 1 },
=======
      have hx := lie_algebra.is_nilpotent_ad_of_is_nilpotent (h x),
      exact module.End.is_nilpotent.mapq _ hx, },
>>>>>>> 890338d4
    exact nontrivial_max_triv_of_is_nilpotent R K (L' ⧸ K.to_lie_submodule), },
  haveI _i5 : is_noetherian R L' :=
    is_noetherian_of_surjective L _ (linear_map.range_range_restrict (to_endomorphism R L M)),
  obtain ⟨K, hK₁, hK₂⟩ :=
    well_founded.well_founded_iff_has_max'.mp (lie_subalgebra.well_founded_of_noetherian R L') s hs,
  have hK₃ : K = ⊤,
  { by_contra contra,
    obtain ⟨K', hK'₁, hK'₂⟩ := this K hK₁ contra,
    specialize hK₂ K' hK'₁ (le_of_lt hK'₂),
    replace hK'₂ := (ne_of_lt hK'₂).symm,
    contradiction, },
  exact hK₃ ▸ hK₁,
end

/-- Engel's theorem. -/
lemma lie_module.is_nilpotent_iff_forall [module Rᵐᵒᵖ M] [is_central_scalar R M] :
  lie_module.is_nilpotent R L M ↔ ∀ x, is_nilpotent $ to_endomorphism R L M x :=
⟨begin
  introsI h,
  obtain ⟨k, hk⟩ := nilpotent_endo_of_nilpotent_module R L M,
  exact λ x, ⟨k, hk x⟩,
end,
λ h, lie_algebra.is_engelian_of_is_noetherian M h⟩

/-- Engel's theorem. -/
lemma lie_algebra.is_nilpotent_iff_forall :
  lie_algebra.is_nilpotent R L ↔ ∀ x, is_nilpotent $ lie_algebra.ad R L x :=
lie_module.is_nilpotent_iff_forall

end lie_algebra<|MERGE_RESOLUTION|>--- conflicted
+++ resolved
@@ -259,13 +259,9 @@
       exact submodule.quotient.nontrivial_of_lt_top _ hK₂.lt_top, },
     haveI : lie_module.is_nilpotent R K (L' ⧸ K.to_lie_submodule),
     { refine hK₁ _ (λ x, _),
-<<<<<<< HEAD
+      -- TODO: did I need to change this?
       convert module.End.is_nilpotent.mapq _
         (lie_algebra.is_nilpotent_ad_of_is_nilpotent (h x)) using 1 },
-=======
-      have hx := lie_algebra.is_nilpotent_ad_of_is_nilpotent (h x),
-      exact module.End.is_nilpotent.mapq _ hx, },
->>>>>>> 890338d4
     exact nontrivial_max_triv_of_is_nilpotent R K (L' ⧸ K.to_lie_submodule), },
   haveI _i5 : is_noetherian R L' :=
     is_noetherian_of_surjective L _ (linear_map.range_range_restrict (to_endomorphism R L M)),
