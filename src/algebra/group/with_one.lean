--- conflicted
+++ resolved
@@ -5,10 +5,7 @@
 -/
 import algebra.hom.equiv
 import algebra.ring.basic
-<<<<<<< HEAD
-=======
 import logic.equiv.defs
->>>>>>> 11dcb6b5
 import logic.equiv.option
 
 /-!
