--- conflicted
+++ resolved
@@ -85,11 +85,7 @@
   a * (b * c) = b * (a * c) :=
 by simp only [← mul_assoc, h.eq]
 
-<<<<<<< HEAD
-@[to_additive] protected lemma commute.mul_mul_mul_comm (hbc : commute b c) (a d : S) :
-=======
 @[to_additive] protected lemma mul_mul_mul_comm (hbc : commute b c) (a d : S) :
->>>>>>> e96bdfbd
   (a * b) * (c * d) = (a * c) * (b * d) :=
 by simp only [hbc.left_comm, mul_assoc]
 
@@ -185,15 +181,12 @@
 @[simp, to_additive]
 lemma inv_inv_iff : commute a⁻¹ b⁻¹ ↔ commute a b := semiconj_by.inv_inv_symm_iff
 
-<<<<<<< HEAD
-=======
 @[to_additive] protected lemma mul_inv (hab : commute a b) : (a * b)⁻¹ = a⁻¹ * b⁻¹ :=
 by rw [hab.eq, mul_inv_rev]
 
 @[to_additive] protected lemma inv (hab : commute a b) : (a * b)⁻¹ = a⁻¹ * b⁻¹ :=
 by rw [hab.eq, mul_inv_rev]
 
->>>>>>> e96bdfbd
 @[to_additive] protected lemma div_mul_div_comm (hbd : commute b d) (hbc : commute b⁻¹ c) :
   a / b * (c / d) = a * c / (b * d) :=
 by simp_rw [div_eq_mul_inv, mul_inv_rev, hbd.inv_inv.symm.eq, hbc.mul_mul_mul_comm]
@@ -202,14 +195,11 @@
   a * b / (c * d) = a / c * (b / d) :=
 (hcd.div_mul_div_comm hbc.symm).symm
 
-<<<<<<< HEAD
-=======
 @[to_additive] protected lemma div_div_div_comm (hbc : commute b c) (hbd : commute b⁻¹ d)
   (hcd : commute c⁻¹ d) : a / b / (c / d) = a / c / (b / d) :=
 by simp_rw [div_eq_mul_inv, mul_inv_rev, inv_inv, hbd.symm.eq, hcd.symm.eq,
   hbc.inv_inv.mul_mul_mul_comm]
 
->>>>>>> e96bdfbd
 end division_monoid
 
 section group
