--- conflicted
+++ resolved
@@ -3,10 +3,7 @@
 Released under Apache 2.0 license as described in the file LICENSE.
 Authors: Jeremy Avigad, Leonardo de Moura, Simon Hudon, Mario Carneiro
 -/
-<<<<<<< HEAD
-=======
 import tactic.to_additive
->>>>>>> 11dcb6b5
 import tactic.basic
 
 /-!
