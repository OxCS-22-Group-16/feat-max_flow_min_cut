--- conflicted
+++ resolved
@@ -61,23 +61,6 @@
   is_unit (a ^ n) ↔ is_unit a :=
 ⟨λ ⟨u, hu⟩, (u.of_pow a hn hu.symm).is_unit, λ h, h.pow n⟩
 
-<<<<<<< HEAD
-/-- If `x ^ n = 1`, `n ≠ 0`, then `x` is a unit. -/
-@[to_additive "If `n • x = 0`, `n ≠ 0`, then `x` is an additive unit.", simps]
-def unit_of_pow_eq_one (x : M) (n : ℕ) (hx : x ^ n = 1) (hn : n ≠ 0) : Mˣ :=
-{ val := x,
-  inv := x ^ (n - 1),
-  val_inv := by rwa [← pow_succ, tsub_add_cancel_of_le (nat.one_le_iff_ne_zero.2 hn)],
-  inv_val := by rwa [← pow_succ', tsub_add_cancel_of_le (nat.one_le_iff_ne_zero.2 hn)] }
-
-@[simp, to_additive] lemma pow_unit_of_pow_eq_one {x : M} {n : ℕ} (hx : x ^ n = 1) (hn : n ≠ 0) :
-  unit_of_pow_eq_one x n hx hn ^ n = 1 :=
-units.ext $ by rwa [units.coe_pow, coe_unit_of_pow_eq_one, units.coe_one]
-
-@[to_additive] lemma is_unit_of_pow_eq_one {x : M} {n : ℕ} (hx : x ^ n = 1) (hn : n ≠ 0) :
-  is_unit x :=
-(unit_of_pow_eq_one x n hx hn).is_unit
-=======
 @[to_additive] lemma is_unit_pow_succ_iff {m : M} {n : ℕ} : is_unit (m ^ (n + 1)) ↔ is_unit m :=
 is_unit_pow_iff n.succ_ne_zero
 
@@ -92,16 +75,11 @@
 @[to_additive] lemma is_unit_of_pow_eq_one {x : M} {n : ℕ} (hx : x ^ n = 1) (hn : n ≠ 0) :
   is_unit x :=
 (units.of_pow_eq_one x n hx hn).is_unit
->>>>>>> e88d7966
 
 /-- If `x ^ n = 1` then `x` has an inverse, `x^(n - 1)`. -/
 def invertible_of_pow_eq_one (x : M) (n : ℕ) (hx : x ^ n = 1) (hn : n ≠ 0) :
   invertible x :=
-<<<<<<< HEAD
-(unit_of_pow_eq_one x n hx hn).invertible
-=======
 (units.of_pow_eq_one x n hx hn).invertible
->>>>>>> e88d7966
 
 lemma smul_pow [mul_action M N] [is_scalar_tower M N N] [smul_comm_class M N N]
   (k : M) (x : N) (p : ℕ) :
