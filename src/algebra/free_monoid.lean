--- conflicted
+++ resolved
@@ -107,23 +107,14 @@
 lemma hom_map_lift (g : M →* N) (f : α → M) (x : free_monoid α) : g (lift f x) = lift (g ∘ f) x :=
 monoid_hom.ext_iff.1 (comp_lift g f) x
 
-<<<<<<< HEAD
-/-- Define a multiplicative action of `free_monoid α` on `β` from  -/
-@[to_additive] def mk_mul_action (f : α → β → β) : mul_action (free_monoid α) β :=
-=======
 /-- Define a multiplicative action of `free_monoid α` on `β`. -/
 @[to_additive "Define an additive action of `free_add_monoid α` on `β`."]
 def mk_mul_action (f : α → β → β) : mul_action (free_monoid α) β :=
->>>>>>> b2e818bb
 { smul := λ l b, list.foldr f b l,
   one_smul := λ x, rfl,
   mul_smul := λ xs ys b, list.foldr_append _ _ _ _ }
 
-<<<<<<< HEAD
-@[simp, to_additive] lemma of_smul (f : α → function.End β) (x : α) (y : β) :
-=======
 @[simp, to_additive] lemma of_smul (f : α → β → β) (x : α) (y : β) :
->>>>>>> b2e818bb
   (by haveI := mk_mul_action f; exact of x • y) = f x y :=
 rfl
 
