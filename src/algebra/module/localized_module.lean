--- conflicted
+++ resolved
@@ -281,55 +281,6 @@
   add_smul := add_smul',
   zero_smul := zero_smul' }
 
-<<<<<<< HEAD
-instance is_module' : module R (localized_module S M) :=
-{ smul := λ r x, lift_on x (λ p, mk (r • p.1) p.2) $ λ ⟨a, b⟩ ⟨a', b'⟩ ⟨c, eq1⟩, mk_eq.mpr ⟨c,
-    begin
-      dsimp only,
-      change (c : R) • (b : R) • _ = (c : R) • (b' : R) • _ at eq1,
-      change (c : R) • (b : R) • _ = (c : R) • (b' : R) • _,
-      simp only [←mul_smul, ←mul_assoc, mul_comm (↑c * ↑b) r, mul_comm (↑c * ↑b') r],
-      simp only [mul_smul, eq1],
-    end⟩,
-  one_smul := λ x, induction_on (λ m s,
-    begin
-      change mk _ _ = _,
-      rw [one_smul],
-    end) x,
-  mul_smul := λ r r' x , induction_on (λ m s,
-    begin
-      change mk _ _ = mk _ _,
-      simp only [mul_smul],
-    end) x,
-  smul_add := λ r x y, induction_on₂ (λ m m' s s',
-    begin
-      change mk _ _ = mk _ _ + mk _ _,
-      simp only [mk_add_mk, smul_add],
-      congr' 1,
-      change r • (s' : R) • _ + r • (s : R) • _ = (s' : R) • _ + (s : R) • _,
-      simp only [←mul_smul],
-      congr' 2;
-      ring
-    end) x y,
-  smul_zero := λ r, begin
-    change mk _ _ = _,
-    rw [smul_zero, zero_mk],
-  end,
-  add_smul := λ r s x, induction_on (λ m t,
-    begin
-      change mk _ _ = mk _ _ + mk _ _,
-      simp only [mk_add_mk],
-      refine mk_eq.mpr ⟨1, _⟩,
-      rw [one_smul, one_smul, ←smul_add, ←mul_smul],
-      congr,
-      rw add_smul,
-    end) x,
-  zero_smul := λ x, induction_on (λ m t,
-    begin
-      change mk _ _ = _,
-      rw [zero_smul, zero_mk],
-    end) x }
-=======
 @[simp] lemma mk_cancel_common_left (s' s : S) (m : M) : mk (s' • m) (s' * s) = mk m s :=
 mk_eq.mpr ⟨1, by { simp only [mul_smul, one_smul], rw smul_comm }⟩
 
@@ -344,21 +295,11 @@
 
 lemma smul'_mk (r : R) (s : S) (m : M) : r • mk m s = mk (r • m) s :=
 by erw [mk_smul_mk r m 1 s, one_mul]
->>>>>>> 2303b3e2
 
 section
 
 variables (S M)
 
-<<<<<<< HEAD
-/--
-The map `m ↦ m / 1` is `R`-linear.export
--/
-def mk_linear_map : M →ₗ[R] localized_module S M :=
-{ to_fun := λ m, mk m 1,
-  map_add' := λ x y, by simp [mk_add_mk],
-  map_smul' := λ r x, rfl }
-=======
 /-- The function `m ↦ m / 1` as an `R`-linear map.
 -/
 @[simps]
@@ -366,381 +307,10 @@
 { to_fun := λ m, mk m 1,
   map_add' := λ x y, by simp [mk_add_mk],
   map_smul' := λ r x, (smul'_mk _ _ _).symm }
->>>>>>> 2303b3e2
 
 end
 
 /--
-<<<<<<< HEAD
-For any `r : R`, there is an `R`-linear map given by `a/b ↦ r • a/b = (r • a)/b`.
--/
-def mul_by (s : R) : localized_module S M →ₗ[R] localized_module S M :=
-{ to_fun := (•) s,
-  map_add' := λ _ _, by simp,
-  map_smul' := λ r p,
-  begin
-    change (s : R) • _ = r • (s : R) • _,
-    simp only [←mul_smul],
-    ring_nf,
-  end }
-
-/--
-The bilinear map `r ↦ z ↦ r • z`.
--/
-def mul : R →ₗ[R] localized_module S M →ₗ[R] localized_module S M :=
-{ to_fun := λ r, mul_by r,
-  map_add' := λ x y, fun_like.ext _ _ $ λ z, z.induction_on
-  begin
-    intros m s,
-    change mk _ _ = mk _ _ + mk _ _,
-    simp only [add_smul, mk_add_mk],
-    refine mk_eq.mpr ⟨1, _⟩,
-    simp only [one_smul, ←smul_add, mul_smul],
-  end,
-  map_smul' := λ r x, fun_like.ext _ _ $ λ z, z.induction_on
-  begin
-    intros m s,
-    change mk _ _ = mk _ _,
-    simp [mul_smul],
-  end }
-
-/--
-For any `s : S`, there is an `R`-linear map given by `a/b ↦ a/(b*s)`.
--/
-def div_by (s : S) : localized_module S M →ₗ[R] localized_module S M :=
-{ to_fun := λ p, p.lift_on (λ p, mk p.1 (s * p.2)) $ λ ⟨a, b⟩ ⟨a', b'⟩ ⟨c, eq1⟩, mk_eq.mpr ⟨c,
-  begin
-    change (c : R) • ((s : R) * b) • a' = (c : R) • ((s : R) * b') • a,
-    change (c : R) • (b : R) • a' = (c : R) • (b' : R) • a at eq1,
-    simp only [←mul_smul, ←mul_assoc, mul_comm (c : R) s],
-    simp only [mul_smul, eq1],
-  end⟩,
-  map_add' := λ x y,
-  begin
-    induction x using localized_module.induction_on with m t,
-    induction y using localized_module.induction_on with m' t',
-    simp only [mk_add_mk, lift_on_mk],
-    refine mk_eq.mpr ⟨1, _⟩,
-    simp only [one_smul, mul_smul, ←smul_add],
-    congr' 2,
-    rw [←mul_smul, ←mul_smul, mul_comm _ s],
-  end,
-  map_smul' := λ r x,
-  begin
-    induction x using localized_module.induction_on with m t,
-    refl,
-  end }
-
-lemma div_by_mul_by (s : S) (p : localized_module S M) : div_by s (mul_by ↑s p) = p :=
-begin
-  induction p using localized_module.induction_on with a b,
-  change mk _ _ = _,
-  refine mk_eq.mpr ⟨1, _⟩,
-  simp only [one_smul, submonoid.coe_subtype],
-  rw [mul_comm, mul_smul],
-  refl,
-end
-
-lemma mul_by_div_by (s : S) (p : localized_module S M) : mul_by ↑s (div_by s p) = p :=
-begin
-  induction p using localized_module.induction_on with a b,
-  change mk _ _ = _,
-  refine mk_eq.mpr ⟨1, _⟩,
-  simp only [one_smul, submonoid.coe_subtype],
-  rw [mul_comm, mul_smul],
-  refl,
-end
-
-end
-
-end localized_module
-
-section is_localized_module
-
-universes u v
-
-variables {R : Type u} [comm_ring R] (S : submonoid R)
-variables {M M' M'' : Type u} [add_comm_monoid M] [add_comm_monoid M'] [add_comm_monoid M'']
-variables [module R M] [module R M'] [module R M''] (f : M →ₗ[R] M') (g : M →ₗ[R] M'')
-
-/--
-The characteristic predicate for localized module.
-`is_localized_module S f` describes that `f : M ⟶ M'` is the localization map identifying `M'` as
-`localized_module S M`.
--/
-class is_localized_module : Prop :=
-(map_units [] : ∀ (x : S), is_unit (algebra_map R (module.End R M') x))
-(surj [] : ∀ y : M', ∃ (x : M × S), x.2 • y = f x.1)
-(eq_iff_exists [] : ∀ {x₁ x₂}, f x₁ = f x₂ ↔ ∃ c : S, c • x₂ = c • x₁)
-
-instance localized_module_is_localized_module :
-  is_localized_module S (localized_module.mk_linear_map S M) :=
-{ map_units := λ s, ⟨⟨localized_module.mul_by s, localized_module.div_by s,
-    fun_like.ext _ _ $ localized_module.mul_by_div_by _,
-    fun_like.ext _ _ $ localized_module.div_by_mul_by _⟩,
-    fun_like.ext _ _ $ λ p, p.induction_on $ by { intros, refl }⟩,
-  surj := λ p, localized_module.induction_on (λ m t, ⟨(m, t),
-    begin
-      simp [localized_module.mk_linear_map],
-      change localized_module.mk _ _ = _,
-      refine localized_module.mk_eq.mpr ⟨1, _⟩,
-      simp [one_smul],
-      refl,
-    end⟩) p,
-  eq_iff_exists := λ m1 m2,
-  { mp := λ eq1, by simpa only [one_smul] using localized_module.mk_eq.mp eq1,
-    mpr := λ ⟨c, eq1⟩, localized_module.mk_eq.mpr ⟨c, by simpa only [one_smul] using eq1⟩ } }
-
-section
-
-@[simps]
-noncomputable def from_localized_module [is_localized_module S f] :
-  localized_module S M →ₗ[R] M' :=
-{ to_fun := λ p, p.lift_on (λ x, (is_localized_module.map_units f x.2).unit⁻¹ (f x.1))
-  begin
-    rintros ⟨a, b⟩ ⟨a', b'⟩ ⟨c, eq1⟩,
-    dsimp,
-    generalize_proofs h1 h2,
-    erw [module.End_algebra_map_is_unit_inv_apply_eq_iff, ←h2.unit⁻¹.1.map_smul,
-      module.End_algebra_map_is_unit_inv_apply_eq_iff', ←linear_map.map_smul, ←linear_map.map_smul],
-    exact ((is_localized_module.eq_iff_exists S f).mpr ⟨c, eq1⟩).symm,
-  end,
-  map_add' := λ x y,
-  begin
-    induction x using localized_module.induction_on with a b,
-    induction y using localized_module.induction_on with a' b',
-    simp only [localized_module.mk_add_mk, localized_module.lift_on_mk],
-    generalize_proofs h1 h2 h3,
-    erw [module.End_algebra_map_is_unit_inv_apply_eq_iff, smul_add, ←h2.unit⁻¹.1.map_smul,
-      ←h3.unit⁻¹.1.map_smul, map_add],
-    congr' 1,
-    { erw [module.End_algebra_map_is_unit_inv_apply_eq_iff'],
-      dsimp,
-      erw [mul_smul, f.map_smul],
-      refl, },
-    { erw [module.End_algebra_map_is_unit_inv_apply_eq_iff'],
-      dsimp,
-      erw [mul_comm, f.map_smul, mul_smul],
-      refl, },
-  end,
-  map_smul' := λ r x,
-  begin
-    induction x using localized_module.induction_on with a b,
-    erw [localized_module.lift_on_mk, localized_module.lift_on_mk],
-    generalize_proofs h1,
-    dsimp,
-    erw [f.map_smul, h1.unit⁻¹.1.map_smul],
-    refl,
-  end }
-
-lemma from_localized_module.inj [is_localized_module S f] :
-  function.injective $ from_localized_module S f := λ x y eq1,
-begin
-  induction x using localized_module.induction_on with a b,
-  induction y using localized_module.induction_on with a' b',
-  simp only [from_localized_module, linear_map.coe_mk, localized_module.lift_on_mk] at eq1,
-  generalize_proofs h1 h2 at eq1,
-  erw [module.End_algebra_map_is_unit_inv_apply_eq_iff, ←linear_map.map_smul,
-    module.End_algebra_map_is_unit_inv_apply_eq_iff'] at eq1,
-  erw [localized_module.mk_eq, ←is_localized_module.eq_iff_exists S f, f.map_smul, f.map_smul, eq1],
-  refl,
-end
-
-lemma from_localized_module.surj [is_localized_module S f] :
-  function.surjective $ from_localized_module S f := λ x,
-begin
-  rcases is_localized_module.surj S f x with ⟨⟨m, s⟩, eq1⟩,
-  refine ⟨localized_module.mk m s, _⟩,
-  rw [from_localized_module, linear_map.coe_mk, localized_module.lift_on_mk,
-    module.End_algebra_map_is_unit_inv_apply_eq_iff, ←eq1],
-  refl,
-end
-
-lemma from_localized_module.bij [is_localized_module S f] :
-  function.bijective $ from_localized_module S f :=
-⟨from_localized_module.inj _ _, from_localized_module.surj _ _⟩
-
-@[simps]
-noncomputable def iso [is_localized_module S f] :
-  localized_module S M ≃ₗ[R] M' :=
-{ ..from_localized_module S f,
-  ..equiv.of_bijective (from_localized_module S f) $ from_localized_module.bij _ _}
-
-lemma iso_apply_mk [is_localized_module S f] (m : M) (s : S) :
-  iso S f (localized_module.mk m s) = (is_localized_module.map_units f s).unit⁻¹ (f m) :=
-rfl
-
-private lemma iso_symm_apply_aux [is_localized_module S f] (m : M') :
-  (iso S f).symm m = localized_module.mk (is_localized_module.surj S f m).some.1
-    (is_localized_module.surj S f m).some.2 :=
-begin
-  generalize_proofs _ h2,
-  apply_fun (iso S f) using linear_equiv.injective _,
-  rw [linear_equiv.apply_symm_apply],
-  simp only [iso_apply, linear_map.to_fun_eq_coe, from_localized_module_apply],
-  erw [localized_module.lift_on_mk, module.End_algebra_map_is_unit_inv_apply_eq_iff', h2.some_spec],
-end
-
-lemma iso_symm_apply' [is_localized_module S f] (m : M') (a : M) (b : S) (eq1 : b • m = f a) :
-  (iso S f).symm m = localized_module.mk a b :=
-(iso_symm_apply_aux S f m).trans $ localized_module.mk_eq.mpr $
-begin
-  generalize_proofs h1,
-  erw [←is_localized_module.eq_iff_exists S f, f.map_smul, f.map_smul, ←h1.some_spec],
-  dsimp,
-  erw [←mul_smul, mul_comm, mul_smul, eq1],
-  refl,
-end
-
-noncomputable def unique_up_to_iso [is_localized_module S f] [is_localized_module S g] :
-  M' ≃ₗ[R] M'' :=
-(iso S f).symm.trans (iso S g)
-
-noncomputable instance has_localization_smul [is_localized_module S f] :
-  has_smul (localization S) M' :=
-{ smul := λ x m, iso S f $ x • (iso S f).symm m }
-
-lemma has_localization_smul.mk_smul [is_localized_module S f] (r : R) (s : S) (x : M'):
-  (localization.mk r s : localization S) • x =
-  (is_localized_module.map_units f s).unit⁻¹ (r • x) :=
-begin
-  rw [module.End_algebra_map_is_unit_inv_apply_eq_iff'],
-  change r • x = s • iso S f _,
-  rcases is_localized_module.surj S f x with ⟨⟨a, b⟩, eq1⟩,
-  dsimp at eq1,
-  rw [iso_symm_apply' S f x _ _ eq1, localized_module.mk_smul_mk],
-  simp only [localized_module.lift_on_mk, submonoid.coe_mul, map_mul, iso_apply,
-    linear_map.to_fun_eq_coe, from_localized_module_apply, linear_map.map_smulₛₗ, ring_hom.id_apply],
-  generalize_proofs h1,
-  erw [←linear_map.map_smul],
-  rw [←map_mul] at h1,
-  convert (module.End_algebra_map_is_unit_inv_apply_eq_iff' h1 (s • r • f a) (r • x)).mpr _,
-  { rw map_mul },
-  conv_rhs { rw [←mul_smul, mul_assoc, mul_comm _ r, mul_smul, mul_smul] },
-  erw [eq1],
-  refl,
-end
-
-noncomputable instance localization_mul_action [is_localized_module S f] : mul_action (localization S) M' :=
-{ one_smul := λ b,
-  begin
-    change iso S _ _ = _,
-    rw [one_smul, linear_equiv.apply_symm_apply],
-  end,
-  mul_smul := λ x y m,
-  begin
-    induction x using localization.induction_on with a,
-    induction y using localization.induction_on with a',
-    rcases ⟨a, a'⟩ with ⟨⟨a, b⟩, ⟨a', b'⟩⟩,
-    rw [localization.mk_mul, has_localization_smul.mk_smul, has_localization_smul.mk_smul,
-      has_localization_smul.mk_smul],
-    dsimp,
-    generalize_proofs h1 h2 h3,
-    erw [module.End_algebra_map_is_unit_inv_apply_eq_iff, ←linear_map.map_smul,
-      module.End_algebra_map_is_unit_inv_apply_eq_iff', ←linear_map.map_smul, ←linear_map.map_smul,
-      module.End_algebra_map_is_unit_inv_apply_eq_iff, mul_comm b, mul_smul, mul_smul],
-    refl,
-  end,
-  ..has_localization_smul S f }
-
-noncomputable instance localization_distrib_mul_action [is_localized_module S f] :
-  distrib_mul_action (localization S) M' :=
-{ smul_add := λ r x y,
-  begin
-    change iso _ _ _ = iso _ _ _ + iso _ _ _,
-    simp only [←map_add, ←smul_add],
-  end,
-  smul_zero := λ r,
-  begin
-    change iso _ _ _ = _,
-    simp only [map_zero, smul_zero],
-  end,
-  ..localization_mul_action S f }
-
-noncomputable instance localization_module [is_localized_module S f] :
-  module (localization S) M' :=
-{ add_smul := λ r s x,
-  begin
-    change iso _ _ _ = iso _ _ _ + iso _ _ _,
-    simp only [←map_add, ←add_smul],
-  end,
-  zero_smul := λ x,
-  begin
-    change iso _ _ _ = _,
-    simp only [zero_smul, map_zero],
-  end,
-  ..localization_distrib_mul_action S f }
-
-private lemma iso_localization_smul_aux [is_localized_module S f] (r : R) (s : S)
-  (m : M) (t : S) :
-  (localization.mk r s) • iso S f (localized_module.mk m t) =
-  iso S f (localized_module.mk (r • m) (s * t)) :=
-begin
-  rw [iso_apply_mk, iso_apply_mk],
-  unfold has_smul.smul,
-  rw [localization.lift_on_mk],
-  generalize_proofs h0 h1 h2 h3,
-  rcases is_localized_module.surj S f (h1.unit⁻¹ (f m)) with ⟨⟨a, b⟩, eq1⟩,
-  rw [iso_symm_apply' S f _ _ _ eq1, localized_module.lift_on_mk, iso_apply_mk],
-  generalize_proofs h4,
-  erw [module.End_algebra_map_is_unit_inv_apply_eq_iff, ←linear_map.map_smul,
-    module.End_algebra_map_is_unit_inv_apply_eq_iff'],
-  dsimp only at *,
-  apply_fun h1.unit at eq1,
-  erw [linear_map.map_smul, module.End_is_unit_apply_inv_apply] at eq1,
-  change ↑b • f m = ↑t • f a at eq1,
-  simp only [submonoid.coe_mul, mul_smul, linear_map.map_smul],
-  simp only [←mul_smul, mul_comm _ r, ←mul_assoc],
-  simp only [mul_smul, eq1],
-end
-
-lemma iso_localization_smul [is_localized_module S f] (r : R) (s : S) (x : localized_module S M) :
-  (localization.mk r s) • iso S f x = iso S f (localization.mk r s • x) :=
-x.induction_on
-begin
-  intros m t,
-  convert iso_localization_smul_aux S f r s m t,
-  unfold has_smul.smul,
-  rw [localization.lift_on_mk, iso_symm_apply' S (localized_module.mk_linear_map S M)
-    (localized_module.mk m t) m t _, localized_module.lift_on_mk, iso_apply_mk,
-    module.End_algebra_map_is_unit_inv_apply_eq_iff],
-  work_on_goal 2
-  { change localized_module.mk _ _ = localized_module.mk _ _,
-    refine localized_module.mk_eq.mpr ⟨1, _⟩,
-    simp only [one_smul],
-    refl },
-  dsimp,
-  change localized_module.mk _ _ = localized_module.mk _ _,
-  refine localized_module.mk_eq.mpr ⟨1, _⟩,
-  simp only [one_smul, mul_smul],
-  refl,
-end
-
-noncomputable def from_localized_module_as_localization_module [is_localized_module S f] :
-  localized_module S M →ₗ[localization S] M' :=
-{ to_fun := iso S f,
-  map_add' := map_add _,
-  map_smul' := λ r x, r.induction_on
-  begin
-    rintros ⟨a, b⟩,
-    induction x using localized_module.induction_on with a' b',
-    rw [ring_hom.id_apply, iso_localization_smul],
-  end }
-
-noncomputable def iso_as_localization_module [is_localized_module S f] :
-  localized_module S M ≃ₗ[localization S] M' :=
-{ ..from_localized_module_as_localization_module S f,
-  ..equiv.of_bijective (from_localized_module_as_localization_module S f)
-    (from_localized_module.bij S f)}
-
-noncomputable def unique_up_to_iso_as_localization_module
-  [is_localized_module S f] [is_localized_module S g] :
-  M' ≃ₗ[localization S] M'' :=
-(iso_as_localization_module S f).symm.trans (iso_as_localization_module S g)
-
-end
-
-=======
 For any `s : S`, there is an `R`-linear map given by `a/b ↦ a/(b*s)`.
 -/
 @[simps]
@@ -817,5 +387,253 @@
   { mp := λ eq1, by simpa only [one_smul] using localized_module.mk_eq.mp eq1,
     mpr := λ ⟨c, eq1⟩, localized_module.mk_eq.mpr ⟨c, by simpa only [one_smul] using eq1⟩ } }
 
->>>>>>> 2303b3e2
+section
+
+@[simps]
+noncomputable def from_localized_module [is_localized_module S f] :
+  localized_module S M →ₗ[R] M' :=
+{ to_fun := λ p, p.lift_on (λ x, (is_localized_module.map_units f x.2).unit⁻¹ (f x.1))
+  begin
+    rintros ⟨a, b⟩ ⟨a', b'⟩ ⟨c, eq1⟩,
+    dsimp,
+    generalize_proofs h1 h2,
+    erw [module.End_algebra_map_is_unit_inv_apply_eq_iff, ←h2.unit⁻¹.1.map_smul,
+      module.End_algebra_map_is_unit_inv_apply_eq_iff', ←linear_map.map_smul, ←linear_map.map_smul],
+    exact ((is_localized_module.eq_iff_exists S f).mpr ⟨c, eq1⟩).symm,
+  end,
+  map_add' := λ x y,
+  begin
+    induction x using localized_module.induction_on with a b,
+    induction y using localized_module.induction_on with a' b',
+    simp only [localized_module.mk_add_mk, localized_module.lift_on_mk],
+    generalize_proofs h1 h2 h3,
+    erw [module.End_algebra_map_is_unit_inv_apply_eq_iff, smul_add, ←h2.unit⁻¹.1.map_smul,
+      ←h3.unit⁻¹.1.map_smul, map_add],
+    congr' 1,
+    { erw [module.End_algebra_map_is_unit_inv_apply_eq_iff'],
+      dsimp,
+      erw [mul_smul, f.map_smul],
+      refl, },
+    { erw [module.End_algebra_map_is_unit_inv_apply_eq_iff'],
+      dsimp,
+      erw [mul_comm, f.map_smul, mul_smul],
+      refl, },
+  end,
+  map_smul' := λ r x,
+  begin
+    induction x using localized_module.induction_on with a b,
+    erw [localized_module.lift_on_mk, localized_module.lift_on_mk],
+    generalize_proofs h1,
+    dsimp,
+    erw [f.map_smul, h1.unit⁻¹.1.map_smul],
+    refl,
+  end }
+
+lemma from_localized_module.inj [is_localized_module S f] :
+  function.injective $ from_localized_module S f := λ x y eq1,
+begin
+  induction x using localized_module.induction_on with a b,
+  induction y using localized_module.induction_on with a' b',
+  simp only [from_localized_module, linear_map.coe_mk, localized_module.lift_on_mk] at eq1,
+  generalize_proofs h1 h2 at eq1,
+  erw [module.End_algebra_map_is_unit_inv_apply_eq_iff, ←linear_map.map_smul,
+    module.End_algebra_map_is_unit_inv_apply_eq_iff'] at eq1,
+  erw [localized_module.mk_eq, ←is_localized_module.eq_iff_exists S f, f.map_smul, f.map_smul, eq1],
+  refl,
+end
+
+lemma from_localized_module.surj [is_localized_module S f] :
+  function.surjective $ from_localized_module S f := λ x,
+begin
+  rcases is_localized_module.surj S f x with ⟨⟨m, s⟩, eq1⟩,
+  refine ⟨localized_module.mk m s, _⟩,
+  rw [from_localized_module, linear_map.coe_mk, localized_module.lift_on_mk,
+    module.End_algebra_map_is_unit_inv_apply_eq_iff, ←eq1],
+  refl,
+end
+
+lemma from_localized_module.bij [is_localized_module S f] :
+  function.bijective $ from_localized_module S f :=
+⟨from_localized_module.inj _ _, from_localized_module.surj _ _⟩
+
+@[simps]
+noncomputable def iso [is_localized_module S f] :
+  localized_module S M ≃ₗ[R] M' :=
+{ ..from_localized_module S f,
+  ..equiv.of_bijective (from_localized_module S f) $ from_localized_module.bij _ _}
+
+lemma iso_apply_mk [is_localized_module S f] (m : M) (s : S) :
+  iso S f (localized_module.mk m s) = (is_localized_module.map_units f s).unit⁻¹ (f m) :=
+rfl
+
+private lemma iso_symm_apply_aux [is_localized_module S f] (m : M') :
+  (iso S f).symm m = localized_module.mk (is_localized_module.surj S f m).some.1
+    (is_localized_module.surj S f m).some.2 :=
+begin
+  generalize_proofs _ h2,
+  apply_fun (iso S f) using linear_equiv.injective _,
+  rw [linear_equiv.apply_symm_apply],
+  simp only [iso_apply, linear_map.to_fun_eq_coe, from_localized_module_apply],
+  erw [localized_module.lift_on_mk, module.End_algebra_map_is_unit_inv_apply_eq_iff', h2.some_spec],
+end
+
+lemma iso_symm_apply' [is_localized_module S f] (m : M') (a : M) (b : S) (eq1 : b • m = f a) :
+  (iso S f).symm m = localized_module.mk a b :=
+(iso_symm_apply_aux S f m).trans $ localized_module.mk_eq.mpr $
+begin
+  generalize_proofs h1,
+  erw [←is_localized_module.eq_iff_exists S f, f.map_smul, f.map_smul, ←h1.some_spec],
+  dsimp,
+  erw [←mul_smul, mul_comm, mul_smul, eq1],
+  refl,
+end
+
+noncomputable def unique_up_to_iso [is_localized_module S f] [is_localized_module S g] :
+  M' ≃ₗ[R] M'' :=
+(iso S f).symm.trans (iso S g)
+
+noncomputable instance has_localization_smul [is_localized_module S f] :
+  has_smul (localization S) M' :=
+{ smul := λ x m, iso S f $ x • (iso S f).symm m }
+
+lemma has_localization_smul.mk_smul [is_localized_module S f] (r : R) (s : S) (x : M'):
+  (localization.mk r s : localization S) • x =
+  (is_localized_module.map_units f s).unit⁻¹ (r • x) :=
+begin
+  rw [module.End_algebra_map_is_unit_inv_apply_eq_iff'],
+  change r • x = s • iso S f _,
+  rcases is_localized_module.surj S f x with ⟨⟨a, b⟩, eq1⟩,
+  dsimp at eq1,
+  rw [iso_symm_apply' S f x _ _ eq1, localized_module.mk_smul_mk],
+  simp only [localized_module.lift_on_mk, submonoid.coe_mul, map_mul, iso_apply,
+    linear_map.to_fun_eq_coe, from_localized_module_apply, linear_map.map_smulₛₗ, ring_hom.id_apply],
+  generalize_proofs h1,
+  erw [←linear_map.map_smul],
+  rw [←map_mul] at h1,
+  convert (module.End_algebra_map_is_unit_inv_apply_eq_iff' h1 (s • r • f a) (r • x)).mpr _,
+  { rw map_mul },
+  conv_rhs { rw [←mul_smul, mul_assoc, mul_comm _ r, mul_smul, mul_smul] },
+  erw [eq1],
+  refl,
+end
+
+noncomputable instance localization_mul_action [is_localized_module S f] : mul_action (localization S) M' :=
+{ one_smul := λ b,
+  begin
+    change iso S _ _ = _,
+    rw [one_smul, linear_equiv.apply_symm_apply],
+  end,
+  mul_smul := λ x y m,
+  begin
+    induction x using localization.induction_on with a,
+    induction y using localization.induction_on with a',
+    rcases ⟨a, a'⟩ with ⟨⟨a, b⟩, ⟨a', b'⟩⟩,
+    rw [localization.mk_mul, has_localization_smul.mk_smul, has_localization_smul.mk_smul,
+      has_localization_smul.mk_smul],
+    dsimp,
+    generalize_proofs h1 h2 h3,
+    erw [module.End_algebra_map_is_unit_inv_apply_eq_iff, ←linear_map.map_smul,
+      module.End_algebra_map_is_unit_inv_apply_eq_iff', ←linear_map.map_smul, ←linear_map.map_smul,
+      module.End_algebra_map_is_unit_inv_apply_eq_iff, mul_comm b, mul_smul, mul_smul],
+    refl,
+  end,
+  ..has_localization_smul S f }
+
+noncomputable instance localization_distrib_mul_action [is_localized_module S f] :
+  distrib_mul_action (localization S) M' :=
+{ smul_add := λ r x y,
+  begin
+    change iso _ _ _ = iso _ _ _ + iso _ _ _,
+    simp only [←map_add, ←smul_add],
+  end,
+  smul_zero := λ r,
+  begin
+    change iso _ _ _ = _,
+    simp only [map_zero, smul_zero],
+  end,
+  ..localization_mul_action S f }
+
+noncomputable instance localization_module [is_localized_module S f] :
+  module (localization S) M' :=
+{ add_smul := λ r s x,
+  begin
+    change iso _ _ _ = iso _ _ _ + iso _ _ _,
+    simp only [←map_add, ←add_smul],
+  end,
+  zero_smul := λ x,
+  begin
+    change iso _ _ _ = _,
+    simp only [zero_smul, map_zero],
+  end,
+  ..localization_distrib_mul_action S f }
+
+private lemma iso_localization_smul_aux [is_localized_module S f] (r : R) (s : S)
+  (m : M) (t : S) :
+  (localization.mk r s) • iso S f (localized_module.mk m t) =
+  iso S f (localized_module.mk (r • m) (s * t)) :=
+begin
+  rw [iso_apply_mk, iso_apply_mk],
+  unfold has_smul.smul,
+  rw [localization.lift_on_mk],
+  generalize_proofs h0 h1 h2 h3,
+  rcases is_localized_module.surj S f (h1.unit⁻¹ (f m)) with ⟨⟨a, b⟩, eq1⟩,
+  rw [iso_symm_apply' S f _ _ _ eq1, localized_module.lift_on_mk, iso_apply_mk],
+  generalize_proofs h4,
+  erw [module.End_algebra_map_is_unit_inv_apply_eq_iff, ←linear_map.map_smul,
+    module.End_algebra_map_is_unit_inv_apply_eq_iff'],
+  dsimp only at *,
+  apply_fun h1.unit at eq1,
+  erw [linear_map.map_smul, module.End_is_unit_apply_inv_apply] at eq1,
+  change ↑b • f m = ↑t • f a at eq1,
+  simp only [submonoid.coe_mul, mul_smul, linear_map.map_smul],
+  simp only [←mul_smul, mul_comm _ r, ←mul_assoc],
+  simp only [mul_smul, eq1],
+end
+
+lemma iso_localization_smul [is_localized_module S f] (r : R) (s : S) (x : localized_module S M) :
+  (localization.mk r s) • iso S f x = iso S f (localization.mk r s • x) :=
+x.induction_on
+begin
+  intros m t,
+  convert iso_localization_smul_aux S f r s m t,
+  unfold has_smul.smul,
+  rw [localization.lift_on_mk, iso_symm_apply' S (localized_module.mk_linear_map S M)
+    (localized_module.mk m t) m t _, localized_module.lift_on_mk, iso_apply_mk,
+    module.End_algebra_map_is_unit_inv_apply_eq_iff],
+  work_on_goal 2
+  { change localized_module.mk _ _ = localized_module.mk _ _,
+    refine localized_module.mk_eq.mpr ⟨1, _⟩,
+    simp only [one_smul],
+    refl },
+  dsimp,
+  change localized_module.mk _ _ = localized_module.mk _ _,
+  refine localized_module.mk_eq.mpr ⟨1, _⟩,
+  simp only [one_smul, mul_smul],
+  refl,
+end
+
+noncomputable def from_localized_module_as_localization_module [is_localized_module S f] :
+  localized_module S M →ₗ[localization S] M' :=
+{ to_fun := iso S f,
+  map_add' := map_add _,
+  map_smul' := λ r x, r.induction_on
+  begin
+    rintros ⟨a, b⟩,
+    induction x using localized_module.induction_on with a' b',
+    rw [ring_hom.id_apply, iso_localization_smul],
+  end }
+
+noncomputable def iso_as_localization_module [is_localized_module S f] :
+  localized_module S M ≃ₗ[localization S] M' :=
+{ ..from_localized_module_as_localization_module S f,
+  ..equiv.of_bijective (from_localized_module_as_localization_module S f)
+    (from_localized_module.bij S f)}
+
+noncomputable def unique_up_to_iso_as_localization_module
+  [is_localized_module S f] [is_localized_module S g] :
+  M' ≃ₗ[localization S] M'' :=
+(iso_as_localization_module S f).symm.trans (iso_as_localization_module S g)
+
+end
+
 end is_localized_module