/-
Copyright (c) 2021 Scott Morrison. All rights reserved.
Released under Apache 2.0 license as described in the file LICENSE.
Authors: Scott Morrison
-/
import algebra.big_operators.basic
import algebra.big_operators.pi
import category_theory.limits.shapes.biproducts
import category_theory.preadditive
import category_theory.preadditive.additive_functor
import data.matrix.dmatrix
import data.matrix.basic
import category_theory.Fintype
import category_theory.preadditive.single_obj
import algebra.opposites

/-!
# Matrices over a category.

When `C` is a preadditive category, `Mat_ C` is the preadditive category
whose objects are finite tuples of objects in `C`, and
whose morphisms are matrices of morphisms from `C`.

There is a functor `Mat_.embedding : C ⥤ Mat_ C` sending morphisms to one-by-one matrices.

`Mat_ C` has finite biproducts.

## The additive envelope

We show that this construction is the "additive envelope" of `C`,
in the sense that any additive functor `F : C ⥤ D` to a category `D` with biproducts
lifts to a functor `Mat_.lift F : Mat_ C ⥤ D`,
Moreover, this functor is unique (up to natural isomorphisms) amongst functors `L : Mat_ C ⥤ D`
such that `embedding C ⋙ L ≅ F`.
(As we don't have 2-category theory, we can't explicitly state that `Mat_ C` is
the initial object in the 2-category of categories under `C` which have biproducts.)

As a consequence, when `C` already has finite biproducts we have `Mat_ C ≌ C`.

## Future work

We should provide a more convenient `Mat R`, when `R` is a ring,
as a category with objects `n : FinType`,
and whose morphisms are matrices with components in `R`.

Ideally this would conveniently interact with both `Mat_` and `matrix`.

-/

open category_theory category_theory.preadditive
open_locale big_operators
noncomputable theory

namespace category_theory

universes w v₁ v₂ u₁ u₂
variables (C : Type u₁) [category.{v₁} C] [preadditive C]

/--
An object in `Mat_ C` is a finite tuple of objects in `C`.
-/
structure Mat_ : Type (max (v₁+1) u₁) :=
(ι : Type v₁)
[F : fintype ι]
[D : decidable_eq ι]
(X : ι → C)

attribute [instance] Mat_.F Mat_.D

namespace Mat_

variables {C}

/-- A morphism in `Mat_ C` is a dependently typed matrix of morphisms. -/
@[nolint has_inhabited_instance]
def hom (M N : Mat_ C) : Type v₁ := dmatrix M.ι N.ι (λ i j, M.X i ⟶ N.X j)

namespace hom

/-- The identity matrix consists of identity morphisms on the diagonal, and zeros elsewhere. -/
def id (M : Mat_ C) : hom M M := λ i j, if h : i = j then eq_to_hom (congr_arg M.X h) else 0

/-- Composition of matrices using matrix multiplication. -/
def comp {M N K : Mat_ C} (f : hom M N) (g : hom N K) : hom M K :=
λ i k, ∑ j : N.ι, f i j ≫ g j k

end hom

section
local attribute [simp] hom.id hom.comp

instance : category.{v₁} (Mat_ C) :=
{ hom := hom,
  id := hom.id,
  comp := λ M N K f g, f.comp g,
  id_comp' := λ M N f, by simp [dite_comp],
  comp_id' := λ M N f, by simp [comp_dite],
  assoc' := λ M N K L f g h, begin
    ext i k,
    simp_rw [hom.comp, sum_comp, comp_sum, category.assoc],
    rw finset.sum_comm,
  end, }.

lemma id_def (M : Mat_ C) :
  (𝟙 M : hom M M) = λ i j, if h : i = j then eq_to_hom (congr_arg M.X h) else 0 :=
rfl

lemma id_apply (M : Mat_ C) (i j : M.ι) :
  (𝟙 M : hom M M) i j = if h : i = j then eq_to_hom (congr_arg M.X h) else 0 :=
rfl

@[simp] lemma id_apply_self (M : Mat_ C) (i : M.ι) :
  (𝟙 M : hom M M) i i = 𝟙 _ :=
by simp [id_apply]

@[simp] lemma id_apply_of_ne (M : Mat_ C) (i j : M.ι) (h : i ≠ j) :
  (𝟙 M : hom M M) i j = 0 :=
by simp [id_apply, h]

lemma comp_def {M N K : Mat_ C} (f : M ⟶ N) (g : N ⟶ K) :
  (f ≫ g) = λ i k, ∑ j : N.ι, f i j ≫ g j k := rfl

@[simp] lemma comp_apply {M N K : Mat_ C} (f : M ⟶ N) (g : N ⟶ K) (i k) :
  (f ≫ g) i k = ∑ j : N.ι, f i j ≫ g j k := rfl

instance (M N : Mat_ C) : inhabited (M ⟶ N) := ⟨λ i j, (0 : M.X i ⟶ N.X j)⟩

end

instance : preadditive (Mat_ C) :=
{ hom_group := λ M N, by { change add_comm_group (dmatrix M.ι N.ι _), apply_instance, },
  add_comp' := λ M N K f f' g, by { ext, simp [finset.sum_add_distrib], },
  comp_add' := λ M N K f g g', by { ext, simp [finset.sum_add_distrib], }, }

@[simp] lemma add_apply {M N : Mat_ C} (f g : M ⟶ N) (i j) : (f + g) i j = f i j + g i j := rfl

open category_theory.limits

/--
We now prove that `Mat_ C` has finite biproducts.

Be warned, however, that `Mat_ C` is not necessarily Krull-Schmidt,
and so the internal indexing of a biproduct may have nothing to do with the external indexing,
even though the construction we give uses a sigma type.
See however `iso_biproduct_embedding`.
-/
instance has_finite_biproducts : has_finite_biproducts (Mat_ C) :=
{ has_biproducts_of_shape := λ J 𝒟 ℱ, by exactI
  { has_biproduct := λ f,
    has_biproduct_of_total
    { X := ⟨Σ j : J, (f j).ι, λ p, (f p.1).X p.2⟩,
      π := λ j x y,
      begin
        dsimp at x ⊢,
        refine if h : x.1 = j then _ else 0,
        refine if h' : (@eq.rec J x.1 (λ j, (f j).ι) x.2 _ h) = y then _ else 0,
        apply eq_to_hom,
        substs h h', -- Notice we were careful not to use `subst` until we had a goal in `Prop`.
      end,
      ι := λ j x y,
      begin
        dsimp at y ⊢,
        refine if h : y.1 = j then _ else 0,
        refine if h' : (@eq.rec J y.1 (λ j, (f j).ι) y.2 _ h) = x then _ else 0,
        apply eq_to_hom,
        substs h h',
      end,
      ι_π := λ j j',
      begin
        ext x y,
        dsimp,
        simp_rw [dite_comp, comp_dite],
        simp only [if_t_t, dite_eq_ite, dif_ctx_congr, limits.comp_zero, limits.zero_comp,
          eq_to_hom_trans, finset.sum_congr],
        erw finset.sum_sigma,
        dsimp,
        simp only [if_congr, if_true, dif_ctx_congr, finset.sum_dite_irrel, finset.mem_univ,
          finset.sum_const_zero, finset.sum_congr, finset.sum_dite_eq'],
        split_ifs with h h',
        { substs h h',
          simp only [category_theory.eq_to_hom_refl, category_theory.Mat_.id_apply_self], },
        { subst h,
          simp only [id_apply_of_ne _ _ _ h', category_theory.eq_to_hom_refl], },
        { refl, },
      end, }
    begin
      dsimp,
      funext i₁,
      dsimp at i₁ ⊢,
      rcases i₁ with ⟨j₁, i₁⟩,
      -- I'm not sure why we can't just `simp` by `finset.sum_apply`: something doesn't quite match
      convert finset.sum_apply _ _ _ using 1,
      { refl, },
      { apply heq_of_eq,
        symmetry,
        funext i₂,
        rcases i₂ with ⟨j₂, i₂⟩,
        simp only [comp_apply, dite_comp, comp_dite,
          if_t_t, dite_eq_ite, if_congr, if_true, dif_ctx_congr,
          finset.sum_dite_irrel, finset.sum_dite_eq, finset.mem_univ, finset.sum_const_zero,
          finset.sum_congr, finset.sum_dite_eq, finset.sum_apply,
          limits.comp_zero, limits.zero_comp, eq_to_hom_trans, Mat_.id_apply],
        by_cases h : j₁ = j₂,
        { subst h, simp, },
        { simp [h], }, },
    end }}.

end Mat_

namespace functor
variables {C} {D : Type*} [category.{v₁} D] [preadditive D]

local attribute [simp] Mat_.id_apply

/--
A functor induces a functor of matrix categories.
-/
@[simps]
def map_Mat_ (F : C ⥤ D) [functor.additive F] : Mat_ C ⥤ Mat_ D :=
{ obj := λ M, ⟨M.ι, λ i, F.obj (M.X i)⟩,
  map := λ M N f i j, F.map (f i j),
  map_comp' := λ M N K f g, by { ext i k, simp,}, }

/--
The identity functor induces the identity functor on matrix categories.
-/
@[simps]
def map_Mat_id : (𝟭 C).map_Mat_ ≅ 𝟭 (Mat_ C) :=
nat_iso.of_components (λ M, eq_to_iso (by { cases M, refl, }))
(λ M N f, begin
  ext i j,
  cases M, cases N,
  simp [comp_dite, dite_comp],
end)

/--
Composite functors induce composite functors on matrix categories.
-/
@[simps]
def map_Mat_comp {E : Type*} [category.{v₁} E] [preadditive E]
  (F : C ⥤ D) [functor.additive F] (G : D ⥤ E) [functor.additive G] :
  (F ⋙ G).map_Mat_ ≅ F.map_Mat_ ⋙ G.map_Mat_ :=
nat_iso.of_components (λ M, eq_to_iso (by { cases M, refl, }))
(λ M N f, begin
  ext i j,
  cases M, cases N,
  simp [comp_dite, dite_comp],
end)

end functor

namespace Mat_

variables (C)

/-- The embedding of `C` into `Mat_ C` as one-by-one matrices.
(We index the summands by `punit`.) -/
@[simps]
def embedding : C ⥤ Mat_ C :=
{ obj := λ X, ⟨punit, λ _, X⟩,
  map := λ X Y f, λ _ _, f,
  map_id' := λ X, by { ext ⟨⟩ ⟨⟩, simp, },
  map_comp' := λ X Y Z f g, by { ext ⟨⟩ ⟨⟩, simp, }, }

namespace embedding

instance : faithful (embedding C) :=
{ map_injective' := λ X Y f g h, congr_fun (congr_fun h punit.star) punit.star, }

instance : full (embedding C) :=
{ preimage := λ X Y f, f punit.star punit.star, }

instance : functor.additive (embedding C) := {}

end embedding

instance [inhabited C] : inhabited (Mat_ C) := ⟨(embedding C).obj default⟩

open category_theory.limits

variables {C}

/--
Every object in `Mat_ C` is isomorphic to the biproduct of its summands.
-/
@[simps]
def iso_biproduct_embedding (M : Mat_ C) : M ≅ ⨁ (λ i, (embedding C).obj (M.X i)) :=
{ hom := biproduct.lift (λ i j k, if h : j = i then eq_to_hom (congr_arg M.X h) else 0),
  inv := biproduct.desc (λ i j k, if h : i = k then eq_to_hom (congr_arg M.X h) else 0),
  hom_inv_id' :=
  begin
    simp only [biproduct.lift_desc],
    funext i,
    dsimp,
    convert finset.sum_apply _ _ _,
    { dsimp, refl, },
    { apply heq_of_eq,
      symmetry,
      funext j,
      simp only [finset.sum_apply],
      dsimp,
      simp [dite_comp, comp_dite, Mat_.id_apply], }
  end,
  inv_hom_id' :=
  begin
    apply biproduct.hom_ext,
    intro i,
    apply biproduct.hom_ext',
    intro j,
    simp only [category.id_comp, category.assoc,
      biproduct.lift_π, biproduct.ι_desc_assoc, biproduct.ι_π],
    ext ⟨⟩ ⟨⟩,
    simp [dite_comp, comp_dite],
    split_ifs,
    { subst h, simp, },
    { simp [h], },
  end, }.

variables {D : Type u₁} [category.{v₁} D] [preadditive D]

/-- Every `M` is a direct sum of objects from `C`, and `F` preserves biproducts. -/
@[simps]
def additive_obj_iso_biproduct (F : Mat_ C ⥤ D) [functor.additive F] (M : Mat_ C) :
  F.obj M ≅ ⨁ (λ i, F.obj ((embedding C).obj (M.X i))) :=
(F.map_iso (iso_biproduct_embedding M)) ≪≫ (F.map_biproduct _)

variables [has_finite_biproducts D]

@[reassoc] lemma additive_obj_iso_biproduct_naturality (F : Mat_ C ⥤ D) [functor.additive F]
  {M N : Mat_ C} (f : M ⟶ N) :
  F.map f ≫ (additive_obj_iso_biproduct F N).hom =
    (additive_obj_iso_biproduct F M).hom ≫
      biproduct.matrix (λ i j, F.map ((embedding C).map (f i j))) :=
begin
  -- This is disappointingly tedious.
  ext,
  simp only [additive_obj_iso_biproduct_hom, category.assoc, biproduct.lift_π, functor.map_bicone_π,
    biproduct.bicone_π, biproduct.lift_matrix],
  dsimp [embedding],
  simp only [←F.map_comp, biproduct.lift_π, biproduct.matrix_π, category.assoc],
  simp only [←F.map_comp, ←F.map_sum, biproduct.lift_desc, biproduct.lift_π_assoc, comp_sum],
  simp only [comp_def, comp_dite, comp_zero, finset.sum_dite_eq', finset.mem_univ, if_true],
  dsimp,
  simp only [finset.sum_singleton, dite_comp, zero_comp],
  congr,
  symmetry,
  convert finset.sum_fn _ _, -- It's hard to use this as a simp lemma!
  simp only [finset.sum_fn, finset.sum_dite_eq],
  ext,
  simp,
end

@[reassoc] lemma additive_obj_iso_biproduct_naturality' (F : Mat_ C ⥤ D) [functor.additive F]
  {M N : Mat_ C} (f : M ⟶ N) :
  (additive_obj_iso_biproduct F M).inv ≫ F.map f =
    biproduct.matrix (λ i j, F.map ((embedding C).map (f i j)) : _) ≫
      (additive_obj_iso_biproduct F N).inv :=
by rw [iso.inv_comp_eq, ←category.assoc, iso.eq_comp_inv, additive_obj_iso_biproduct_naturality]

/-- Any additive functor `C ⥤ D` to a category `D` with finite biproducts extends to
a functor `Mat_ C ⥤ D`. -/
@[simps]
def lift (F : C ⥤ D) [functor.additive F] : Mat_ C ⥤ D :=
{ obj := λ X, ⨁ (λ i, F.obj (X.X i)),
  map := λ X Y f, biproduct.matrix (λ i j, F.map (f i j)),
  map_id' := λ X, begin
    ext i j,
    by_cases h : i = j,
    { subst h, simp, },
    { simp [h, Mat_.id_apply], },
  end,
  map_comp' := λ X Y Z f g, by { ext i j, simp, }, }.

instance lift_additive (F : C ⥤ D) [functor.additive F] : functor.additive (lift F) := {}

/-- An additive functor `C ⥤ D` factors through its lift to `Mat_ C ⥤ D`. -/
@[simps]
def embedding_lift_iso (F : C ⥤ D) [functor.additive F] : embedding C ⋙ lift F ≅ F :=
nat_iso.of_components (λ X,
  { hom := biproduct.desc (λ P, 𝟙 (F.obj X)),
    inv := biproduct.lift (λ P, 𝟙 (F.obj X)), })
(λ X Y f, begin
  dsimp,
  ext,
  simp only [category.id_comp, biproduct.ι_desc_assoc],
  erw biproduct.ι_matrix_assoc, -- Not sure why this doesn't fire via `simp`.
  simp,
end).

/--
`Mat_.lift F` is the unique additive functor `L : Mat_ C ⥤ D` such that `F ≅ embedding C ⋙ L`.
-/
def lift_unique (F : C ⥤ D) [functor.additive F] (L : Mat_ C ⥤ D) [functor.additive L]
  (α : embedding C ⋙ L ≅ F) :
  L ≅ lift F :=
nat_iso.of_components
  (λ M, (additive_obj_iso_biproduct L M) ≪≫
    (biproduct.map_iso (λ i, α.app (M.X i))) ≪≫
    (biproduct.map_iso (λ i, (embedding_lift_iso F).symm.app (M.X i))) ≪≫
    (additive_obj_iso_biproduct (lift F) M).symm)
(λ M N f, begin
  dsimp only [iso.trans_hom, iso.symm_hom, biproduct.map_iso_hom],
  simp only [additive_obj_iso_biproduct_naturality_assoc],
  simp only [biproduct.matrix_map_assoc, category.assoc],
  simp only [additive_obj_iso_biproduct_naturality'],
  simp only [biproduct.map_matrix_assoc, category.assoc],
  congr,
  ext j k ⟨⟩,
  dsimp, simp,
  convert α.hom.naturality (f j k),
  erw [biproduct.matrix_π],
  simp,
end).

-- TODO is there some uniqueness statement for the natural isomorphism in `lift_unique`?

/-- Two additive functors `Mat_ C ⥤ D` are naturally isomorphic if
their precompositions with `embedding C` are naturally isomorphic as functors `C ⥤ D`. -/
@[ext]
def ext {F G : Mat_ C ⥤ D} [functor.additive F] [functor.additive G]
  (α : embedding C ⋙ F ≅ embedding C ⋙ G) : F ≅ G :=
(lift_unique (embedding C ⋙ G) _ α) ≪≫ (lift_unique _ _ (iso.refl _)).symm

/--
Natural isomorphism needed in the construction of `equivalence_self_of_has_finite_biproducts`.
-/
def equivalence_self_of_has_finite_biproducts_aux [has_finite_biproducts C] :
  embedding C ⋙ 𝟭 (Mat_ C) ≅ embedding C ⋙ lift (𝟭 C) ⋙ embedding C :=
functor.right_unitor _ ≪≫
  (functor.left_unitor _).symm ≪≫
  (iso_whisker_right (embedding_lift_iso _).symm _) ≪≫
  functor.associator _ _ _

/--
A preadditive category that already has finite biproducts is equivalent to its additive envelope.

Note that we only prove this for a large category;
otherwise there are universe issues that I haven't attempted to sort out.
-/
def equivalence_self_of_has_finite_biproducts
  (C : Type (u₁+1)) [large_category C] [preadditive C] [has_finite_biproducts C] :
  Mat_ C ≌ C :=
equivalence.mk -- I suspect this is already an adjoint equivalence, but it seems painful to verify.
  (lift (𝟭 C))
  (embedding C)
  (ext equivalence_self_of_has_finite_biproducts_aux)
  (embedding_lift_iso (𝟭 C))

@[simp] lemma equivalence_self_of_has_finite_biproducts_functor
  {C : Type (u₁+1)} [large_category C] [preadditive C] [has_finite_biproducts C] :
  (equivalence_self_of_has_finite_biproducts C).functor = lift (𝟭 C) :=
rfl

@[simp] lemma equivalence_self_of_has_finite_biproducts_inverse
  {C : Type (u₁+1)} [large_category C] [preadditive C] [has_finite_biproducts C] :
  (equivalence_self_of_has_finite_biproducts C).inverse = embedding C :=
rfl

end Mat_

universe u

/-- A type synonym for `Fintype`, which we will equip with a category structure
where the morphisms are matrices with components in `R`. -/
<<<<<<< HEAD
@[nolint unused_arguments]
=======
@[nolint unused_arguments, derive inhabited]
>>>>>>> 454b8848
def Mat (R : Type u) := Fintype.{u}

instance (R : Type u) : has_coe_to_sort (Mat R) (Type u) := bundled.has_coe_to_sort

open_locale classical matrix

instance (R : Type u) [semiring R] : category (Mat R) :=
{ hom := λ X Y, matrix X Y R,
  id := λ X, 1,
  comp := λ X Y Z f g, f ⬝ g,
  assoc' := by { intros, simp [matrix.mul_assoc], }, }

namespace Mat

section
variables (R : Type u) [semiring R]

lemma id_def (M : Mat R) :
  𝟙 M = λ i j, if h : i = j then 1 else 0 :=
rfl

lemma id_apply (M : Mat R) (i j : M) :
  (𝟙 M : matrix M M R) i j = if h : i = j then 1 else 0 :=
rfl

@[simp] lemma id_apply_self (M : Mat R) (i : M) :
  (𝟙 M : matrix M M R) i i = 1 :=
by simp [id_apply]

@[simp] lemma id_apply_of_ne (M : Mat R) (i j : M) (h : i ≠ j) :
  (𝟙 M : matrix M M R) i j = 0 :=
by simp [id_apply, h]

lemma comp_def {M N K : Mat R} (f : M ⟶ N) (g : N ⟶ K) :
  (f ≫ g) = λ i k, ∑ j : N, f i j * g j k := rfl

@[simp] lemma comp_apply {M N K : Mat R} (f : M ⟶ N) (g : N ⟶ K) (i k) :
  (f ≫ g) i k = ∑ j : N, f i j * g j k := rfl

instance (M N : Mat R) : inhabited (M ⟶ N) := ⟨λ (i : M) (j : N), (0 : R)⟩

end

variables (R : Type u) [ring R]

open opposite

/-- Auxiliary definition for `category_theory.Mat.equivalence_single_obj`. -/
@[simps]
def equivalence_single_obj_inverse : Mat_ (single_obj Rᵐᵒᵖ) ⥤ Mat R :=
{ obj := λ X, Fintype.of X.ι,
  map := λ X Y f i j, mul_opposite.unop (f i j),
  map_id' := λ X, by { ext i j, simp [id_def, Mat_.id_def], split_ifs; refl, }, }

instance : faithful (equivalence_single_obj_inverse R) :=
{ map_injective' := λ X Y f g w, begin
    ext i j,
    apply_fun mul_opposite.unop using mul_opposite.unop_injective,
    exact (congr_fun (congr_fun w i) j),
  end }

instance : full (equivalence_single_obj_inverse R) :=
{ preimage := λ X Y f i j, mul_opposite.op (f i j), }

instance : ess_surj (equivalence_single_obj_inverse R) :=
{ mem_ess_image := λ X,
  ⟨{ ι := X, X := λ _, punit.star }, ⟨eq_to_iso (by { dsimp, cases X, congr, })⟩⟩, }

/-- The categorical equivalence between the category of matrices over a ring,
and the category of matrices over that ring considered as a single-object category. -/
def equivalence_single_obj : Mat R ≌ Mat_ (single_obj Rᵐᵒᵖ) :=
begin
  haveI := equivalence.of_fully_faithfully_ess_surj (equivalence_single_obj_inverse R),
  exact (equivalence_single_obj_inverse R).as_equivalence.symm,
end

instance : preadditive (Mat R) :=
{ add_comp' := by { intros, ext, simp [add_mul, finset.sum_add_distrib], },
  comp_add' := by { intros, ext, simp [mul_add, finset.sum_add_distrib], }, }

<<<<<<< HEAD
section
-- TODO show `Mat R` has biproducts, and that `biprod.map` "is" forming a block diagonal matrix.

open category_theory.limits

variables {J : Type u} [decidable_eq J] [fintype J]

def foo (F : J → Fintype) {j j' : J} (h : j = j') : F j → F j' :=
cast (congr_arg (λ j : J, (F j : Type u)) h : _)

/-- The bilimit bicone in `Mat R` is just the sigma type,
with appropriate block diagonal matrixes as the projections and inclusions. -/
def bicone (F : J → Mat R) : bicone F :=
{ X := Fintype.of (Σ (j : J), F j),
  π := λ j x y, if h : j = x.1 then if x.2 = foo F h y then 1 else 0 else 0,
  ι := λ j x y, if h : j = y.1 then if foo F h x = y.2 then 1 else 0 else 0,
  ι_π := λ j j', begin ext x y, dsimp, end, }

instance : has_finite_biproducts (Mat R) := sorry

end

=======
-- TODO show `Mat R` has biproducts, and that `biprod.map` "is" forming a block diagonal matrix.

>>>>>>> 454b8848
end Mat

end category_theory<|MERGE_RESOLUTION|>--- conflicted
+++ resolved
@@ -462,11 +462,7 @@
 
 /-- A type synonym for `Fintype`, which we will equip with a category structure
 where the morphisms are matrices with components in `R`. -/
-<<<<<<< HEAD
-@[nolint unused_arguments]
-=======
 @[nolint unused_arguments, derive inhabited]
->>>>>>> 454b8848
 def Mat (R : Type u) := Fintype.{u}
 
 instance (R : Type u) : has_coe_to_sort (Mat R) (Type u) := bundled.has_coe_to_sort
@@ -547,7 +543,6 @@
 { add_comp' := by { intros, ext, simp [add_mul, finset.sum_add_distrib], },
   comp_add' := by { intros, ext, simp [mul_add, finset.sum_add_distrib], }, }
 
-<<<<<<< HEAD
 section
 -- TODO show `Mat R` has biproducts, and that `biprod.map` "is" forming a block diagonal matrix.
 
@@ -570,10 +565,6 @@
 
 end
 
-=======
--- TODO show `Mat R` has biproducts, and that `biprod.map` "is" forming a block diagonal matrix.
-
->>>>>>> 454b8848
 end Mat
 
 end category_theory