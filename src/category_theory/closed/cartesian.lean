/-
Copyright (c) 2020 Bhavik Mehta, Edward Ayers, Thomas Read. All rights reserved.
Released under Apache 2.0 license as described in the file LICENSE.
Authors: Bhavik Mehta, Edward Ayers, Thomas Read
-/

import category_theory.limits.shapes.finite_products
import category_theory.limits.preserves.shapes.binary_products
import category_theory.closed.monoidal
import category_theory.monoidal.of_has_finite_products
import category_theory.adjunction
import category_theory.adjunction.mates
import category_theory.epi_mono

/-!
# Cartesian closed categories

Given a category with finite products, the cartesian monoidal structure is provided by the local
instance `monoidal_of_has_finite_products`.

We define exponentiable objects to be closed objects with respect to this monoidal structure,
i.e. `(X × -)` is a left adjoint.

We say a category is cartesian closed if every object is exponentiable
(equivalently, that the category equipped with the cartesian monoidal structure is closed monoidal).

Show that exponential forms a difunctor and define the exponential comparison morphisms.

## TODO
Some of the results here are true more generally for closed objects and
for closed monoidal categories, and these could be generalised.
-/
universes v u u₂

noncomputable theory

namespace category_theory

open category_theory category_theory.category category_theory.limits

local attribute [instance] monoidal_of_has_finite_products

/--
An object `X` is *exponentiable* if `(X × -)` is a left adjoint.
We define this as being `closed` in the cartesian monoidal structure.
-/
abbreviation exponentiable {C : Type u} [category.{v} C] [has_finite_products C] (X : C) :=
closed X

/--
If `X` and `Y` are exponentiable then `X ⨯ Y` is.
This isn't an instance because it's not usually how we want to construct exponentials, we'll usually
prove all objects are exponential uniformly.
-/
def binary_product_exponentiable {C : Type u} [category.{v} C] [has_finite_products C] {X Y : C}
  (hX : exponentiable X) (hY : exponentiable Y) : exponentiable (X ⨯ Y) :=
{ is_adj :=
  begin
    haveI := hX.is_adj,
    haveI := hY.is_adj,
    exact adjunction.left_adjoint_of_nat_iso (monoidal_category.tensor_left_tensor _ _).symm
  end }

/--
The terminal object is always exponentiable.
This isn't an instance because most of the time we'll prove cartesian closed for all objects
at once, rather than just for this one.
-/
def terminal_exponentiable {C : Type u} [category.{v} C] [has_finite_products C] :
  exponentiable ⊤_ C :=
unit_closed

/--
A category `C` is cartesian closed if it has finite products and every object is exponentiable.
We define this as `monoidal_closed` with respect to the cartesian monoidal structure.
-/
abbreviation cartesian_closed (C : Type u) [category.{v} C] [has_finite_products C] :=
monoidal_closed C

variables {C : Type u} [category.{v} C] (A B : C) {X X' Y Y' Z : C}

section exp
variables [has_finite_products C] [exponentiable A]

/-- This is (-)^A. -/
def exp : C ⥤ C :=
(@closed.is_adj _ _ _ A _).right

/-- The adjunction between A ⨯ - and (-)^A. -/
def exp.adjunction : prod.functor.obj A ⊣ exp A :=
closed.is_adj.adj

/-- The evaluation natural transformation. -/
def ev : exp A ⋙ prod.functor.obj A ⟶ 𝟭 C :=
(exp.adjunction A).counit

/-- The coevaluation natural transformation. -/
def coev : 𝟭 C ⟶ prod.functor.obj A ⋙ exp A :=
(exp.adjunction A).unit

@[simp] lemma exp_adjunction_counit : (exp.adjunction A).counit = ev A := rfl
@[simp] lemma exp_adjunction_unit : (exp.adjunction A).unit = coev A := rfl

@[simp, reassoc]
lemma ev_naturality {X Y : C} (f : X ⟶ Y) :
  limits.prod.map (𝟙 A) ((exp A).map f) ≫ (ev A).app Y = (ev A).app X ≫ f :=
(ev A).naturality f

@[simp, reassoc]
lemma coev_naturality {X Y : C} (f : X ⟶ Y) :
  f ≫ (coev A).app Y = (coev A).app X ≫ (exp A).map (limits.prod.map (𝟙 A) f) :=
(coev A).naturality f

notation A ` ⟹ `:20 B:20 := (exp A).obj B
notation B ` ^^ `:30 A:30 := (exp A).obj B

@[simp, reassoc] lemma ev_coev :
  limits.prod.map (𝟙 A) ((coev A).app B) ≫ (ev A).app (A ⨯ B) = 𝟙 (A ⨯ B) :=
adjunction.left_triangle_components (exp.adjunction A)

@[simp, reassoc] lemma coev_ev : (coev A).app (A⟹B) ≫ (exp A).map ((ev A).app B) = 𝟙 (A⟹B) :=
adjunction.right_triangle_components (exp.adjunction A)

instance : preserves_colimits (prod.functor.obj A) :=
(exp.adjunction A).left_adjoint_preserves_colimits

end exp

variables {A}

-- Wrap these in a namespace so we don't clash with the core versions.
namespace cartesian_closed

variables [has_finite_products C] [exponentiable A]

/-- Currying in a cartesian closed category. -/
def curry : (A ⨯ Y ⟶ X) → (Y ⟶ A ⟹ X) :=
(exp.adjunction A).hom_equiv _ _
/-- Uncurrying in a cartesian closed category. -/
def uncurry : (Y ⟶ A ⟹ X) → (A ⨯ Y ⟶ X) :=
((exp.adjunction A).hom_equiv _ _).symm

@[simp] lemma hom_equiv_apply_eq (f : A ⨯ Y ⟶ X) :
  (exp.adjunction A).hom_equiv _ _ f = curry f := rfl
@[simp] lemma hom_equiv_symm_apply_eq (f : Y ⟶ A ⟹ X) :
  ((exp.adjunction A).hom_equiv _ _).symm f = uncurry f := rfl

<<<<<<< HEAD
end cartesian_closed

local notation `curry` := cartesian_closed.curry
local notation `uncurry` := cartesian_closed.uncurry

variables [has_finite_products C] [exponentiable A]

=======
>>>>>>> ea70e1c0
@[reassoc]
lemma curry_natural_left (f : X ⟶ X') (g : A ⨯ X' ⟶ Y) :
  curry (limits.prod.map (𝟙 _) f ≫ g) = f ≫ curry g :=
adjunction.hom_equiv_naturality_left _ _ _

@[reassoc]
lemma curry_natural_right (f : A ⨯ X ⟶ Y) (g : Y ⟶ Y') :
  curry (f ≫ g) = curry f ≫ (exp _).map g :=
adjunction.hom_equiv_naturality_right _ _ _

@[reassoc]
lemma uncurry_natural_right  (f : X ⟶ A⟹Y) (g : Y ⟶ Y') :
  uncurry (f ≫ (exp _).map g) = uncurry f ≫ g :=
adjunction.hom_equiv_naturality_right_symm _ _ _

@[reassoc]
lemma uncurry_natural_left  (f : X ⟶ X') (g : X' ⟶ A⟹Y) :
  uncurry (f ≫ g) = limits.prod.map (𝟙 _) f ≫ uncurry g :=
adjunction.hom_equiv_naturality_left_symm _ _ _

@[simp]
lemma uncurry_curry (f : A ⨯ X ⟶ Y) : uncurry (curry f) = f :=
(closed.is_adj.adj.hom_equiv _ _).left_inv f

@[simp]
lemma curry_uncurry (f : X ⟶ A⟹Y) : curry (uncurry f) = f :=
(closed.is_adj.adj.hom_equiv _ _).right_inv f

lemma curry_eq_iff (f : A ⨯ Y ⟶ X) (g : Y ⟶ A ⟹ X) :
  curry f = g ↔ f = uncurry g :=
adjunction.hom_equiv_apply_eq _ f g

lemma eq_curry_iff (f : A ⨯ Y ⟶ X) (g : Y ⟶ A ⟹ X) :
  g = curry f ↔ uncurry g = f :=
adjunction.eq_hom_equiv_apply _ f g

-- I don't think these two should be simp.
lemma uncurry_eq (g : Y ⟶ A ⟹ X) : uncurry g = limits.prod.map (𝟙 A) g ≫ (ev A).app X :=
adjunction.hom_equiv_counit _

lemma curry_eq (g : A ⨯ Y ⟶ X) : curry g = (coev A).app Y ≫ (exp A).map g :=
adjunction.hom_equiv_unit _

lemma uncurry_id_eq_ev (A X : C) [exponentiable A] : uncurry (𝟙 (A ⟹ X)) = (ev A).app X :=
by rw [uncurry_eq, prod.map_id_id, id_comp]

lemma curry_id_eq_coev (A X : C) [exponentiable A] : curry (𝟙 _) = (coev A).app X :=
by { rw [curry_eq, (exp A).map_id (A ⨯ _)], apply comp_id }

lemma curry_injective : function.injective (curry : (A ⨯ Y ⟶ X) → (Y ⟶ A ⟹ X)) :=
(closed.is_adj.adj.hom_equiv _ _).injective

lemma uncurry_injective : function.injective (uncurry : (Y ⟶ A ⟹ X) → (A ⨯ Y ⟶ X)) :=
(closed.is_adj.adj.hom_equiv _ _).symm.injective

end cartesian_closed

open cartesian_closed
variables [has_finite_products C] [exponentiable A]

/--
Show that the exponential of the terminal object is isomorphic to itself, i.e. `X^1 ≅ X`.

The typeclass argument is explicit: any instance can be used.
-/
def exp_terminal_iso_self [exponentiable ⊤_ C] : (⊤_ C ⟹ X) ≅ X :=
yoneda.ext (⊤_ C ⟹ X) X
  (λ Y f, (prod.left_unitor Y).inv ≫ cartesian_closed.uncurry f)
  (λ Y f, cartesian_closed.curry ((prod.left_unitor Y).hom ≫ f))
  (λ Z g, by rw [curry_eq_iff, iso.hom_inv_id_assoc] )
  (λ Z g, by simp)
  (λ Z W f g, by rw [uncurry_natural_left, prod.left_unitor_inv_naturality_assoc f] )

/-- The internal element which points at the given morphism. -/
def internalize_hom (f : A ⟶ Y) : ⊤_ C ⟶ (A ⟹ Y) :=
cartesian_closed.curry (limits.prod.fst ≫ f)

section pre

variables {B}

/-- Pre-compose an internal hom with an external hom. -/
def pre (f : B ⟶ A) [exponentiable B] : exp A ⟶ exp B :=
transfer_nat_trans_self (exp.adjunction _) (exp.adjunction _) (prod.functor.map f)

lemma prod_map_pre_app_comp_ev (f : B ⟶ A) [exponentiable B] (X : C) :
  limits.prod.map (𝟙 B) ((pre f).app X) ≫ (ev B).app X =
    limits.prod.map f (𝟙 (A ⟹ X)) ≫ (ev A).app X :=
transfer_nat_trans_self_counit _ _ (prod.functor.map f) X

lemma uncurry_pre (f : B ⟶ A) [exponentiable B] (X : C) :
  cartesian_closed.uncurry ((pre f).app X) = limits.prod.map f (𝟙 _) ≫ (ev A).app X :=
begin
  rw [uncurry_eq, prod_map_pre_app_comp_ev]
end

lemma coev_app_comp_pre_app (f : B ⟶ A) [exponentiable B] :
  (coev A).app X ≫ (pre f).app (A ⨯ X) = (coev B).app X ≫ (exp B).map (limits.prod.map f (𝟙 _)) :=
unit_transfer_nat_trans_self _ _ (prod.functor.map f) X

@[simp]
lemma pre_id (A : C) [exponentiable A] : pre (𝟙 A) = 𝟙 _ :=
by simp [pre]

@[simp]
lemma pre_map {A₁ A₂ A₃ : C} [exponentiable A₁] [exponentiable A₂] [exponentiable A₃]
  (f : A₁ ⟶ A₂) (g : A₂ ⟶ A₃) :
  pre (f ≫ g) = pre g ≫ pre f :=
by rw [pre, pre, pre, transfer_nat_trans_self_comp, prod.functor.map_comp]

end pre

/-- The internal hom functor given by the cartesian closed structure. -/
def internal_hom [cartesian_closed C] : Cᵒᵖ ⥤ C ⥤ C :=
{ obj := λ X, exp X.unop,
  map := λ X Y f, pre f.unop }

/-- If an initial object `I` exists in a CCC, then `A ⨯ I ≅ I`. -/
@[simps]
def zero_mul {I : C} (t : is_initial I) : A ⨯ I ≅ I :=
{ hom := limits.prod.snd,
  inv := t.to _,
  hom_inv_id' :=
  begin
    have: (limits.prod.snd : A ⨯ I ⟶ I) = cartesian_closed.uncurry (t.to _),
      rw ← curry_eq_iff,
      apply t.hom_ext,
    rw [this, ← uncurry_natural_right, ← eq_curry_iff],
    apply t.hom_ext,
  end,
  inv_hom_id' := t.hom_ext _ _ }

/-- If an initial object `0` exists in a CCC, then `0 ⨯ A ≅ 0`. -/
def mul_zero {I : C} (t : is_initial I) : I ⨯ A ≅ I :=
limits.prod.braiding _ _ ≪≫ zero_mul t

/-- If an initial object `0` exists in a CCC then `0^B ≅ 1` for any `B`. -/
def pow_zero {I : C} (t : is_initial I) [cartesian_closed C] : I ⟹ B ≅ ⊤_ C :=
{ hom := default _,
  inv := cartesian_closed.curry ((mul_zero t).hom ≫ t.to _),
  hom_inv_id' :=
  begin
    rw [← curry_natural_left, curry_eq_iff, ← cancel_epi (mul_zero t).inv],
    { apply t.hom_ext },
    { apply_instance },
    { apply_instance }
  end }

-- TODO: Generalise the below to its commutated variants.
-- TODO: Define a distributive category, so that zero_mul and friends can be derived from this.
/-- In a CCC with binary coproducts, the distribution morphism is an isomorphism. -/
def prod_coprod_distrib [has_binary_coproducts C] [cartesian_closed C] (X Y Z : C) :
  (Z ⨯ X) ⨿ (Z ⨯ Y) ≅ Z ⨯ (X ⨿ Y) :=
{ hom := coprod.desc (limits.prod.map (𝟙 _) coprod.inl) (limits.prod.map (𝟙 _) coprod.inr),
  inv := cartesian_closed.uncurry
    (coprod.desc (cartesian_closed.curry coprod.inl) (cartesian_closed.curry coprod.inr)),
  hom_inv_id' :=
  begin
    apply coprod.hom_ext,
    rw [coprod.inl_desc_assoc, comp_id, ←uncurry_natural_left, coprod.inl_desc, uncurry_curry],
    rw [coprod.inr_desc_assoc, comp_id, ←uncurry_natural_left, coprod.inr_desc, uncurry_curry],
  end,
  inv_hom_id' :=
  begin
    rw [← uncurry_natural_right, ←eq_curry_iff],
    apply coprod.hom_ext,
    rw [coprod.inl_desc_assoc, ←curry_natural_right, coprod.inl_desc, ←curry_natural_left, comp_id],
    rw [coprod.inr_desc_assoc, ←curry_natural_right, coprod.inr_desc, ←curry_natural_left, comp_id],
  end }

/--
If an initial object `I` exists in a CCC then it is a strict initial object,
i.e. any morphism to `I` is an iso.
This actually shows a slightly stronger version: any morphism to an initial object from an
exponentiable object is an isomorphism.
-/
lemma strict_initial {I : C} (t : is_initial I) (f : A ⟶ I) : is_iso f :=
begin
  haveI : mono (limits.prod.lift (𝟙 A) f ≫ (zero_mul t).hom) := mono_comp _ _,
  rw [zero_mul_hom, prod.lift_snd] at _inst,
  haveI: split_epi f := ⟨t.to _, t.hom_ext _ _⟩,
  apply is_iso_of_mono_of_split_epi
end

instance to_initial_is_iso [has_initial C] (f : A ⟶ ⊥_ C) : is_iso f :=
strict_initial initial_is_initial _

/-- If an initial object `0` exists in a CCC then every morphism from it is monic. -/
lemma initial_mono {I : C} (B : C) (t : is_initial I) [cartesian_closed C] : mono (t.to B) :=
⟨λ B g h _,
begin
  haveI := strict_initial t g,
  haveI := strict_initial t h,
  exact eq_of_inv_eq_inv (t.hom_ext _ _)
end⟩

instance initial.mono_to [has_initial C] (B : C) [cartesian_closed C] : mono (initial.to B) :=
initial_mono B initial_is_initial

variables {D : Type u₂} [category.{v} D]
section functor

variables [has_finite_products D]

/--
Transport the property of being cartesian closed across an equivalence of categories.

Note we didn't require any coherence between the choice of finite products here, since we transport
along the `prod_comparison` isomorphism.
-/
def cartesian_closed_of_equiv (e : C ≌ D) [h : cartesian_closed C] : cartesian_closed D :=
{ closed := λ X,
  { is_adj :=
    begin
      haveI q : exponentiable (e.inverse.obj X) := infer_instance,
      have : is_left_adjoint (prod.functor.obj (e.inverse.obj X)) := q.is_adj,
      have : e.functor ⋙ prod.functor.obj X ⋙ e.inverse ≅ prod.functor.obj (e.inverse.obj X),
      apply nat_iso.of_components _ _,
      intro Y,
      { apply as_iso (prod_comparison e.inverse X (e.functor.obj Y)) ≪≫ _,
        apply prod.map_iso (iso.refl _) (e.unit_iso.app Y).symm },
      { intros Y Z g,
        dsimp [prod_comparison],
        simp [prod.comp_lift, ← e.inverse.map_comp, ← e.inverse.map_comp_assoc],
          -- I wonder if it would be a good idea to make `map_comp` a simp lemma the other way round
        dsimp, simp }, -- See note [dsimp, simp]
      { have : is_left_adjoint (e.functor ⋙ prod.functor.obj X ⋙ e.inverse) :=
          by exactI adjunction.left_adjoint_of_nat_iso this.symm,
        have : is_left_adjoint (e.inverse ⋙ e.functor ⋙ prod.functor.obj X ⋙ e.inverse) :=
          by exactI adjunction.left_adjoint_of_comp e.inverse _,
        have : (e.inverse ⋙ e.functor ⋙ prod.functor.obj X ⋙ e.inverse) ⋙ e.functor ≅
          prod.functor.obj X,
        { apply iso_whisker_right e.counit_iso (prod.functor.obj X ⋙ e.inverse ⋙ e.functor) ≪≫ _,
          change prod.functor.obj X ⋙ e.inverse ⋙ e.functor ≅ prod.functor.obj X,
          apply iso_whisker_left (prod.functor.obj X) e.counit_iso, },
        resetI,
        apply adjunction.left_adjoint_of_nat_iso this },
    end } }

end functor

end category_theory<|MERGE_RESOLUTION|>--- conflicted
+++ resolved
@@ -145,16 +145,6 @@
 @[simp] lemma hom_equiv_symm_apply_eq (f : Y ⟶ A ⟹ X) :
   ((exp.adjunction A).hom_equiv _ _).symm f = uncurry f := rfl
 
-<<<<<<< HEAD
-end cartesian_closed
-
-local notation `curry` := cartesian_closed.curry
-local notation `uncurry` := cartesian_closed.uncurry
-
-variables [has_finite_products C] [exponentiable A]
-
-=======
->>>>>>> ea70e1c0
 @[reassoc]
 lemma curry_natural_left (f : X ⟶ X') (g : A ⨯ X' ⟶ Y) :
   curry (limits.prod.map (𝟙 _) f ≫ g) = f ≫ curry g :=
