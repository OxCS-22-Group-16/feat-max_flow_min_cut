--- conflicted
+++ resolved
@@ -212,7 +212,6 @@
 /-- An abbreviation for `Π J, has_colimits_of_shape (discrete J) C` -/
 abbreviation has_coproducts := Π (J : Type v), has_colimits_of_shape (discrete J) C
 
-<<<<<<< HEAD
 variable {C}
 
 lemma has_products_of_limit_fans (lf : ∀ {J : Type v} (f : J → C), fan f)
@@ -220,7 +219,7 @@
 λ J, { has_limit := λ F, has_limit.mk
   ⟨(cones.postcompose discrete.nat_iso_functor.inv).obj (lf (λ j, F.obj (discrete.mk j))),
     (is_limit.postcompose_inv_equiv _ _).symm (lf_is_limit _)⟩ }
-=======
+
 /-!
 (Co)products over a type with a unique term.
 -/
@@ -283,7 +282,6 @@
   (colimit_cocone_of_unique f).is_colimit
 
 end unique
->>>>>>> 923a14da
 
 section reindex
 variables {C} {γ : Type v} (ε : β ≃ γ) (f : γ → C)
