/-
Copyright (c) 2021 Adam Topaz. All rights reserved.
Released under Apache 2.0 license as described in the file LICENSE.
Authors: Adam Topaz
-/
import category_theory.limits.shapes.products
import category_theory.limits.shapes.equalizers
import category_theory.limits.cone_category
import category_theory.adjunction

/-!

# Multi-(co)equalizers

A *multiequalizer* is an equalizer of two morphisms between two products.
Since both products and equalizers are limits, such an object is again a limit.
This file provides the diagram whose limit is indeed such an object.
In fact, it is well-known that any limit can be obtained as a multiequalizer.
The dual construction (multicoequalizers) is also provided.

## Projects

Prove that a multiequalizer can be identified with
an equalizer between products (and analogously for multicoequalizers).

Prove that the limit of any diagram is a multiequalizer (and similarly for colimits).

-/

namespace category_theory.limits

open category_theory

universes v u

/-- The type underlying the multiequalizer diagram. -/
@[nolint unused_arguments]
inductive walking_multicospan {L R : Type v} (fst snd : R → L) : Type v
| left : L → walking_multicospan
| right : R → walking_multicospan

/-- The type underlying the multiecoqualizer diagram. -/
@[nolint unused_arguments]
inductive walking_multispan {L R : Type v} (fst snd : L → R) : Type v
| left : L → walking_multispan
| right : R → walking_multispan

namespace walking_multicospan

variables {L R : Type v} {fst snd : R → L}

instance [inhabited L] : inhabited (walking_multicospan fst snd) :=
⟨left (default _)⟩

/-- Morphisms for `walking_multicospan`. -/
inductive hom : Π (a b : walking_multicospan fst snd), Type v
| id (A)  : hom A A
| fst (b) : hom (left (fst b)) (right b)
| snd (b) : hom (left (snd b)) (right b)

instance {a : walking_multicospan fst snd} : inhabited (hom a a) :=
⟨hom.id _⟩

/-- Composition of morphisms for `walking_multicospan`. -/
def hom.comp : Π {A B C : walking_multicospan fst snd} (f : hom A B) (g : hom B C),
  hom A C
| _ _ _ (hom.id X) f := f
| _ _ _ (hom.fst b) (hom.id X) := hom.fst b
| _ _ _ (hom.snd b) (hom.id X) := hom.snd b

instance : small_category (walking_multicospan fst snd) :=
{ hom := hom,
  id := hom.id,
  comp := λ X Y Z, hom.comp,
  id_comp' := by { rintro (_|_) (_|_) (_|_|_), tidy },
  comp_id' := by { rintro (_|_) (_|_) (_|_|_), tidy },
  assoc' := by { rintro (_|_) (_|_) (_|_) (_|_) (_|_|_) (_|_|_) (_|_|_), tidy } }

end walking_multicospan

namespace walking_multispan

variables {L R : Type v} {fst snd : L → R}

instance [inhabited L] : inhabited (walking_multispan fst snd) :=
⟨left (default _)⟩

/-- Morphisms for `walking_multispan`. -/
inductive hom : Π (a b : walking_multispan fst snd), Type v
| id (A)  : hom A A
| fst (a) : hom (left a) (right (fst a))
| snd (a) : hom (left a) (right (snd a))

instance {a : walking_multispan fst snd} : inhabited (hom a a) :=
⟨hom.id _⟩

/-- Composition of morphisms for `walking_multispan`. -/
def hom.comp : Π {A B C : walking_multispan fst snd} (f : hom A B) (g : hom B C),
  hom A C
| _ _ _ (hom.id X) f := f
| _ _ _ (hom.fst a) (hom.id X) := hom.fst a
| _ _ _ (hom.snd a) (hom.id X) := hom.snd a

instance : small_category (walking_multispan fst snd) :=
{ hom := hom,
  id := hom.id,
  comp := λ X Y Z, hom.comp,
  id_comp' := by { rintro (_|_) (_|_) (_|_|_), tidy },
  comp_id' := by { rintro (_|_) (_|_) (_|_|_), tidy },
  assoc' := by { rintro (_|_) (_|_) (_|_) (_|_) (_|_|_) (_|_|_) (_|_|_), tidy } }

end walking_multispan

/-- This is a structure encapsulating the data necessary to define a `multicospan`. -/
@[nolint has_inhabited_instance]
structure multicospan_index (C : Type u) [category.{v} C] :=
(L R : Type v)
(fst_to snd_to : R → L)
(left : L → C)
(right : R → C)
(fst : Π b, left (fst_to b) ⟶ right b)
(snd : Π b, left (snd_to b) ⟶ right b)

/-- This is a structure encapsulating the data necessary to define a `multispan`. -/
@[nolint has_inhabited_instance]
structure multispan_index (C : Type u) [category.{v} C] :=
(L R : Type v)
(fst_from snd_from : L → R)
(left : L → C)
(right : R → C)
(fst : Π a, left a ⟶ right (fst_from a))
(snd : Π a, left a ⟶ right (snd_from a))

namespace multicospan_index

variables {C : Type u} [category.{v} C] (I : multicospan_index C)

/-- The multicospan associated to `I : multicospan_index`. -/
def multicospan : walking_multicospan I.fst_to I.snd_to ⥤ C :=
{ obj := λ x,
  match x with
  | walking_multicospan.left a := I.left a
  | walking_multicospan.right b := I.right b
  end,
  map := λ x y f,
  match x, y, f with
  | _, _, walking_multicospan.hom.id x := 𝟙 _
  | _, _, walking_multicospan.hom.fst b := I.fst _
  | _, _, walking_multicospan.hom.snd b := I.snd _
  end,
  map_id' := by { rintros (_|_), tidy },
  map_comp' := by { rintros (_|_) (_|_) (_|_) (_|_|_) (_|_|_), tidy } }

@[simp] lemma multicospan_obj_left (a) :
  I.multicospan.obj (walking_multicospan.left a) = I.left a := rfl

@[simp] lemma multicospan_obj_right (b) :
  I.multicospan.obj (walking_multicospan.right b) = I.right b := rfl

@[simp] lemma multicospan_map_fst (b) :
  I.multicospan.map (walking_multicospan.hom.fst b) = I.fst b := rfl

@[simp] lemma multicospan_map_snd (b) :
  I.multicospan.map (walking_multicospan.hom.snd b) = I.snd b := rfl

variables [has_product I.left] [has_product I.right]

/-- The induced map `∏ I.left ⟶ ∏ I.right` via `I.fst`. -/
noncomputable
def fst_pi_map : ∏ I.left ⟶ ∏ I.right := pi.lift (λ b, pi.π I.left (I.fst_to b) ≫ I.fst b)

/-- The induced map `∏ I.left ⟶ ∏ I.right` via `I.snd`. -/
noncomputable
def snd_pi_map : ∏ I.left ⟶ ∏ I.right := pi.lift (λ b, pi.π I.left (I.snd_to b) ≫ I.snd b)

@[simp, reassoc]
lemma fst_pi_map_π (b) : I.fst_pi_map ≫ pi.π I.right b = pi.π I.left _ ≫ I.fst b :=
by simp [fst_pi_map]

@[simp, reassoc]
lemma snd_pi_map_π (b) : I.snd_pi_map ≫ pi.π I.right b = pi.π I.left _ ≫ I.snd b :=
by simp [snd_pi_map]

/--
<<<<<<< HEAD
Taking the multiequalizer over the multicospan index is equivlant to taking the equalizer over
=======
Taking the multiequalizer over the multicospan index is equivalent to taking the equalizer over
>>>>>>> 2f634d8c
the two morphsims `∏ I.left ⇉ ∏ I.right`. This is the diagram of the latter.
-/
@[simps] protected noncomputable
def parallel_pair_diagram := parallel_pair I.fst_pi_map I.snd_pi_map

end multicospan_index

namespace multispan_index

variables {C : Type u} [category.{v} C] (I : multispan_index C)

/-- The multispan associated to `I : multispan_index`. -/
def multispan : walking_multispan I.fst_from I.snd_from ⥤ C :=
{ obj := λ x,
  match x with
  | walking_multispan.left a := I.left a
  | walking_multispan.right b := I.right b
  end,
  map := λ x y f,
  match x, y, f with
  | _, _, walking_multispan.hom.id x := 𝟙 _
  | _, _, walking_multispan.hom.fst b := I.fst _
  | _, _, walking_multispan.hom.snd b := I.snd _
  end,
  map_id' := by { rintros (_|_), tidy },
  map_comp' := by { rintros (_|_) (_|_) (_|_) (_|_|_) (_|_|_), tidy } }

@[simp] lemma multispan_obj_left (a) :
  I.multispan.obj (walking_multispan.left a) = I.left a := rfl

@[simp] lemma multispan_obj_right (b) :
  I.multispan.obj (walking_multispan.right b) = I.right b := rfl

@[simp] lemma multispan_map_fst (a) :
  I.multispan.map (walking_multispan.hom.fst a) = I.fst a := rfl

@[simp] lemma multispan_map_snd (a) :
  I.multispan.map (walking_multispan.hom.snd a) = I.snd a := rfl

variables [has_coproduct I.left] [has_coproduct I.right]

/-- The induced map `∐ I.left ⟶ ∐ I.right` via `I.fst`. -/
noncomputable
def fst_sigma_map : ∐ I.left ⟶ ∐ I.right := sigma.desc (λ b, I.fst b ≫ sigma.ι _ (I.fst_from b))

/-- The induced map `∐ I.left ⟶ ∐ I.right` via `I.snd`. -/
noncomputable
def snd_sigma_map : ∐ I.left ⟶ ∐ I.right := sigma.desc (λ b, I.snd b ≫ sigma.ι _ (I.snd_from b))

@[simp, reassoc]
lemma ι_fst_sigma_map (b) : sigma.ι I.left b ≫ I.fst_sigma_map = I.fst b ≫ sigma.ι I.right _ :=
by simp [fst_sigma_map]

@[simp, reassoc]
lemma ι_snd_sigma_map (b) : sigma.ι I.left b ≫ I.snd_sigma_map = I.snd b ≫ sigma.ι I.right _ :=
by simp [snd_sigma_map]

/--
<<<<<<< HEAD
Taking the multicoequalizer over the multispan index is equivlant to taking the coequalizer over
=======
Taking the multicoequalizer over the multispan index is equivalent to taking the coequalizer over
>>>>>>> 2f634d8c
the two morphsims `∐ I.left ⇉ ∐ I.right`. This is the diagram of the latter.
-/
protected noncomputable
abbreviation parallel_pair_diagram := parallel_pair I.fst_sigma_map I.snd_sigma_map

end multispan_index

variables {C : Type u} [category.{v} C]

/-- A multifork is a cone over a multicospan. -/
@[nolint has_inhabited_instance]
abbreviation multifork (I : multicospan_index C) := cone I.multicospan

/-- A multicofork is a cocone over a multispan. -/
@[nolint has_inhabited_instance]
abbreviation multicofork (I : multispan_index C) := cocone I.multispan

namespace multifork

variables {I : multicospan_index C} (K : multifork I)

/-- The maps from the cone point of a multifork to the objects on the left. -/
def ι (a : I.L) : K.X ⟶ I.left a :=
K.π.app (walking_multicospan.left _)

@[simp] lemma ι_eq_app_left (a) : K.ι a = K.π.app (walking_multicospan.left _) := rfl

@[simp] lemma app_left_fst (b) :
  K.π.app (walking_multicospan.left (I.fst_to b)) ≫ I.fst b =
    K.π.app (walking_multicospan.right b) :=
by { rw ← K.w (walking_multicospan.hom.fst b), refl }

@[simp] lemma app_left_snd (b) :
  K.π.app (walking_multicospan.left (I.snd_to b)) ≫ I.snd b =
    K.π.app (walking_multicospan.right b) :=
by { rw ← K.w (walking_multicospan.hom.snd b), refl }

/-- Construct a multifork using a collection `ι` of morphisms. -/
@[simps]
def of_ι (I : multicospan_index C) (P : C) (ι : Π a, P ⟶ I.left a)
  (w : ∀ b, ι (I.fst_to b) ≫ I.fst b = ι (I.snd_to b) ≫ I.snd b) :
  multifork I :=
{ X := P,
  π :=
  { app := λ x,
    match x with
    | walking_multicospan.left a := ι _
    | walking_multicospan.right b := ι (I.fst_to b) ≫ I.fst b
    end,
    naturality' := begin
      rintros (_|_) (_|_) (_|_|_),
      any_goals { symmetry, dsimp, rw category.id_comp, apply category.comp_id },
      { dsimp, rw category.id_comp, refl },
      { dsimp, rw category.id_comp, apply w }
    end } }

@[reassoc]
lemma condition (b) :
  K.ι (I.fst_to b) ≫ I.fst b = K.ι (I.snd_to b) ≫ I.snd b := by simp

<<<<<<< HEAD
=======
/-- This definition provides a convenient way to show that a multifork is a limit. -/
@[simps]
def is_limit.mk
  (lift : Π (E : multifork I), E.X ⟶ K.X)
  (fac : ∀ (E : multifork I) (i : I.L), lift E ≫ K.ι i = E.ι i)
  (uniq : ∀ (E : multifork I) (m : E.X ⟶ K.X),
    (∀ i : I.L, m ≫ K.ι i = E.ι i) → m = lift E) : is_limit K :=
{ lift := lift,
  fac' := begin
    rintros E (a|b),
    { apply fac },
    { rw [← E.w (walking_multicospan.hom.fst b), ← K.w (walking_multicospan.hom.fst b),
        ← category.assoc],
      congr' 1,
      apply fac }
  end,
  uniq' := begin
    rintros E m hm,
    apply uniq,
    intros i,
    apply hm,
  end }


>>>>>>> 2f634d8c
variables [has_product I.left] [has_product I.right]

@[simp, reassoc]
lemma pi_condition :
  pi.lift K.ι ≫ I.fst_pi_map = pi.lift K.ι ≫ I.snd_pi_map := by { ext, simp }

/-- Given a multifork, we may obtain a fork over `∏ I.left ⇉ ∏ I.right`. -/
@[simps X] noncomputable
def to_pi_fork (K : multifork I) : fork I.fst_pi_map I.snd_pi_map :=
{ X := K.X,
  π :=
  { app := λ x,
    match x with
    | walking_parallel_pair.zero := pi.lift K.ι
    | walking_parallel_pair.one := pi.lift K.ι ≫ I.fst_pi_map
    end,
    naturality' :=
    begin
      rintros (_|_) (_|_) (_|_|_),
      any_goals { symmetry, dsimp, rw category.id_comp, apply category.comp_id },
      all_goals { change 𝟙 _ ≫ _ ≫ _ = pi.lift _ ≫ _, simp }
    end } }

<<<<<<< HEAD
section end

=======
>>>>>>> 2f634d8c
@[simp] lemma to_pi_fork_π_app_zero :
  K.to_pi_fork.π.app walking_parallel_pair.zero = pi.lift K.ι := rfl

@[simp] lemma to_pi_fork_π_app_one :
  K.to_pi_fork.π.app walking_parallel_pair.one = pi.lift K.ι ≫ I.fst_pi_map := rfl

variable (I)

/-- Given a fork over `∏ I.left ⇉ ∏ I.right`, we may obtain a multifork. -/
@[simps X] noncomputable
def of_pi_fork (c : fork I.fst_pi_map I.snd_pi_map) : multifork I :=
{ X := c.X,
  π :=
  { app := λ x,
    match x with
    | walking_multicospan.left a := c.ι ≫ pi.π _ _
    | walking_multicospan.right b := c.ι ≫ I.fst_pi_map ≫ pi.π _ _
    end,
    naturality' :=
    begin
      rintros (_|_) (_|_) (_|_|_),
      any_goals { symmetry, dsimp, rw category.id_comp, apply category.comp_id },
      { change 𝟙 _ ≫ _ ≫ _ = (_ ≫ _) ≫ _, simp },
      { change 𝟙 _ ≫ _ ≫ _ = (_ ≫ _) ≫ _, rw c.condition_assoc, simp }
    end } }

@[simp] lemma of_pi_fork_π_app_left (c : fork I.fst_pi_map I.snd_pi_map) (a) :
  (of_pi_fork I c).π.app (walking_multicospan.left a) = c.ι ≫ pi.π _ _ := rfl

@[simp] lemma of_pi_fork_π_app_right (c : fork I.fst_pi_map I.snd_pi_map) (a) :
  (of_pi_fork I c).π.app (walking_multicospan.right a) = c.ι ≫ I.fst_pi_map ≫ pi.π _ _ := rfl

end multifork

namespace multicospan_index

variables (I : multicospan_index C) [has_product I.left] [has_product I.right]

local attribute [tidy] tactic.case_bash

/-- `multifork.to_pi_fork` is functorial. -/
@[simps] noncomputable
def to_pi_fork_functor : multifork I ⥤ fork I.fst_pi_map I.snd_pi_map :=
{ obj := multifork.to_pi_fork, map := λ K₁ K₂ f, { hom := f.hom } }

/-- `multifork.of_pi_fork` is functorial. -/
@[simps] noncomputable
def of_pi_fork_functor : fork I.fst_pi_map I.snd_pi_map ⥤ multifork I :=
{ obj := multifork.of_pi_fork I, map := λ K₁ K₂ f, { hom := f.hom, w' := by rintros (_|_); simp } }

/--
The category of multiforks is equivalent to the category of forks over `∏ I.left ⇉ ∏ I.right`.
It then follows from `category_theory.is_limit_of_preserves_cone_terminal` (or `reflects`) that it
preserves and reflects limit cones.
-/
@[simps] noncomputable
def multifork_equiv_pi_fork : multifork I ≌ fork I.fst_pi_map I.snd_pi_map :=
{ functor := to_pi_fork_functor I,
  inverse := of_pi_fork_functor I,
  unit_iso := nat_iso.of_components (λ K, cones.ext (iso.refl _) (by rintros (_|_); dsimp; simp))
    (λ K₁ K₂ f, by { ext, simp }),
  counit_iso := nat_iso.of_components (λ K, fork.ext (iso.refl _) (by { ext, dsimp, simp }))
    (λ K₁ K₂ f, by { ext, simp }) }

end multicospan_index

namespace multicofork

variables {I : multispan_index C} (K : multicofork I)

/-- The maps to the cocone point of a multicofork from the objects on the right. -/
def π (b : I.R) : I.right b ⟶ K.X :=
K.ι.app (walking_multispan.right _)

@[simp] lemma π_eq_app_right (b) : K.π b = K.ι.app (walking_multispan.right _) := rfl

@[simp] lemma fst_app_right (a) :
  I.fst a ≫ K.ι.app (walking_multispan.right (I.fst_from a)) =
    K.ι.app (walking_multispan.left a) :=
by { rw ← K.w (walking_multispan.hom.fst a), refl }

@[simp] lemma snd_app_right (a) :
  I.snd a ≫ K.ι.app (walking_multispan.right (I.snd_from a)) =
    K.ι.app (walking_multispan.left a) :=
by { rw ← K.w (walking_multispan.hom.snd a), refl }

/-- Construct a multicofork using a collection `π` of morphisms. -/
@[simps]
def of_π (I : multispan_index C) (P : C) (π : Π b, I.right b ⟶ P)
  (w : ∀ a, I.fst a ≫ π (I.fst_from a) = I.snd a ≫ π (I.snd_from a)) :
  multicofork I :=
{ X := P,
  ι :=
  { app := λ x,
    match x with
    | walking_multispan.left a := I.fst a ≫ π _
    | walking_multispan.right b := π _
    end,
    naturality' := begin
      rintros (_|_) (_|_) (_|_|_),
      any_goals { dsimp, rw category.comp_id, apply category.id_comp },
      { dsimp, rw category.comp_id, refl },
      { dsimp, rw category.comp_id, apply (w _).symm }
    end } }

@[reassoc]
lemma condition (a) :
  I.fst a ≫ K.π (I.fst_from a) = I.snd a ≫ K.π (I.snd_from a) := by simp

<<<<<<< HEAD
=======
/-- This definition provides a convenient way to show that a multicofork is a colimit. -/
@[simps]
def is_colimit.mk
  (desc : Π (E : multicofork I), K.X ⟶ E.X)
  (fac : ∀ (E : multicofork I) (i : I.R), K.π i ≫ desc E = E.π i)
  (uniq : ∀ (E : multicofork I) (m : K.X ⟶ E.X),
    (∀ i : I.R, K.π i ≫ m = E.π i) → m = desc E) : is_colimit K :=
{ desc := desc,
  fac' := begin
    rintros S (a|b),
    { rw [← K.w (walking_multispan.hom.fst a), ← S.w (walking_multispan.hom.fst a),
        category.assoc],
      congr' 1,
      apply fac },
    { apply fac },
  end,
  uniq' := begin
    intros S m hm,
    apply uniq,
    intros i,
    apply hm
  end }

>>>>>>> 2f634d8c
variables [has_coproduct I.left] [has_coproduct I.right]

@[simp, reassoc]
lemma sigma_condition :
  I.fst_sigma_map ≫ sigma.desc K.π = I.snd_sigma_map ≫ sigma.desc K.π := by { ext, simp }

/-- Given a multicofork, we may obtain a cofork over `∐ I.left ⇉ ∐ I.right`. -/
@[simps X] noncomputable
def to_sigma_cofork (K : multicofork I) : cofork I.fst_sigma_map I.snd_sigma_map :=
{ X := K.X,
  ι :=
  { app := λ x,
    match x with
    | walking_parallel_pair.zero := I.fst_sigma_map ≫ sigma.desc K.π
    | walking_parallel_pair.one := sigma.desc K.π
    end,
    naturality' :=
    begin
      rintros (_|_) (_|_) (_|_|_),
      any_goals { dsimp, rw category.comp_id, apply category.id_comp },
      all_goals { change _ ≫ sigma.desc _ = (_ ≫ _) ≫ 𝟙 _, simp }
    end } }

<<<<<<< HEAD
section end

=======
>>>>>>> 2f634d8c
@[simp] lemma to_sigma_cofork_ι_app_zero :
  K.to_sigma_cofork.ι.app walking_parallel_pair.zero = I.fst_sigma_map ≫ sigma.desc K.π := rfl

@[simp] lemma to_sigma_cofork_ι_app_one :
  K.to_sigma_cofork.ι.app walking_parallel_pair.one = sigma.desc K.π := rfl

variable (I)

/-- Given a cofork over `∐ I.left ⇉ ∐ I.right`, we may obtain a multicofork. -/
@[simps X] noncomputable
def of_sigma_cofork (c : cofork I.fst_sigma_map I.snd_sigma_map) : multicofork I :=
{ X := c.X,
  ι :=
  { app := λ x,
    match x with
    | walking_multispan.left a := (sigma.ι I.left a : _) ≫ I.fst_sigma_map ≫ c.π
    | walking_multispan.right b := (sigma.ι I.right b : _) ≫ c.π
    end,
    naturality' :=
    begin
      rintros (_|_) (_|_) (_|_|_),
      any_goals { dsimp, rw category.comp_id, apply category.id_comp },
      { change _ ≫ _ ≫ _ = (_ ≫ _) ≫ _,
        dsimp, simp [←cofork.left_app_one, -cofork.left_app_one] },
      { change _ ≫ _ ≫ _ = (_ ≫ _) ≫ 𝟙 _,
        rw c.condition,
        dsimp, simp [←cofork.right_app_one, -cofork.right_app_one] }
    end } }

@[simp] lemma of_sigma_cofork_ι_app_left (c : cofork I.fst_sigma_map I.snd_sigma_map) (a) :
  (of_sigma_cofork I c).ι.app (walking_multispan.left a) =
    (sigma.ι I.left a : _) ≫ I.fst_sigma_map ≫ c.π := rfl

@[simp] lemma of_sigma_cofork_ι_app_right (c : cofork I.fst_sigma_map I.snd_sigma_map) (b) :
  (of_sigma_cofork I c).ι.app (walking_multispan.right b) = (sigma.ι I.right b : _) ≫ c.π := rfl

end multicofork

namespace multispan_index

variables (I : multispan_index C) [has_coproduct I.left] [has_coproduct I.right]

local attribute [tidy] tactic.case_bash

/-- `multicofork.to_sigma_cofork` is functorial. -/
@[simps] noncomputable
def to_sigma_cofork_functor : multicofork I ⥤ cofork I.fst_sigma_map I.snd_sigma_map :=
{ obj := multicofork.to_sigma_cofork, map := λ K₁ K₂ f, { hom := f.hom } }

/-- `multicofork.of_sigma_cofork` is functorial. -/
@[simps] noncomputable
def of_sigma_cofork_functor : cofork I.fst_sigma_map I.snd_sigma_map ⥤ multicofork I :=
{ obj := multicofork.of_sigma_cofork I,
  map := λ K₁ K₂ f, { hom := f.hom, w' := by rintros (_|_); simp } }

/--
The category of multicoforks is equivalent to the category of coforks over `∐ I.left ⇉ ∐ I.right`.
It then follows from `category_theory.is_colimit_of_preserves_cocone_initial` (or `reflects`) that
it preserves and reflects colimit cocones.
-/
@[simps] noncomputable
def multicofork_equiv_sigma_cofork : multicofork I ≌ cofork I.fst_sigma_map I.snd_sigma_map :=
{ functor := to_sigma_cofork_functor I,
  inverse := of_sigma_cofork_functor I,
  unit_iso := nat_iso.of_components (λ K, cocones.ext (iso.refl _) (by rintros (_|_); dsimp; simp))
    (λ K₁ K₂ f, by { ext, simp }),
  counit_iso := nat_iso.of_components (λ K, cofork.ext (iso.refl _) (by { ext, dsimp, simp }))
    (λ K₁ K₂ f, by { ext, dsimp, simp, }) }

end multispan_index

/-- For `I : multicospan_index C`, we say that it has a multiequalizer if the associated
  multicospan has a limit. -/
abbreviation has_multiequalizer (I : multicospan_index C) :=
  has_limit I.multicospan

noncomputable theory

/-- The multiequalizer of `I : multicospan_index C`. -/
abbreviation multiequalizer (I : multicospan_index C) [has_multiequalizer I] : C :=
  limit I.multicospan

/-- For `I : multispan_index C`, we say that it has a multicoequalizer if
  the associated multicospan has a limit. -/
abbreviation has_multicoequalizer (I : multispan_index C) :=
  has_colimit I.multispan

/-- The multiecoqualizer of `I : multispan_index C`. -/
abbreviation multicoequalizer (I : multispan_index C) [has_multicoequalizer I] : C :=
  colimit I.multispan

namespace multiequalizer

variables (I : multicospan_index C) [has_multiequalizer I]

/-- The canonical map from the multiequalizer to the objects on the left. -/
abbreviation ι (a : I.L) : multiequalizer I ⟶ I.left a :=
limit.π _ (walking_multicospan.left a)

/-- The multifork associated to the multiequalizer. -/
abbreviation multifork : multifork I :=
limit.cone _

@[simp]
lemma multifork_ι (a) :
  (multiequalizer.multifork I).ι a = multiequalizer.ι I a := rfl

@[simp]
lemma multifork_π_app_left (a) :
  (multiequalizer.multifork I).π.app (walking_multicospan.left a) =
  multiequalizer.ι I a := rfl

@[reassoc]
lemma condition (b) :
  multiequalizer.ι I (I.fst_to b) ≫ I.fst b =
  multiequalizer.ι I (I.snd_to b) ≫ I.snd b :=
multifork.condition _ _

/-- Construct a morphism to the multiequalizer from its universal property. -/
abbreviation lift (W : C) (k : Π a, W ⟶ I.left a)
  (h : ∀ b, k (I.fst_to b) ≫ I.fst b = k (I.snd_to b) ≫ I.snd b) :
  W ⟶ multiequalizer I :=
limit.lift _ (multifork.of_ι I _ k h)

@[simp, reassoc]
lemma lift_ι (W : C) (k : Π a, W ⟶ I.left a)
  (h : ∀ b, k (I.fst_to b) ≫ I.fst b = k (I.snd_to b) ≫ I.snd b) (a) :
  multiequalizer.lift I _ k h ≫ multiequalizer.ι I a = k _ :=
limit.lift_π _ _

@[ext]
lemma hom_ext {W : C} (i j : W ⟶ multiequalizer I)
  (h : ∀ a, i ≫ multiequalizer.ι I a =
  j ≫ multiequalizer.ι I a) :
  i = j :=
limit.hom_ext
begin
  rintro (a|b),
  { apply h },
  simp_rw [← limit.w I.multicospan (walking_multicospan.hom.fst b),
    ← category.assoc, h],
end

variables [has_product I.left] [has_product I.right] [has_equalizer I.fst_pi_map I.snd_pi_map]

/-- The multiequalizer is isomorphic to the equalizer of `∏ I.left ⇉ ∏ I.right`. -/
def iso_equalizer : multiequalizer I ≅ equalizer I.fst_pi_map I.snd_pi_map :=
<<<<<<< HEAD
limit.iso_limit_cone ⟨_, is_limit_of_preserves_cone_terminal
  I.multifork_equiv_pi_fork.inverse _ (limit.is_limit _)⟩
=======
limit.iso_limit_cone ⟨_, is_limit.of_preserves_cone_terminal
  I.multifork_equiv_pi_fork.inverse (limit.is_limit _)⟩
>>>>>>> 2f634d8c

/-- The canonical injection `multiequalizer I ⟶ ∏ I.left`. -/
def ι_pi : multiequalizer I ⟶ ∏ I.left :=
  (iso_equalizer I).hom ≫ equalizer.ι I.fst_pi_map I.snd_pi_map

@[simp, reassoc]
lemma ι_pi_π (a) : ι_pi I ≫ pi.π I.left a = ι I a :=
by { rw [ι_pi, category.assoc, ← iso.eq_inv_comp, iso_equalizer], simpa }

instance : mono (ι_pi I) := @@mono_comp _ _ _ _ equalizer.ι_mono

end multiequalizer

namespace multicoequalizer

variables (I : multispan_index C) [has_multicoequalizer I]

/-- The canonical map from the multiequalizer to the objects on the left. -/
abbreviation π (b : I.R) : I.right b ⟶ multicoequalizer I :=
colimit.ι I.multispan (walking_multispan.right _)

/-- The multicofork associated to the multicoequalizer. -/
abbreviation multicofork : multicofork I :=
colimit.cocone _

@[simp]
lemma multicofork_π (b) :
  (multicoequalizer.multicofork I).π b = multicoequalizer.π I b := rfl

@[simp]
lemma multicofork_ι_app_right (b) :
  (multicoequalizer.multicofork I).ι.app (walking_multispan.right b) =
  multicoequalizer.π I b := rfl

@[reassoc]
lemma condition (a) :
  I.fst a ≫ multicoequalizer.π I (I.fst_from a) =
  I.snd a ≫ multicoequalizer.π I (I.snd_from a) :=
multicofork.condition _ _

/-- Construct a morphism from the multicoequalizer from its universal property. -/
abbreviation desc (W : C) (k : Π b, I.right b ⟶ W)
  (h : ∀ a, I.fst a ≫  k (I.fst_from a) = I.snd a ≫ k (I.snd_from a)) :
  multicoequalizer I ⟶ W :=
colimit.desc _ (multicofork.of_π I _ k h)

@[simp, reassoc]
lemma π_desc (W : C) (k : Π b, I.right b ⟶ W)
  (h : ∀ a, I.fst a ≫  k (I.fst_from a) = I.snd a ≫ k (I.snd_from a)) (b) :
  multicoequalizer.π I b ≫ multicoequalizer.desc I _ k h = k _ :=
colimit.ι_desc _ _

@[ext]
lemma hom_ext {W : C} (i j : multicoequalizer I ⟶ W)
  (h : ∀ b, multicoequalizer.π I b ≫ i = multicoequalizer.π I b ≫ j) :
  i = j :=
colimit.hom_ext
begin
  rintro (a|b),
  { simp_rw [← colimit.w I.multispan (walking_multispan.hom.fst a),
    category.assoc, h] },
  { apply h },
end

variables [has_coproduct I.left] [has_coproduct I.right]
variables [has_coequalizer I.fst_sigma_map I.snd_sigma_map]

/-- The multicoequalizer is isomorphic to the coequalizer of `∐ I.left ⇉ ∐ I.right`. -/
def iso_coequalizer : multicoequalizer I ≅ coequalizer I.fst_sigma_map I.snd_sigma_map :=
<<<<<<< HEAD
colimit.iso_colimit_cocone ⟨_, is_colimit_of_preserves_cocone_initial
  I.multicofork_equiv_sigma_cofork.inverse _ (colimit.is_colimit _)⟩
=======
colimit.iso_colimit_cocone ⟨_, is_colimit.of_preserves_cocone_initial
  I.multicofork_equiv_sigma_cofork.inverse (colimit.is_colimit _)⟩
>>>>>>> 2f634d8c

/-- The canonical projection `∐ I.right ⟶ multicoequalizer I`. -/
def sigma_π : ∐ I.right ⟶ multicoequalizer I :=
  coequalizer.π I.fst_sigma_map I.snd_sigma_map ≫ (iso_coequalizer I).inv

@[simp, reassoc]
lemma ι_sigma_π (b) : sigma.ι I.right b ≫ sigma_π I = π I b :=
by { rw [sigma_π, ← category.assoc, iso.comp_inv_eq, iso_coequalizer], simpa }

instance : epi (sigma_π I) := @@epi_comp _ _ coequalizer.π_epi _ _

end multicoequalizer

end category_theory.limits<|MERGE_RESOLUTION|>--- conflicted
+++ resolved
@@ -182,11 +182,7 @@
 by simp [snd_pi_map]
 
 /--
-<<<<<<< HEAD
-Taking the multiequalizer over the multicospan index is equivlant to taking the equalizer over
-=======
 Taking the multiequalizer over the multicospan index is equivalent to taking the equalizer over
->>>>>>> 2f634d8c
 the two morphsims `∏ I.left ⇉ ∏ I.right`. This is the diagram of the latter.
 -/
 @[simps] protected noncomputable
@@ -245,11 +241,7 @@
 by simp [snd_sigma_map]
 
 /--
-<<<<<<< HEAD
-Taking the multicoequalizer over the multispan index is equivlant to taking the coequalizer over
-=======
 Taking the multicoequalizer over the multispan index is equivalent to taking the coequalizer over
->>>>>>> 2f634d8c
 the two morphsims `∐ I.left ⇉ ∐ I.right`. This is the diagram of the latter.
 -/
 protected noncomputable
@@ -310,8 +302,6 @@
 lemma condition (b) :
   K.ι (I.fst_to b) ≫ I.fst b = K.ι (I.snd_to b) ≫ I.snd b := by simp
 
-<<<<<<< HEAD
-=======
 /-- This definition provides a convenient way to show that a multifork is a limit. -/
 @[simps]
 def is_limit.mk
@@ -336,7 +326,6 @@
   end }
 
 
->>>>>>> 2f634d8c
 variables [has_product I.left] [has_product I.right]
 
 @[simp, reassoc]
@@ -360,11 +349,6 @@
       all_goals { change 𝟙 _ ≫ _ ≫ _ = pi.lift _ ≫ _, simp }
     end } }
 
-<<<<<<< HEAD
-section end
-
-=======
->>>>>>> 2f634d8c
 @[simp] lemma to_pi_fork_π_app_zero :
   K.to_pi_fork.π.app walking_parallel_pair.zero = pi.lift K.ι := rfl
 
@@ -474,8 +458,6 @@
 lemma condition (a) :
   I.fst a ≫ K.π (I.fst_from a) = I.snd a ≫ K.π (I.snd_from a) := by simp
 
-<<<<<<< HEAD
-=======
 /-- This definition provides a convenient way to show that a multicofork is a colimit. -/
 @[simps]
 def is_colimit.mk
@@ -499,7 +481,6 @@
     apply hm
   end }
 
->>>>>>> 2f634d8c
 variables [has_coproduct I.left] [has_coproduct I.right]
 
 @[simp, reassoc]
@@ -523,11 +504,6 @@
       all_goals { change _ ≫ sigma.desc _ = (_ ≫ _) ≫ 𝟙 _, simp }
     end } }
 
-<<<<<<< HEAD
-section end
-
-=======
->>>>>>> 2f634d8c
 @[simp] lemma to_sigma_cofork_ι_app_zero :
   K.to_sigma_cofork.ι.app walking_parallel_pair.zero = I.fst_sigma_map ≫ sigma.desc K.π := rfl
 
@@ -675,13 +651,8 @@
 
 /-- The multiequalizer is isomorphic to the equalizer of `∏ I.left ⇉ ∏ I.right`. -/
 def iso_equalizer : multiequalizer I ≅ equalizer I.fst_pi_map I.snd_pi_map :=
-<<<<<<< HEAD
-limit.iso_limit_cone ⟨_, is_limit_of_preserves_cone_terminal
-  I.multifork_equiv_pi_fork.inverse _ (limit.is_limit _)⟩
-=======
 limit.iso_limit_cone ⟨_, is_limit.of_preserves_cone_terminal
   I.multifork_equiv_pi_fork.inverse (limit.is_limit _)⟩
->>>>>>> 2f634d8c
 
 /-- The canonical injection `multiequalizer I ⟶ ∏ I.left`. -/
 def ι_pi : multiequalizer I ⟶ ∏ I.left :=
@@ -751,13 +722,8 @@
 
 /-- The multicoequalizer is isomorphic to the coequalizer of `∐ I.left ⇉ ∐ I.right`. -/
 def iso_coequalizer : multicoequalizer I ≅ coequalizer I.fst_sigma_map I.snd_sigma_map :=
-<<<<<<< HEAD
-colimit.iso_colimit_cocone ⟨_, is_colimit_of_preserves_cocone_initial
-  I.multicofork_equiv_sigma_cofork.inverse _ (colimit.is_colimit _)⟩
-=======
 colimit.iso_colimit_cocone ⟨_, is_colimit.of_preserves_cocone_initial
   I.multicofork_equiv_sigma_cofork.inverse (colimit.is_colimit _)⟩
->>>>>>> 2f634d8c
 
 /-- The canonical projection `∐ I.right ⟶ multicoequalizer I`. -/
 def sigma_π : ∐ I.right ⟶ multicoequalizer I :=
