/-
Copyright (c) 2018 Scott Morrison. All rights reserved.
Released under Apache 2.0 license as described in the file LICENSE.
Authors: Scott Morrison, Johannes Hölzl, Reid Barton, Sean Leather, Yury Kudryashov
-/
import category_theory.types category_theory.full_subcategory

/-!
# Concrete categories

A concrete category is a category `C` with a fixed faithful functor
`forget : C ⥤ Sort*`.

## Main definitions

### Concrete categories

We define concrete categories using a `class concrete_category`.

In particular, we impose no restrictions on the carrier type `C`, so
`Type` is a concrete category with the identity forgetful functor.

### `bundled` carrier type

Since algebraic structures (`monoid`, `group`, `ring`, `field`) in
Lean use unbundled classes, we define a unified way to bundle them.
Given a function `c : Type u → Type v`, `bundled c` is the structure
of pairs `(α, str)`, where `α : Type u`, and `str : c α`.

For a concrete category on `bundled c`, it makes sense to require that
`forget.obj X = X.α`. Some parts of mathlib use bundled morphism
structures, other parts use unbundled morphism classes. We provide
convenience functions to define concrete categories in both cases.

In both cases this is done using the `bundled_category` class. Its
default constructor assumes the bundled morphisms approach, and requires 

* an injective `to_fun : hom (ia : c α) (ib : c β) → α → β` projection;
* `id` and `comp g f` morphisms that project to `id` and `g ∘ f`.

Note that the argument order agrees with `function.comp`, not
`category_theory.comp`. This way we can directly use
`@monoid_hom.comp` as an argument to `bundled_category.mk`.

For a full concrete subcategory `D = bundled d` of a bundled category
`C = bundled c` we provide `bundled_category.restrict_str`
constructor. This constructor agrees with `induced_category` but also
allows us to automatically prove that the `induced_functor : C ⥤ D` is
a “partially forgetting” functor, i.e., `induced_functor ⋙ forget D =
forget C`.

For unbundled morphisms we provide a convenience constructor
`bundled_category.of_hom_class`. It accepts a morphism class `hom : Π
α β (ia : c α) (ib : c β), (α → β) → Prop` together with proofs of
`hom id` and `hom g → hom f → hom (g ∘ f)`, and creates a
`bundled_category` instance using `subtype hom` as the bundled
morphisms type.

## Forgetful functors

Each concrete category `C` comes with a canonical faithful functor
`forget C : C ⥤ Sort*`. We say that a concrete category `C` admits a
forgetful functor to a concrete category `D`, if it has a functor
`forget₂ C D : C ⥤ D` such that `(forget₂ C D) ⋙ (forget D) = forget
C`, see `class has_forget`.

We provide convenience constructors `has_forget.mk'` and
`bundled_has_forget` to create instances of this class.

-/
<<<<<<< HEAD
=======
import category_theory.types
import category_theory.bundled
>>>>>>> 54e7bfdd

universes v u₁ u₂ u₃

namespace category_theory

<<<<<<< HEAD
/-- A concrete category is a category `C` with a fixed faithful functor `forget : C ⥤ Type`. -/
class concrete_category (C : Type u₂) extends category.{v} C :=
(forget : C ⥤ Sort u₁)
[forget_faithful : faithful forget]
=======

/--
`concrete_category @hom` collects the evidence that a type constructor `c` and a
morphism predicate `hom` can be thought of as a concrete category.
>>>>>>> 54e7bfdd

@[reducible] def forget (C : Type u₂) [concrete_category C] := concrete_category.forget C

attribute [instance] concrete_category.forget_faithful

instance concrete_category.types : concrete_category (Sort u₂) :=
{ forget := 𝟭 _ }

class has_forget (C : Type u₂) (D : Type u₃) [concrete_category.{v u₁} C] [concrete_category.{v u₁} D] :=
(forget₂ : C ⥤ D)
(forget_comp : forget₂ ⋙ (forget D) = forget C)

@[reducible] def forget₂ (C D : Type u₂) [concrete_category.{v u₁} C] [concrete_category.{v u₁} D]
  [has_forget C D] : C ⥤ D :=
has_forget.forget₂ C D

instance forget_faithful (C D : Type u₂) [concrete_category.{v u₁} C] [concrete_category.{v u₁} D]
  [has_forget C D] : faithful (forget₂ C D) :=
(has_forget.forget_comp C D).faithful_of_comp

instance induced_category.concrete_category {C : Type u₂} {D : Type u₃} [concrete_category D] (f : C → D) :
  concrete_category (induced_category f) :=
{ forget := induced_functor f ⋙ forget D }

instance induced_category.has_forget {C : Type u₂} {D : Type u₃} [concrete_category D] (f : C → D) :
  has_forget (induced_category f) D :=
{ forget₂ := induced_functor f,
  forget_comp := rfl }

def has_forget.mk' {C D : Type u₂} [concrete_category.{v u₁} C] [concrete_category.{v u₁} D]
  (obj : C → D) (h_obj : ∀ X, (forget D).obj (obj X) = (forget C).obj X)
  (map : ∀ {X Y}, (X ⟶ Y) → (obj X ⟶ obj Y))
  (h_map : ∀ {X Y} {f : X ⟶ Y}, (forget D).map (map f) == (forget C).map f) :
has_forget C D :=
{ forget₂ := faithful.div _ _ _ @h_obj _ @h_map,
  forget_comp := by apply faithful.div_comp }

instance (C : Type u₂) [concrete_category.{u₂ u₂} C] : has_forget C (Sort u₂) :=
{ forget₂ := forget C,
  forget_comp := functor.comp_id _ }

<<<<<<< HEAD
/-- `bundled` is a type bundled with a type class instance for that type. Only
the type class is exposed as a parameter. -/
structure bundled (c : Type u₂ → Type v) : Type (max (u₂+1) v) :=
(α : Type u₂)
(str : c α . tactic.apply_instance)

namespace bundled

variables {c d : Type u₂ → Type v}

def of (α : Type u₂) [str : c α] : bundled c := ⟨α, str⟩

instance : has_coe_to_sort (bundled c) :=
{ S := Type u₂, coe := bundled.α }

/-- Map over the bundled structure -/
def map (f : ∀ {α}, c α → d α) (b : bundled c) : bundled d :=
⟨b.α, f b.str⟩

end bundled
=======
namespace bundled

variables (hom : ∀ {α β : Type u}, c α → c β → (α → β) → Prop)
variables [h : concrete_category @hom]
include h

instance : category.{u+1} (bundled c) :=
{ hom   := λ a b, subtype (hom a.2 b.2),
  id    := λ a, ⟨@id a.1, h.hom_id a.2⟩,
  comp  := λ a b c f g, ⟨g.1 ∘ f.1, h.hom_comp a.2 b.2 c.2 g.2 f.2⟩ }

variables {hom}
variables {X Y Z : bundled c}

@[simp] lemma concrete_category_id (X : bundled c) : subtype.val (𝟙 X) = id := rfl

@[simp] lemma concrete_category_comp (f : X ⟶ Y) (g : Y ⟶ Z) :
  subtype.val (f ≫ g) = g.val ∘ f.val := rfl
>>>>>>> 54e7bfdd

class bundled_category {c : Type u₂ → Type u₁} (hom : Π {α β}, c α → c β → Sort v) :=
(to_fun : Π {α β} {ia : c α} {ib : c β}, hom ia ib → α → β)
(to_fun_inj : ∀ {α β} {ia : c α} {ib : c β}, function.injective (@to_fun α β ia ib))
(id' : Π {α} (ia : c α), hom ia ia)
(to_fun_id' : Π {α} (ia : c α), to_fun (id' ia) = id)
(comp' : Π {α β γ} {ia : c α} {ib : c β} {ic : c γ}, hom ib ic → hom ia ib → hom ia ic)
(to_fun_comp' : ∀ {α β γ} {ia : c α} {ib : c β} {ic : c γ} (f : hom ia ib) (g : hom ib ic),
                 to_fun (comp' g f) = (to_fun g) ∘ (to_fun f))

namespace bundled_category

def of_hom_class {c : Type u₂ → Type u₁} (hom : Π {α β}, c α → c β → (α → β) → Prop)
  (h_id : ∀ {α} (ia : c α), hom ia ia id)
  (h_comp : ∀ {α β γ} {ia : c α} {ib : c β} {ic : c γ} {g : β → γ} {f : α → β} (hg : hom ib ic g)
    (hf : hom ia ib f), hom ia ic (g ∘ f)) :
  bundled_category (λ α β (ia : c α) ib, subtype (hom ia ib)) :=
{ to_fun := λ _ _ _ _, subtype.val,
  id' := λ α ia, ⟨id, h_id ia⟩,
  to_fun_id' := by intros; refl,
  comp' := λ _ _ _ _ _ _ g f, ⟨g.1 ∘ f.1, h_comp g.2 f.2⟩,
  to_fun_comp' := by intros; refl,
  to_fun_inj := by intros; apply subtype.eq }

variables {c : Type u₂ → Type u₁} (hom : Π {α β}, c α → c β → Sort v) [h : bundled_category @hom]
include h

instance : has_hom.{v} (bundled c) := ⟨λ α β, @hom α β α.str β.str⟩

protected def has_coe_to_fun (α β : bundled c) : has_coe_to_fun (α ⟶ β) :=
{ F := λ _, α → β, coe := @to_fun c @hom h α.1 β.1 α.2 β.2}

<<<<<<< HEAD
local attribute [instance] bundled_category.has_coe_to_fun

lemma coe_def (α β : bundled c) (f : α ⟶ β) :
  (f : α → β) = @to_fun c @hom h α.1 β.1 α.2 β.2 f := rfl
=======
end bundled
>>>>>>> 54e7bfdd

instance : category_struct (bundled c) :=
{ id   := λ α, bundled_category.id' @hom α.str,
  comp := by intros; apply h.comp'; assumption }

@[simp] lemma coe_comp {α β γ : bundled c} {f : α ⟶ β} {g : β ⟶ γ} :
  (f ≫ g : α → γ) = g ∘ f :=
to_fun_comp' c f g

@[simp] lemma coe_id {α : bundled c} : (𝟙 α : α → α) = id := to_fun_id' @hom α.str

-- `function.injective` doesn't work here
lemma coe_inj {α β : bundled c} {f g : α ⟶ β} (p : (f : α → β) = g) : f = g :=
to_fun_inj @hom p

instance : category (bundled c) :=
{ id_comp' := by intros; apply coe_inj; simp only [coe_comp, coe_id, function.comp.right_id],
  comp_id' := by intros; apply coe_inj; simp only [coe_comp, coe_id, function.comp.left_id],
  assoc'   := by intros; apply coe_inj; simp only [coe_comp] }

/-- Custom constructor for creating concrete categories on `bundled c` (e.g., `bundled monoid`) -/
instance to_concrete_category : concrete_category.{v} (bundled c) :=
{ forget := { obj := λ α, α,
              map := λ α β f, f,
              map_id' := by apply coe_id,
              map_comp' := by apply coe_comp },
  forget_faithful := { injectivity' := by apply coe_inj } }

variables {hom} (h) {d : Type u₂ → Type u₁} (h₂ : ∀ {α}, d α → c α)
include h₂

protected def restrict_str : bundled_category (λ α β ia ib, hom (@h₂ α ia) (h₂ ib)) :=
{ to_fun := by intros; apply h.to_fun; assumption,
  to_fun_inj := by intros; apply h.to_fun_inj,
  id' := by intros; apply h.id',
  to_fun_id' := by intros; apply h.to_fun_id',
  comp' := by intros; apply h.comp'; assumption,
  to_fun_comp' := by intros; apply h.to_fun_comp' }

def restrict_str_has_forget :
  @has_forget (bundled d) (bundled c) (by haveI := h.restrict_str @h₂; apply_instance) _ :=
{ forget₂ := { obj := bundled.map @h₂, map := by intros; assumption },
  forget_comp := rfl }

end bundled_category

section functor
local attribute [instance] bundled_category.has_coe_to_fun

variables {c : Type u₂ → Type u₁} {hom_c : Π {α β}, c α → c β → Sort v} [𝒞 : bundled_category @hom_c]
          {d : Type u₂ → Type u₁} {hom_d : Π {α β}, d α → d β → Sort v} [𝒟 : bundled_category @hom_d]
          (obj : ∀ {α}, c α → d α)
          (map : ∀ {α β : bundled c}, (α ⟶ β) → ((bundled.map @obj α) ⟶ (bundled.map @obj β)))
          (h_map : ∀ {α β : bundled c} (f : α ⟶ β), ⇑(map f) = (f : α → β))

include 𝒞 𝒟 h_map

def bundled_has_forget : has_forget (bundled c) (bundled d) :=
has_forget.mk'
  (bundled.map @obj)
  (λ _, rfl)
  @map
  (by intros; apply heq_of_eq; apply h_map)

end functor
end category_theory<|MERGE_RESOLUTION|>--- conflicted
+++ resolved
@@ -3,7 +3,7 @@
 Released under Apache 2.0 license as described in the file LICENSE.
 Authors: Scott Morrison, Johannes Hölzl, Reid Barton, Sean Leather, Yury Kudryashov
 -/
-import category_theory.types category_theory.full_subcategory
+import category_theory.types category_theory.full_subcategory category_theory.bundled
 
 /-!
 # Concrete categories
@@ -68,27 +68,15 @@
 `bundled_has_forget` to create instances of this class.
 
 -/
-<<<<<<< HEAD
-=======
-import category_theory.types
-import category_theory.bundled
->>>>>>> 54e7bfdd
 
 universes v u₁ u₂ u₃
 
 namespace category_theory
 
-<<<<<<< HEAD
 /-- A concrete category is a category `C` with a fixed faithful functor `forget : C ⥤ Type`. -/
 class concrete_category (C : Type u₂) extends category.{v} C :=
 (forget : C ⥤ Sort u₁)
 [forget_faithful : faithful forget]
-=======
-
-/--
-`concrete_category @hom` collects the evidence that a type constructor `c` and a
-morphism predicate `hom` can be thought of as a concrete category.
->>>>>>> 54e7bfdd
 
 @[reducible] def forget (C : Type u₂) [concrete_category C] := concrete_category.forget C
 
@@ -130,47 +118,7 @@
 { forget₂ := forget C,
   forget_comp := functor.comp_id _ }
 
-<<<<<<< HEAD
-/-- `bundled` is a type bundled with a type class instance for that type. Only
-the type class is exposed as a parameter. -/
-structure bundled (c : Type u₂ → Type v) : Type (max (u₂+1) v) :=
-(α : Type u₂)
-(str : c α . tactic.apply_instance)
-
 namespace bundled
-
-variables {c d : Type u₂ → Type v}
-
-def of (α : Type u₂) [str : c α] : bundled c := ⟨α, str⟩
-
-instance : has_coe_to_sort (bundled c) :=
-{ S := Type u₂, coe := bundled.α }
-
-/-- Map over the bundled structure -/
-def map (f : ∀ {α}, c α → d α) (b : bundled c) : bundled d :=
-⟨b.α, f b.str⟩
-
-end bundled
-=======
-namespace bundled
-
-variables (hom : ∀ {α β : Type u}, c α → c β → (α → β) → Prop)
-variables [h : concrete_category @hom]
-include h
-
-instance : category.{u+1} (bundled c) :=
-{ hom   := λ a b, subtype (hom a.2 b.2),
-  id    := λ a, ⟨@id a.1, h.hom_id a.2⟩,
-  comp  := λ a b c f g, ⟨g.1 ∘ f.1, h.hom_comp a.2 b.2 c.2 g.2 f.2⟩ }
-
-variables {hom}
-variables {X Y Z : bundled c}
-
-@[simp] lemma concrete_category_id (X : bundled c) : subtype.val (𝟙 X) = id := rfl
-
-@[simp] lemma concrete_category_comp (f : X ⟶ Y) (g : Y ⟶ Z) :
-  subtype.val (f ≫ g) = g.val ∘ f.val := rfl
->>>>>>> 54e7bfdd
 
 class bundled_category {c : Type u₂ → Type u₁} (hom : Π {α β}, c α → c β → Sort v) :=
 (to_fun : Π {α β} {ia : c α} {ib : c β}, hom ia ib → α → β)
@@ -203,14 +151,10 @@
 protected def has_coe_to_fun (α β : bundled c) : has_coe_to_fun (α ⟶ β) :=
 { F := λ _, α → β, coe := @to_fun c @hom h α.1 β.1 α.2 β.2}
 
-<<<<<<< HEAD
 local attribute [instance] bundled_category.has_coe_to_fun
 
 lemma coe_def (α β : bundled c) (f : α ⟶ β) :
   (f : α → β) = @to_fun c @hom h α.1 β.1 α.2 β.2 f := rfl
-=======
-end bundled
->>>>>>> 54e7bfdd
 
 instance : category_struct (bundled c) :=
 { id   := λ α, bundled_category.id' @hom α.str,
