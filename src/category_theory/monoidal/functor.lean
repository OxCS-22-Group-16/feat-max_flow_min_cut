--- conflicted
+++ resolved
@@ -206,15 +206,7 @@
   μ_is_iso := by { dsimp, apply_instance },
   .. (F.to_lax_monoidal_functor).comp (G.to_lax_monoidal_functor) }.
 
-<<<<<<< HEAD
-@[simp] lemma comp_obj (X : C) : (F.comp G).obj X = G.obj (F.obj X) := rfl
-@[simp] lemma comp_map {X X' : C} (f : X ⟶ X') :
-  (F.comp G).map f = (G.map (F.map f) : G.obj (F.obj X) ⟶ G.obj (F.obj X')) := rfl
-@[simp] lemma comp_ε : (F.comp G).ε = G.ε ≫ (G.map F.ε) := rfl
-@[simp] lemma comp_μ (X Y : C) : (F.comp G).μ X Y = (G.μ (F.obj X) (F.obj Y) ≫ G.map (F.μ X Y) : _ ⟶ _) := rfl
-=======
 infixr ` ⊗⋙ `:80 := comp -- We overload notation; potentially dangerous, but it seems to work.
->>>>>>> 44667ba6
 
 end monoidal_functor
 
