/-
Copyright (c) 2020 Bhavik Mehta. All rights reserved.
Released under Apache 2.0 license as described in the file LICENSE.
Authors: Bhavik Mehta
-/

import category_theory.sites.pretopology
import category_theory.limits.shapes.types
import category_theory.full_subcategory

/-!
# Sheaves of types on a Grothendieck topology

Defines the notion of a sheaf of types (usually called a sheaf of sets by mathematicians)
on a category equipped with a Grothendieck topology, as well as a range of equivalent
conditions useful in different situations.

First define what it means for a presheaf `P : Cᵒᵖ ⥤ Type v` to be a sheaf *for* a particular
presieve `R` on `X`:
* A *family of elements* `x` for `P` at `R` is an element `x_f` of `P Y` for every `f : Y ⟶ X` in
  `R`. See `family_of_elements`.
* The family `x` is *compatible* if, for any `f₁ : Y₁ ⟶ X` and `f₂ : Y₂ ⟶ X` both in `R`,
  and any `g₁ : Z ⟶ Y₁` and `g₂ : Z ⟶ Y₂` such that `g₁ ≫ f₁ = g₂ ≫ f₂`, the restriction of
  `x_f₁` along `g₁` agrees with the restriction of `x_f₂` along `g₂`.
  See `family_of_elements.compatible`.
* An *amalgamation* `t` for the family is an element of `P X` such that for every `f : Y ⟶ X` in
  `R`, the restriction of `t` on `f` is `x_f`.
  See `family_of_elements.is_amalgamation`.
We then say `P` is *separated* for `R` if every compatible family has at most one amalgamation,
and it is a *sheaf* for `R` if every compatible family has a unique amalgamation.
See `is_separated_for` and `is_sheaf_for`.

In the special case where `R` is a sieve, the compatibility condition can be simplified:
* The family `x` is *compatible* if, for any `f : Y ⟶ X` in `R` and `g : Z ⟶ Y`, the restriction of
  `x_f` along `g` agrees with `x_(g ≫ f)` (which is well defined since `g ≫ f` is in `R`).
See `family_of_elements.sieve_compatible` and `compatible_iff_sieve_compatible`.

In the special case where `C` has pullbacks, the compatibility condition can be simplified:
* The family `x` is *compatible* if, for any `f : Y ⟶ X` and `g : Z ⟶ X` both in `R`,
  the restriction of `x_f` along `π₁ : pullback f g ⟶ Y` agrees with the restriction of `x_g`
  along `π₂ : pullback f g ⟶ Z`.
See `family_of_elements.pullback_compatible` and `pullback_compatible_iff`.

Now given a Grothendieck topology `J`, `P` is a sheaf if it is a sheaf for every sieve in the
topology. See `is_sheaf`.

In the case where the topology is generated by a basis, it suffices to check `P` is a sheaf for
every presieve in the pretopology. See `is_sheaf_pretopology`.

We also provide equivalent conditions to satisfy alternate definitions given in the literature.

* Stacks: In `equalizer.presieve.sheaf_condition`, the sheaf condition at a presieve is shown to be
  equivalent to that of https://stacks.math.columbia.edu/tag/00VM (and combined with
  `is_sheaf_pretopology`, this shows the notions of `is_sheaf` are exactly equivalent.)

  The condition of https://stacks.math.columbia.edu/tag/00Z8 is virtually identical to the
  statement of `yoneda_condition_iff_sheaf_condition` (since the bijection described there carries
  the same information as the unique existence.)

* Maclane-Moerdijk [MM92]: Using `compatible_iff_sieve_compatible`, the definitions of `is_sheaf`
  are equivalent. There are also alternate definitions given:
  - Yoneda condition: Defined in `yoneda_sheaf_condition` and equivalence in
    `yoneda_condition_iff_sheaf_condition`.
  - Equalizer condition (Equation 3): Defined in the `equalizer.sieve` namespace, and equivalence
    in `equalizer.sieve.sheaf_condition`.
  - Matching family for presieves with pullback: `pullback_compatible_iff`.
  - Sheaf for a pretopology (Prop 1): `is_sheaf_pretopology` combined with the previous.
  - Sheaf for a pretopology as equalizer (Prop 1, bis): `equalizer.presieve.sheaf_condition`
    combined with the previous.

## Implementation

The sheaf condition is given as a proposition, rather than a subsingleton in `Type (max u₁ v)`.
This doesn't seem to make a big difference, other than making a couple of definitions noncomputable,
but it means that equivalent conditions can be given as `↔` statements rather than `≃` statements,
which can be convenient.

## References

* [MM92]: *Sheaves in geometry and logic*, Saunders MacLane, and Ieke Moerdijk:
  Chapter III, Section 4.
* [Elephant]: *Sketches of an Elephant*, P. T. Johnstone: C2.1.
* https://stacks.math.columbia.edu/tag/00VL (sheaves on a pretopology or site)
* https://stacks.math.columbia.edu/tag/00ZB (sheaves on a topology)

-/

universes w v₁ v₂ u₁ u₂
namespace category_theory

open opposite category_theory category limits sieve

namespace presieve

variables {C : Type u₁} [category.{v₁} C]

variables {P Q U : Cᵒᵖ ⥤ Type w}
variables {X Y : C} {S : sieve X} {R : presieve X}
variables (J J₂ : grothendieck_topology C)

/--
A family of elements for a presheaf `P` given a collection of arrows `R` with fixed codomain `X`
consists of an element of `P Y` for every `f : Y ⟶ X` in `R`.
A presheaf is a sheaf (resp, separated) if every *compatible* family of elements has exactly one
(resp, at most one) amalgamation.

This data is referred to as a `family` in [MM92], Chapter III, Section 4. It is also a concrete
version of the elements of the middle object in https://stacks.math.columbia.edu/tag/00VM which is
more useful for direct calculations. It is also used implicitly in Definition C2.1.2 in [Elephant].
-/
def family_of_elements (P : Cᵒᵖ ⥤ Type w) (R : presieve X) :=
Π ⦃Y : C⦄ (f : Y ⟶ X), R f → P.obj (op Y)

instance : inhabited (family_of_elements P (⊥ : presieve X)) := ⟨λ Y f, false.elim⟩

/--
A family of elements for a presheaf on the presieve `R₂` can be restricted to a smaller presieve
`R₁`.
-/
def family_of_elements.restrict {R₁ R₂ : presieve X} (h : R₁ ≤ R₂) :
  family_of_elements P R₂ → family_of_elements P R₁ :=
λ x Y f hf, x f (h _ hf)

/--
A family of elements for the arrow set `R` is *compatible* if for any `f₁ : Y₁ ⟶ X` and
`f₂ : Y₂ ⟶ X` in `R`, and any `g₁ : Z ⟶ Y₁` and `g₂ : Z ⟶ Y₂`, if the square `g₁ ≫ f₁ = g₂ ≫ f₂`
commutes then the elements of `P Z` obtained by restricting the element of `P Y₁` along `g₁` and
restricting the element of `P Y₂` along `g₂` are the same.

In special cases, this condition can be simplified, see `pullback_compatible_iff` and
`compatible_iff_sieve_compatible`.

This is referred to as a "compatible family" in Definition C2.1.2 of [Elephant], and on nlab:
https://ncatlab.org/nlab/show/sheaf#GeneralDefinitionInComponents
-/
def family_of_elements.compatible (x : family_of_elements P R) : Prop :=
∀ ⦃Y₁ Y₂ Z⦄ (g₁ : Z ⟶ Y₁) (g₂ : Z ⟶ Y₂) ⦃f₁ : Y₁ ⟶ X⦄ ⦃f₂ : Y₂ ⟶ X⦄
  (h₁ : R f₁) (h₂ : R f₂), g₁ ≫ f₁ = g₂ ≫ f₂ → P.map g₁.op (x f₁ h₁) = P.map g₂.op (x f₂ h₂)

/--
If the category `C` has pullbacks, this is an alternative condition for a family of elements to be
compatible: For any `f : Y ⟶ X` and `g : Z ⟶ X` in the presieve `R`, the restriction of the
given elements for `f` and `g` to the pullback agree.
This is equivalent to being compatible (provided `C` has pullbacks), shown in
`pullback_compatible_iff`.

This is the definition for a "matching" family given in [MM92], Chapter III, Section 4,
Equation (5). Viewing the type `family_of_elements` as the middle object of the fork in
https://stacks.math.columbia.edu/tag/00VM, this condition expresses that `pr₀* (x) = pr₁* (x)`,
using the notation defined there.
-/
def family_of_elements.pullback_compatible (x : family_of_elements P R) [has_pullbacks C] : Prop :=
∀ ⦃Y₁ Y₂⦄ ⦃f₁ : Y₁ ⟶ X⦄ ⦃f₂ : Y₂ ⟶ X⦄ (h₁ : R f₁) (h₂ : R f₂),
  P.map (pullback.fst : pullback f₁ f₂ ⟶ _).op (x f₁ h₁) = P.map pullback.snd.op (x f₂ h₂)

lemma pullback_compatible_iff (x : family_of_elements P R) [has_pullbacks C] :
  x.compatible ↔ x.pullback_compatible :=
begin
  split,
  { intros t Y₁ Y₂ f₁ f₂ hf₁ hf₂,
    apply t,
    apply pullback.condition },
  { intros t Y₁ Y₂ Z g₁ g₂ f₁ f₂ hf₁ hf₂ comm,
    rw [←pullback.lift_fst _ _ comm, op_comp, functor_to_types.map_comp_apply, t hf₁ hf₂,
        ←functor_to_types.map_comp_apply, ←op_comp, pullback.lift_snd] }
end

/-- The restriction of a compatible family is compatible. -/
lemma family_of_elements.compatible.restrict {R₁ R₂ : presieve X} (h : R₁ ≤ R₂)
  {x : family_of_elements P R₂} : x.compatible → (x.restrict h).compatible :=
λ q Y₁ Y₂ Z g₁ g₂ f₁ f₂ h₁ h₂ comm, q g₁ g₂ (h _ h₁) (h _ h₂) comm

/--
Extend a family of elements to the sieve generated by an arrow set.
This is the construction described as "easy" in Lemma C2.1.3 of [Elephant].
-/
noncomputable def family_of_elements.sieve_extend (x : family_of_elements P R) :
  family_of_elements P (generate R) :=
λ Z f hf, P.map hf.some_spec.some.op (x _ hf.some_spec.some_spec.some_spec.1)

/-- The extension of a compatible family to the generated sieve is compatible. -/
lemma family_of_elements.compatible.sieve_extend {x : family_of_elements P R} (hx : x.compatible) :
  x.sieve_extend.compatible :=
begin
  intros _ _ _ _ _ _ _ h₁ h₂ comm,
  iterate 2 { erw ← functor_to_types.map_comp_apply, rw ← op_comp }, apply hx,
  simp [comm, h₁.some_spec.some_spec.some_spec.2, h₂.some_spec.some_spec.some_spec.2],
end

/-- The extension of a family agrees with the original family. -/
lemma extend_agrees {x : family_of_elements P R} (t : x.compatible) {f : Y ⟶ X} (hf : R f) :
  x.sieve_extend f (le_generate R Y hf) = x f hf :=
begin
  have h := (le_generate R Y hf).some_spec,
  unfold family_of_elements.sieve_extend,
  rw t h.some (𝟙 _) _ hf _,
  { simp }, { rw id_comp, exact h.some_spec.some_spec.2 },
end

/-- The restriction of an extension is the original. -/
@[simp]
lemma restrict_extend {x : family_of_elements P R} (t : x.compatible) :
  x.sieve_extend.restrict (le_generate R) = x :=
begin
  ext Y f hf,
  exact extend_agrees t hf,
end

/--
If the arrow set for a family of elements is actually a sieve (i.e. it is downward closed) then the
consistency condition can be simplified.
This is an equivalent condition, see `compatible_iff_sieve_compatible`.

This is the notion of "matching" given for families on sieves given in [MM92], Chapter III,
Section 4, Equation 1, and nlab: https://ncatlab.org/nlab/show/matching+family.
See also the discussion before Lemma C2.1.4 of [Elephant].
-/
def family_of_elements.sieve_compatible (x : family_of_elements P S) : Prop :=
∀ ⦃Y Z⦄ (f : Y ⟶ X) (g : Z ⟶ Y) (hf), x (g ≫ f) (S.downward_closed hf g) = P.map g.op (x f hf)

lemma compatible_iff_sieve_compatible (x : family_of_elements P S) :
  x.compatible ↔ x.sieve_compatible :=
begin
  split,
  { intros h Y Z f g hf,
    simpa using h (𝟙 _) g (S.downward_closed hf g) hf (id_comp _) },
  { intros h Y₁ Y₂ Z g₁ g₂ f₁ f₂ h₁ h₂ k,
    simp_rw [← h f₁ g₁ h₁, k, h f₂ g₂ h₂] }
end

lemma family_of_elements.compatible.to_sieve_compatible {x : family_of_elements P S}
  (t : x.compatible) : x.sieve_compatible :=
(compatible_iff_sieve_compatible x).1 t

/--
Given a family of elements `x` for the sieve `S` generated by a presieve `R`, if `x` is restricted
to `R` and then extended back up to `S`, the resulting extension equals `x`.
-/
@[simp]
lemma extend_restrict {x : family_of_elements P (generate R)} (t : x.compatible) :
  (x.restrict (le_generate R)).sieve_extend = x :=
begin
  rw compatible_iff_sieve_compatible at t,
  ext _ _ h, apply (t _ _ _).symm.trans, congr,
  exact h.some_spec.some_spec.some_spec.2,
end

/--
Two compatible families on the sieve generated by a presieve `R` are equal if and only if they are
equal when restricted to `R`.
-/
lemma restrict_inj {x₁ x₂ : family_of_elements P (generate R)}
  (t₁ : x₁.compatible) (t₂ : x₂.compatible) :
  x₁.restrict (le_generate R) = x₂.restrict (le_generate R) → x₁ = x₂ :=
λ h, by { rw [←extend_restrict t₁, ←extend_restrict t₂], congr, exact h }

/-- Compatible families of elements for a presheaf of types `P` and a presieve `R`
    are in 1-1 correspondence with compatible families for the same presheaf and
    the sieve generated by `R`, through extension and restriction. -/
@[simps] noncomputable def compatible_equiv_generate_sieve_compatible :
  {x : family_of_elements P R // x.compatible} ≃
  {x : family_of_elements P (generate R) // x.compatible} :=
{ to_fun := λ x, ⟨x.1.sieve_extend, x.2.sieve_extend⟩,
  inv_fun := λ x, ⟨x.1.restrict (le_generate R), x.2.restrict _⟩,
  left_inv := λ x, subtype.ext (restrict_extend x.2),
  right_inv := λ x, subtype.ext (extend_restrict x.2) }

lemma family_of_elements.comp_of_compatible (S : sieve X) {x : family_of_elements P S}
  (t : x.compatible) {f : Y ⟶ X} (hf : S f) {Z} (g : Z ⟶ Y) :
  x (g ≫ f) (S.downward_closed hf g) = P.map g.op (x f hf) :=
by simpa using t (𝟙 _) g (S.downward_closed hf g) hf (id_comp _)

section functor_pullback
variables {D : Type u₂} [category.{v₂} D] (F : D ⥤ C) {Z : D}
variables {T : presieve (F.obj Z)} {x : family_of_elements P T}

/--
Given a family of elements of a sieve `S` on `F(X)`, we can realize it as a family of elements of
`S.functor_pullback F`.
-/
def family_of_elements.functor_pullback (x : family_of_elements P T) :
  family_of_elements (F.op ⋙ P) (T.functor_pullback F) := λ Y f hf, x (F.map f) hf

lemma family_of_elements.compatible.functor_pullback (h : x.compatible) :
  (x.functor_pullback F).compatible :=
begin
  intros Z₁ Z₂ W g₁ g₂ f₁ f₂ h₁ h₂ eq,
  exact h (F.map g₁) (F.map g₂) h₁ h₂ (by simp only [← F.map_comp, eq])
end

end functor_pullback

/--
Given a family of elements of a sieve `S` on `X` whose values factors through `F`, we can
realize it as a family of elements of `S.functor_pushforward F`. Since the preimage is obtained by
choice, this is not well-defined generally.
-/
noncomputable
def family_of_elements.functor_pushforward {D : Type u₂} [category.{v₂} D] (F : D ⥤ C) {X : D}
  {T : presieve X} (x : family_of_elements (F.op ⋙ P) T) :
    family_of_elements P (T.functor_pushforward F) := λ Y f h,
by { obtain ⟨Z, g, h, h₁, _⟩ := get_functor_pushforward_structure h, exact P.map h.op (x g h₁) }

section pullback

/--
Given a family of elements of a sieve `S` on `X`, and a map `Y ⟶ X`, we can obtain a
family of elements of `S.pullback f` by taking the same elements.
-/
def family_of_elements.pullback (f : Y ⟶ X)  (x : family_of_elements P S) :
  family_of_elements P (S.pullback f) := λ _ g hg, x (g ≫ f) hg

lemma family_of_elements.compatible.pullback (f : Y ⟶ X) {x : family_of_elements P S}
  (h : x.compatible) : (x.pullback f).compatible :=
begin
  simp only [compatible_iff_sieve_compatible] at h ⊢,
  intros W Z f₁ f₂ hf,
  unfold family_of_elements.pullback,
  rw ← (h (f₁ ≫ f) f₂ hf),
  simp only [assoc],
end

end pullback

/--
Given a morphism of presheaves `f : P ⟶ Q`, we can take a family of elements valued in `P` to a
family of elements valued in `Q` by composing with `f`.
-/
def family_of_elements.comp_presheaf_map (f : P ⟶ Q) (x : family_of_elements P R) :
  family_of_elements Q R := λ Y g hg, f.app (op Y) (x g hg)

@[simp]
lemma family_of_elements.comp_presheaf_map_id (x : family_of_elements P R) :
  x.comp_presheaf_map (𝟙 P) = x := rfl

@[simp]
lemma family_of_elements.comp_prersheaf_map_comp (x : family_of_elements P R)
  (f : P ⟶ Q) (g : Q ⟶ U) :
  (x.comp_presheaf_map f).comp_presheaf_map g = x.comp_presheaf_map (f ≫ g) := rfl

lemma family_of_elements.compatible.comp_presheaf_map (f : P ⟶ Q) {x : family_of_elements P R}
  (h : x.compatible) : (x.comp_presheaf_map f).compatible :=
begin
  intros Z₁ Z₂ W g₁ g₂ f₁ f₂ h₁ h₂ eq,
  unfold family_of_elements.comp_presheaf_map,
  rwa [← functor_to_types.naturality, ← functor_to_types.naturality, h],
end

/--
The given element `t` of `P.obj (op X)` is an *amalgamation* for the family of elements `x` if every
restriction `P.map f.op t = x_f` for every arrow `f` in the presieve `R`.

This is the definition given in  https://ncatlab.org/nlab/show/sheaf#GeneralDefinitionInComponents,
and https://ncatlab.org/nlab/show/matching+family, as well as [MM92], Chapter III, Section 4,
equation (2).
-/
def family_of_elements.is_amalgamation (x : family_of_elements P R)
  (t : P.obj (op X)) : Prop :=
∀ ⦃Y : C⦄ (f : Y ⟶ X) (h : R f), P.map f.op t = x f h

lemma family_of_elements.is_amalgamation.comp_presheaf_map
  {x : family_of_elements P R} {t} (f : P ⟶ Q) (h : x.is_amalgamation t) :
  (x.comp_presheaf_map f).is_amalgamation (f.app (op X) t) :=
begin
  intros Y g hg,
  dsimp [family_of_elements.comp_presheaf_map],
  change (f.app _ ≫ Q.map _) _ = _,
  simp [← f.naturality, h g hg],
end

lemma is_compatible_of_exists_amalgamation (x : family_of_elements P R)
  (h : ∃ t, x.is_amalgamation t) : x.compatible :=
begin
  cases h with t ht,
  intros Y₁ Y₂ Z g₁ g₂ f₁ f₂ h₁ h₂ comm,
  rw [←ht _ h₁, ←ht _ h₂, ←functor_to_types.map_comp_apply, ←op_comp, comm],
  simp,
end

lemma is_amalgamation_restrict {R₁ R₂ : presieve X} (h : R₁ ≤ R₂)
  (x : family_of_elements P R₂) (t : P.obj (op X)) (ht : x.is_amalgamation t) :
  (x.restrict h).is_amalgamation t :=
λ Y f hf, ht f (h Y hf)

lemma is_amalgamation_sieve_extend {R : presieve X}
  (x : family_of_elements P R) (t : P.obj (op X)) (ht : x.is_amalgamation t) :
  x.sieve_extend.is_amalgamation t :=
begin
  intros Y f hf,
  dsimp [family_of_elements.sieve_extend],
  rw [←ht _, ←functor_to_types.map_comp_apply, ←op_comp, hf.some_spec.some_spec.some_spec.2],
end

/-- A presheaf is separated for a presieve if there is at most one amalgamation. -/
def is_separated_for (P : Cᵒᵖ ⥤ Type w) (R : presieve X) : Prop :=
∀ (x : family_of_elements P R) (t₁ t₂),
  x.is_amalgamation t₁ → x.is_amalgamation t₂ → t₁ = t₂

lemma is_separated_for.ext {R : presieve X} (hR : is_separated_for P R)
  {t₁ t₂ : P.obj (op X)} (h : ∀ ⦃Y⦄ ⦃f : Y ⟶ X⦄ (hf : R f), P.map f.op t₁ = P.map f.op t₂) :
t₁ = t₂ :=
hR (λ Y f hf, P.map f.op t₂) t₁ t₂ (λ Y f hf, h hf) (λ Y f hf, rfl)

lemma is_separated_for_iff_generate :
  is_separated_for P R ↔ is_separated_for P (generate R) :=
begin
  split,
  { intros h x t₁ t₂ ht₁ ht₂,
    apply h (x.restrict (le_generate R)) t₁ t₂ _ _,
    { exact is_amalgamation_restrict _ x t₁ ht₁ },
    { exact is_amalgamation_restrict _ x t₂ ht₂ } },
  { intros h x t₁ t₂ ht₁ ht₂,
    apply h (x.sieve_extend),
    { exact is_amalgamation_sieve_extend x t₁ ht₁ },
    { exact is_amalgamation_sieve_extend x t₂ ht₂ } }
end

lemma is_separated_for_top (P : Cᵒᵖ ⥤ Type w) : is_separated_for P (⊤ : presieve X) :=
λ x t₁ t₂ h₁ h₂,
begin
  have q₁ := h₁ (𝟙 X) (by simp),
  have q₂ := h₂ (𝟙 X) (by simp),
  simp only [op_id, functor_to_types.map_id_apply] at q₁ q₂,
  rw [q₁, q₂],
end

/--
We define `P` to be a sheaf for the presieve `R` if every compatible family has a unique
amalgamation.

This is the definition of a sheaf for the given presieve given in C2.1.2 of [Elephant], and
https://ncatlab.org/nlab/show/sheaf#GeneralDefinitionInComponents.
Using `compatible_iff_sieve_compatible`,
this is equivalent to the definition of a sheaf in [MM92], Chapter III, Section 4.
-/
def is_sheaf_for (P : Cᵒᵖ ⥤ Type w) (R : presieve X) : Prop :=
∀ (x : family_of_elements P R), x.compatible → ∃! t, x.is_amalgamation t

/--
This is an equivalent condition to be a sheaf, which is useful for the abstraction to local
operators on elementary toposes. However this definition is defined only for sieves, not presieves.
The equivalence between this and `is_sheaf_for` is given in `yoneda_condition_iff_sheaf_condition`.
This version is also useful to establish that being a sheaf is preserved under isomorphism of
presheaves.

See the discussion before Equation (3) of [MM92], Chapter III, Section 4. See also C2.1.4 of
[Elephant]. This is also a direct reformulation of <https://stacks.math.columbia.edu/tag/00Z8>.
-/
def yoneda_sheaf_condition (P : Cᵒᵖ ⥤ Type v₁) (S : sieve X) : Prop :=
∀ (f : S.functor ⟶ P), ∃! g, S.functor_inclusion ≫ g = f

-- TODO: We can generalize the universe parameter v₁ above by composing with
-- appropriate `ulift_functor`s.

/--
(Implementation). This is a (primarily internal) equivalence between natural transformations
and compatible families.

Cf the discussion after Lemma 7.47.10 in <https://stacks.math.columbia.edu/tag/00YW>. See also
the proof of C2.1.4 of [Elephant], and the discussion in [MM92], Chapter III, Section 4.
-/
def nat_trans_equiv_compatible_family {P : Cᵒᵖ ⥤ Type v₁} :
  (S.functor ⟶ P) ≃ {x : family_of_elements P S // x.compatible} :=
{ to_fun := λ α,
  begin
    refine ⟨λ Y f hf, _, _⟩,
    { apply α.app (op Y) ⟨_, hf⟩ },
    { rw compatible_iff_sieve_compatible,
      intros Y Z f g hf,
      dsimp,
      rw ← functor_to_types.naturality _ _ α g.op,
      refl }
  end,
  inv_fun := λ t,
  { app := λ Y f, t.1 _ f.2,
    naturality' := λ Y Z g,
    begin
      ext ⟨f, hf⟩,
      apply t.2.to_sieve_compatible _,
    end },
  left_inv := λ α,
  begin
    ext X ⟨_, _⟩,
    refl
  end,
  right_inv :=
  begin
    rintro ⟨x, hx⟩,
    refl,
  end }

/-- (Implementation). A lemma useful to prove `yoneda_condition_iff_sheaf_condition`. -/
lemma extension_iff_amalgamation {P : Cᵒᵖ ⥤ Type v₁} (x : S.functor ⟶ P) (g : yoneda.obj X ⟶ P) :
  S.functor_inclusion ≫ g = x ↔
  (nat_trans_equiv_compatible_family x).1.is_amalgamation (yoneda_equiv g) :=
begin
  change _ ↔ ∀ ⦃Y : C⦄ (f : Y ⟶ X) (h : S f), P.map f.op (yoneda_equiv g) = x.app (op Y) ⟨f, h⟩,
  split,
  { rintro rfl Y f hf,
    rw yoneda_equiv_naturality,
    dsimp,
    simp },  -- See note [dsimp, simp].
  { intro h,
    ext Y ⟨f, hf⟩,
    have : _ = x.app Y _ := h f hf,
    rw yoneda_equiv_naturality at this,
    rw ← this,
    dsimp,
    simp }, -- See note [dsimp, simp].
end

/--
The yoneda version of the sheaf condition is equivalent to the sheaf condition.

C2.1.4 of [Elephant].
-/
lemma is_sheaf_for_iff_yoneda_sheaf_condition {P : Cᵒᵖ ⥤ Type v₁} :
  is_sheaf_for P S ↔ yoneda_sheaf_condition P S :=
begin
  rw [is_sheaf_for, yoneda_sheaf_condition],
  simp_rw [extension_iff_amalgamation],
  rw equiv.forall_congr_left' nat_trans_equiv_compatible_family,
  rw subtype.forall,
  apply ball_congr,
  intros x hx,
  rw equiv.exists_unique_congr_left _,
  simp,
end

/--
If `P` is a sheaf for the sieve `S` on `X`, a natural transformation from `S` (viewed as a functor)
to `P` can be (uniquely) extended to all of `yoneda.obj X`.

      f
   S  →  P
   ↓  ↗
   yX

-/
noncomputable def is_sheaf_for.extend {P : Cᵒᵖ ⥤ Type v₁} (h : is_sheaf_for P S)
  (f : S.functor ⟶ P) : yoneda.obj X ⟶ P :=
(is_sheaf_for_iff_yoneda_sheaf_condition.1 h f).exists.some

/--
Show that the extension of `f : S.functor ⟶ P` to all of `yoneda.obj X` is in fact an extension, ie
that the triangle below commutes, provided `P` is a sheaf for `S`

      f
   S  →  P
   ↓  ↗
   yX

-/
@[simp, reassoc]
lemma is_sheaf_for.functor_inclusion_comp_extend {P : Cᵒᵖ ⥤ Type v₁} (h : is_sheaf_for P S)
  (f : S.functor ⟶ P) : S.functor_inclusion ≫ h.extend f = f :=
(is_sheaf_for_iff_yoneda_sheaf_condition.1 h f).exists.some_spec

/-- The extension of `f` to `yoneda.obj X` is unique. -/
lemma is_sheaf_for.unique_extend {P : Cᵒᵖ ⥤ Type v₁} (h : is_sheaf_for P S) {f : S.functor ⟶ P}
  (t : yoneda.obj X ⟶ P) (ht : S.functor_inclusion ≫ t = f) :
  t = h.extend f :=
((is_sheaf_for_iff_yoneda_sheaf_condition.1 h f).unique ht (h.functor_inclusion_comp_extend f))

/--
If `P` is a sheaf for the sieve `S` on `X`, then if two natural transformations from `yoneda.obj X`
to `P` agree when restricted to the subfunctor given by `S`, they are equal.
-/
lemma is_sheaf_for.hom_ext {P : Cᵒᵖ ⥤ Type v₁} (h : is_sheaf_for P S) (t₁ t₂ : yoneda.obj X ⟶ P)
  (ht : S.functor_inclusion ≫ t₁ = S.functor_inclusion ≫ t₂) :
  t₁ = t₂ :=
(h.unique_extend t₁ ht).trans (h.unique_extend t₂ rfl).symm

/-- `P` is a sheaf for `R` iff it is separated for `R` and there exists an amalgamation. -/
lemma is_separated_for_and_exists_is_amalgamation_iff_sheaf_for :
  is_separated_for P R ∧ (∀ (x : family_of_elements P R), x.compatible → ∃ t, x.is_amalgamation t) ↔
  is_sheaf_for P R :=
begin
  rw [is_separated_for, ←forall_and_distrib],
  apply forall_congr,
  intro x,
  split,
  { intros z hx, exact exists_unique_of_exists_of_unique (z.2 hx) z.1 },
  { intros h,
    refine ⟨_, (exists_of_exists_unique ∘ h)⟩,
    intros t₁ t₂ ht₁ ht₂,
    apply (h _).unique ht₁ ht₂,
    exact is_compatible_of_exists_amalgamation x ⟨_, ht₂⟩ }
end

/--
If `P` is separated for `R` and every family has an amalgamation, then `P` is a sheaf for `R`.
-/
lemma is_separated_for.is_sheaf_for (t : is_separated_for P R) :
  (∀ (x : family_of_elements P R), x.compatible → ∃ t, x.is_amalgamation t) →
  is_sheaf_for P R :=
begin
  rw ← is_separated_for_and_exists_is_amalgamation_iff_sheaf_for,
  exact and.intro t,
end

/-- If `P` is a sheaf for `R`, it is separated for `R`. -/
lemma is_sheaf_for.is_separated_for : is_sheaf_for P R → is_separated_for P R :=
λ q, (is_separated_for_and_exists_is_amalgamation_iff_sheaf_for.2 q).1

/-- Get the amalgamation of the given compatible family, provided we have a sheaf. -/
noncomputable def is_sheaf_for.amalgamate
  (t : is_sheaf_for P R) (x : family_of_elements P R) (hx : x.compatible) :
  P.obj (op X) :=
(t x hx).exists.some

lemma is_sheaf_for.is_amalgamation
  (t : is_sheaf_for P R) {x : family_of_elements P R} (hx : x.compatible) :
  x.is_amalgamation (t.amalgamate x hx) :=
(t x hx).exists.some_spec

@[simp]
lemma is_sheaf_for.valid_glue
  (t : is_sheaf_for P R) {x : family_of_elements P R} (hx : x.compatible) (f : Y ⟶ X) (Hf : R f) :
  P.map f.op (t.amalgamate x hx) = x f Hf :=
t.is_amalgamation hx f Hf

/-- C2.1.3 in [Elephant] -/
lemma is_sheaf_for_iff_generate (R : presieve X) :
  is_sheaf_for P R ↔ is_sheaf_for P (generate R) :=
begin
  rw ← is_separated_for_and_exists_is_amalgamation_iff_sheaf_for,
  rw ← is_separated_for_and_exists_is_amalgamation_iff_sheaf_for,
  rw ← is_separated_for_iff_generate,
  apply and_congr (iff.refl _),
  split,
  { intros q x hx,
    apply exists_imp_exists _ (q _ (hx.restrict (le_generate R))),
    intros t ht,
    simpa [hx] using is_amalgamation_sieve_extend _ _ ht },
  { intros q x hx,
    apply exists_imp_exists _ (q _ hx.sieve_extend),
    intros t ht,
    simpa [hx] using is_amalgamation_restrict (le_generate R) _ _ ht },
end

/--
Every presheaf is a sheaf for the family {𝟙 X}.

[Elephant] C2.1.5(i)
-/
lemma is_sheaf_for_singleton_iso (P : Cᵒᵖ ⥤ Type w) :
  is_sheaf_for P (presieve.singleton (𝟙 X)) :=
begin
  intros x hx,
  refine ⟨x _ (presieve.singleton_self _), _, _⟩,
  { rintro _ _ ⟨rfl, rfl⟩,
    simp },
  { intros t ht,
    simpa using ht _ (presieve.singleton_self _) }
end

/--
Every presheaf is a sheaf for the maximal sieve.

[Elephant] C2.1.5(ii)
-/
lemma is_sheaf_for_top_sieve (P : Cᵒᵖ ⥤ Type w) :
  is_sheaf_for P ((⊤ : sieve X) : presieve X) :=
begin
  rw ← generate_of_singleton_split_epi (𝟙 X),
  rw ← is_sheaf_for_iff_generate,
  apply is_sheaf_for_singleton_iso,
end

/--
If `P` is a sheaf for `S`, and it is iso to `P'`, then `P'` is a sheaf for `S`. This shows that
"being a sheaf for a presieve" is a mathematical or hygenic property.
-/
lemma is_sheaf_for_iso {P' : Cᵒᵖ ⥤ Type w} (i : P ≅ P') : is_sheaf_for P R → is_sheaf_for P' R :=
begin
  intros h x hx,
  let x' := x.comp_presheaf_map i.inv,
  have : x'.compatible := family_of_elements.compatible.comp_presheaf_map i.inv hx,
  obtain ⟨t, ht1, ht2⟩ := h x' this,
  use i.hom.app _ t,
  fsplit,
  { convert family_of_elements.is_amalgamation.comp_presheaf_map i.hom ht1,
    dsimp [x'],
    simp },
  { intros y hy,
    rw (show y = (i.inv.app (op X) ≫ i.hom.app (op X)) y, by simp),
    simp [ ht2 (i.inv.app _ y) (family_of_elements.is_amalgamation.comp_presheaf_map i.inv hy)] }
end

/--
If a presieve `R` on `X` has a subsieve `S` such that:

* `P` is a sheaf for `S`.
* For every `f` in `R`, `P` is separated for the pullback of `S` along `f`,

then `P` is a sheaf for `R`.

This is closely related to [Elephant] C2.1.6(i).
-/
lemma is_sheaf_for_subsieve_aux (P : Cᵒᵖ ⥤ Type w) {S : sieve X} {R : presieve X}
  (h : (S : presieve X) ≤ R)
  (hS : is_sheaf_for P S)
  (trans : ∀ ⦃Y⦄ ⦃f : Y ⟶ X⦄, R f → is_separated_for P (S.pullback f)) :
  is_sheaf_for P R :=
begin
  rw ← is_separated_for_and_exists_is_amalgamation_iff_sheaf_for,
  split,
  { intros x t₁ t₂ ht₁ ht₂,
    exact hS.is_separated_for _ _ _ (is_amalgamation_restrict h x t₁ ht₁)
                                    (is_amalgamation_restrict h x t₂ ht₂) },
  { intros x hx,
    use hS.amalgamate _ (hx.restrict h),
    intros W j hj,
    apply (trans hj).ext,
    intros Y f hf,
    rw [←functor_to_types.map_comp_apply, ←op_comp,
        hS.valid_glue (hx.restrict h) _ hf, family_of_elements.restrict,
        ←hx (𝟙 _) f _ _ (id_comp _)],
    simp },
end

/--
If `P` is a sheaf for every pullback of the sieve `S`, then `P` is a sheaf for any presieve which
contains `S`.
This is closely related to [Elephant] C2.1.6.
-/
lemma is_sheaf_for_subsieve (P : Cᵒᵖ ⥤ Type w) {S : sieve X} {R : presieve X}
  (h : (S : presieve X) ≤ R)
  (trans : Π ⦃Y⦄ (f : Y ⟶ X), is_sheaf_for P (S.pullback f)) :
  is_sheaf_for P R :=
is_sheaf_for_subsieve_aux P h (by simpa using trans (𝟙 _)) (λ Y f hf, (trans f).is_separated_for)

/-- A presheaf is separated for a topology if it is separated for every sieve in the topology. -/
def is_separated (P : Cᵒᵖ ⥤ Type w) : Prop :=
∀ {X} (S : sieve X), S ∈ J X → is_separated_for P S

/--
A presheaf is a sheaf for a topology if it is a sheaf for every sieve in the topology.

If the given topology is given by a pretopology, `is_sheaf_for_pretopology` shows it suffices to
check the sheaf condition at presieves in the pretopology.
-/
def is_sheaf (P : Cᵒᵖ ⥤ Type w) : Prop :=
∀ ⦃X⦄ (S : sieve X), S ∈ J X → is_sheaf_for P S

lemma is_sheaf.is_sheaf_for {P : Cᵒᵖ ⥤ Type w} (hp : is_sheaf J P)
  (R : presieve X) (hr : generate R ∈ J X) : is_sheaf_for P R :=
(is_sheaf_for_iff_generate R).2 $ hp _ hr

lemma is_sheaf_of_le (P : Cᵒᵖ ⥤ Type w) {J₁ J₂ : grothendieck_topology C} :
  J₁ ≤ J₂ → is_sheaf J₂ P → is_sheaf J₁ P :=
λ h t X S hS, t S (h _ hS)

lemma is_separated_of_is_sheaf (P : Cᵒᵖ ⥤ Type w) (h : is_sheaf J P) : is_separated J P :=
λ X S hS, (h S hS).is_separated_for

/-- The property of being a sheaf is preserved by isomorphism. -/
lemma is_sheaf_iso {P' : Cᵒᵖ ⥤ Type w} (i : P ≅ P') (h : is_sheaf J P) : is_sheaf J P' :=
λ X S hS, is_sheaf_for_iso i (h S hS)

lemma is_sheaf_of_yoneda {P : Cᵒᵖ ⥤ Type v₁}
  (h : ∀ {X} (S : sieve X), S ∈ J X → yoneda_sheaf_condition P S) : is_sheaf J P :=
λ X S hS, is_sheaf_for_iff_yoneda_sheaf_condition.2 (h _ hS)

/--
For a topology generated by a basis, it suffices to check the sheaf condition on the basis
presieves only.
-/
lemma is_sheaf_pretopology [has_pullbacks C] (K : pretopology C) :
  is_sheaf (K.to_grothendieck C) P ↔ (∀ {X : C} (R : presieve X), R ∈ K X → is_sheaf_for P R) :=
begin
  split,
  { intros PJ X R hR,
    rw is_sheaf_for_iff_generate,
    apply PJ (sieve.generate R) ⟨_, hR, le_generate R⟩ },
  { rintro PK X S ⟨R, hR, RS⟩,
    have gRS : ⇑(generate R) ≤ S,
    { apply gi_generate.gc.monotone_u,
      rwa sets_iff_generate },
    apply is_sheaf_for_subsieve P gRS _,
    intros Y f,
    rw [← pullback_arrows_comm, ← is_sheaf_for_iff_generate],
    exact PK (pullback_arrows f R) (K.pullbacks f R hR) }
end

/-- Any presheaf is a sheaf for the bottom (trivial) grothendieck topology. -/
lemma is_sheaf_bot : is_sheaf (⊥ : grothendieck_topology C) P :=
λ X, by simp [is_sheaf_for_top_sieve]

end presieve

namespace equalizer

variables {C : Type u₁} [category.{v₁} C] (P : Cᵒᵖ ⥤ Type (max v₁ u₁))
  {X : C} (R : presieve X) (S : sieve X)

noncomputable theory

/--
The middle object of the fork diagram given in Equation (3) of [MM92], as well as the fork diagram
of <https://stacks.math.columbia.edu/tag/00VM>.
-/
def first_obj : Type (max v₁ u₁) :=
∏ (λ (f : Σ Y, {f : Y ⟶ X // R f}), P.obj (op f.1))

/-- Show that `first_obj` is isomorphic to `family_of_elements`. -/
@[simps]
def first_obj_eq_family : first_obj P R ≅ R.family_of_elements P :=
{ hom := λ t Y f hf, pi.π (λ (f : Σ Y, {f : Y ⟶ X // R f}), P.obj (op f.1)) ⟨_, _, hf⟩ t,
  inv := pi.lift (λ f x, x _ f.2.2),
  hom_inv_id' :=
  begin
    ext ⟨Y, f, hf⟩ p,
    simpa,
  end,
  inv_hom_id' :=
  begin
    ext x Y f hf,
    apply limits.types.limit.lift_π_apply',
  end }

instance : inhabited (first_obj P (⊥ : presieve X)) :=
((first_obj_eq_family P _).to_equiv).inhabited

/--
The left morphism of the fork diagram given in Equation (3) of [MM92], as well as the fork diagram
of <https://stacks.math.columbia.edu/tag/00VM>.
-/
def fork_map : P.obj (op X) ⟶ first_obj P R :=
pi.lift (λ f, P.map f.2.1.op)

/-!
This section establishes the equivalence between the sheaf condition of Equation (3) [MM92] and
the definition of `is_sheaf_for`.
-/
namespace sieve

/--
The rightmost object of the fork diagram of Equation (3) [MM92], which contains the data used
to check a family is compatible.
-/
def second_obj : Type (max v₁ u₁) :=
∏ (λ (f : Σ Y Z (g : Z ⟶ Y), {f' : Y ⟶ X // S f'}), P.obj (op f.2.1))

/-- The map `p` of Equations (3,4) [MM92]. -/
def first_map : first_obj P S ⟶ second_obj P S :=
pi.lift (λ fg, pi.π _ (⟨_, _, S.downward_closed fg.2.2.2.2 fg.2.2.1⟩ : Σ Y, {f : Y ⟶ X // S f}))

instance : inhabited (second_obj P (⊥ : sieve X)) := ⟨first_map _ _ default⟩

/-- The map `a` of Equations (3,4) [MM92]. -/
def second_map : first_obj P S ⟶ second_obj P S :=
pi.lift (λ fg, pi.π _ ⟨_, fg.2.2.2⟩ ≫ P.map fg.2.2.1.op)

lemma w : fork_map P S ≫ first_map P S = fork_map P S ≫ second_map P S :=
begin
  apply limit.hom_ext,
  rintro ⟨Y, Z, g, f, hf⟩,
  simp [first_map, second_map, fork_map],
end

/--
The family of elements given by `x : first_obj P S` is compatible iff `first_map` and `second_map`
map it to the same point.
-/
lemma compatible_iff (x : first_obj P S) :
  ((first_obj_eq_family P S).hom x).compatible ↔ first_map P S x = second_map P S x :=
begin
  rw presieve.compatible_iff_sieve_compatible,
  split,
  { intro t,
    ext ⟨Y, Z, g, f, hf⟩,
    simpa [first_map, second_map] using t _ g hf },
  { intros t Y Z f g hf,
<<<<<<< HEAD
    rw types.limit_ext_iff at t,
    simpa [first_map, second_map] using t ⟨⟨Y, Z, g, f, hf⟩⟩ }
=======
    rw types.limit_ext_iff' at t,
    simpa [first_map, second_map] using t ⟨Y, Z, g, f, hf⟩ }
>>>>>>> c43486ec
end

/-- `P` is a sheaf for `S`, iff the fork given by `w` is an equalizer. -/
lemma equalizer_sheaf_condition :
  presieve.is_sheaf_for P S ↔ nonempty (is_limit (fork.of_ι _ (w P S))) :=
begin
  rw [types.type_equalizer_iff_unique,
      ← equiv.forall_congr_left (first_obj_eq_family P S).to_equiv.symm],
  simp_rw ← compatible_iff,
  simp only [inv_hom_id_apply, iso.to_equiv_symm_fun],
  apply ball_congr,
  intros x tx,
  apply exists_unique_congr,
  intro t,
  rw ← iso.to_equiv_symm_fun,
  rw equiv.eq_symm_apply,
  split,
  { intros q,
    ext Y f hf,
    simpa [first_obj_eq_family, fork_map] using q _ _ },
  { intros q Y f hf,
    rw ← q,
    simp [first_obj_eq_family, fork_map] }
end

end sieve

/-!
This section establishes the equivalence between the sheaf condition of
https://stacks.math.columbia.edu/tag/00VM and the definition of `is_sheaf_for`.
-/
namespace presieve

variables [has_pullbacks C]

/--
The rightmost object of the fork diagram of https://stacks.math.columbia.edu/tag/00VM, which
contains the data used to check a family of elements for a presieve is compatible.
-/
def second_obj : Type (max v₁ u₁) :=
∏ (λ (fg : (Σ Y, {f : Y ⟶ X // R f}) × (Σ Z, {g : Z ⟶ X // R g})),
  P.obj (op (pullback fg.1.2.1 fg.2.2.1)))

/-- The map `pr₀*` of <https://stacks.math.columbia.edu/tag/00VL>. -/
def first_map : first_obj P R ⟶ second_obj P R :=
pi.lift (λ fg, pi.π _ _ ≫ P.map pullback.fst.op)

instance : inhabited (second_obj P (⊥ : presieve X)) := ⟨first_map _ _ default⟩

/-- The map `pr₁*` of <https://stacks.math.columbia.edu/tag/00VL>. -/
def second_map : first_obj P R ⟶ second_obj P R :=
pi.lift (λ fg, pi.π _ _ ≫ P.map pullback.snd.op)

lemma w : fork_map P R ≫ first_map P R = fork_map P R ≫ second_map P R :=
begin
  apply limit.hom_ext,
  rintro ⟨⟨Y, f, hf⟩, ⟨Z, g, hg⟩⟩,
  simp only [first_map, second_map, fork_map],
  simp only [limit.lift_π, limit.lift_π_assoc, assoc, fan.mk_π_app, subtype.coe_mk,
             subtype.val_eq_coe],
  rw [← P.map_comp, ← op_comp, pullback.condition],
  simp,
end

/--
The family of elements given by `x : first_obj P S` is compatible iff `first_map` and `second_map`
map it to the same point.
-/
lemma compatible_iff (x : first_obj P R) :
  ((first_obj_eq_family P R).hom x).compatible ↔ first_map P R x = second_map P R x :=
begin
  rw presieve.pullback_compatible_iff,
  split,
  { intro t,
    ext ⟨⟨Y, f, hf⟩, Z, g, hg⟩,
    simpa [first_map, second_map] using t hf hg },
  { intros t Y Z f g hf hg,
<<<<<<< HEAD
    rw types.limit_ext_iff at t,
    simpa [first_map, second_map] using t ⟨⟨⟨Y, f, hf⟩, Z, g, hg⟩⟩ }
=======
    rw types.limit_ext_iff' at t,
    simpa [first_map, second_map] using t ⟨⟨Y, f, hf⟩, Z, g, hg⟩ }
>>>>>>> c43486ec
end

/--
`P` is a sheaf for `R`, iff the fork given by `w` is an equalizer.
See <https://stacks.math.columbia.edu/tag/00VM>.
-/
lemma sheaf_condition :
  R.is_sheaf_for P ↔ nonempty (is_limit (fork.of_ι _ (w P R))) :=
begin
  rw types.type_equalizer_iff_unique,
  erw ← equiv.forall_congr_left (first_obj_eq_family P R).to_equiv.symm,
  simp_rw [← compatible_iff, ← iso.to_equiv_fun, equiv.apply_symm_apply],
  apply ball_congr,
  intros x hx,
  apply exists_unique_congr,
  intros t,
  rw equiv.eq_symm_apply,
  split,
  { intros q,
    ext Y f hf,
    simpa [fork_map] using q _ _ },
  { intros q Y f hf,
    rw ← q,
    simp [fork_map] }
end

end presieve
end equalizer

variables {C : Type u₁} [category.{v₁} C]
variables (J : grothendieck_topology C)

/-- The category of sheaves on a grothendieck topology. -/
structure SheafOfTypes (J : grothendieck_topology C) : Type (max u₁ v₁ (w+1)) :=
(val : Cᵒᵖ ⥤ Type w)
(cond : presieve.is_sheaf J val)

namespace SheafOfTypes

variable {J}

/-- Morphisms between sheaves of types are just morphisms between the underlying presheaves. -/
@[ext]
structure hom (X Y : SheafOfTypes J) :=
(val : X.val ⟶ Y.val)

@[simps]
instance : category (SheafOfTypes J) :=
{ hom := hom,
  id := λ X, ⟨𝟙 _⟩,
  comp := λ X Y Z f g, ⟨f.val ≫ g.val⟩,
  id_comp' := λ X Y f, hom.ext _ _ $ id_comp _,
  comp_id' := λ X Y f, hom.ext _ _ $ comp_id _,
  assoc' := λ X Y Z W f g h, hom.ext _ _ $ assoc _ _ _ }

-- Let's make the inhabited linter happy...
instance (X : SheafOfTypes J) : inhabited (hom X X) := ⟨𝟙 X⟩

end SheafOfTypes

/-- The inclusion functor from sheaves to presheaves. -/
@[simps]
def SheafOfTypes_to_presheaf : SheafOfTypes J ⥤ (Cᵒᵖ ⥤ Type w) :=
{ obj := SheafOfTypes.val,
  map := λ X Y f, f.val,
  map_id' := λ X, rfl,
  map_comp' := λ X Y Z f g, rfl }

instance : full (SheafOfTypes_to_presheaf J) := { preimage := λ X Y f, ⟨f⟩ }
instance : faithful (SheafOfTypes_to_presheaf J) := {}

/--
The category of sheaves on the bottom (trivial) grothendieck topology is equivalent to the category
of presheaves.
-/
@[simps]
def SheafOfTypes_bot_equiv : SheafOfTypes (⊥ : grothendieck_topology C) ≌ (Cᵒᵖ ⥤ Type w) :=
{ functor := SheafOfTypes_to_presheaf _,
  inverse :=
  { obj := λ P, ⟨P, presieve.is_sheaf_bot⟩,
    map := λ P₁ P₂ f, (SheafOfTypes_to_presheaf _).preimage f },
  unit_iso :=
  { hom := { app := λ _, ⟨𝟙 _⟩ },
    inv := { app := λ _, ⟨𝟙 _⟩ } },
  counit_iso := iso.refl _ }

instance : inhabited (SheafOfTypes (⊥ : grothendieck_topology C)) :=
⟨SheafOfTypes_bot_equiv.inverse.obj ((functor.const _).obj punit)⟩

end category_theory<|MERGE_RESOLUTION|>--- conflicted
+++ resolved
@@ -873,13 +873,8 @@
     ext ⟨Y, Z, g, f, hf⟩,
     simpa [first_map, second_map] using t _ g hf },
   { intros t Y Z f g hf,
-<<<<<<< HEAD
-    rw types.limit_ext_iff at t,
+    rw types.limit_ext_iff' at t,
     simpa [first_map, second_map] using t ⟨⟨Y, Z, g, f, hf⟩⟩ }
-=======
-    rw types.limit_ext_iff' at t,
-    simpa [first_map, second_map] using t ⟨Y, Z, g, f, hf⟩ }
->>>>>>> c43486ec
 end
 
 /-- `P` is a sheaf for `S`, iff the fork given by `w` is an equalizer. -/
@@ -957,13 +952,8 @@
     ext ⟨⟨Y, f, hf⟩, Z, g, hg⟩,
     simpa [first_map, second_map] using t hf hg },
   { intros t Y Z f g hf hg,
-<<<<<<< HEAD
-    rw types.limit_ext_iff at t,
+    rw types.limit_ext_iff' at t,
     simpa [first_map, second_map] using t ⟨⟨⟨Y, f, hf⟩, Z, g, hg⟩⟩ }
-=======
-    rw types.limit_ext_iff' at t,
-    simpa [first_map, second_map] using t ⟨⟨Y, f, hf⟩, Z, g, hg⟩ }
->>>>>>> c43486ec
 end
 
 /--
