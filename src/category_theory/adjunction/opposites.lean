--- conflicted
+++ resolved
@@ -265,9 +265,4 @@
   F ≅ F' :=
 left_adjoint_uniq adj1 (adj2.of_nat_iso_right r.symm)
 
-<<<<<<< HEAD
-end adjunction
-end category_theory
-=======
-end category_theory.adjunction
->>>>>>> f322fa0f
+end category_theory.adjunction