--- conflicted
+++ resolved
@@ -95,15 +95,10 @@
 
 end induced_category
 
-<<<<<<< HEAD
-instance full_subcategory (Z : C → Prop) : linear.{w v} R { X : C // Z X } :=
-linear.induced_category _
-=======
 instance full_subcategory (Z : C → Prop) : linear.{w v} R (full_subcategory Z) :=
 { hom_module := λ X Y, @linear.hom_module R _ C _ _ _ X.obj Y.obj,
   smul_comp' := λ P Q R f f' g, smul_comp' _ _ _ _ _ _,
   comp_smul' := λ P Q R f g g', comp_smul' _ _ _ _ _ _, }
->>>>>>> ca1b2371
 
 variables (R)
 
