--- conflicted
+++ resolved
@@ -342,7 +342,6 @@
  λ h, (is_coseparator_def _).2 $ λ X Y f g hfg, quiver.hom.op_inj $
   by exactI (yoneda.obj G).map_injective (funext hfg)⟩
 
-<<<<<<< HEAD
 section zero_morphisms
 variables [has_zero_morphisms C]
 
@@ -420,7 +419,6 @@
 
 end zero_morphisms
 
-=======
 lemma is_separator_iff_epi [has_coproducts C] (G : C) :
   is_separator G ↔ ∀ (A : C), epi (sigma.desc (λ (f : G ⟶ A), f)) :=
 begin
@@ -443,7 +441,6 @@
     simpa using hh j.as }
 end
 
->>>>>>> a90fb348
 lemma is_detector_iff_reflects_isomorphisms_coyoneda_obj (G : C) :
   is_detector G ↔ reflects_isomorphisms (coyoneda.obj (op G)) :=
 begin
