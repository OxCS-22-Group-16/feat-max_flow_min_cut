/-
Copyright (c) 2022 Rémi Bottinelli. All rights reserved.
Released under Apache 2.0 license as described in the file LICENSE.
Authors: Rémi Bottinelli, Junyan Xu
-/
import category_theory.groupoid.vertex_group
import category_theory.groupoid.basic
import category_theory.groupoid
import algebra.group.defs
import algebra.hom.group
import algebra.hom.equiv
import data.set.lattice
import combinatorics.quiver.connected_component
import group_theory.subgroup.basic
/-!
# Subgroupoid

This file defines subgroupoids as `structure`s containing the subsets of arrows and their
stability under composition and inversion.
Also defined are

* containment of subgroupoids is a complete lattice;
* images and preimages of subgroupoids under a functor;
* the notion of normality of subgroupoids and its stability under intersection and preimage;
* compatibility of the above with `groupoid.vertex_group`.


## Main definitions

Given a type `C` with associated `groupoid C` instance.

* `subgroupoid C` is the type of subgroupoids of `C`
* `subgroupoid.is_normal` is the property that the subgroupoid is stable under conjugation
  by arbitrary arrows, _and_ that all identity arrows are contained in the subgroupoid.
* `subgroupoid.comap` is the "preimage" map of subgroupoids along a functor.
* `subgroupoid.map` is the "image" map of subgroupoids along a functor _injective on objects_.
* `subgroupoid.vertex_subgroup` is the subgroup of the `vertex group` at a given vertex `v`,
  assuming `v` is contained in the `subgroupoid` (meaning, by definition, that the arrow `𝟙 v`
  is contained in the subgroupoid).

## Implementation details

The structure of this file is copied from/inspired by `group_theory.subgroup.basic`
and `combinatorics.simple_graph.subgraph`.

## TODO

* Equivalent inductive characterization of generated (normal) subgroupoids.
* Characterization of normal subgroupoids as kernels.

## Tags

subgroupoid

-/

namespace category_theory

open set groupoid

local attribute [protected] category_theory.inv

universes u v

variables {C : Type u} [groupoid C]

/--
A sugroupoid of `C` consists of a choice of arrows for each pair of vertices, closed
under composition and inverses.
-/
@[ext] structure subgroupoid (C : Type u) [groupoid C] :=
(arrows : ∀ (c d : C), set (c ⟶ d))
(inv : ∀ {c d} {p : c ⟶ d} (hp : p ∈ arrows c d),
          inv p ∈ arrows d c)
(mul : ∀ {c d e} {p} (hp : p ∈ arrows c d) {q} (hq : q ∈ arrows d e),
          p ≫ q ∈ arrows c e)

attribute [protected] subgroupoid.inv subgroupoid.mul

namespace subgroupoid

variable (S : subgroupoid C)

lemma mem_of_inv_mem {c d : C} (f : c ⟶ d) : inv f ∈ S.arrows d c → f ∈ S.arrows c d :=
λ h, by
{ suffices : inv (inv f) ∈ S.arrows c d,
  { simpa only [inv_eq_inv, is_iso.inv_inv] using this, },
  { apply S.inv h, }, }

lemma mem_of_mul_mem {c d e : C} (f : c ⟶ d) (g : d ⟶ e) :
  f ∈ S.arrows c d → f ≫ g ∈ S.arrows c e → g ∈ S.arrows d e :=
λ hf h, by
{ suffices : (inv f) ≫ f ≫ g ∈ S.arrows d e,
  { simpa only [inv_eq_inv, is_iso.inv_hom_id_assoc] using this, },
  { apply S.mul (S.inv hf) h, }, }

lemma mem_of_mul_mem' {c d e : C} (f : c ⟶ d) (g : d ⟶ e) :
  g ∈ S.arrows d e → f ≫ g ∈ S.arrows c e → f ∈ S.arrows c d :=
λ hg h, by
{ suffices : (f ≫ g) ≫ (inv g) ∈ S.arrows c d,
  { simpa only [inv_eq_inv, is_iso.hom_inv_id, category.comp_id, category.assoc] using this, },
  { apply S.mul h (S.inv hg), }, }

/-- The vertices of `C` on which `S` has non-trivial isotropy -/
def objs : set C := {c : C | (S.arrows c c).nonempty}

lemma mem_objs_of_src {c d : C} {f : c ⟶ d} (h : f ∈ S.arrows c d) : c ∈ S.objs :=
⟨f ≫ inv f, S.mul h (S.inv h)⟩

lemma mem_objs_of_tgt {c d : C} {f : c ⟶ d} (h : f ∈ S.arrows c d) : d ∈ S.objs :=
⟨(inv f) ≫ f, S.mul (S.inv h) h⟩

lemma id_mem_of_nonempty_isotropy (c : C) :
  c ∈ objs S → 𝟙 c ∈ S.arrows c c :=
begin
  rintro ⟨γ,hγ⟩,
  convert S.mul hγ (S.inv hγ),
  simp only [inv_eq_inv, is_iso.hom_inv_id],
end

lemma id_mem_of_src  {c d : C} {f : c ⟶ d} (h : f ∈ S.arrows c d) : (𝟙 c) ∈ S.arrows c c :=
id_mem_of_nonempty_isotropy S c (mem_objs_of_src S h)

lemma id_mem_of_tgt  {c d : C} {f : c ⟶ d} (h : f ∈ S.arrows c d) : (𝟙 d) ∈ S.arrows d d :=
id_mem_of_nonempty_isotropy S d (mem_objs_of_tgt S h)

/-- A subgroupoid seen as a quiver on vertex set `C` -/
def as_wide_quiver : quiver C := ⟨λ c d, subtype $ S.arrows c d⟩

/-- The coercion of a subgroupoid as a groupoid -/
instance coe : groupoid S.objs :=
{ hom := λ a b, S.arrows a.val b.val,
  id := λ a, ⟨𝟙 a.val, id_mem_of_nonempty_isotropy S a.val a.prop⟩,
  comp := λ a b c p q, ⟨p.val ≫ q.val, S.mul p.prop q.prop⟩,
  id_comp' := λ a b ⟨p,hp⟩, by simp only [category.id_comp],
  comp_id' := λ a b ⟨p,hp⟩, by simp only [category.comp_id],
  assoc' := λ a b c d ⟨p,hp⟩ ⟨q,hq⟩ ⟨r,hr⟩, by simp only [category.assoc],
  inv := λ a b p, ⟨inv p.val, S.inv p.prop⟩,
  inv_comp' := λ a b ⟨p,hp⟩, by simp only [inv_comp],
  comp_inv' := λ a b ⟨p,hp⟩, by simp only [comp_inv] }

/-
This lemma comes for free when `@[simps]` is prepended to the instance above,
but doing so makes lean's `#lint` complaining about a non-simplifying `simp` lemma. -/
lemma coe_to_category_comp_coe {a b c : ↥(S.objs)} (p : a ⟶ b) (q : b ⟶ c):
  ↑(p ≫ q) = p.val ≫ q.val := rfl


/-- The embedding of the coerced subgroupoid to its parent-/
def hom : S.objs ⥤ C :=
{ obj := λ c, c.val,
  map := λ c d f, f.val,
  map_id' := λ c, rfl,
  map_comp' := λ c d e f g, rfl }

lemma hom.inj_on_objects : function.injective (hom S).obj :=
by { rintros ⟨c,hc⟩ ⟨d,hd⟩ hcd, simp only [subtype.mk_eq_mk], exact hcd }

lemma hom.faithful :
  ∀ c d, function.injective (λ (f : c ⟶ d), (hom S).map f) :=
by { rintros ⟨c,hc⟩ ⟨d,hd⟩ ⟨f,hf⟩ ⟨g,hg⟩ hfg, simp only [subtype.mk_eq_mk], exact hfg, }

/-- The subgroup of the vertex group at `c` given by the subgroupoid -/
def vertex_subgroup {c : C} (hc : c ∈ S.objs) : subgroup (c ⟶ c) :=
{ carrier  := S.arrows c c,
  mul_mem' := λ f g hf hg, S.mul hf hg,
  one_mem' := id_mem_of_nonempty_isotropy _ _ hc,
  inv_mem' := λ f hf, S.inv hf }

instance : set_like (subgroupoid C) (Σ (c d : C), c ⟶ d) :=
{ coe := λ S, {F | F.2.2 ∈ S.arrows F.1 F.2.1},
  coe_injective' := λ ⟨S, _, _⟩ ⟨T, _, _⟩ h, by { ext c d f, apply set.ext_iff.1 h ⟨c, d, f⟩ } }

lemma mem_iff (S : subgroupoid C) (F : Σ c d, c ⟶ d) :
  F ∈ S ↔ F.2.2 ∈ S.arrows F.1 F.2.1 := iff.rfl

lemma le_iff (S T : subgroupoid C) : (S ≤ T) ↔ (∀ {c d}, (S.arrows c d) ⊆ (T.arrows c d)) :=
by { rw [set_like.le_def, sigma.forall], exact forall_congr (λ c, sigma.forall) }

instance : has_top (subgroupoid C) :=
⟨ { arrows := (λ _ _, set.univ),
    mul    := by { rintros, trivial, },
    inv    := by { rintros, trivial, } } ⟩

lemma mem_top {c d : C} (f : c ⟶ d) : f ∈ (⊤ : subgroupoid C).arrows c d := trivial

lemma mem_top_objs (c : C) : c ∈ (⊤ : subgroupoid C).objs :=
by {dsimp [has_top.top,objs], simp only [univ_nonempty], }

instance : has_bot (subgroupoid C) :=
⟨ { arrows := (λ _ _, ∅),
    mul    := λ _ _ _ _, false.elim,
    inv    := λ _ _ _, false.elim } ⟩

instance : inhabited (subgroupoid C) := ⟨⊤⟩

instance : has_inf (subgroupoid C) :=
⟨ λ S T,
  { arrows := (λ c d, (S.arrows c d) ∩ (T.arrows c d)),
    inv    := by { rintros, exact ⟨S.inv hp.1, T.inv hp.2⟩, },
    mul    := by { rintros, exact ⟨S.mul hp.1 hq.1, T.mul hp.2 hq.2⟩, } } ⟩

instance : has_Inf (subgroupoid C) :=
⟨ λ s,
  { arrows := λ c d, ⋂ S ∈ s, (subgroupoid.arrows S c d),
    inv := by { intros, rw mem_Inter₂ at hp ⊢, exact λ S hS, S.inv (hp S hS) },
    mul := by { intros, rw mem_Inter₂ at hp hq ⊢,exact λ S hS, S.mul (hp S hS) (hq S hS) } } ⟩

instance : complete_lattice (subgroupoid C) :=
{ bot          := (⊥),
  bot_le       := λ S, empty_subset _,
  top          := (⊤),
  le_top       := λ S, subset_univ _,
  inf          := (⊓),
  le_inf       := λ R S T RS RT _ pR, ⟨RS pR, RT pR⟩,
  inf_le_left  := λ R S _, and.left,
  inf_le_right := λ R S _, and.right,
  .. complete_lattice_of_Inf (subgroupoid C)
  begin
    refine (λ s, ⟨λ S Ss F, _, λ T Tl F fT, _⟩);
      simp only [Inf, mem_iff, mem_Inter],
    exacts [λ hp, hp S Ss, λ S Ss, Tl Ss fT],
  end }

lemma le_objs {S T : subgroupoid C} (h : S ≤ T) : S.objs ⊆ T.objs :=
λ s ⟨γ, hγ⟩, ⟨γ, @h ⟨s, s, γ⟩ hγ⟩

/-- The functor associated to the embedding of subgroupoids -/
def inclusion {S T : subgroupoid C} (h : S ≤ T) : S.objs ⥤ T.objs :=
{ obj := λ s, ⟨s.val, le_objs h s.prop⟩,
  map := λ s t f, ⟨f.val, @h ⟨s, t, f.val⟩ f.prop⟩,
  map_id' := λ _, rfl,
  map_comp' := λ _ _ _ _ _, rfl }

lemma inclusion_inj_on_objects {S T : subgroupoid C} (h : S ≤ T) :
  function.injective (inclusion h).obj :=
λ ⟨s,hs⟩ ⟨t,ht⟩, by simpa only [inclusion, subtype.mk_eq_mk] using id

lemma inclusion_faithful {S T : subgroupoid C} (h : S ≤ T) (s t : S.objs):
  function.injective (λ (f : s ⟶ t), (inclusion h).map f) :=
λ ⟨f,hf⟩ ⟨g,hg⟩, by { dsimp only [inclusion], simpa only [subtype.mk_eq_mk] using id }

lemma inclusion_refl {S : subgroupoid C} : inclusion (le_refl S) = 𝟭 S.objs :=
functor.hext (λ ⟨s,hs⟩, rfl) (λ ⟨s,hs⟩ ⟨t,ht⟩ ⟨f,hf⟩, heq_of_eq rfl)

lemma inclusion_trans {R S T : subgroupoid C} (k : R ≤ S) (h : S ≤ T) :
  inclusion (k.trans h) = (inclusion k) ⋙ (inclusion h) := rfl

lemma inclusion_comp_embedding {S T : subgroupoid C} (h : S ≤ T) :
  (inclusion h) ⋙ T.hom = S.hom := rfl

/-- The family of arrows of the discrete groupoid -/
inductive discrete.arrows : Π (c d : C), (c ⟶ d) → Prop
| id (c : C) : discrete.arrows c c (𝟙 c)

/-- The only arrows of the discrete groupoid are the identity arrows. -/
def discrete : subgroupoid C :=
{ arrows := discrete.arrows,
  inv := by { rintros _ _ _ ⟨⟩, simp only [inv_eq_inv, is_iso.inv_id], split, },
  mul := by { rintros _ _ _ _ ⟨⟩ _ ⟨⟩, rw category.comp_id, split, } }

lemma mem_discrete_iff {c d : C} (f : c ⟶ d):
  (f ∈ (discrete).arrows c d) ↔ (∃ (h : c = d), f = eq_to_hom h) :=
⟨by { rintro ⟨⟩, exact ⟨rfl, rfl⟩ }, by { rintro ⟨rfl, rfl⟩, split }⟩

/-- A subgroupoid is wide if its carrier set is all of `C`-/
structure is_wide : Prop :=
(wide : ∀ c, (𝟙 c) ∈ (S.arrows c c))

lemma is_wide_iff_objs_eq_univ : S.is_wide ↔ S.objs = ⊤ :=
begin
  split,
  { rintro h,
    ext, split; simp only [top_eq_univ, mem_univ, implies_true_iff, forall_true_left],
    apply mem_objs_of_src S (h.wide x), },
  { rintro h,
    refine ⟨λ c, _⟩,
    obtain ⟨γ,γS⟩ := (le_of_eq h.symm : ⊤ ⊆ S.objs) (set.mem_univ c),
    exact id_mem_of_src S γS, },
end

lemma id_mem_of_is_wide (Sw : S.is_wide) (c : C) : (𝟙 c) ∈ S.arrows c c := Sw.wide c

lemma eq_to_hom_mem_of_is_wide (Sw : S.is_wide) {c d : C} (h : c = d) :
  (eq_to_hom h) ∈ S.arrows c d := by
{ cases h, simp only [eq_to_hom_refl], apply id_mem_of_is_wide, exact Sw, }

/-- A subgroupoid is normal if it is wide and satisfies the expected stability under conjugacy. -/
structure is_normal extends (is_wide S) : Prop :=
(conj : ∀ {c d} (p : c ⟶ d) {γ : c ⟶ c} (hs : γ ∈ S.arrows c c),
              ((inv p) ≫ γ ≫ p) ∈ (S.arrows d d))

lemma is_normal.conj' {S : subgroupoid C} (Sn : is_normal S) :
  ∀ {c d} (p : d ⟶ c) {γ : c ⟶ c} (hs : γ ∈ S.arrows c c), (p ≫ γ ≫ (inv p)) ∈ (S.arrows d d) :=
λ c d p γ hs, by { convert Sn.conj (inv p) hs, simp, }

lemma is_normal.conjugation_bij (Sn : is_normal S) {c d} (p : c ⟶ d) :
  set.bij_on (λ γ : c ⟶ c, (inv p) ≫ γ ≫ p) (S.arrows c c) (S.arrows d d) :=
begin
  refine ⟨λ γ γS, Sn.conj p γS, λ γ₁ γ₁S γ₂ γ₂S h, _, λ δ δS, ⟨p ≫ δ ≫ (inv p), Sn.conj' p δS, _⟩⟩,
  { simpa only [inv_eq_inv, category.assoc, is_iso.hom_inv_id,
                category.comp_id, is_iso.hom_inv_id_assoc] using p ≫= h =≫ inv p },
  { simp only [inv_eq_inv, category.assoc, is_iso.inv_hom_id,
               category.comp_id, is_iso.inv_hom_id_assoc] },
end

lemma top_is_normal : is_normal (⊤ : subgroupoid C) :=
{ wide := (λ c, trivial),
  conj := (λ a b c d e, trivial) }

lemma Inf_is_normal (s : set $ subgroupoid C) (sn : ∀ S ∈ s, is_normal S) : is_normal (Inf s) :=
{ wide := by { simp_rw [Inf, mem_Inter₂], exact λ c S Ss, (sn S Ss).wide c },
  conj := by { simp_rw [Inf, mem_Inter₂], exact λ c d p γ hγ S Ss, (sn S Ss).conj p (hγ S Ss) } }

lemma discrete_is_normal : (@discrete C _).is_normal :=
{ wide := λ c, by { constructor, },
  conj := λ c d f γ hγ, by
  { cases hγ, simp only [inv_eq_inv, category.id_comp, is_iso.inv_hom_id], constructor, } }

lemma is_normal.vertex_subgroup (Sn : is_normal S) (c : C) (cS : c ∈ S.objs) :
  (S.vertex_subgroup cS).normal :=
{ conj_mem := λ x hx y, by { rw mul_assoc, exact Sn.conj' y hx } }

section generated_subgroupoid

-- TODO: proof that generated is just "words in X" and generated_normal is similarly
variable (X : ∀ c d : C, set (c ⟶ d))

/-- The subgropoid generated by the set of arrows `X` -/
def generated : subgroupoid C :=
Inf {S : subgroupoid C | ∀ c d, X c d ⊆ S.arrows c d}

/-- The normal sugroupoid generated by the set of arrows `X` -/
def generated_normal : subgroupoid C :=
Inf {S : subgroupoid C | (∀ c d, X c d ⊆ S.arrows c d) ∧ S.is_normal}

lemma generated_normal_is_normal : (generated_normal X).is_normal :=
Inf_is_normal _ (λ S h, h.right)

lemma generated_normal_le_of_normal_containing (Sn : S.is_normal) :
  (∀ c d, X c d ⊆ S.arrows c d) → (generated_normal X) ≤ S :=
begin
  rintro h,
  apply @Inf_le (subgroupoid C) _,
  exact ⟨h,Sn⟩,
end

end generated_subgroupoid

section hom

variables {D : Type*} [groupoid D] (φ : C ⥤ D)

/--
A functor between groupoid defines a map of subgroupoids in the reverse direction
by taking preimages.
 -/
def comap (S : subgroupoid D) : subgroupoid C :=
{ arrows := λ c d, {f : c ⟶ d | φ.map f ∈ S.arrows (φ.obj c) (φ.obj d)},
  inv := λ c d p hp, by { rw [mem_set_of, inv_eq_inv, φ.map_inv p, ← inv_eq_inv], exact S.inv hp },
  mul := begin
    rintros,
    simp only [mem_set_of, functor.map_comp],
    apply S.mul; assumption,
  end }

lemma comap_mono (S T : subgroupoid D) :
  S ≤ T → comap φ S ≤ comap φ T := λ ST ⟨c,d,p⟩, @ST ⟨_,_,_⟩

lemma is_normal_comap {S : subgroupoid D} (Sn : is_normal S) : is_normal (comap φ S) :=
{ wide := λ c, by { rw [comap, mem_set_of, functor.map_id], apply Sn.wide, },
  conj := λ c d f γ hγ, by
  { simp_rw [inv_eq_inv f, comap, mem_set_of, functor.map_comp, functor.map_inv, ←inv_eq_inv],
    exact Sn.conj _ hγ, } }

lemma comap_comp {E : Type*} [groupoid E] (ψ : D ⥤ E) :
  comap (φ ⋙ ψ) = (comap φ) ∘ (comap ψ) := rfl

/-- The kernel of a functor between subgroupoid is the preimage. -/
def ker : subgroupoid C := comap φ discrete

lemma mem_ker_iff {c d : C} (f : c ⟶ d) :
  f ∈ (ker φ).arrows c d ↔ ∃ (h : φ.obj c = φ.obj d), φ.map f = eq_to_hom h :=
mem_discrete_iff (φ.map f)

lemma ker_is_normal : (ker φ).is_normal := is_normal_comap φ (discrete_is_normal)

lemma ker_comp  {E : Type*} [groupoid E] (ψ : D ⥤ E) : ker (φ ⋙ ψ) = comap φ (ker ψ) := rfl

/-- The family of arrows of the image of a subgroupoid under a functor injective on objects -/
inductive map.arrows (hφ : function.injective φ.obj) (S : subgroupoid C) :
  Π (c d : D), (c ⟶ d) → Prop
| im {c d : C} (f : c ⟶ d) (hf : f ∈ S.arrows c d) : map.arrows (φ.obj c) (φ.obj d) (φ.map f)

lemma map.arrows_iff (hφ : function.injective φ.obj) (S : subgroupoid C) {c d : D} (f : c ⟶ d):
  map.arrows φ hφ S c d f ↔
  ∃ (a b : C) (g : a ⟶ b) (ha : φ.obj a = c) (hb : φ.obj b = d) (hg : g ∈ S.arrows a b),
    f = (eq_to_hom ha.symm) ≫ φ.map g ≫ (eq_to_hom hb) :=
begin
  split,
  { rintro ⟨g,hg⟩, exact ⟨_,_,g,rfl,rfl,hg, eq_conj_eq_to_hom _⟩ },
  { rintro ⟨a,b,g,rfl,rfl,hg,rfl⟩, rw ← eq_conj_eq_to_hom, split, exact hg },
end

/-- The "forward" image of a subgroupoid under a functor injective on objects -/
def map (hφ : function.injective φ.obj) (S : subgroupoid C) : subgroupoid D :=
{ arrows := map.arrows φ hφ S,
  inv := begin
    rintro _ _ _ ⟨⟩,
    rw [inv_eq_inv, ←functor.map_inv, ←inv_eq_inv],
    split, apply S.inv, assumption,
  end,
  mul := begin
<<<<<<< HEAD
    rintro _ _ _ _ ⟨c₁,c₂,f,hf⟩ q hq,
    obtain ⟨c₃,c₄,g,he,rfl,hg,gq⟩ := (map.arrows_iff φ hφ S q).mp hq,
=======
    rintro _ _ _ _ ⟨f,hf⟩ q hq,
    obtain ⟨c₃,c₄,g,he,rfl,hg,gq⟩ := (map.mem_arrows_iff φ hφ S q).mp hq,
>>>>>>> a923261c
    cases hφ he, rw [gq, ← eq_conj_eq_to_hom, ← φ.map_comp],
    split, exact S.mul hf hg,
  end }

lemma mem_map_iff (hφ : function.injective φ.obj) (S : subgroupoid C) {c d : D} (f : c ⟶ d):
  f ∈ (map φ hφ S).arrows c d ↔
  ∃ (a b : C) (g : a ⟶ b) (ha : φ.obj a = c) (hb : φ.obj b = d) (hg : g ∈ S.arrows a b),
    f = (eq_to_hom ha.symm) ≫ φ.map g ≫ (eq_to_hom hb) := map.arrows_iff φ hφ S f

lemma map_mono (hφ : function.injective φ.obj) (S T : subgroupoid C) :
  S ≤ T → map φ hφ S ≤ map φ hφ T :=
by { rintro ST ⟨c,d,f⟩ ⟨_,h⟩, split, exact @ST ⟨_,_,_⟩ h }

lemma le_map_comap (hφ : function.injective φ.obj) (S : subgroupoid C) : S ≤ comap φ (map φ hφ S) :=
begin
  rw le_iff,
  rintros c d f hf,
  constructor, exact hf,
end

lemma mem_map_objs_iff (hφ : function.injective φ.obj) (d : D) :
  d ∈ (map φ hφ S).objs ↔ ∃ c ∈ S.objs, φ.obj c = d :=
begin
  dsimp [objs, map],
  split,
  { rintro ⟨f,hf⟩,
    change map.arrows φ hφ S d d f at hf, rw map.arrows_iff at hf,
    obtain ⟨c,d,g,ec,ed,eg,gS,eg⟩ := hf,
    exact ⟨c, ⟨mem_objs_of_src S eg, ec⟩⟩, },
  { rintros ⟨c,⟨γ,γS⟩,rfl⟩,
    exact ⟨φ.map γ,⟨γ,γS⟩⟩, }
end

/-- The image of a functor injective on objects -/
def im (hφ : function.injective φ.obj) := map φ hφ (⊤)

lemma mem_im_iff (hφ : function.injective φ.obj) {c d : D} (f : c ⟶ d) :
  f ∈ (im φ hφ).arrows c d ↔
  ∃ (a b : C) (g : a ⟶ b) (ha : φ.obj a = c) (hb : φ.obj b = d),
    f = (eq_to_hom ha.symm) ≫ φ.map g ≫ (eq_to_hom hb) :=
by { convert map.arrows_iff φ hφ ⊤ f, simp only [has_top.top, mem_univ, exists_true_left] }

lemma mem_im_objs_iff  (hφ : function.injective φ.obj) (d : D) :
  d ∈ (im φ hφ).objs ↔ ∃ c : C, φ.obj c = d := by
{ simp only [im, mem_map_objs_iff, mem_top_objs, exists_true_left], }


lemma obj_surjective_of_im_eq_top  (hφ : function.injective φ.obj) (hφ' : im φ hφ = ⊤) :
  function.surjective φ.obj :=
begin
  rintro d,
  rw [←mem_im_objs_iff, hφ'],
  apply mem_top_objs,
end

lemma is_normal_map (hφ : function.injective φ.obj) (hφ' : im φ hφ = ⊤) (Sn : S.is_normal) :
  (map φ hφ S).is_normal :=
{ wide := λ d, by
  { obtain ⟨c,rfl⟩ := obj_surjective_of_im_eq_top φ hφ hφ' d,
    change map.arrows φ hφ S _ _ (𝟙 _), rw ←functor.map_id,
    constructor, exact Sn.wide c, },
  conj := λ d d' g δ hδ, by
  { rw mem_map_iff at hδ,
    obtain ⟨c,c',γ,cd,cd',γS,hγ⟩ := hδ, subst_vars, cases hφ cd',
    have : d' ∈ (im φ hφ).objs, by { rw hφ', apply mem_top_objs, },
    rw mem_im_objs_iff at this,
    obtain ⟨c',rfl⟩ := this,
    have : g ∈ (im φ hφ).arrows (φ.obj c) (φ.obj c'), by
    { rw hφ', trivial, },
    rw mem_im_iff at this,
    obtain ⟨b,b',f,hb,hb',_,hf⟩ := this, subst_vars, cases hφ hb, cases hφ hb',
    change map.arrows φ hφ S (φ.obj c') (φ.obj c') _,
    simp only [eq_to_hom_refl, category.comp_id, category.id_comp, inv_eq_inv],
    suffices : map.arrows φ hφ S (φ.obj c') (φ.obj c') (φ.map $ inv f ≫ γ ≫ f),
    { simp only [inv_eq_inv, functor.map_comp, functor.map_inv] at this, exact this, },
    { constructor, apply Sn.conj f γS, } } }

end hom

section graph_like

/-- A subgroupoid `is_graph_like` if it has at most one arrow between any two vertices. -/
abbreviation is_graph_like := is_graph_like S.objs

lemma is_graph_like_iff : S.is_graph_like ↔ ∀ c d : S.objs, subsingleton (S.arrows c d) :=
⟨ λ h c d, h c d, λ h c d, h c d⟩

end graph_like

section disconnected

/-- A subgroupoid `is_disconnected` if it has only isotropy arrows. -/
abbreviation is_disconnected := is_disconnected S.objs

lemma is_disconnected_iff : S.is_disconnected ↔ ∀ c d, (S.arrows c d).nonempty → c = d :=
begin
  split,
  { rintro h c d ⟨f,fS⟩,
    rw ←@subtype.mk_eq_mk _ _ c (mem_objs_of_src S fS) d (mem_objs_of_tgt S fS),
    exact h ⟨c,mem_objs_of_src S fS⟩ ⟨d,mem_objs_of_tgt S fS⟩ ⟨⟨f,fS⟩⟩, },
  { rintros h ⟨c,hc⟩ ⟨d,hd⟩ ⟨f,fS⟩,
    simp only [subtype.mk_eq_mk],
    exact h c d ⟨f,fS⟩, },
end

/-- The isotropy arrows of `S` -/
inductive disconnect.arrows : Π (c d : C), (c ⟶ d) → Prop
| mk (c : C) (γ : c ⟶ c) (hγ : γ ∈ S.arrows c c) : disconnect.arrows c c γ

/-- The isotropy subgroupoid of `S` -/
def disconnect : subgroupoid C :=
{ arrows := disconnect.arrows S,
  inv := by { rintros _ _ _ ⟨⟩, constructor, apply S.inv, assumption, },
  mul := by { rintros _ _ _ _ ⟨⟩ _ ⟨⟩, constructor, apply S.mul; assumption, } }

lemma disconnect_le : (S.disconnect) ≤ S :=
by {rw le_iff, rintros _ _ _ ⟨⟩, assumption, }

lemma disconnect_normal (Sn : S.is_normal) : S.disconnect.is_normal :=
{ wide := λ c, by { constructor, exact Sn.wide c, },
  conj := λ c d p γ hγ, by { constructor, apply Sn.conj, cases hγ, assumption, } }

lemma mem_disconnect_iff {c d : C} (f : c ⟶ d) :
  f ∈ S.disconnect.arrows c d ↔ (c = d ∧ f ∈ S.arrows c d) :=
begin
  split,
  { rintro ⟨⟩, split, refl, assumption, },
  { rintro ⟨rfl,_⟩, constructor, assumption, },
end

end disconnected

section full

variable (D : set C)

/-- The arrows of the full groupoid on a set `D : set C` -/
inductive full.arrows : Π (c d : C), (c ⟶ d) → Prop
| mk {c d : C} (hc : c ∈ D) (hd : d ∈ D) (γ : c ⟶ d) : full.arrows c d γ

/-- The full subgroupoid on a set `D : set C` -/
def full : subgroupoid C :=
{ arrows := full.arrows D,
  inv := by { rintros _ _ _ ⟨⟩, constructor; assumption, },
  mul := by { rintros _ _ _ _ ⟨⟩ _ ⟨⟩, constructor; assumption,} }

lemma full_objs : (full D).objs = D :=
begin
  ext,
  split,
  { rintro ⟨f,⟨⟩⟩, assumption, },
  { rintro h, constructor, constructor, assumption, assumption, exact 𝟙 _, }
end

@[simp] lemma mem_full_objs_iff {c : C} : c ∈ (full D).objs ↔ c ∈ D :=
by { rw full_objs, }

lemma full_arrow_eq_iff {c d : (full D).objs} {f g : c ⟶ d} : f = g ↔ (↑f : c.val ⟶ d.val) = ↑g :=
by apply subtype.ext_iff

end full

end subgroupoid

end category_theory<|MERGE_RESOLUTION|>--- conflicted
+++ resolved
@@ -411,13 +411,8 @@
     split, apply S.inv, assumption,
   end,
   mul := begin
-<<<<<<< HEAD
     rintro _ _ _ _ ⟨c₁,c₂,f,hf⟩ q hq,
     obtain ⟨c₃,c₄,g,he,rfl,hg,gq⟩ := (map.arrows_iff φ hφ S q).mp hq,
-=======
-    rintro _ _ _ _ ⟨f,hf⟩ q hq,
-    obtain ⟨c₃,c₄,g,he,rfl,hg,gq⟩ := (map.mem_arrows_iff φ hφ S q).mp hq,
->>>>>>> a923261c
     cases hφ he, rw [gq, ← eq_conj_eq_to_hom, ← φ.map_comp],
     split, exact S.mul hf hg,
   end }
