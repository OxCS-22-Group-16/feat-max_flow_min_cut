/-
Copyright (c) 2018 Chris Hughes. All rights reserved.
Released under Apache 2.0 license as described in the file LICENSE.
Authors: Chris Hughes, Johannes Hölzl, Scott Morrison, Jens Wagemaker
-/

import data.polynomial.basic
import data.finset.nat_antidiagonal
import data.nat.choose.sum

/-!
# Theory of univariate polynomials

The theorems include formulas for computing coefficients, such as
`coeff_add`, `coeff_sum`, `coeff_mul`

-/

noncomputable theory

open finsupp finset add_monoid_algebra
open_locale big_operators polynomial

namespace polynomial
universes u v
variables {R : Type u} {S : Type v} {a b : R} {n m : ℕ}

variables [semiring R] {p q r : R[X]}

section coeff

lemma coeff_one (n : ℕ) : coeff (1 : R[X]) n = if 0 = n then 1 else 0 :=
coeff_monomial

@[simp]
lemma coeff_add (p q : R[X]) (n : ℕ) : coeff (p + q) n = coeff p n + coeff q n :=
by { rcases p, rcases q, simp_rw [←of_finsupp_add, coeff], exact finsupp.add_apply _ _ _ }

@[simp] lemma coeff_bit0 (p : R[X]) (n : ℕ) : coeff (bit0 p) n = bit0 (coeff p n) := by simp [bit0]

@[simp] lemma coeff_smul [monoid S] [distrib_mul_action S R] (r : S) (p : R[X]) (n : ℕ) :
  coeff (r • p) n = r • coeff p n :=
by { rcases p, simp_rw [←of_finsupp_smul, coeff], exact finsupp.smul_apply _ _ _ }

lemma support_smul [monoid S] [distrib_mul_action S R] (r : S) (p : R[X]) :
  support (r • p) ⊆ support p :=
begin
  assume i hi,
  simp [mem_support_iff] at hi ⊢,
  contrapose! hi,
  simp [hi]
end

/-- `polynomial.sum` as a linear map. -/
@[simps] def lsum {R A M : Type*} [semiring R] [semiring A] [add_comm_monoid M]
  [module R A] [module R M] (f : ℕ → A →ₗ[R] M) :
  A[X] →ₗ[R] M :=
{ to_fun := λ p, p.sum (λ n r, f n r),
  map_add' := λ p q, sum_add_index p q _ (λ n, (f n).map_zero) (λ n _ _, (f n).map_add _ _),
  map_smul' := λ c p,
  begin
    rw [sum_eq_of_subset _ (λ n r, f n r) (λ n, (f n).map_zero) _ (support_smul c p)],
    simp only [sum_def, finset.smul_sum, coeff_smul, linear_map.map_smul, ring_hom.id_apply]
  end }

variable (R)
/-- The nth coefficient, as a linear map. -/
def lcoeff (n : ℕ) : R[X] →ₗ[R] R :=
{ to_fun := λ p, coeff p n,
  map_add' := λ p q, coeff_add p q n,
  map_smul' := λ r p, coeff_smul r p n }

variable {R}

@[simp] lemma lcoeff_apply (n : ℕ) (f : R[X]) : lcoeff R n f = coeff f n := rfl

@[simp] lemma finset_sum_coeff {ι : Type*} (s : finset ι) (f : ι → R[X]) (n : ℕ) :
  coeff (∑ b in s, f b) n = ∑ b in s, coeff (f b) n :=
(lcoeff R n).map_sum

lemma coeff_sum [semiring S] (n : ℕ) (f : ℕ → R → S[X]) :
  coeff (p.sum f) n = p.sum (λ a b, coeff (f a b) n) :=
by { rcases p, simp [polynomial.sum, support, coeff] }

/-- Decomposes the coefficient of the product `p * q` as a sum
over `nat.antidiagonal`. A version which sums over `range (n + 1)` can be obtained
by using `finset.nat.sum_antidiagonal_eq_sum_range_succ`. -/
lemma coeff_mul (p q : R[X]) (n : ℕ) :
  coeff (p * q) n = ∑ x in nat.antidiagonal n, coeff p x.1 * coeff q x.2 :=
begin
  rcases p, rcases q,
  simp_rw [←of_finsupp_mul, coeff],
  exact add_monoid_algebra.mul_apply_antidiagonal p q n _ (λ x, nat.mem_antidiagonal)
end

@[simp] lemma mul_coeff_zero (p q : R[X]) : coeff (p * q) 0 = coeff p 0 * coeff q 0 :=
by simp [coeff_mul]

<<<<<<< HEAD
/-- `constant_coeff p` returns the constant term of the polynomial `p`,
  defined as `coeff p 0`. This is a ring homomorphism. -/
@[simps] def constant_coeff : R[X] →+* R :=
{ to_fun := λ p, coeff p 0,
  map_one' := by rw [coeff_one, if_pos rfl],
  map_mul' := mul_coeff_zero,
  map_zero' := coeff_zero 0,
  map_add' :=  λ p q, coeff_add p q 0 }

lemma is_unit_C {x : R} : is_unit (C x) ↔ is_unit x :=
⟨λ h, by { rw ← @coeff_C_zero _ x, exact h.map (@constant_coeff R _) }, λ h, h.map C⟩

lemma coeff_mul_X_zero (p : R[X]) : coeff (p * X) 0 = 0 :=
by simp
=======
-- TODO: golf using `constant_coeff` once #17664 is merged
lemma is_unit_C {x : R} : is_unit (C x) ↔ is_unit x :=
⟨by { rintros ⟨⟨q, p, hqp, hpq⟩, rfl : q = C x⟩,
  exact ⟨⟨(C x).coeff 0, p.coeff 0, by rw [←mul_coeff_zero, hqp, coeff_one_zero],
    by rw [←mul_coeff_zero, hpq, coeff_one_zero]⟩, coeff_C_zero⟩ }, is_unit.map C⟩
>>>>>>> 052f6013

lemma coeff_mul_X_zero (p : R[X]) : coeff (p * X) 0 = 0 := by simp

lemma coeff_X_mul_zero (p : R[X]) : coeff (X * p) 0 = 0 := by simp

lemma coeff_C_mul_X_pow (x : R) (k n : ℕ) : coeff (C x * X ^ k : R[X]) n = if n = k then x else 0 :=
by { rw [C_mul_X_pow_eq_monomial, coeff_monomial], congr' 1, simp [eq_comm] }

lemma coeff_C_mul_X (x : R) (n : ℕ) : coeff (C x * X : R[X]) n = if n = 1 then x else 0 :=
by rw [← pow_one X, coeff_C_mul_X_pow]

@[simp] lemma coeff_C_mul (p : R[X]) : coeff (C a * p) n = a * coeff p n :=
begin
  rcases p,
  simp_rw [←monomial_zero_left, ←of_finsupp_single, ←of_finsupp_mul, coeff],
  exact add_monoid_algebra.single_zero_mul_apply p a n
end

lemma C_mul' (a : R) (f : R[X]) : C a * f = a • f :=
by { ext, rw [coeff_C_mul, coeff_smul, smul_eq_mul] }

@[simp] lemma coeff_mul_C (p : R[X]) (n : ℕ) (a : R) :
  coeff (p * C a) n = coeff p n * a :=
begin
  rcases p,
  simp_rw [←monomial_zero_left, ←of_finsupp_single, ←of_finsupp_mul, coeff],
  exact add_monoid_algebra.mul_single_zero_apply p a n
end

lemma coeff_X_pow (k n : ℕ) :
  coeff (X^k : R[X]) n = if n = k then 1 else 0 :=
by simp only [one_mul, ring_hom.map_one, ← coeff_C_mul_X_pow]

@[simp]
lemma coeff_X_pow_self (n : ℕ) :
  coeff (X^n : R[X]) n = 1 :=
by simp [coeff_X_pow]

section fewnomials

open finset

lemma support_binomial {k m : ℕ} (hkm : k ≠ m) {x y : R} (hx : x ≠ 0) (hy : y ≠ 0) :
  (C x * X ^ k + C y * X ^ m).support = {k, m} :=
begin
  apply subset_antisymm (support_binomial' k m x y),
  simp_rw [insert_subset, singleton_subset_iff, mem_support_iff, coeff_add, coeff_C_mul,
    coeff_X_pow_self, mul_one, coeff_X_pow, if_neg hkm, if_neg hkm.symm,
    mul_zero, zero_add, add_zero, ne.def, hx, hy, and_self, not_false_iff],
end

lemma support_trinomial {k m n : ℕ} (hkm : k < m) (hmn : m < n) {x y z : R} (hx : x ≠ 0)
  (hy : y ≠ 0) (hz : z ≠ 0) : (C x * X ^ k + C y * X ^ m + C z * X ^ n).support = {k, m, n} :=
begin
  apply subset_antisymm (support_trinomial' k m n x y z),
  simp_rw [insert_subset, singleton_subset_iff, mem_support_iff, coeff_add, coeff_C_mul,
    coeff_X_pow_self, mul_one, coeff_X_pow, if_neg hkm.ne, if_neg hkm.ne', if_neg hmn.ne,
    if_neg hmn.ne', if_neg (hkm.trans hmn).ne, if_neg (hkm.trans hmn).ne',
    mul_zero, add_zero, zero_add, ne.def, hx, hy, hz, and_self, not_false_iff],
end

lemma card_support_binomial {k m : ℕ} (h : k ≠ m) {x y : R} (hx : x ≠ 0) (hy : y ≠ 0) :
  (C x * X ^ k + C y * X ^ m).support.card = 2 :=
by rw [support_binomial h hx hy, card_insert_of_not_mem (mt mem_singleton.mp h), card_singleton]

lemma card_support_trinomial {k m n : ℕ} (hkm : k < m) (hmn : m < n) {x y z : R} (hx : x ≠ 0)
  (hy : y ≠ 0) (hz : z ≠ 0) : (C x * X ^ k + C y * X ^ m + C z * X ^ n).support.card = 3 :=
by rw [support_trinomial hkm hmn hx hy hz, card_insert_of_not_mem
  (mt mem_insert.mp (not_or hkm.ne (mt mem_singleton.mp (hkm.trans hmn).ne))),
  card_insert_of_not_mem (mt mem_singleton.mp hmn.ne), card_singleton]

end fewnomials

@[simp]
theorem coeff_mul_X_pow (p : R[X]) (n d : ℕ) :
  coeff (p * polynomial.X ^ n) (d + n) = coeff p d :=
begin
  rw [coeff_mul, sum_eq_single (d,n), coeff_X_pow, if_pos rfl, mul_one],
  { rintros ⟨i,j⟩ h1 h2, rw [coeff_X_pow, if_neg, mul_zero], rintro rfl, apply h2,
    rw [nat.mem_antidiagonal, add_right_cancel_iff] at h1, subst h1 },
  { exact λ h1, (h1 (nat.mem_antidiagonal.2 rfl)).elim }
end

@[simp]
theorem coeff_X_pow_mul (p : R[X]) (n d : ℕ) :
  coeff (polynomial.X ^ n * p) (d + n) = coeff p d :=
by rw [(commute_X_pow p n).eq, coeff_mul_X_pow]

lemma coeff_mul_X_pow' (p : R[X]) (n d : ℕ) :
  (p * X ^ n).coeff d = ite (n ≤ d) (p.coeff (d - n)) 0 :=
begin
  split_ifs,
  { rw [← tsub_add_cancel_of_le h, coeff_mul_X_pow, add_tsub_cancel_right] },
  { refine (coeff_mul _ _ _).trans (finset.sum_eq_zero (λ x hx, _)),
    rw [coeff_X_pow, if_neg, mul_zero],
    exact ((le_of_add_le_right (finset.nat.mem_antidiagonal.mp hx).le).trans_lt $ not_le.mp h).ne }
end

lemma coeff_X_pow_mul' (p : R[X]) (n d : ℕ) :
  (X ^ n * p).coeff d = ite (n ≤ d) (p.coeff (d - n)) 0 :=
by rw [(commute_X_pow p n).eq, coeff_mul_X_pow']

@[simp] theorem coeff_mul_X (p : R[X]) (n : ℕ) :
  coeff (p * X) (n + 1) = coeff p n :=
by simpa only [pow_one] using coeff_mul_X_pow p 1 n

@[simp] theorem coeff_X_mul (p : R[X]) (n : ℕ) :
  coeff (X * p) (n + 1) = coeff p n := by rw [(commute_X p).eq, coeff_mul_X]

theorem coeff_mul_monomial (p : R[X]) (n d : ℕ) (r : R) :
  coeff (p * monomial n r) (d + n) = coeff p d * r :=
by rw [← C_mul_X_pow_eq_monomial, ←X_pow_mul, ←mul_assoc, coeff_mul_C, coeff_mul_X_pow]

theorem coeff_monomial_mul (p : R[X]) (n d : ℕ) (r : R) :
  coeff (monomial n r * p) (d + n) = r * coeff p d :=
by rw [← C_mul_X_pow_eq_monomial, mul_assoc, coeff_C_mul, X_pow_mul, coeff_mul_X_pow]

-- This can already be proved by `simp`.
theorem coeff_mul_monomial_zero (p : R[X]) (d : ℕ) (r : R) :
  coeff (p * monomial 0 r) d = coeff p d * r :=
coeff_mul_monomial p 0 d r

-- This can already be proved by `simp`.
theorem coeff_monomial_zero_mul (p : R[X]) (d : ℕ) (r : R) :
  coeff (monomial 0 r * p) d = r * coeff p d :=
coeff_monomial_mul p 0 d r

theorem mul_X_pow_eq_zero {p : R[X]} {n : ℕ}
  (H : p * X ^ n = 0) : p = 0 :=
ext $ λ k, (coeff_mul_X_pow p n k).symm.trans $ ext_iff.1 H (k+n)

lemma mul_X_pow_injective (n : ℕ) : function.injective (λ P : R[X], X ^ n * P) :=
begin
  intros P Q hPQ,
  simp only at hPQ,
  ext i,
  rw [← coeff_X_pow_mul P n i, hPQ, coeff_X_pow_mul Q n i]
end

lemma mul_X_injective : function.injective (λ P : R[X], X * P) :=
pow_one (X : R[X]) ▸ mul_X_pow_injective 1

lemma coeff_X_add_C_pow (r : R) (n k : ℕ) :
  ((X + C r) ^ n).coeff k = r ^ (n - k) * (n.choose k : R) :=
begin
  rw [(commute_X (C r : R[X])).add_pow, ← lcoeff_apply, linear_map.map_sum],
  simp only [one_pow, mul_one, lcoeff_apply, ← C_eq_nat_cast, ←C_pow, coeff_mul_C, nat.cast_id],
  rw [finset.sum_eq_single k, coeff_X_pow_self, one_mul],
  { intros _ _ h,
    simp [coeff_X_pow, h.symm] },
  { simp only [coeff_X_pow_self, one_mul, not_lt, finset.mem_range],
    intro h, rw [nat.choose_eq_zero_of_lt h, nat.cast_zero, mul_zero] }
end

lemma coeff_X_add_one_pow (R : Type*) [semiring R] (n k : ℕ) :
  ((X + 1) ^ n).coeff k = (n.choose k : R) :=
by rw [←C_1, coeff_X_add_C_pow, one_pow, one_mul]

lemma coeff_one_add_X_pow (R : Type*) [semiring R] (n k : ℕ) :
  ((1 + X) ^ n).coeff k = (n.choose k : R) :=
by rw [add_comm _ X, coeff_X_add_one_pow]

lemma C_dvd_iff_dvd_coeff (r : R) (φ : R[X]) :
  C r ∣ φ ↔ ∀ i, r ∣ φ.coeff i :=
begin
  split,
  { rintros ⟨φ, rfl⟩ c, rw coeff_C_mul, apply dvd_mul_right },
  { intro h,
    choose c hc using h,
    classical,
    let c' : ℕ → R := λ i, if i ∈ φ.support then c i else 0,
    let ψ : R[X] := ∑ i in φ.support, monomial i (c' i),
    use ψ,
    ext i,
    simp only [ψ, c', coeff_C_mul, mem_support_iff, coeff_monomial,
               finset_sum_coeff, finset.sum_ite_eq'],
    split_ifs with hi hi,
    { rw hc },
    { rw [not_not] at hi, rwa mul_zero } },
end

lemma coeff_bit0_mul (P Q : R[X]) (n : ℕ) :
  coeff (bit0 P * Q) n = 2 * coeff (P * Q) n :=
by simp [bit0, add_mul]

lemma coeff_bit1_mul (P Q : R[X]) (n : ℕ) :
  coeff (bit1 P * Q) n = 2 * coeff (P * Q) n + coeff Q n :=
by simp [bit1, add_mul, coeff_bit0_mul]

lemma smul_eq_C_mul (a : R) : a • p = C a * p := by simp [ext_iff]

lemma update_eq_add_sub_coeff {R : Type*} [ring R] (p : R[X]) (n : ℕ) (a : R) :
  p.update n a = p + (polynomial.C (a - p.coeff n) * polynomial.X ^ n) :=
begin
  ext,
  rw [coeff_update_apply, coeff_add, coeff_C_mul_X_pow],
  split_ifs with h;
  simp [h]
end

end coeff

section cast

@[simp] lemma nat_cast_coeff_zero {n : ℕ} {R : Type*} [semiring R] :
  (n : R[X]).coeff 0 = n :=
begin
  induction n with n ih,
  { simp, },
  { simp [ih], },
end

@[simp, norm_cast] theorem nat_cast_inj
  {m n : ℕ} {R : Type*} [semiring R] [char_zero R] : (↑m : R[X]) = ↑n ↔ m = n :=
begin
  fsplit,
  { intro h,
    apply_fun (λ p, p.coeff 0) at h,
    simpa using h, },
  { rintro rfl, refl, },
end

@[simp] lemma int_cast_coeff_zero {i : ℤ} {R : Type*} [ring R] :
  (i : R[X]).coeff 0 = i :=
by cases i; simp

@[simp, norm_cast] theorem int_cast_inj
  {m n : ℤ} {R : Type*} [ring R] [char_zero R] : (↑m : R[X]) = ↑n ↔ m = n :=
begin
  fsplit,
  { intro h,
    apply_fun (λ p, p.coeff 0) at h,
    simpa using h, },
  { rintro rfl, refl, },
end

end cast

instance [char_zero R] : char_zero R[X] :=
{ cast_injective := λ x y, nat_cast_inj.mp }

end polynomial<|MERGE_RESOLUTION|>--- conflicted
+++ resolved
@@ -96,7 +96,6 @@
 @[simp] lemma mul_coeff_zero (p q : R[X]) : coeff (p * q) 0 = coeff p 0 * coeff q 0 :=
 by simp [coeff_mul]
 
-<<<<<<< HEAD
 /-- `constant_coeff p` returns the constant term of the polynomial `p`,
   defined as `coeff p 0`. This is a ring homomorphism. -/
 @[simps] def constant_coeff : R[X] →+* R :=
@@ -108,16 +107,6 @@
 
 lemma is_unit_C {x : R} : is_unit (C x) ↔ is_unit x :=
 ⟨λ h, by { rw ← @coeff_C_zero _ x, exact h.map (@constant_coeff R _) }, λ h, h.map C⟩
-
-lemma coeff_mul_X_zero (p : R[X]) : coeff (p * X) 0 = 0 :=
-by simp
-=======
--- TODO: golf using `constant_coeff` once #17664 is merged
-lemma is_unit_C {x : R} : is_unit (C x) ↔ is_unit x :=
-⟨by { rintros ⟨⟨q, p, hqp, hpq⟩, rfl : q = C x⟩,
-  exact ⟨⟨(C x).coeff 0, p.coeff 0, by rw [←mul_coeff_zero, hqp, coeff_one_zero],
-    by rw [←mul_coeff_zero, hpq, coeff_one_zero]⟩, coeff_C_zero⟩ }, is_unit.map C⟩
->>>>>>> 052f6013
 
 lemma coeff_mul_X_zero (p : R[X]) : coeff (p * X) 0 = 0 := by simp
 
