/-
Copyright (c) 2018 Chris Hughes. All rights reserved.
Released under Apache 2.0 license as described in the file LICENSE.
Authors: Chris Hughes, Johannes Hölzl, Scott Morrison, Jens Wagemaker, Johan Commelin
-/
import data.polynomial.algebra_map
import data.polynomial.degree.lemmas
import data.polynomial.div
import ring_theory.localization.fraction_ring
import algebra.polynomial.big_operators
import tactic.interval_cases

/-!
# Theory of univariate polynomials

This file starts looking like the ring theory of $ R[X] $

## Main definitions

* `polynomial.roots p`: The multiset containing all the roots of `p`, including their
  multiplicities.
* `polynomial.root_set p E`: The set of distinct roots of `p` in an algebra `E`.

## Main statements

* `polynomial.C_leading_coeff_mul_prod_multiset_X_sub_C`: If a polynomial has as many roots as its
  degree, it can be written as the product of its leading coefficient with `∏ (X - a)` where `a`
  ranges through its roots.

-/

noncomputable theory
open_locale classical polynomial

open finset

namespace polynomial
universes u v w z
variables {R : Type u} {S : Type v} {T : Type w} {a b : R} {n : ℕ}

section comm_ring
variables [comm_ring R] {p q : R[X]}

section
variables [semiring S]

lemma nat_degree_pos_of_aeval_root [algebra R S] {p : R[X]} (hp : p ≠ 0)
  {z : S} (hz : aeval z p = 0) (inj : ∀ (x : R), algebra_map R S x = 0 → x = 0) :
  0 < p.nat_degree :=
nat_degree_pos_of_eval₂_root hp (algebra_map R S) hz inj

lemma degree_pos_of_aeval_root [algebra R S] {p : R[X]} (hp : p ≠ 0)
  {z : S} (hz : aeval z p = 0) (inj : ∀ (x : R), algebra_map R S x = 0 → x = 0) :
  0 < p.degree :=
nat_degree_pos_iff_degree_pos.mp (nat_degree_pos_of_aeval_root hp hz inj)

lemma mod_by_monic_eq_of_dvd_sub (hq : q.monic) {p₁ p₂ : R[X]}
  (h : q ∣ (p₁ - p₂)) :
  p₁ %ₘ q = p₂ %ₘ q :=
begin
  nontriviality R,
  obtain ⟨f, sub_eq⟩ := h,
  refine (div_mod_by_monic_unique (p₂ /ₘ q + f) _ hq
    ⟨_, degree_mod_by_monic_lt _ hq⟩).2,
  rw [sub_eq_iff_eq_add.mp sub_eq, mul_add, ← add_assoc, mod_by_monic_add_div _ hq, add_comm]
end

lemma add_mod_by_monic (p₁ p₂ : R[X]) : (p₁ + p₂) %ₘ q = p₁ %ₘ q + p₂ %ₘ q :=
begin
  by_cases hq : q.monic,
  { nontriviality R,
    exact (div_mod_by_monic_unique (p₁ /ₘ q + p₂ /ₘ q) _ hq
      ⟨by rw [mul_add, add_left_comm, add_assoc, mod_by_monic_add_div _ hq, ← add_assoc,
              add_comm (q * _), mod_by_monic_add_div _ hq],
        (degree_add_le _ _).trans_lt (max_lt (degree_mod_by_monic_lt _ hq)
          (degree_mod_by_monic_lt _ hq))⟩).2 },
  { simp_rw mod_by_monic_eq_of_not_monic _ hq }
end

lemma smul_mod_by_monic (c : R) (p : R[X]) : (c • p) %ₘ q = c • (p %ₘ q) :=
begin
  by_cases hq : q.monic,
  { nontriviality R,
    exact (div_mod_by_monic_unique (c • (p /ₘ q)) (c • (p %ₘ q)) hq
      ⟨by rw [mul_smul_comm, ← smul_add, mod_by_monic_add_div p hq],
      (degree_smul_le _ _).trans_lt (degree_mod_by_monic_lt _ hq)⟩).2 },
  { simp_rw mod_by_monic_eq_of_not_monic _ hq }
end

/--  `_ %ₘ q` as an `R`-linear map. -/
@[simps]
def mod_by_monic_hom (q : R[X]) : R[X] →ₗ[R] R[X] :=
{ to_fun := λ p, p %ₘ q,
  map_add' := add_mod_by_monic,
  map_smul' := smul_mod_by_monic }

end

section
variables [ring S]

lemma aeval_mod_by_monic_eq_self_of_root [algebra R S]
  {p q : R[X]} (hq : q.monic) {x : S} (hx : aeval x q = 0) :
  aeval x (p %ₘ q) = aeval x p :=
-- `eval₂_mod_by_monic_eq_self_of_root` doesn't work here as it needs commutativity
by rw [mod_by_monic_eq_sub_mul_div p hq, _root_.map_sub, _root_.map_mul, hx, zero_mul, sub_zero]

end

end comm_ring

section no_zero_divisors
variables [semiring R] [no_zero_divisors R] {p q : R[X]}

instance : no_zero_divisors R[X] :=
{ eq_zero_or_eq_zero_of_mul_eq_zero := λ a b h, begin
    rw [← leading_coeff_eq_zero, ← leading_coeff_eq_zero],
    refine eq_zero_or_eq_zero_of_mul_eq_zero _,
    rw [← leading_coeff_zero, ← leading_coeff_mul, h],
  end }

lemma nat_degree_mul (hp : p ≠ 0) (hq : q ≠ 0) : nat_degree (p * q) =
  nat_degree p + nat_degree q :=
by rw [← with_bot.coe_eq_coe, ← degree_eq_nat_degree (mul_ne_zero hp hq),
    with_bot.coe_add, ← degree_eq_nat_degree hp,
    ← degree_eq_nat_degree hq, degree_mul]

lemma trailing_degree_mul : (p * q).trailing_degree = p.trailing_degree + q.trailing_degree :=
begin
  by_cases hp : p = 0,
  { rw [hp, zero_mul, trailing_degree_zero, top_add] },
  by_cases hq : q = 0,
  { rw [hq, mul_zero, trailing_degree_zero, add_top] },
  rw [trailing_degree_eq_nat_trailing_degree hp, trailing_degree_eq_nat_trailing_degree hq,
      trailing_degree_eq_nat_trailing_degree (mul_ne_zero hp hq),
      nat_trailing_degree_mul hp hq, with_top.coe_add],
end

@[simp] lemma nat_degree_pow (p : R[X]) (n : ℕ) :
  nat_degree (p ^ n) = n * nat_degree p :=
if hp0 : p = 0
then if hn0 : n = 0 then by simp [hp0, hn0]
  else by rw [hp0, zero_pow (nat.pos_of_ne_zero hn0)]; simp
else nat_degree_pow'
  (by rw [← leading_coeff_pow, ne.def, leading_coeff_eq_zero]; exact pow_ne_zero _ hp0)

lemma degree_le_mul_left (p : R[X]) (hq : q ≠ 0) : degree p ≤ degree (p * q) :=
if hp : p = 0 then by simp only [hp, zero_mul, le_refl]
else by rw [degree_mul, degree_eq_nat_degree hp,
    degree_eq_nat_degree hq];
  exact with_bot.coe_le_coe.2 (nat.le_add_right _ _)

theorem nat_degree_le_of_dvd {p q : R[X]} (h1 : p ∣ q) (h2 : q ≠ 0) :
  p.nat_degree ≤ q.nat_degree :=
begin
  rcases h1 with ⟨q, rfl⟩, rw mul_ne_zero_iff at h2,
  rw [nat_degree_mul h2.1 h2.2], exact nat.le_add_right _ _
end

lemma degree_le_of_dvd {p q : R[X]} (h1 : p ∣ q) (h2 : q ≠ 0) : degree p ≤ degree q :=
begin
  rcases h1 with ⟨q, rfl⟩, rw mul_ne_zero_iff at h2,
  exact degree_le_mul_left p h2.2,
end

/-- This lemma is useful for working with the `int_degree` of a rational function. -/
lemma nat_degree_sub_eq_of_prod_eq {p₁ p₂ q₁ q₂ : R[X]} (hp₁ : p₁ ≠ 0) (hq₁ : q₁ ≠ 0)
  (hp₂ : p₂ ≠ 0) (hq₂ : q₂ ≠ 0) (h_eq : p₁ * q₂ = p₂ * q₁) :
  (p₁.nat_degree : ℤ) - q₁.nat_degree = (p₂.nat_degree : ℤ) - q₂.nat_degree :=
begin
  rw sub_eq_sub_iff_add_eq_add,
  norm_cast,
  rw [← nat_degree_mul hp₁ hq₂, ← nat_degree_mul hp₂ hq₁, h_eq]
end

lemma nat_degree_eq_zero_of_is_unit (h : is_unit p) : nat_degree p = 0 :=
begin
  nontriviality R,
  obtain ⟨q, hq⟩ := h.exists_right_inv,
  have := nat_degree_mul (left_ne_zero_of_mul_eq_one hq) (right_ne_zero_of_mul_eq_one hq),
  rw [hq, nat_degree_one, eq_comm, add_eq_zero_iff] at this,
  exact this.1,
end

lemma degree_eq_zero_of_is_unit [nontrivial R] (h : is_unit p) : degree p = 0 :=
<<<<<<< HEAD
(nat_degree_eq_zero_iff_degree_le_zero.mp $ nat_degree_eq_zero_of_is_unit h).antisymm
  (zero_le_degree_iff.mpr h.ne_zero)

@[simp] lemma degree_coe_units [nontrivial R] (u : R[X]ˣ) : degree (u : R[X]) = 0 :=
degree_eq_zero_of_is_unit ⟨u, rfl⟩

=======
le_antisymm (nat_degree_eq_zero_iff_degree_le_zero.mp (nat_degree_eq_zero_of_is_unit h))
  (zero_le_degree_iff.mpr h.ne_zero)

>>>>>>> 052f6013
theorem is_unit_iff : is_unit p ↔ ∃ r : R, is_unit r ∧ C r = p :=
⟨λ hp, ⟨p.coeff 0, let h := eq_C_of_nat_degree_eq_zero (nat_degree_eq_zero_of_is_unit hp) in
  ⟨is_unit_C.1 (h ▸ hp), h.symm⟩⟩, λ ⟨r, hr, hrp⟩, hrp ▸ is_unit_C.2 hr⟩

variables [char_zero R]

@[simp] lemma degree_bit0_eq (p : R[X]) : degree (bit0 p) = degree p :=
by rw [bit0_eq_two_mul, degree_mul, (by simp : (2 : R[X]) = C 2),
  @polynomial.degree_C R _ _ two_ne_zero, zero_add]

@[simp] lemma nat_degree_bit0_eq (p : R[X]) : nat_degree (bit0 p) = nat_degree p :=
nat_degree_eq_of_degree_eq $ degree_bit0_eq p

@[simp]
lemma nat_degree_bit1_eq (p : R[X]) : nat_degree (bit1 p) = nat_degree p :=
begin
  rw bit1,
  apply le_antisymm,
  convert nat_degree_add_le _ _,
  { simp, },
  by_cases h : p.nat_degree = 0,
  { simp [h], },
  apply le_nat_degree_of_ne_zero,
  intro hh,
  apply h,
  simp [*, coeff_one, if_neg (ne.symm h)] at *,
end

lemma degree_bit1_eq {p : R[X]} (hp : 0 < degree p) : degree (bit1 p) = degree p :=
begin
  rw [bit1, degree_add_eq_left_of_degree_lt, degree_bit0_eq],
  rwa [degree_one, degree_bit0_eq]
end

end no_zero_divisors

section no_zero_divisors
variables [comm_semiring R] [no_zero_divisors R] {p q : R[X]}

lemma irreducible_of_monic (hp : p.monic) (hp1 : p ≠ 1) :
  irreducible p ↔ ∀ f g : R[X], f.monic → g.monic → f * g = p → f = 1 ∨ g = 1 :=
begin
<<<<<<< HEAD
  refine ⟨λ h f g hf hg hp, (h.2 f g hp.symm).imp hf.eq_one_of_is_unit hg.eq_one_of_is_unit,
    λ h, ⟨hp1 ∘ hp.eq_one_of_is_unit, λ f g hfg, (h (g * C f.leading_coeff) (f * C g.leading_coeff)
      _ _ _).symm.imp (is_unit_of_mul_eq_one f _) (is_unit_of_mul_eq_one g _)⟩⟩,
=======
  refine ⟨λ h f g hf hg hp, (h.2 f g hp.symm).elim (or.inl ∘ hf.eq_one_of_is_unit)
    (or.inr ∘ hg.eq_one_of_is_unit), λ h, ⟨hp1 ∘ hp.eq_one_of_is_unit, λ f g hfg,
      (h (g * C f.leading_coeff) (f * C g.leading_coeff) _ _ _).elim
        (or.inr ∘ is_unit_of_mul_eq_one g _) (or.inl ∘ is_unit_of_mul_eq_one f _)⟩⟩,
>>>>>>> 052f6013
  { rwa [monic, leading_coeff_mul, leading_coeff_C, ←leading_coeff_mul, mul_comm, ←hfg, ←monic] },
  { rwa [monic, leading_coeff_mul, leading_coeff_C, ←leading_coeff_mul, ←hfg, ←monic] },
  { rw [mul_mul_mul_comm, ←C_mul, ←leading_coeff_mul, ←hfg, hp.leading_coeff, C_1, mul_one,
        mul_comm, ←hfg] },
end

<<<<<<< HEAD
lemma monic.irreducible_iff_nat_degree (hp : p.monic) : irreducible p ↔
  p ≠ 1 ∧ ∀ f g : R[X], f.monic → g.monic → f * g = p → f.nat_degree = 0 ∨ g.nat_degree = 0 :=
begin
  by_cases hp1 : p = 1, { simp [hp1] },
  rw [irreducible_of_monic hp hp1, and_iff_right hp1],
  refine forall₄_congr (λ a b ha hb, _),
  rw [ha.nat_degree_eq_zero_iff_eq_one, hb.nat_degree_eq_zero_iff_eq_one],
end

lemma monic.irreducible_iff_nat_degree' (hp : p.monic) : irreducible p ↔ p ≠ 1 ∧
  ∀ f g : R[X], f.monic → g.monic → f * g = p → g.nat_degree ∉ finset.Ioc 0 (p.nat_degree / 2) :=
begin
  simp_rw [hp.irreducible_iff_nat_degree,
    finset.mem_Ioc, nat.le_div_iff_mul_le zero_lt_two, mul_two],
  apply and_congr iff.rfl,
  split; intros h f g hf hg he; subst he,
  { refine λ ha, (h g f hg hf $ mul_comm g f).elim ha.1.ne' _,
    rw hf.nat_degree_mul hg at ha,
    exact (ha.1.trans_le $ (add_le_add_iff_right _).1 ha.2).ne' },
  { simp_rw hf.nat_degree_mul hg at h,
    by_contra hdp, simp_rw [not_or_distrib, ← ne.def, ← pos_iff_ne_zero] at hdp,
    obtain hl|hl := le_total f.nat_degree g.nat_degree,
    { exact h g f hg hf (mul_comm g f) ⟨hdp.1, add_le_add_left hl _⟩ },
    { exact h f g hf hg rfl ⟨hdp.2, add_le_add_right hl _⟩ } },
end

lemma monic.not_irreducible_iff_exists_add_mul_eq_coeff (hm : p.monic) (hnd : p.nat_degree = 2) :
  ¬ irreducible p ↔ ∃ c₁ c₂, p.coeff 0 = c₁ * c₂ ∧ p.coeff 1 = c₁ + c₂ :=
begin
  casesI subsingleton_or_nontrivial R,
  { simpa only [nat_degree_of_subsingleton] using hnd },
  rw [hm.irreducible_iff_nat_degree', hnd],
  push_neg,
  rw imp_iff_right,
  split,
  { rintros ⟨a, b, ha, hb, rfl, hdb|⟨⟨⟩⟩⟩,
    have hda := hnd, rw [ha.nat_degree_mul hb, hdb] at hda,
    use [a.coeff 0, b.coeff 0, by rw mul_coeff_zero],
    convert ha.next_coeff_mul hb; simp only
      [next_coeff, hnd, add_right_cancel hda, hdb, if_neg two_ne_zero, if_neg one_ne_zero] },
  { rintros ⟨c₁, c₂, hmul, hadd⟩,
    refine ⟨X + C c₁, X + C c₂, monic_X_add_C _, monic_X_add_C _, _, or.inl $ nat_degree_X_add_C _⟩,
    rw [p.as_sum_range_C_mul_X_pow, hnd, finset.sum_range_succ, finset.sum_range_succ,
      finset.sum_range_one, ← hnd, hm.coeff_nat_degree, hnd, hmul, hadd, C_mul, C_add, C_1],
    ring },
  { rintro rfl, simpa only [nat_degree_one] using hnd },
end

=======
>>>>>>> 052f6013
lemma root_mul : is_root (p * q) a ↔ is_root p a ∨ is_root q a :=
by simp_rw [is_root, eval_mul, mul_eq_zero]

lemma root_or_root_of_root_mul (h : is_root (p * q) a) : is_root p a ∨ is_root q a :=
root_mul.1 h

end no_zero_divisors

section ring
variables [ring R] [is_domain R] {p q : R[X]}

instance : is_domain R[X] :=
{ ..polynomial.no_zero_divisors,
  ..polynomial.nontrivial, }

end ring

section comm_ring
variable [comm_ring R]

/-- The multiplicity of `a` as root of a nonzero polynomial `p` is at least `n` iff
  `(X - a) ^ n` divides `p`. -/
lemma le_root_multiplicity_iff {p : R[X]} (p0 : p ≠ 0) {a : R} {n : ℕ} :
  n ≤ root_multiplicity a p ↔ (X - C a) ^ n ∣ p :=
begin
  simp_rw [root_multiplicity, dif_neg p0, nat.le_find_iff, not_not],
  refine ⟨λ h, _, λ h m hm, (pow_dvd_pow _ hm).trans h⟩,
  cases n, { rw pow_zero, apply one_dvd }, { exact h n n.lt_succ_self },
end

lemma root_multiplicity_le_iff {p : R[X]} (p0 : p ≠ 0) (a : R) (n : ℕ) :
  root_multiplicity a p ≤ n ↔ ¬ (X - C a) ^ (n + 1) ∣ p :=
by rw [← (le_root_multiplicity_iff p0).not, not_le, nat.lt_add_one_iff]

lemma pow_root_multiplicity_not_dvd {p : R[X]} (p0 : p ≠ 0) (a : R) :
  ¬ (X - C a) ^ (root_multiplicity a p + 1) ∣ p :=
by rw [← root_multiplicity_le_iff p0]

/-- The multiplicity of `p + q` is at least the minimum of the multiplicities. -/
lemma root_multiplicity_add {p q : R[X]} (a : R) (hzero : p + q ≠ 0) :
  min (root_multiplicity a p) (root_multiplicity a q) ≤ root_multiplicity a (p + q) :=
begin
  rw le_root_multiplicity_iff hzero,
  have hdivp : (X - C a) ^ root_multiplicity a p ∣ p := pow_root_multiplicity_dvd p a,
  have hdivq : (X - C a) ^ root_multiplicity a q ∣ q := pow_root_multiplicity_dvd q a,
  exact min_pow_dvd_add hdivp hdivq
end

variables [is_domain R] {p q : R[X]}

section roots

open multiset

<<<<<<< HEAD
=======
@[simp] lemma degree_coe_units (u : R[X]ˣ) :
  degree (u : R[X]) = 0 :=
degree_eq_zero_of_is_unit ⟨u, rfl⟩

>>>>>>> 052f6013
theorem prime_X_sub_C (r : R) : prime (X - C r) :=
⟨X_sub_C_ne_zero r, not_is_unit_X_sub_C r,
 λ _ _, by { simp_rw [dvd_iff_is_root, is_root.def, eval_mul, mul_eq_zero], exact id }⟩

theorem prime_X : prime (X : R[X]) :=
by { convert (prime_X_sub_C (0 : R)), simp }

lemma monic.prime_of_degree_eq_one (hp1 : degree p = 1) (hm : monic p) :
  prime p :=
have p = X - C (- p.coeff 0),
  by simpa [hm.leading_coeff] using eq_X_add_C_of_degree_eq_one hp1,
this.symm ▸ prime_X_sub_C _

theorem irreducible_X_sub_C (r : R) : irreducible (X - C r) :=
(prime_X_sub_C r).irreducible

theorem irreducible_X : irreducible (X : R[X]) :=
prime.irreducible prime_X

lemma monic.irreducible_of_degree_eq_one (hp1 : degree p = 1) (hm : monic p) :
  irreducible p :=
(hm.prime_of_degree_eq_one hp1).irreducible

theorem eq_of_monic_of_associated (hp : p.monic) (hq : q.monic) (hpq : associated p q) : p = q :=
begin
  obtain ⟨u, hu⟩ := hpq,
  unfold monic at hp hq,
  rw eq_C_of_degree_le_zero (degree_coe_units _).le at hu,
  rw [← hu, leading_coeff_mul, hp, one_mul, leading_coeff_C] at hq,
  rwa [hq, C_1, mul_one] at hu,
  all_goals { apply_instance },
end

lemma root_multiplicity_mul {p q : R[X]} {x : R} (hpq : p * q ≠ 0) :
  root_multiplicity x (p * q) = root_multiplicity x p + root_multiplicity x q :=
begin
  have hp : p ≠ 0 := left_ne_zero_of_mul hpq,
  have hq : q ≠ 0 := right_ne_zero_of_mul hpq,
  rw [root_multiplicity_eq_multiplicity (p * q), dif_neg hpq,
      root_multiplicity_eq_multiplicity p, dif_neg hp,
      root_multiplicity_eq_multiplicity q, dif_neg hq,
      multiplicity.mul' (prime_X_sub_C x)],
end

lemma root_multiplicity_X_sub_C_self {x : R} :
  root_multiplicity x (X - C x) = 1 :=
by rw [root_multiplicity_eq_multiplicity, dif_neg (X_sub_C_ne_zero x),
       multiplicity.get_multiplicity_self]

lemma root_multiplicity_X_sub_C {x y : R} :
  root_multiplicity x (X - C y) = if x = y then 1 else 0 :=
begin
  split_ifs with hxy,
  { rw hxy,
    exact root_multiplicity_X_sub_C_self },
  exact root_multiplicity_eq_zero (mt root_X_sub_C.mp (ne.symm hxy))
end

/-- The multiplicity of `a` as root of `(X - a) ^ n` is `n`. -/
lemma root_multiplicity_X_sub_C_pow (a : R) (n : ℕ) : root_multiplicity a ((X - C a) ^ n) = n :=
begin
  induction n with n hn,
  { refine root_multiplicity_eq_zero _,
    simp only [eval_one, is_root.def, not_false_iff, one_ne_zero, pow_zero] },
  have hzero := pow_ne_zero n.succ (X_sub_C_ne_zero a),
  rw pow_succ (X - C a) n at hzero ⊢,
  simp only [root_multiplicity_mul hzero, root_multiplicity_X_sub_C_self, hn, nat.one_add]
end

lemma exists_multiset_roots : ∀ {p : R[X]} (hp : p ≠ 0),
  ∃ s : multiset R, (s.card : with_bot ℕ) ≤ degree p ∧ ∀ a, s.count a = root_multiplicity a p
| p := λ hp, by haveI := classical.prop_decidable (∃ x, is_root p x); exact
if h : ∃ x, is_root p x
then
  let ⟨x, hx⟩ := h in
  have hpd : 0 < degree p := degree_pos_of_root hp hx,
  have hd0 : p /ₘ (X - C x) ≠ 0 :=
    λ h, by rw [← mul_div_by_monic_eq_iff_is_root.2 hx, h, mul_zero] at hp; exact hp rfl,
  have wf : degree (p /ₘ _) < degree p :=
    degree_div_by_monic_lt _ (monic_X_sub_C x) hp
    ((degree_X_sub_C x).symm ▸ dec_trivial),
  let ⟨t, htd, htr⟩ := @exists_multiset_roots (p /ₘ (X - C x)) hd0 in
  have hdeg : degree (X - C x) ≤ degree p := begin
    rw [degree_X_sub_C, degree_eq_nat_degree hp],
    rw degree_eq_nat_degree hp at hpd,
    exact with_bot.coe_le_coe.2 (with_bot.coe_lt_coe.1 hpd)
  end,
  have hdiv0 : p /ₘ (X - C x) ≠ 0 := mt (div_by_monic_eq_zero_iff (monic_X_sub_C x)).1 $
    not_lt.2 hdeg,
  ⟨x ::ₘ t, calc (card (x ::ₘ t) : with_bot ℕ) = t.card + 1 :
      by exact_mod_cast card_cons _ _
    ... ≤ degree p :
      by rw [← degree_add_div_by_monic (monic_X_sub_C x) hdeg,
          degree_X_sub_C, add_comm];
        exact add_le_add (le_refl (1 : with_bot ℕ)) htd,
  begin
    assume a,
    conv_rhs { rw ← mul_div_by_monic_eq_iff_is_root.mpr hx },
    rw [root_multiplicity_mul (mul_ne_zero (X_sub_C_ne_zero x) hdiv0),
        root_multiplicity_X_sub_C, ← htr a],
    split_ifs with ha,
    { rw [ha, count_cons_self, nat.succ_eq_add_one, add_comm] },
    { rw [count_cons_of_ne ha, zero_add] },
  end⟩
else
  ⟨0, (degree_eq_nat_degree hp).symm ▸ with_bot.coe_le_coe.2 (nat.zero_le _),
    by { intro a, rw [count_zero, root_multiplicity_eq_zero (not_exists.mp h a)] }⟩
using_well_founded {dec_tac := tactic.assumption}

/-- `roots p` noncomputably gives a multiset containing all the roots of `p`,
including their multiplicities. -/
noncomputable def roots (p : R[X]) : multiset R :=
if h : p = 0 then ∅ else classical.some (exists_multiset_roots h)

@[simp] lemma roots_zero : (0 : R[X]).roots = 0 :=
dif_pos rfl

lemma card_roots (hp0 : p ≠ 0) : ((roots p).card : with_bot ℕ) ≤ degree p :=
begin
  unfold roots,
  rw dif_neg hp0,
  exact (classical.some_spec (exists_multiset_roots hp0)).1
end

lemma card_roots' (p : R[X]) : p.roots.card ≤ nat_degree p :=
begin
  by_cases hp0 : p = 0,
  { simp [hp0], },
  exact with_bot.coe_le_coe.1 (le_trans (card_roots hp0) (le_of_eq $ degree_eq_nat_degree hp0))
end

lemma card_roots_sub_C {p : R[X]} {a : R} (hp0 : 0 < degree p) :
  ((p - C a).roots.card : with_bot ℕ) ≤ degree p :=
calc ((p - C a).roots.card : with_bot ℕ) ≤ degree (p - C a) :
  card_roots $ mt sub_eq_zero.1 $ λ h, not_le_of_gt hp0 $ h.symm ▸ degree_C_le
... = degree p : by rw [sub_eq_add_neg, ← C_neg]; exact degree_add_C hp0

lemma card_roots_sub_C' {p : R[X]} {a : R} (hp0 : 0 < degree p) :
  (p - C a).roots.card ≤ nat_degree p :=
with_bot.coe_le_coe.1 (le_trans (card_roots_sub_C hp0) (le_of_eq $ degree_eq_nat_degree
  (λ h, by simp [*, lt_irrefl] at *)))

@[simp] lemma count_roots (p : R[X]) : p.roots.count a = root_multiplicity a p :=
begin
  by_cases hp : p = 0,
  { simp [hp], },
  rw [roots, dif_neg hp],
  exact (classical.some_spec (exists_multiset_roots hp)).2 a
end

@[simp] lemma mem_roots (hp : p ≠ 0) : a ∈ p.roots ↔ is_root p a :=
by rw [← count_pos, count_roots p, root_multiplicity_pos hp]

lemma ne_zero_of_mem_roots (h : a ∈ p.roots) : p ≠ 0 :=
λ hp, by rwa [hp, roots_zero] at h

lemma is_root_of_mem_roots (h : a ∈ p.roots) : is_root p a :=
(mem_roots $ ne_zero_of_mem_roots h).mp h

theorem card_le_degree_of_subset_roots {p : R[X]} {Z : finset R} (h : Z.val ⊆ p.roots) :
  Z.card ≤ p.nat_degree :=
(multiset.card_le_of_le (finset.val_le_iff_val_subset.2 h)).trans (polynomial.card_roots' p)

lemma finite_set_of_is_root {p : R[X]} (hp : p ≠ 0) : set.finite {x | is_root p x} :=
by simpa only [← finset.set_of_mem, mem_to_finset, mem_roots hp]
  using p.roots.to_finset.finite_to_set

lemma eq_zero_of_infinite_is_root (p : R[X]) (h : set.infinite {x | is_root p x}) : p = 0 :=
not_imp_comm.mp finite_set_of_is_root h

lemma exists_max_root [linear_order R] (p : R[X]) (hp : p ≠ 0) :
  ∃ x₀, ∀ x, p.is_root x → x ≤ x₀ :=
set.exists_upper_bound_image _ _ $ finite_set_of_is_root hp

lemma exists_min_root [linear_order R] (p : R[X]) (hp : p ≠ 0) :
  ∃ x₀, ∀ x, p.is_root x → x₀ ≤ x :=
set.exists_lower_bound_image _ _ $ finite_set_of_is_root hp

lemma eq_of_infinite_eval_eq (p q : R[X]) (h : set.infinite {x | eval x p = eval x q}) : p = q :=
begin
  rw [← sub_eq_zero],
  apply eq_zero_of_infinite_is_root,
  simpa only [is_root, eval_sub, sub_eq_zero]
end

lemma roots_mul {p q : R[X]} (hpq : p * q ≠ 0) : (p * q).roots = p.roots + q.roots :=
multiset.ext.mpr $ λ r,
  by rw [count_add, count_roots, count_roots,
         count_roots, root_multiplicity_mul hpq]

lemma roots.le_of_dvd (h : q ≠ 0) : p ∣ q → roots p ≤ roots q :=
begin
  rintro ⟨k, rfl⟩,
  exact multiset.le_iff_exists_add.mpr ⟨k.roots, roots_mul h⟩
end

@[simp] lemma mem_roots_sub_C {p : R[X]} {a x : R} (hp0 : 0 < degree p) :
  x ∈ (p - C a).roots ↔ p.eval x = a :=
(mem_roots (show p - C a ≠ 0, from mt sub_eq_zero.1 $ λ h,
    not_le_of_gt hp0 $ h.symm ▸ degree_C_le)).trans
  (by rw [is_root.def, eval_sub, eval_C, sub_eq_zero])

@[simp] lemma roots_X_sub_C (r : R) : roots (X - C r) = {r} :=
begin
  ext s,
  rw [count_roots, root_multiplicity_X_sub_C, count_singleton],
end

@[simp] lemma roots_X : roots (X : R[X]) = {0} := by rw [← roots_X_sub_C, C_0, sub_zero]

@[simp] lemma roots_C (x : R) : (C x).roots = 0 :=
if H : x = 0 then by rw [H, C_0, roots_zero] else multiset.ext.mpr $ λ r,
by rw [count_roots, count_zero, root_multiplicity_eq_zero (not_is_root_C _ _ H)]

@[simp] lemma roots_one : (1 : R[X]).roots = ∅ :=
roots_C 1

@[simp] lemma roots_C_mul (p : R[X]) (ha : a ≠ 0) : (C a * p).roots = p.roots :=
by by_cases hp : p = 0; simp only [roots_mul, *, ne.def, mul_eq_zero, C_eq_zero, or_self,
  not_false_iff, roots_C, zero_add, mul_zero]

@[simp] lemma roots_smul_nonzero (p : R[X]) (ha : a ≠ 0) : (a • p).roots = p.roots :=
by rw [smul_eq_C_mul, roots_C_mul _ ha]

lemma roots_list_prod (L : list R[X]) :
  ((0 : R[X]) ∉ L) → L.prod.roots = (L : multiset R[X]).bind roots :=
list.rec_on L (λ _, roots_one) $ λ hd tl ih H,
begin
  rw [list.mem_cons_iff, not_or_distrib] at H,
  rw [list.prod_cons, roots_mul (mul_ne_zero (ne.symm H.1) $ list.prod_ne_zero H.2),
      ← multiset.cons_coe, multiset.cons_bind, ih H.2]
end

lemma roots_multiset_prod (m : multiset R[X]) :
  (0 : R[X]) ∉ m → m.prod.roots = m.bind roots :=
by { rcases m with ⟨L⟩, simpa only [multiset.coe_prod, quot_mk_to_coe''] using roots_list_prod L }

lemma roots_prod {ι : Type*} (f : ι → R[X]) (s : finset ι) :
  s.prod f ≠ 0 → (s.prod f).roots = s.val.bind (λ i, roots (f i)) :=
begin
  rcases s with ⟨m, hm⟩,
  simpa [multiset.prod_eq_zero_iff, bind_map] using roots_multiset_prod (m.map f)
end

@[simp] lemma roots_pow (p : R[X]) (n : ℕ) : (p ^ n).roots = n • p.roots :=
begin
  induction n with n ihn,
  { rw [pow_zero, roots_one, zero_smul, empty_eq_zero] },
  { rcases eq_or_ne p 0 with rfl | hp,
    { rw [zero_pow n.succ_pos, roots_zero, smul_zero] },
    { rw [pow_succ', roots_mul (mul_ne_zero (pow_ne_zero _ hp) hp), ihn, nat.succ_eq_add_one,
        add_smul, one_smul] } }
end

lemma roots_X_pow (n : ℕ) : (X ^ n : R[X]).roots = n • {0} := by rw [roots_pow, roots_X]

lemma roots_C_mul_X_pow (ha : a ≠ 0) (n : ℕ) : (C a * X ^ n).roots = n • {0} :=
by rw [roots_C_mul _ ha, roots_X_pow]

@[simp] lemma roots_monomial (ha : a ≠ 0) (n : ℕ) : (monomial n a).roots = n • {0} :=
by rw [← C_mul_X_pow_eq_monomial, roots_C_mul_X_pow ha]

lemma roots_prod_X_sub_C (s : finset R) :
  (s.prod (λ a, X - C a)).roots = s.val :=
(roots_prod (λ a, X - C a) s (prod_ne_zero_iff.mpr (λ a _, X_sub_C_ne_zero a))).trans
  (by simp_rw [roots_X_sub_C, multiset.bind_singleton, multiset.map_id'])

@[simp] lemma roots_multiset_prod_X_sub_C (s : multiset R) :
  (s.map (λ a, X - C a)).prod.roots = s :=
begin
  rw [roots_multiset_prod, multiset.bind_map],
  { simp_rw [roots_X_sub_C, multiset.bind_singleton, multiset.map_id'] },
  { rw [multiset.mem_map], rintro ⟨a, -, h⟩, exact X_sub_C_ne_zero a h },
end

@[simp] lemma nat_degree_multiset_prod_X_sub_C_eq_card (s : multiset R):
  (s.map (λ a, X - C a)).prod.nat_degree = s.card :=
begin
  rw [nat_degree_multiset_prod_of_monic, multiset.map_map],
  { convert multiset.sum_repeat 1 _,
    { convert multiset.map_const _ 1, ext, apply nat_degree_X_sub_C }, { simp } },
  { intros f hf, obtain ⟨a, ha, rfl⟩ := multiset.mem_map.1 hf, exact monic_X_sub_C a },
end

lemma card_roots_X_pow_sub_C {n : ℕ} (hn : 0 < n) (a : R) :
  (roots ((X : R[X]) ^ n - C a)).card ≤ n :=
with_bot.coe_le_coe.1 $
calc ((roots ((X : R[X]) ^ n - C a)).card : with_bot ℕ)
      ≤ degree ((X : R[X]) ^ n - C a) : card_roots (X_pow_sub_C_ne_zero hn a)
  ... = n : degree_X_pow_sub_C hn a

section nth_roots

/-- `nth_roots n a` noncomputably returns the solutions to `x ^ n = a`-/
def nth_roots (n : ℕ) (a : R) : multiset R :=
roots ((X : R[X]) ^ n - C a)

@[simp] lemma mem_nth_roots {n : ℕ} (hn : 0 < n) {a x : R} :
  x ∈ nth_roots n a ↔ x ^ n = a :=
by rw [nth_roots, mem_roots (X_pow_sub_C_ne_zero hn a),
  is_root.def, eval_sub, eval_C, eval_pow, eval_X, sub_eq_zero]

@[simp] lemma nth_roots_zero (r : R) : nth_roots 0 r = 0 :=
by simp only [empty_eq_zero, pow_zero, nth_roots, ← C_1, ← C_sub, roots_C]

lemma card_nth_roots (n : ℕ) (a : R) :
  (nth_roots n a).card ≤ n :=
if hn : n = 0
then if h : (X : R[X]) ^ n - C a = 0
  then by simp only [nat.zero_le, nth_roots, roots, h, dif_pos rfl, empty_eq_zero, card_zero]
  else with_bot.coe_le_coe.1 (le_trans (card_roots h)
   (by { rw [hn, pow_zero, ← C_1, ← ring_hom.map_sub ],
         exact degree_C_le }))
else by rw [← with_bot.coe_le_coe, ← degree_X_pow_sub_C (nat.pos_of_ne_zero hn) a];
  exact card_roots (X_pow_sub_C_ne_zero (nat.pos_of_ne_zero hn) a)

@[simp]
lemma nth_roots_two_eq_zero_iff {r : R} : nth_roots 2 r = 0 ↔ ¬ is_square r :=
by simp_rw [is_square_iff_exists_sq, eq_zero_iff_forall_not_mem,
            mem_nth_roots (by norm_num : 0 < 2), ← not_exists, eq_comm]

/-- The multiset `nth_roots ↑n (1 : R)` as a finset. -/
def nth_roots_finset (n : ℕ) (R : Type*) [comm_ring R] [is_domain R] : finset R :=
multiset.to_finset (nth_roots n (1 : R))

@[simp] lemma mem_nth_roots_finset {n : ℕ} (h : 0 < n) {x : R} :
  x ∈ nth_roots_finset n R ↔ x ^ (n : ℕ) = 1 :=
by rw [nth_roots_finset, mem_to_finset, mem_nth_roots h]

@[simp] lemma nth_roots_finset_zero : nth_roots_finset 0 R = ∅ := by simp [nth_roots_finset]

end nth_roots

lemma monic.comp (hp : p.monic) (hq : q.monic) (h : q.nat_degree ≠ 0) : (p.comp q).monic :=
by rw [monic.def, leading_coeff_comp h, monic.def.1 hp, monic.def.1 hq, one_pow, one_mul]

lemma monic.comp_X_add_C (hp : p.monic) (r : R) : (p.comp (X + C r)).monic :=
begin
  refine hp.comp (monic_X_add_C _) (λ ha, _),
  rw [nat_degree_X_add_C] at ha,
  exact one_ne_zero ha
end

lemma monic.comp_X_sub_C (hp : p.monic) (r : R) : (p.comp (X - C r)).monic :=
by simpa using hp.comp_X_add_C (-r)

lemma units_coeff_zero_smul (c : R[X]ˣ) (p : R[X]) :
  (c : R[X]).coeff 0 • p = c * p :=
by rw [←polynomial.C_mul', ←polynomial.eq_C_of_degree_eq_zero (degree_coe_units c)]

@[simp] lemma nat_degree_coe_units (u : R[X]ˣ) :
  nat_degree (u : R[X]) = 0 :=
nat_degree_eq_of_degree_eq_some (degree_coe_units u)

lemma comp_eq_zero_iff :
  p.comp q = 0 ↔ p = 0 ∨ (p.eval (q.coeff 0) = 0 ∧ q = C (q.coeff 0)) :=
begin
  split,
  { intro h,
    have key : p.nat_degree = 0 ∨ q.nat_degree = 0,
    { rw [←mul_eq_zero, ←nat_degree_comp, h, nat_degree_zero] },
    replace key := or.imp eq_C_of_nat_degree_eq_zero eq_C_of_nat_degree_eq_zero key,
    cases key,
    { rw [key, C_comp] at h,
      exact or.inl (key.trans h) },
    { rw [key, comp_C, C_eq_zero] at h,
      exact or.inr ⟨h, key⟩ }, },
  { exact λ h, or.rec (λ h, by rw [h, zero_comp]) (λ h, by rw [h.2, comp_C, h.1, C_0]) h },
end

lemma zero_of_eval_zero [infinite R] (p : R[X]) (h : ∀ x, p.eval x = 0) : p = 0 :=
by classical; by_contradiction hp; exact
fintype.false ⟨p.roots.to_finset, λ x, multiset.mem_to_finset.mpr ((mem_roots hp).mpr (h _))⟩

lemma funext [infinite R] {p q : R[X]} (ext : ∀ r : R, p.eval r = q.eval r) : p = q :=
begin
  rw ← sub_eq_zero,
  apply zero_of_eval_zero,
  intro x,
  rw [eval_sub, sub_eq_zero, ext],
end

variables [comm_ring T]

/-- The set of distinct roots of `p` in `E`.

If you have a non-separable polynomial, use `polynomial.roots` for the multiset
where multiple roots have the appropriate multiplicity. -/
def root_set (p : T[X]) (S) [comm_ring S] [is_domain S] [algebra T S] : set S :=
(p.map (algebra_map T S)).roots.to_finset

lemma root_set_def (p : T[X]) (S) [comm_ring S] [is_domain S] [algebra T S] :
  p.root_set S = (p.map (algebra_map T S)).roots.to_finset :=
rfl

@[simp] lemma root_set_C [comm_ring S] [is_domain S] [algebra T S] (a : T) :
  (C a).root_set S = ∅ :=
by rw [root_set_def, map_C, roots_C, multiset.to_finset_zero, finset.coe_empty]

@[simp] lemma root_set_zero (S) [comm_ring S] [is_domain S] [algebra T S] :
  (0 : T[X]).root_set S = ∅ :=
by rw [← C_0, root_set_C]

instance root_set_fintype (p : T[X])
  (S : Type*) [comm_ring S] [is_domain S] [algebra T S] : fintype (p.root_set S) :=
finset_coe.fintype _

lemma root_set_finite (p : T[X])
  (S : Type*) [comm_ring S] [is_domain S] [algebra T S] : (p.root_set S).finite :=
set.to_finite _

/-- The set of roots of all polynomials of bounded degree and having coefficients in a finite set
is finite. -/
lemma bUnion_roots_finite {R S : Type*} [semiring R] [comm_ring S] [is_domain S]
  (m : R →+* S) (d : ℕ) {U : set R} (h : U.finite) :
  (⋃ (f : R[X]) (hf : f.nat_degree ≤ d ∧ ∀ i, (f.coeff i) ∈ U),
    ((f.map m).roots.to_finset : set S)).finite :=
set.finite.bUnion begin
  -- We prove that the set of polynomials under consideration is finite because its
  -- image by the injective map `π` is finite
  let π : R[X] → fin (d+1) → R := λ f i, f.coeff i,
  refine ((set.finite.pi $ λ e, h).subset $ _).of_finite_image (_ : set.inj_on π _),
  { exact set.image_subset_iff.2 (λ f hf i _, hf.2 i) },
  { refine λ x hx y hy hxy, (ext_iff_nat_degree_le hx.1 hy.1).2 (λ i hi, _),
    exact id congr_fun hxy ⟨i, nat.lt_succ_of_le hi⟩ },
end $ λ i hi, finset.finite_to_set _

theorem mem_root_set_iff' {p : T[X]} {S : Type*} [comm_ring S] [is_domain S]
  [algebra T S] (hp : p.map (algebra_map T S) ≠ 0) (a : S) :
  a ∈ p.root_set S ↔ (p.map (algebra_map T S)).eval a = 0 :=
by { change a ∈ multiset.to_finset _ ↔ _, rw [mem_to_finset, mem_roots hp], refl }

theorem mem_root_set_iff {p : T[X]} (hp : p ≠ 0) {S : Type*} [comm_ring S] [is_domain S]
  [algebra T S] [no_zero_smul_divisors T S] (a : S) : a ∈ p.root_set S ↔ aeval a p = 0 :=
begin
  rw [mem_root_set_iff', ←eval₂_eq_eval_map],
  { refl },
  intro h,
  rw ←polynomial.map_zero (algebra_map T S) at h,
  exact hp (map_injective _ (no_zero_smul_divisors.algebra_map_injective T S) h)
end

lemma root_set_maps_to {p : T[X]} {S S'} [comm_ring S] [is_domain S] [algebra T S]
  [comm_ring S'] [is_domain S'] [algebra T S'] (hp : p.map (algebra_map T S') ≠ 0)
  (f : S →ₐ[T] S') : (p.root_set S).maps_to f (p.root_set S') :=
λ x hx, begin
  rw [mem_root_set_iff' hp, ← f.comp_algebra_map, ← map_map, eval_map],
  erw [eval₂_hom, (mem_root_set_iff' (mt (λ h, _) hp) x).1 hx, _root_.map_zero],
  rw [← f.comp_algebra_map, ← map_map, h, polynomial.map_zero],
end

lemma ne_zero_of_mem_root_set {p : T[X]} [comm_ring S] [is_domain S] [algebra T S] {a : S}
  (h : a ∈ p.root_set S) : p ≠ 0 :=
λ hf, by rwa [hf, root_set_zero] at h

lemma aeval_eq_zero_of_mem_root_set {p : T[X]} [comm_ring S] [is_domain S] [algebra T S]
  [no_zero_smul_divisors T S] {a : S} (hx : a ∈ p.root_set S) : aeval a p = 0 :=
(mem_root_set_iff (ne_zero_of_mem_root_set hx) a).mp hx

end roots

lemma coeff_coe_units_zero_ne_zero (u : R[X]ˣ) :
  coeff (u : R[X]) 0 ≠ 0 :=
begin
  conv in (0) { rw [← nat_degree_coe_units u] },
  rw [← leading_coeff, ne.def, leading_coeff_eq_zero],
  exact units.ne_zero _
end

lemma degree_eq_degree_of_associated (h : associated p q) : degree p = degree q :=
let ⟨u, hu⟩ := h in by simp [hu.symm]

lemma degree_eq_one_of_irreducible_of_root (hi : irreducible p) {x : R} (hx : is_root p x) :
  degree p = 1 :=
let ⟨g, hg⟩ := dvd_iff_is_root.2 hx in
have is_unit (X - C x) ∨ is_unit g, from hi.is_unit_or_is_unit hg,
this.elim
  (λ h, have h₁ : degree (X - C x) = 1, from degree_X_sub_C x,
    have h₂ : degree (X - C x) = 0, from degree_eq_zero_of_is_unit h,
    by rw h₁ at h₂; exact absurd h₂ dec_trivial)
  (λ hgu, by rw [hg, degree_mul, degree_X_sub_C, degree_eq_zero_of_is_unit hgu, add_zero])

/-- Division by a monic polynomial doesn't change the leading coefficient. -/
lemma leading_coeff_div_by_monic_of_monic {R : Type u} [comm_ring R]
  {p q : R[X]} (hmonic : q.monic) (hdegree : q.degree ≤ p.degree) :
  (p /ₘ q).leading_coeff = p.leading_coeff :=
begin
  nontriviality,
  have h : q.leading_coeff * (p /ₘ q).leading_coeff ≠ 0,
  { simpa [div_by_monic_eq_zero_iff hmonic, hmonic.leading_coeff, nat.with_bot.one_le_iff_zero_lt]
      using hdegree },
  nth_rewrite_rhs 0 ←mod_by_monic_add_div p hmonic,
  rw [leading_coeff_add_of_degree_lt, leading_coeff_monic_mul hmonic],
  rw [degree_mul' h, degree_add_div_by_monic hmonic hdegree],
  exact (degree_mod_by_monic_lt p hmonic).trans_le hdegree
end

lemma leading_coeff_div_by_monic_X_sub_C (p : R[X]) (hp : degree p ≠ 0) (a : R) :
  leading_coeff (p /ₘ (X - C a)) = leading_coeff p :=
begin
  nontriviality,
  cases hp.lt_or_lt with hd hd,
  { rw [degree_eq_bot.mp $ (nat.with_bot.lt_zero_iff _).mp hd, zero_div_by_monic] },
  refine leading_coeff_div_by_monic_of_monic (monic_X_sub_C a) _,
  rwa [degree_X_sub_C, nat.with_bot.one_le_iff_zero_lt]
end

lemma eq_leading_coeff_mul_of_monic_of_dvd_of_nat_degree_le {R} [comm_ring R]
  {p q : R[X]} (hp : p.monic) (hdiv : p ∣ q)
  (hdeg : q.nat_degree ≤ p.nat_degree) : q = C q.leading_coeff * p :=
begin
  obtain ⟨r, hr⟩ := hdiv,
  obtain (rfl|hq) := eq_or_ne q 0, {simp},
  have rzero : r ≠ 0 := λ h, by simpa [h, hq] using hr,
  rw [hr, nat_degree_mul'] at hdeg, swap,
  { rw [hp.leading_coeff, one_mul, leading_coeff_ne_zero], exact rzero },
  rw [mul_comm, @eq_C_of_nat_degree_eq_zero _ _ r] at hr,
  { convert hr, convert leading_coeff_C _ using 1, rw [hr, leading_coeff_mul_monic hp] },
  { exact (add_right_inj _).1 (le_antisymm hdeg $ nat.le.intro rfl) },
end

lemma eq_of_monic_of_dvd_of_nat_degree_le {R} [comm_ring R]
  {p q : R[X]} (hp : p.monic) (hq : q.monic) (hdiv : p ∣ q)
  (hdeg : q.nat_degree ≤ p.nat_degree) : q = p :=
begin
  convert eq_leading_coeff_mul_of_monic_of_dvd_of_nat_degree_le hp hdiv hdeg,
  rw [hq.leading_coeff, C_1, one_mul],
end

lemma is_coprime_X_sub_C_of_is_unit_sub {R} [comm_ring R] {a b : R}
  (h : is_unit (a - b)) : is_coprime (X - C a) (X - C b) :=
⟨-C h.unit⁻¹.val, C h.unit⁻¹.val, by { rw [neg_mul_comm, ← left_distrib, neg_add_eq_sub,
  sub_sub_sub_cancel_left, ← C_sub, ← C_mul], convert C_1, exact h.coe_inv_mul }⟩

theorem pairwise_coprime_X_sub_C {K} [field K] {I : Type v} {s : I → K}
  (H : function.injective s) : pairwise (is_coprime on (λ i : I, X - C (s i))) :=
λ i j hij, is_coprime_X_sub_C_of_is_unit_sub (sub_ne_zero_of_ne $ H.ne hij).is_unit

lemma monic_prod_multiset_X_sub_C : monic (p.roots.map (λ a, X - C a)).prod :=
monic_multiset_prod_of_monic _ _ (λ a _, monic_X_sub_C a)

lemma prod_multiset_root_eq_finset_root :
  (p.roots.map (λ a, X - C a)).prod =
  p.roots.to_finset.prod (λ a, (X - C a) ^ root_multiplicity a p) :=
by simp only [count_roots, finset.prod_multiset_map_count]

/-- The product `∏ (X - a)` for `a` inside the multiset `p.roots` divides `p`. -/
lemma prod_multiset_X_sub_C_dvd (p : R[X]) : (p.roots.map (λ a, X - C a)).prod ∣ p :=
begin
  rw ← map_dvd_map _ (is_fraction_ring.injective R $ fraction_ring R) monic_prod_multiset_X_sub_C,
  rw [prod_multiset_root_eq_finset_root, polynomial.map_prod],
  refine finset.prod_dvd_of_coprime (λ a _ b _ h, _) (λ a _, _),
  { simp_rw [polynomial.map_pow, polynomial.map_sub, map_C, map_X],
    exact (pairwise_coprime_X_sub_C (is_fraction_ring.injective R $ fraction_ring R) h).pow },
  { exact polynomial.map_dvd _ (pow_root_multiplicity_dvd p a) },
end

/-- A Galois connection. -/
lemma _root_.multiset.prod_X_sub_C_dvd_iff_le_roots {p : R[X]} (hp : p ≠ 0) (s : multiset R) :
  (s.map (λ a, X - C a)).prod ∣ p ↔ s ≤ p.roots :=
⟨λ h, multiset.le_iff_count.2 $ λ r, begin
  rw [count_roots, le_root_multiplicity_iff hp, ← multiset.prod_repeat,
    ← multiset.map_repeat (λ a, X - C a), ← multiset.filter_eq],
  exact (multiset.prod_dvd_prod_of_le $ multiset.map_le_map $ s.filter_le _).trans h,
end, λ h, (multiset.prod_dvd_prod_of_le $ multiset.map_le_map h).trans p.prod_multiset_X_sub_C_dvd⟩

lemma exists_prod_multiset_X_sub_C_mul (p : R[X]) : ∃ q,
  (p.roots.map (λ a, X - C a)).prod * q = p ∧
  p.roots.card + q.nat_degree = p.nat_degree ∧
  q.roots = 0 :=
begin
  obtain ⟨q, he⟩ := p.prod_multiset_X_sub_C_dvd,
  use [q, he.symm],
  obtain (rfl|hq) := eq_or_ne q 0,
  { rw mul_zero at he, subst he, simp },
  split,
  { conv_rhs { rw he },
    rw [monic_prod_multiset_X_sub_C.nat_degree_mul' hq, nat_degree_multiset_prod_X_sub_C_eq_card] },
  { replace he := congr_arg roots he.symm,
    rw [roots_mul, roots_multiset_prod_X_sub_C] at he,
    exacts [add_right_eq_self.1 he, mul_ne_zero monic_prod_multiset_X_sub_C.ne_zero hq] },
end

/-- A polynomial `p` that has as many roots as its degree
can be written `p = p.leading_coeff * ∏(X - a)`, for `a` in `p.roots`. -/
lemma C_leading_coeff_mul_prod_multiset_X_sub_C (hroots : p.roots.card = p.nat_degree) :
  C p.leading_coeff * (p.roots.map (λ a, X - C a)).prod = p :=
(eq_leading_coeff_mul_of_monic_of_dvd_of_nat_degree_le monic_prod_multiset_X_sub_C
  p.prod_multiset_X_sub_C_dvd ((nat_degree_multiset_prod_X_sub_C_eq_card _).trans hroots).ge).symm

/-- A monic polynomial `p` that has as many roots as its degree
can be written `p = ∏(X - a)`, for `a` in `p.roots`. -/
lemma prod_multiset_X_sub_C_of_monic_of_roots_card_eq
  (hp : p.monic) (hroots : p.roots.card = p.nat_degree) :
  (p.roots.map (λ a, X - C a)).prod = p :=
by { convert C_leading_coeff_mul_prod_multiset_X_sub_C hroots, rw [hp.leading_coeff, C_1, one_mul] }

end comm_ring

section
variables {A B : Type*} [comm_ring A] [comm_ring B]

lemma le_root_multiplicity_map {p : A[X]} {f : A →+* B} (hmap : map f p ≠ 0) (a : A) :
  root_multiplicity a p ≤ root_multiplicity (f a) (p.map f) :=
begin
  rw [le_root_multiplicity_iff hmap],
  refine trans _ ((map_ring_hom f).map_dvd (pow_root_multiplicity_dvd p a)),
  rw [map_pow, map_sub, coe_map_ring_hom, map_X, map_C],
end

lemma eq_root_multiplicity_map {p : A[X]} {f : A →+* B} (hf : function.injective f)
  (a : A) : root_multiplicity a p = root_multiplicity (f a) (p.map f) :=
begin
  by_cases hp0 : p = 0, { simp only [hp0, root_multiplicity_zero, polynomial.map_zero], },
  apply le_antisymm (le_root_multiplicity_map ((polynomial.map_ne_zero_iff hf).mpr hp0) a),
  rw [le_root_multiplicity_iff hp0, ← map_dvd_map f hf ((monic_X_sub_C a).pow _),
    polynomial.map_pow, polynomial.map_sub, map_X, map_C],
  apply pow_root_multiplicity_dvd,
end

lemma count_map_roots [is_domain A] {p : A[X]} {f : A →+* B} (hmap : map f p ≠ 0) (b : B) :
  (p.roots.map f).count b ≤ root_multiplicity b (p.map f) :=
begin
  rw [le_root_multiplicity_iff hmap, ← multiset.prod_repeat, ← multiset.map_repeat (λ a, X - C a)],
  rw ← multiset.filter_eq,
  refine (multiset.prod_dvd_prod_of_le $ multiset.map_le_map $ multiset.filter_le _ _).trans _,
  convert polynomial.map_dvd _ p.prod_multiset_X_sub_C_dvd,
  simp only [polynomial.map_multiset_prod, multiset.map_map],
  congr, ext1,
  simp only [function.comp_app, polynomial.map_sub, map_X, map_C],
end

lemma count_map_roots_of_injective [is_domain A] (p : A[X]) {f : A →+* B}
  (hf : function.injective f) (b : B) :
  (p.roots.map f).count b ≤ root_multiplicity b (p.map f) :=
begin
  by_cases hp0 : p = 0,
  { simp only [hp0, roots_zero, multiset.map_zero,
      multiset.count_zero, polynomial.map_zero, root_multiplicity_zero] },
  { exact count_map_roots ((polynomial.map_ne_zero_iff hf).mpr hp0) b },
end

lemma map_roots_le [is_domain A] [is_domain B] {p : A[X]} {f : A →+* B} (h : p.map f ≠ 0) :
  p.roots.map f ≤ (p.map f).roots :=
multiset.le_iff_count.2 $ λ b, by { rw count_roots, apply count_map_roots h }

lemma map_roots_le_of_injective [is_domain A] [is_domain B] (p : A[X])
  {f : A →+* B} (hf : function.injective f) :
  p.roots.map f ≤ (p.map f).roots :=
begin
  by_cases hp0 : p = 0, { simp only [hp0, roots_zero, multiset.map_zero, polynomial.map_zero], },
  exact map_roots_le ((polynomial.map_ne_zero_iff hf).mpr hp0),
end

lemma card_roots_le_map [is_domain A] [is_domain B] {p : A[X]} {f : A →+* B} (h : p.map f ≠ 0) :
  p.roots.card ≤ (p.map f).roots.card :=
by { rw ← p.roots.card_map f, exact multiset.card_le_of_le (map_roots_le h) }

lemma card_roots_le_map_of_injective [is_domain A] [is_domain B] {p : A[X]} {f : A →+* B}
  (hf : function.injective f) : p.roots.card ≤ (p.map f).roots.card :=
begin
  by_cases hp0 : p = 0, { simp only [hp0, roots_zero, polynomial.map_zero, multiset.card_zero], },
  exact card_roots_le_map ((polynomial.map_ne_zero_iff hf).mpr hp0),
end

lemma roots_map_of_injective_of_card_eq_nat_degree [is_domain A] [is_domain B] {p : A[X]}
  {f : A →+* B} (hf : function.injective f) (hroots : p.roots.card = p.nat_degree) :
  p.roots.map f = (p.map f).roots :=
begin
  apply multiset.eq_of_le_of_card_le (map_roots_le_of_injective p hf),
  simpa only [multiset.card_map, hroots] using (card_roots' _).trans (nat_degree_map_le f p),
end

end

section

variables [semiring R] [comm_ring S] [is_domain S] (φ : R →+* S)

lemma is_unit_of_is_unit_leading_coeff_of_is_unit_map
  {f : R[X]} (hf : is_unit f.leading_coeff) (H : is_unit (map φ f)) :
  is_unit f :=
begin
  have dz := degree_eq_zero_of_is_unit H,
  rw degree_map_eq_of_leading_coeff_ne_zero at dz,
  { rw eq_C_of_degree_eq_zero dz,
    refine is_unit.map C _,
    convert hf,
    rw (degree_eq_iff_nat_degree_eq _).1 dz,
    rintro rfl,
    simpa using H, },
  { intro h,
    have u : is_unit (φ f.leading_coeff) := is_unit.map φ hf,
    rw h at u,
    simpa using u, }
end

end

section
variables [comm_ring R] [is_domain R] [comm_ring S] [is_domain S] (φ : R →+* S)
/--
A polynomial over an integral domain `R` is irreducible if it is monic and
  irreducible after mapping into an integral domain `S`.

A special case of this lemma is that a polynomial over `ℤ` is irreducible if
  it is monic and irreducible over `ℤ/pℤ` for some prime `p`.
-/
lemma monic.irreducible_of_irreducible_map (f : R[X])
  (h_mon : monic f) (h_irr : irreducible (map φ f)) :
  irreducible f :=
begin
  refine ⟨h_irr.not_unit ∘ is_unit.map (map_ring_hom φ), λ a b h, _⟩,
  dsimp [monic] at h_mon,
  have q := (leading_coeff_mul a b).symm,
  rw [←h, h_mon] at q,
  refine (h_irr.is_unit_or_is_unit $ (congr_arg (map φ) h).trans (polynomial.map_mul φ)).imp _ _;
    apply is_unit_of_is_unit_leading_coeff_of_is_unit_map;
    apply is_unit_of_mul_eq_one,
  { exact q }, { rw mul_comm, exact q },
end

end

end polynomial<|MERGE_RESOLUTION|>--- conflicted
+++ resolved
@@ -183,18 +183,12 @@
 end
 
 lemma degree_eq_zero_of_is_unit [nontrivial R] (h : is_unit p) : degree p = 0 :=
-<<<<<<< HEAD
 (nat_degree_eq_zero_iff_degree_le_zero.mp $ nat_degree_eq_zero_of_is_unit h).antisymm
   (zero_le_degree_iff.mpr h.ne_zero)
 
 @[simp] lemma degree_coe_units [nontrivial R] (u : R[X]ˣ) : degree (u : R[X]) = 0 :=
 degree_eq_zero_of_is_unit ⟨u, rfl⟩
 
-=======
-le_antisymm (nat_degree_eq_zero_iff_degree_le_zero.mp (nat_degree_eq_zero_of_is_unit h))
-  (zero_le_degree_iff.mpr h.ne_zero)
-
->>>>>>> 052f6013
 theorem is_unit_iff : is_unit p ↔ ∃ r : R, is_unit r ∧ C r = p :=
 ⟨λ hp, ⟨p.coeff 0, let h := eq_C_of_nat_degree_eq_zero (nat_degree_eq_zero_of_is_unit hp) in
   ⟨is_unit_C.1 (h ▸ hp), h.symm⟩⟩, λ ⟨r, hr, hrp⟩, hrp ▸ is_unit_C.2 hr⟩
@@ -237,23 +231,15 @@
 lemma irreducible_of_monic (hp : p.monic) (hp1 : p ≠ 1) :
   irreducible p ↔ ∀ f g : R[X], f.monic → g.monic → f * g = p → f = 1 ∨ g = 1 :=
 begin
-<<<<<<< HEAD
   refine ⟨λ h f g hf hg hp, (h.2 f g hp.symm).imp hf.eq_one_of_is_unit hg.eq_one_of_is_unit,
     λ h, ⟨hp1 ∘ hp.eq_one_of_is_unit, λ f g hfg, (h (g * C f.leading_coeff) (f * C g.leading_coeff)
       _ _ _).symm.imp (is_unit_of_mul_eq_one f _) (is_unit_of_mul_eq_one g _)⟩⟩,
-=======
-  refine ⟨λ h f g hf hg hp, (h.2 f g hp.symm).elim (or.inl ∘ hf.eq_one_of_is_unit)
-    (or.inr ∘ hg.eq_one_of_is_unit), λ h, ⟨hp1 ∘ hp.eq_one_of_is_unit, λ f g hfg,
-      (h (g * C f.leading_coeff) (f * C g.leading_coeff) _ _ _).elim
-        (or.inr ∘ is_unit_of_mul_eq_one g _) (or.inl ∘ is_unit_of_mul_eq_one f _)⟩⟩,
->>>>>>> 052f6013
   { rwa [monic, leading_coeff_mul, leading_coeff_C, ←leading_coeff_mul, mul_comm, ←hfg, ←monic] },
   { rwa [monic, leading_coeff_mul, leading_coeff_C, ←leading_coeff_mul, ←hfg, ←monic] },
   { rw [mul_mul_mul_comm, ←C_mul, ←leading_coeff_mul, ←hfg, hp.leading_coeff, C_1, mul_one,
         mul_comm, ←hfg] },
 end
 
-<<<<<<< HEAD
 lemma monic.irreducible_iff_nat_degree (hp : p.monic) : irreducible p ↔
   p ≠ 1 ∧ ∀ f g : R[X], f.monic → g.monic → f * g = p → f.nat_degree = 0 ∨ g.nat_degree = 0 :=
 begin
@@ -302,8 +288,6 @@
   { rintro rfl, simpa only [nat_degree_one] using hnd },
 end
 
-=======
->>>>>>> 052f6013
 lemma root_mul : is_root (p * q) a ↔ is_root p a ∨ is_root q a :=
 by simp_rw [is_root, eval_mul, mul_eq_zero]
 
@@ -358,13 +342,6 @@
 
 open multiset
 
-<<<<<<< HEAD
-=======
-@[simp] lemma degree_coe_units (u : R[X]ˣ) :
-  degree (u : R[X]) = 0 :=
-degree_eq_zero_of_is_unit ⟨u, rfl⟩
-
->>>>>>> 052f6013
 theorem prime_X_sub_C (r : R) : prime (X - C r) :=
 ⟨X_sub_C_ne_zero r, not_is_unit_X_sub_C r,
  λ _ _, by { simp_rw [dvd_iff_is_root, is_root.def, eval_mul, mul_eq_zero], exact id }⟩
