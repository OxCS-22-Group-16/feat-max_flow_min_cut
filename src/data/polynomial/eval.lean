--- conflicted
+++ resolved
@@ -611,13 +611,12 @@
   (∑ i in s, g i).map f = ∑ i in s, (g i).map f :=
 eq.symm $ sum_hom _ _
 
-<<<<<<< HEAD
 lemma map_comp (p q : polynomial R) : map f (p.comp q) = (map f p).comp (map f q) :=
 polynomial.induction_on p
   (by simp)
   (by simp {contextual := tt})
   (by simp [pow_succ', ← mul_assoc, polynomial.comp] {contextual := tt})
-=======
+
 @[simp]
 lemma eval_zero_map (f : R →+* S) (p : polynomial R) :
   (p.map f).eval 0 = f (p.eval 0) :=
@@ -650,7 +649,6 @@
   { intros p q hp hq, simp [hp, hq], },
   { intros n r, simp, }
 end
->>>>>>> 32bd00f1
 
 end map
 
@@ -804,13 +802,8 @@
 
 @[simp] lemma sub_comp : (p - q).comp r = p.comp r - q.comp r := eval₂_sub _
 
-<<<<<<< HEAD
-@[simp] lemma int_cast_comp {i : ℤ} : (i : polynomial R).comp p = i :=
-by rw [←C_eq_int_cast, C_comp]
-=======
 @[simp] lemma cast_int_comp (i : ℤ) : comp (i : polynomial R) p = i :=
 by cases i; simp
->>>>>>> 32bd00f1
 
 end ring
 
