--- conflicted
+++ resolved
@@ -177,19 +177,6 @@
     apply add_pos_right _ npos
   end
 
-<<<<<<< HEAD
-lemma add_eq_one_iff {a b : ℕ} : a + b = 1 ↔ a = 0 ∧ b = 1 ∨ a = 1 ∧ b = 0 :=
-by cases b; simp [nat.succ_eq_add_one, ← add_assoc, nat.succ_inj']
-
-lemma add_eq_two_iff {a b : ℕ} : a + b = 2 ↔ a = 0 ∧ b = 2 ∨ a = 1 ∧ b = 1 ∨ a = 2 ∧ b = 0 :=
-by cases b;
-  simp [(nat.succ_ne_zero _).symm, nat.succ_eq_add_one, ← add_assoc, nat.succ_inj', add_eq_one_iff]
-
-lemma add_eq_three_iff {a b : ℕ} :
-  a + b = 3 ↔ a = 0 ∧ b = 3 ∨ a = 1 ∧ b = 2 ∨ a = 2 ∧ b = 1 ∨ a = 3 ∧ b = 0 :=
-by cases b;
-  simp [(nat.succ_ne_zero _).symm, nat.succ_eq_add_one, ← add_assoc, nat.succ_inj', add_eq_two_iff]
-=======
 lemma add_eq_one_iff : m + n = 1 ↔ m = 0 ∧ n = 1 ∨ m = 1 ∧ n = 0 :=
 by cases n; simp [succ_eq_add_one, ← add_assoc, succ_inj']
 
@@ -199,7 +186,6 @@
 lemma add_eq_three_iff :
   m + n = 3 ↔ m = 0 ∧ n = 3 ∨ m = 1 ∧ n = 2 ∨ m = 2 ∧ n = 1 ∨ m = 3 ∧ n = 0 :=
 by cases n; simp [(succ_ne_zero 1).symm, succ_eq_add_one, ← add_assoc, succ_inj', add_eq_two_iff]
->>>>>>> 2aa04f65
 
 theorem le_add_one_iff {i j : ℕ} : i ≤ j + 1 ↔ (i ≤ j ∨ i = j + 1) :=
 ⟨λ h,
