/-
Copyright (c) 2022 Bolton Bailey. All rights reserved.
Released under Apache 2.0 license as described in the file LICENSE.
Authors: Bolton Bailey, Patrick Stevens, Thomas Browning
-/

import data.nat.choose.central
import data.nat.factorization.basic
import data.nat.multiplicity

/-!
# Factorization of Binomial Coefficients

This file contains a few results on the multiplicity of prime factors within certain size
bounds in binomial coefficients. These include:

* `nat.factorization_choose_le_log`: a logarithmic upper bound on the multiplicity of a prime in
  a binomial coefficient.
* `nat.factorization_choose_le_one`: Primes above `sqrt n` appear at most once
  in the factorization of `n` choose `k`.
* `nat.factorization_central_binom_of_two_mul_self_lt_three_mul`: Primes from `2 * n / 3` to `n`
do not appear in the factorization of the `n`th central binomial coefficient.
* `nat.factorization_choose_eq_zero_of_lt`: Primes greater than `n` do not
  appear in the factorization of `n` choose `k`.

These results appear in the [Erdős proof of Bertrand's postulate](aigner1999proofs).
-/

open_locale big_operators

namespace nat

variables {p n k : ℕ}

/--
A logarithmic upper bound on the multiplicity of a prime in a binomial coefficient.
-/
lemma factorization_choose_le_log : (choose n k).factorization p ≤ log p n :=
begin
  by_cases h : (choose n k).factorization p = 0, { simp [h] },
<<<<<<< HEAD
  cases em' p.prime with hp hp, { cases h (factorization_eq_zero_of_non_prime _ hp) },
  rcases lt_or_le n k with hnk | hkn, { simp [choose_eq_zero_of_lt hnk] },
  simp only [hp.factorization_choose hkn (lt_add_one _)],
  apply (finset.card_filter_le _ _).trans,
  simp,
=======
  have hp : p.prime := not.imp_symm (choose n k).factorization_eq_zero_of_non_prime h,
  have hkn : k ≤ n, { refine le_of_not_lt (λ hnk, h _), simp [choose_eq_zero_of_lt hnk] },
  rw [factorization_def _ hp, @padic_val_nat_def _ ⟨hp⟩ _ (choose_pos hkn)],
  simp only [hp.multiplicity_choose hkn (lt_add_one _), part_enat.get_coe],
  refine (finset.card_filter_le _ _).trans (le_of_eq (nat.card_Ico _ _)),
>>>>>>> 972aa423
end

/--
A `pow` form of `nat.factorization_choose_le`
-/
lemma pow_factorization_choose_le (hn : 0 < n) : p ^ (choose n k).factorization p ≤ n :=
begin
  cases le_or_lt p 1,
  { exact (pow_le_pow_of_le h).trans ((le_of_eq (one_pow _)).trans hn) },
  { exact (pow_le_iff_le_log h hn).mpr factorization_choose_le_log },
end

/--
Primes greater than about `sqrt n` appear only to multiplicity 0 or 1 in the binomial coefficient.
-/
lemma factorization_choose_le_one (p_large : n < p ^ 2) : (choose n k).factorization p ≤ 1 :=
begin
  apply factorization_choose_le_log.trans,
  rcases n.eq_zero_or_pos with rfl | hn0, { simp },
  refine lt_succ_iff.1 ((lt_pow_iff_log_lt _ hn0).1 p_large),
  contrapose! hn0,
  exact lt_succ_iff.1 (lt_of_lt_of_le p_large (pow_le_one' hn0 2)),
end

lemma factorization_choose_of_lt_three_mul
  (hp' : p ≠ 2) (hk : p ≤ k) (hk' : p ≤ n - k) (hn : n < 3 * p) :
  (choose n k).factorization p = 0 :=
begin
<<<<<<< HEAD
  cases em' p.prime with hp hp, { exact factorization_eq_zero_of_non_prime _ hp },
  cases lt_or_le n k with hnk hkn, { simp [choose_eq_zero_of_lt hnk] },
  simp only [hp.factorization_choose hkn (lt_add_one _)],
  simp only [finset.card_eq_zero, finset.filter_eq_empty_iff, not_le],
=======
  cases em' p.prime with hp hp,
  { exact factorization_eq_zero_of_non_prime (choose n k) hp },
  cases lt_or_le n k with hnk hkn,
  { simp [choose_eq_zero_of_lt hnk] },
  rw [factorization_def _ hp, @padic_val_nat_def _ ⟨hp⟩ _ (choose_pos hkn)],
  simp only [hp.multiplicity_choose hkn (lt_add_one _), part_enat.get_coe,
    finset.card_eq_zero, finset.filter_eq_empty_iff, not_le],
>>>>>>> 972aa423
  intros i hi,
  rcases eq_or_lt_of_le (finset.mem_Ico.mp hi).1 with rfl | hi,
  { rw [pow_one, ←add_lt_add_iff_left (2 * p), ←succ_mul, two_mul, add_add_add_comm],
    exact lt_of_le_of_lt (add_le_add
      (add_le_add_right (le_mul_of_one_le_right' ((one_le_div_iff hp.pos).mpr hk)) (k % p))
      (add_le_add_right (le_mul_of_one_le_right' ((one_le_div_iff hp.pos).mpr hk')) ((n - k) % p)))
      (by rwa [div_add_mod, div_add_mod, add_tsub_cancel_of_le hkn]) },
  { replace hn : n < p ^ i,
    { calc n < 3 * p : hn
      ... ≤ p * p : mul_le_mul_right' (lt_of_le_of_ne hp.two_le hp'.symm) p
      ... = p ^ 2 : (sq p).symm
      ... ≤ p ^ i : pow_le_pow hp.one_lt.le hi },
    rwa [mod_eq_of_lt (lt_of_le_of_lt hkn hn), mod_eq_of_lt (lt_of_le_of_lt tsub_le_self hn),
      add_tsub_cancel_of_le hkn] },
end

/--
Primes greater than about `2 * n / 3` and less than `n` do not appear in the factorization of
`central_binom n`.
-/
lemma factorization_central_binom_of_two_mul_self_lt_three_mul
  (n_big : 2 < n) (p_le_n : p ≤ n) (big : 2 * n < 3 * p) :
  (central_binom n).factorization p = 0 :=
begin
  refine factorization_choose_of_lt_three_mul _ p_le_n (p_le_n.trans _) big,
  { rintro rfl, linarith },
  { rw [two_mul, add_tsub_cancel_left] },
end

lemma factorization_factorial_eq_zero_of_lt (h : n < p) :
  (factorial n).factorization p = 0 :=
begin
  induction n with n hn, { simp },
  rw [factorial_succ, factorization_mul n.succ_ne_zero n.factorial_ne_zero, finsupp.coe_add,
      pi.add_apply, hn (lt_of_succ_lt h), add_zero, factorization_eq_zero_of_lt h],
end

lemma factorization_choose_eq_zero_of_lt (h : n < p) :
  (choose n k).factorization p = 0 :=
begin
  by_cases hnk : n < k, { simp [choose_eq_zero_of_lt hnk] },
  rw [choose_eq_factorial_div_factorial (le_of_not_lt hnk),
      factorization_div (factorial_mul_factorial_dvd_factorial (le_of_not_lt hnk)),
      finsupp.coe_tsub, pi.sub_apply, factorization_factorial_eq_zero_of_lt h, zero_tsub],
end

/--
If a prime `p` has positive multiplicity in the `n`th central binomial coefficient,
`p` is no more than `2 * n`
-/
lemma factorization_central_binom_eq_zero_of_two_mul_lt (h : 2 * n < p) :
  (central_binom n).factorization p = 0 :=
factorization_choose_eq_zero_of_lt h

/--
Contrapositive form of `nat.factorization_central_binom_eq_zero_of_two_mul_lt`
-/
lemma le_two_mul_of_factorization_central_binom_pos
  (h_pos : 0 < (central_binom n).factorization p) : p ≤ 2 * n :=
le_of_not_lt (pos_iff_ne_zero.mp h_pos ∘ factorization_central_binom_eq_zero_of_two_mul_lt)

/-- A binomial coefficient is the product of its prime factors, which are at most `n`. -/
lemma prod_pow_factorization_choose (n k : ℕ) (hkn : k ≤ n) :
  ∏ p in (finset.range (n + 1)),
    p ^ ((nat.choose n k).factorization p)
  = choose n k :=
begin
  nth_rewrite_rhs 0 ←factorization_prod_pow_eq_self (choose_pos hkn).ne',
  rw eq_comm,
  apply finset.prod_subset,
  { intros p hp,
    rw finset.mem_range,
    contrapose! hp,
    rw [finsupp.mem_support_iff, not_not, factorization_choose_eq_zero_of_lt hp] },
  { intros p _ h2, simp [not_not.1 (mt finsupp.mem_support_iff.2 h2)] },
end

/-- The `n`th central binomial coefficient is the product of its prime factors, which are
at most `2n`. -/
lemma prod_pow_factorization_central_binom (n : ℕ) :
  ∏ p in (finset.range (2 * n + 1)),
    p ^ ((central_binom n).factorization p)
  = central_binom n :=
begin
  apply prod_pow_factorization_choose,
  linarith,
end

end nat<|MERGE_RESOLUTION|>--- conflicted
+++ resolved
@@ -38,19 +38,16 @@
 lemma factorization_choose_le_log : (choose n k).factorization p ≤ log p n :=
 begin
   by_cases h : (choose n k).factorization p = 0, { simp [h] },
-<<<<<<< HEAD
   cases em' p.prime with hp hp, { cases h (factorization_eq_zero_of_non_prime _ hp) },
   rcases lt_or_le n k with hnk | hkn, { simp [choose_eq_zero_of_lt hnk] },
   simp only [hp.factorization_choose hkn (lt_add_one _)],
   apply (finset.card_filter_le _ _).trans,
   simp,
-=======
-  have hp : p.prime := not.imp_symm (choose n k).factorization_eq_zero_of_non_prime h,
+  /-- have hp : p.prime := not.imp_symm (choose n k).factorization_eq_zero_of_non_prime h,
   have hkn : k ≤ n, { refine le_of_not_lt (λ hnk, h _), simp [choose_eq_zero_of_lt hnk] },
   rw [factorization_def _ hp, @padic_val_nat_def _ ⟨hp⟩ _ (choose_pos hkn)],
   simp only [hp.multiplicity_choose hkn (lt_add_one _), part_enat.get_coe],
-  refine (finset.card_filter_le _ _).trans (le_of_eq (nat.card_Ico _ _)),
->>>>>>> 972aa423
+  refine (finset.card_filter_le _ _).trans (le_of_eq (nat.card_Ico _ _)), -/
 end
 
 /--
@@ -79,12 +76,11 @@
   (hp' : p ≠ 2) (hk : p ≤ k) (hk' : p ≤ n - k) (hn : n < 3 * p) :
   (choose n k).factorization p = 0 :=
 begin
-<<<<<<< HEAD
   cases em' p.prime with hp hp, { exact factorization_eq_zero_of_non_prime _ hp },
   cases lt_or_le n k with hnk hkn, { simp [choose_eq_zero_of_lt hnk] },
   simp only [hp.factorization_choose hkn (lt_add_one _)],
   simp only [finset.card_eq_zero, finset.filter_eq_empty_iff, not_le],
-=======
+/--
   cases em' p.prime with hp hp,
   { exact factorization_eq_zero_of_non_prime (choose n k) hp },
   cases lt_or_le n k with hnk hkn,
@@ -92,7 +88,7 @@
   rw [factorization_def _ hp, @padic_val_nat_def _ ⟨hp⟩ _ (choose_pos hkn)],
   simp only [hp.multiplicity_choose hkn (lt_add_one _), part_enat.get_coe,
     finset.card_eq_zero, finset.filter_eq_empty_iff, not_le],
->>>>>>> 972aa423
+-/
   intros i hi,
   rcases eq_or_lt_of_le (finset.mem_Ico.mp hi).1 with rfl | hi,
   { rw [pow_one, ←add_lt_add_iff_left (2 * p), ←succ_mul, two_mul, add_add_add_comm],
