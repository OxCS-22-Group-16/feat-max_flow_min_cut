--- conflicted
+++ resolved
@@ -3,13 +3,7 @@
 Released under Apache 2.0 license as described in the file LICENSE.
 Authors: Mario Carneiro
 -/
-<<<<<<< HEAD
-import data.nat.basic
-=======
 import data.nat.order
-import data.nat.cast.defs
-import algebra.group.pi
->>>>>>> bf3b52da
 import algebra.order.ring
 
 /-!
