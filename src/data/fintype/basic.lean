--- conflicted
+++ resolved
@@ -636,20 +636,13 @@
 @[simp] theorem mem_to_finset_val {s : set α} [fintype s] {a : α} : a ∈ s.to_finset.1 ↔ a ∈ s :=
 mem_to_finset
 
-<<<<<<< HEAD
--- We include an arbitrary `fintype H` instance here,
--- as there are several possible ways to construct one.
-=======
 -- We use an arbitrary `[fintype s]` instance here,
 -- not necessarily coming from a `[fintype α]`.
->>>>>>> 1b3da831
 @[simp]
 lemma to_finset_card {α : Type*} (s : set α) [fintype s] :
   s.to_finset.card = fintype.card s :=
 multiset.card_map subtype.val finset.univ.val
 
-<<<<<<< HEAD
-=======
 @[simp] theorem coe_to_finset (s : set α) [fintype s] : (↑s.to_finset : set α) = s :=
 set.ext $ λ _, mem_to_finset
 
@@ -672,7 +665,6 @@
   disjoint s.to_finset t.to_finset ↔ disjoint s t :=
 ⟨λ h x hx, h (by simpa using hx), λ h x hx, h (by simpa using hx)⟩
 
->>>>>>> 1b3da831
 end set
 
 lemma finset.card_univ [fintype α] : (finset.univ : finset α).card = fintype.card α :=
