/-
Copyright (c) 2017 Mario Carneiro. All rights reserved.
Released under Apache 2.0 license as described in the file LICENSE.
Authors: Mario Carneiro
-/
import data.array.lemmas
import data.finset.fin
import data.finset.option
import data.finset.pi
import data.finset.powerset
import data.finset.prod
import data.finset.sigma
import data.finite.defs
import data.list.nodup_equiv_fin
import data.sym.basic
import data.ulift
import group_theory.perm.basic
import order.well_founded
import tactic.wlog

/-!
# Finite types

This file defines a typeclass to state that a type is finite.

## Main declarations

* `fintype α`:  Typeclass saying that a type is finite. It takes as fields a `finset` and a proof
  that all terms of type `α` are in it.
* `finset.univ`: The finset of all elements of a fintype.
* `fintype.card α`: Cardinality of a fintype. Equal to `finset.univ.card`.
* `perms_of_finset s`: The finset of permutations of the finset `s`.
* `fintype.trunc_equiv_fin`: A fintype `α` is computably equivalent to `fin (card α)`. The
  `trunc`-free, noncomputable version is `fintype.equiv_fin`.
* `fintype.trunc_equiv_of_card_eq` `fintype.equiv_of_card_eq`: Two fintypes of same cardinality are
  equivalent. See above.
* `fin.equiv_iff_eq`: `fin m ≃ fin n` iff `m = n`.
* `infinite α`: Typeclass saying that a type is infinite. Defined as `fintype α → false`.
* `not_finite`: No `finite` type has an `infinite` instance.
* `infinite.nat_embedding`: An embedding of `ℕ` into an infinite type.

We also provide the following versions of the pigeonholes principle.
* `fintype.exists_ne_map_eq_of_card_lt` and `is_empty_of_card_lt`: Finitely many pigeons and
  pigeonholes. Weak formulation.
* `finite.exists_ne_map_eq_of_infinite`: Infinitely many pigeons in finitely many pigeonholes.
  Weak formulation.
* `finite.exists_infinite_fiber`: Infinitely many pigeons in finitely many pigeonholes. Strong
  formulation.

Some more pigeonhole-like statements can be found in `data.fintype.card_embedding`.

## Instances

Among others, we provide `fintype` instances for
* A `subtype` of a fintype. See `fintype.subtype`.
* The `option` of a fintype.
* The product of two fintypes.
* The sum of two fintypes.
* `Prop`.

and `infinite` instances for
* specific types: `ℕ`, `ℤ`
* type constructors: `set α`, `finset α`, `multiset α`, `list α`, `α ⊕ β`, `α × β`

along with some machinery
* Types which have a surjection from/an injection to a `fintype` are themselves fintypes. See
  `fintype.of_injective` and `fintype.of_surjective`.
* Types which have an injection from/a surjection to an `infinite` type are themselves `infinite`.
  See `infinite.of_injective` and `infinite.of_surjective`.
-/

open function
open_locale nat

universes u v

variables {α β γ : Type*}

/-- `fintype α` means that `α` is finite, i.e. there are only
  finitely many distinct elements of type `α`. The evidence of this
  is a finset `elems` (a list up to permutation without duplicates),
  together with a proof that everything of type `α` is in the list. -/
class fintype (α : Type*) :=
(elems [] : finset α)
(complete : ∀ x : α, x ∈ elems)

namespace finset
variables [fintype α] {s : finset α}

/-- `univ` is the universal finite set of type `finset α` implied from
  the assumption `fintype α`. -/
def univ : finset α := fintype.elems α

@[simp] theorem mem_univ (x : α) : x ∈ (univ : finset α) :=
fintype.complete x

@[simp] theorem mem_univ_val : ∀ x, x ∈ (univ : finset α).1 := mem_univ

lemma eq_univ_iff_forall : s = univ ↔ ∀ x, x ∈ s := by simp [ext_iff]
lemma eq_univ_of_forall  : (∀ x, x ∈ s) → s = univ := eq_univ_iff_forall.2

@[simp, norm_cast] lemma coe_univ : ↑(univ : finset α) = (set.univ : set α) := by ext; simp
@[simp, norm_cast] lemma coe_eq_univ : (s : set α) = set.univ ↔ s = univ :=
by rw [←coe_univ, coe_inj]

lemma nonempty.eq_univ [subsingleton α] : s.nonempty → s = univ :=
by { rintro ⟨x, hx⟩, refine eq_univ_of_forall (λ y, by rwa subsingleton.elim y x) }

lemma univ_nonempty_iff : (univ : finset α).nonempty ↔ nonempty α :=
by rw [← coe_nonempty, coe_univ, set.nonempty_iff_univ_nonempty]

lemma univ_nonempty [nonempty α] : (univ : finset α).nonempty :=
univ_nonempty_iff.2 ‹_›

lemma univ_eq_empty_iff : (univ : finset α) = ∅ ↔ is_empty α :=
by rw [← not_nonempty_iff, ← univ_nonempty_iff, not_nonempty_iff_eq_empty]

@[simp] lemma univ_eq_empty [is_empty α] : (univ : finset α) = ∅ := univ_eq_empty_iff.2 ‹_›

@[simp] lemma univ_unique [unique α] : (univ : finset α) = {default} :=
finset.ext $ λ x, iff_of_true (mem_univ _) $ mem_singleton.2 $ subsingleton.elim x default

@[simp] theorem subset_univ (s : finset α) : s ⊆ univ := λ a _, mem_univ a

instance : order_top (finset α) :=
{ top := univ,
  le_top := subset_univ }

@[simp] lemma top_eq_univ : (⊤ : finset α) = univ := rfl

lemma ssubset_univ_iff {s : finset α} : s ⊂ univ ↔ s ≠ univ := @lt_top_iff_ne_top _ _ _ s

section boolean_algebra
variables [decidable_eq α] {a : α}

instance : boolean_algebra (finset α) :=  generalized_boolean_algebra.to_boolean_algebra

lemma sdiff_eq_inter_compl (s t : finset α) : s \ t = s ∩ tᶜ := sdiff_eq

lemma compl_eq_univ_sdiff (s : finset α) : sᶜ = univ \ s := rfl

@[simp] lemma mem_compl : a ∈ sᶜ ↔ a ∉ s := by simp [compl_eq_univ_sdiff]

lemma not_mem_compl : a ∉ sᶜ ↔ a ∈ s := by rw [mem_compl, not_not]

@[simp, norm_cast] lemma coe_compl (s : finset α) : ↑(sᶜ) = (↑s : set α)ᶜ :=
set.ext $ λ x, mem_compl

@[simp] lemma compl_empty : (∅ : finset α)ᶜ = univ := compl_bot

@[simp] lemma compl_univ : (univ : finset α)ᶜ = ∅ := compl_top

@[simp] lemma compl_eq_empty_iff (s : finset α) : sᶜ = ∅ ↔ s = univ := compl_eq_bot

@[simp] lemma compl_eq_univ_iff (s : finset α) : sᶜ = univ ↔ s = ∅ := compl_eq_top

@[simp] lemma union_compl (s : finset α) : s ∪ sᶜ = univ := sup_compl_eq_top

@[simp] lemma inter_compl (s : finset α) : s ∩ sᶜ = ∅ := inf_compl_eq_bot

@[simp] lemma compl_union (s t : finset α) : (s ∪ t)ᶜ = sᶜ ∩ tᶜ := compl_sup

@[simp] lemma compl_inter (s t : finset α) : (s ∩ t)ᶜ = sᶜ ∪ tᶜ := compl_inf

@[simp] lemma compl_erase : (s.erase a)ᶜ = insert a sᶜ :=
by { ext, simp only [or_iff_not_imp_left, mem_insert, not_and, mem_compl, mem_erase] }

@[simp] lemma compl_insert : (insert a s)ᶜ = sᶜ.erase a :=
by { ext, simp only [not_or_distrib, mem_insert, iff_self, mem_compl, mem_erase] }

@[simp] lemma insert_compl_self (x : α) : insert x ({x}ᶜ : finset α) = univ :=
by rw [←compl_erase, erase_singleton, compl_empty]

@[simp] lemma compl_filter (p : α → Prop) [decidable_pred p] [Π x, decidable (¬p x)] :
  (univ.filter p)ᶜ = univ.filter (λ x, ¬p x) :=
(filter_not _ _).symm

lemma compl_ne_univ_iff_nonempty (s : finset α) : sᶜ ≠ univ ↔ s.nonempty :=
by simp [eq_univ_iff_forall, finset.nonempty]

lemma compl_singleton (a : α) : ({a} : finset α)ᶜ = univ.erase a :=
by rw [compl_eq_univ_sdiff, sdiff_singleton_eq_erase]

lemma insert_inj_on' (s : finset α) : set.inj_on (λ a, insert a s) (sᶜ : finset α) :=
by { rw coe_compl, exact s.insert_inj_on }

lemma image_univ_of_surjective [fintype β] {f : β → α} (hf : surjective f) : univ.image f = univ :=
eq_univ_of_forall $ hf.forall.2 $ λ _, mem_image_of_mem _ $ mem_univ _

end boolean_algebra

lemma map_univ_of_surjective [fintype β] {f : β ↪ α} (hf : surjective f) : univ.map f = univ :=
eq_univ_of_forall $ hf.forall.2 $ λ _, mem_map_of_mem _ $ mem_univ _

@[simp] lemma map_univ_equiv [fintype β] (f : β ≃ α) : univ.map f.to_embedding = univ :=
map_univ_of_surjective f.surjective

@[simp] lemma univ_inter [decidable_eq α] (s : finset α) :
  univ ∩ s = s := ext $ λ a, by simp

@[simp] lemma inter_univ [decidable_eq α] (s : finset α) :
  s ∩ univ = s :=
by rw [inter_comm, univ_inter]

@[simp] lemma piecewise_univ [Π i : α, decidable (i ∈ (univ : finset α))]
  {δ : α → Sort*} (f g : Π i, δ i) : univ.piecewise f g = f :=
by { ext i, simp [piecewise] }

lemma piecewise_compl [decidable_eq α] (s : finset α) [Π i : α, decidable (i ∈ s)]
  [Π i : α, decidable (i ∈ sᶜ)] {δ : α → Sort*} (f g : Π i, δ i) :
  sᶜ.piecewise f g = s.piecewise g f :=
by { ext i, simp [piecewise] }

@[simp] lemma piecewise_erase_univ {δ : α → Sort*} [decidable_eq α] (a : α) (f g : Π a, δ a) :
  (finset.univ.erase a).piecewise f g = function.update f a (g a) :=
by rw [←compl_singleton, piecewise_compl, piecewise_singleton]

lemma univ_map_equiv_to_embedding {α β : Type*} [fintype α] [fintype β] (e : α ≃ β) :
  univ.map e.to_embedding = univ :=
eq_univ_iff_forall.mpr (λ b, mem_map.mpr ⟨e.symm b, mem_univ _, by simp⟩)

@[simp] lemma univ_filter_exists (f : α → β) [fintype β]
  [decidable_pred (λ y, ∃ x, f x = y)] [decidable_eq β] :
  finset.univ.filter (λ y, ∃ x, f x = y) = finset.univ.image f :=
by { ext, simp }

/-- Note this is a special case of `(finset.image_preimage f univ _).symm`. -/
lemma univ_filter_mem_range (f : α → β) [fintype β]
  [decidable_pred (λ y, y ∈ set.range f)] [decidable_eq β] :
  finset.univ.filter (λ y, y ∈ set.range f) = finset.univ.image f :=
univ_filter_exists f

lemma coe_filter_univ (p : α → Prop) [decidable_pred p] : (univ.filter p : set α) = {x | p x} :=
by rw [coe_filter, coe_univ, set.sep_univ]

/-- A special case of `finset.sup_eq_supr` that omits the useless `x ∈ univ` binder. -/
lemma sup_univ_eq_supr [complete_lattice β] (f : α → β) : finset.univ.sup f = supr f :=
(sup_eq_supr _ f).trans $ congr_arg _ $ funext $ λ a, supr_pos (mem_univ _)

/-- A special case of `finset.inf_eq_infi` that omits the useless `x ∈ univ` binder. -/
lemma inf_univ_eq_infi [complete_lattice β] (f : α → β) : finset.univ.inf f = infi f :=
sup_univ_eq_supr (by exact f : α → βᵒᵈ)

@[simp] lemma fold_inf_univ [semilattice_inf α] [order_bot α] (a : α) :
  finset.univ.fold (⊓) a (λ x, x) = ⊥ :=
eq_bot_iff.2 $ ((finset.fold_op_rel_iff_and $ @_root_.le_inf_iff α _).1 le_rfl).2 ⊥ $
  finset.mem_univ _

@[simp] lemma fold_sup_univ [semilattice_sup α] [order_top α] (a : α) :
  finset.univ.fold (⊔) a (λ x, x) = ⊤ :=
@fold_inf_univ αᵒᵈ ‹fintype α› _ _ _

end finset

open finset function

namespace fintype

instance decidable_pi_fintype {α} {β : α → Type*} [∀ a, decidable_eq (β a)] [fintype α] :
  decidable_eq (Π a, β a) :=
λ f g, decidable_of_iff (∀ a ∈ fintype.elems α, f a = g a)
  (by simp [function.funext_iff, fintype.complete])

instance decidable_forall_fintype {p : α → Prop} [decidable_pred p] [fintype α] :
  decidable (∀ a, p a) :=
decidable_of_iff (∀ a ∈ @univ α _, p a) (by simp)

instance decidable_exists_fintype {p : α → Prop} [decidable_pred p] [fintype α] :
  decidable (∃ a, p a) :=
decidable_of_iff (∃ a ∈ @univ α _, p a) (by simp)

instance decidable_mem_range_fintype [fintype α] [decidable_eq β] (f : α → β) :
  decidable_pred (∈ set.range f) :=
λ x, fintype.decidable_exists_fintype

section bundled_homs

instance decidable_eq_equiv_fintype [decidable_eq β] [fintype α] :
  decidable_eq (α ≃ β) :=
λ a b, decidable_of_iff (a.1 = b.1) equiv.coe_fn_injective.eq_iff

instance decidable_eq_embedding_fintype [decidable_eq β] [fintype α] :
  decidable_eq (α ↪ β) :=
λ a b, decidable_of_iff ((a : α → β) = b) function.embedding.coe_injective.eq_iff

@[to_additive]
instance decidable_eq_one_hom_fintype [decidable_eq β] [fintype α] [has_one α] [has_one β]:
  decidable_eq (one_hom α β) :=
λ a b, decidable_of_iff ((a : α → β) = b) (injective.eq_iff one_hom.coe_inj)

@[to_additive]
instance decidable_eq_mul_hom_fintype [decidable_eq β] [fintype α] [has_mul α] [has_mul β]:
  decidable_eq (α →ₙ* β) :=
λ a b, decidable_of_iff ((a : α → β) = b) (injective.eq_iff mul_hom.coe_inj)

@[to_additive]
instance decidable_eq_monoid_hom_fintype [decidable_eq β] [fintype α]
  [mul_one_class α] [mul_one_class β]:
  decidable_eq (α →* β) :=
λ a b, decidable_of_iff ((a : α → β) = b) (injective.eq_iff monoid_hom.coe_inj)

instance decidable_eq_monoid_with_zero_hom_fintype [decidable_eq β] [fintype α]
  [mul_zero_one_class α] [mul_zero_one_class β] :
  decidable_eq (α →*₀ β) :=
λ a b, decidable_of_iff ((a : α → β) = b) (injective.eq_iff monoid_with_zero_hom.coe_inj)

instance decidable_eq_ring_hom_fintype [decidable_eq β] [fintype α]
  [semiring α] [semiring β]:
  decidable_eq (α →+* β) :=
λ a b, decidable_of_iff ((a : α → β) = b) (injective.eq_iff ring_hom.coe_inj)

end bundled_homs

instance decidable_injective_fintype [decidable_eq α] [decidable_eq β] [fintype α] :
  decidable_pred (injective : (α → β) → Prop) := λ x, by unfold injective; apply_instance

instance decidable_surjective_fintype [decidable_eq β] [fintype α] [fintype β] :
  decidable_pred (surjective : (α → β) → Prop) := λ x, by unfold surjective; apply_instance

instance decidable_bijective_fintype [decidable_eq α] [decidable_eq β] [fintype α] [fintype β] :
  decidable_pred (bijective : (α → β) → Prop) := λ x, by unfold bijective; apply_instance

instance decidable_right_inverse_fintype [decidable_eq α] [fintype α] (f : α → β) (g : β → α) :
  decidable (function.right_inverse f g) :=
show decidable (∀ x, g (f x) = x), by apply_instance

instance decidable_left_inverse_fintype [decidable_eq β] [fintype β] (f : α → β) (g : β → α) :
  decidable (function.left_inverse f g) :=
show decidable (∀ x, f (g x) = x), by apply_instance

/-- Construct a proof of `fintype α` from a universal multiset -/
def of_multiset [decidable_eq α] (s : multiset α) (H : ∀ x : α, x ∈ s) :
  fintype α :=
⟨s.to_finset, by simpa using H⟩

/-- Construct a proof of `fintype α` from a universal list -/
def of_list [decidable_eq α] (l : list α) (H : ∀ x : α, x ∈ l) :
  fintype α :=
⟨l.to_finset, by simpa using H⟩

/-- `card α` is the number of elements in `α`, defined when `α` is a fintype. -/
def card (α) [fintype α] : ℕ := (@univ α _).card

/-- There is (computably) an equivalence between `α` and `fin (card α)`.

Since it is not unique and depends on which permutation
of the universe list is used, the equivalence is wrapped in `trunc` to
preserve computability.

See `fintype.equiv_fin` for the noncomputable version,
and `fintype.trunc_equiv_fin_of_card_eq` and `fintype.equiv_fin_of_card_eq`
for an equiv `α ≃ fin n` given `fintype.card α = n`.

See `fintype.trunc_fin_bijection` for a version without `[decidable_eq α]`.
-/
def trunc_equiv_fin (α) [decidable_eq α] [fintype α] : trunc (α ≃ fin (card α)) :=
by { unfold card finset.card,
     exact quot.rec_on_subsingleton (@univ α _).1
       (λ l (h : ∀ x : α, x ∈ l) (nd : l.nodup),
         trunc.mk (nd.nth_le_equiv_of_forall_mem_list _ h).symm)
       mem_univ_val univ.2 }

/-- There is (noncomputably) an equivalence between `α` and `fin (card α)`.

See `fintype.trunc_equiv_fin` for the computable version,
and `fintype.trunc_equiv_fin_of_card_eq` and `fintype.equiv_fin_of_card_eq`
for an equiv `α ≃ fin n` given `fintype.card α = n`.
-/
noncomputable def equiv_fin (α) [fintype α] : α ≃ fin (card α) :=
by { letI := classical.dec_eq α, exact (trunc_equiv_fin α).out }

/-- There is (computably) a bijection between `fin (card α)` and `α`.

Since it is not unique and depends on which permutation
of the universe list is used, the bijection is wrapped in `trunc` to
preserve computability.

See `fintype.trunc_equiv_fin` for a version that gives an equivalence
given `[decidable_eq α]`.
-/
def trunc_fin_bijection (α) [fintype α] :
  trunc {f : fin (card α) → α // bijective f} :=
by { dunfold card finset.card,
     exact quot.rec_on_subsingleton (@univ α _).1
       (λ l (h : ∀ x : α, x ∈ l) (nd : l.nodup),
         trunc.mk (nd.nth_le_bijection_of_forall_mem_list _ h))
       mem_univ_val univ.2 }

instance (α : Type*) : subsingleton (fintype α) :=
⟨λ ⟨s₁, h₁⟩ ⟨s₂, h₂⟩, by congr; simp [finset.ext_iff, h₁, h₂]⟩

/-- Given a predicate that can be represented by a finset, the subtype
associated to the predicate is a fintype. -/
protected def subtype {p : α → Prop} (s : finset α) (H : ∀ x : α, x ∈ s ↔ p x) :
  fintype {x // p x} :=
⟨⟨s.1.pmap subtype.mk (λ x, (H x).1),
  s.nodup.pmap $ λ a _ b _, congr_arg subtype.val⟩,
λ ⟨x, px⟩, multiset.mem_pmap.2 ⟨x, (H x).2 px, rfl⟩⟩

theorem subtype_card {p : α → Prop} (s : finset α) (H : ∀ x : α, x ∈ s ↔ p x) :
  @card {x // p x} (fintype.subtype s H) = s.card :=
multiset.card_pmap _ _ _

theorem card_of_subtype {p : α → Prop} (s : finset α) (H : ∀ x : α, x ∈ s ↔ p x)
  [fintype {x // p x}] :
  card {x // p x} = s.card :=
by { rw ← subtype_card s H, congr }

/-- Construct a fintype from a finset with the same elements. -/
def of_finset {p : set α} (s : finset α) (H : ∀ x, x ∈ s ↔ x ∈ p) : fintype p :=
fintype.subtype s H

@[simp] theorem card_of_finset {p : set α} (s : finset α) (H : ∀ x, x ∈ s ↔ x ∈ p) :
  @fintype.card p (of_finset s H) = s.card :=
fintype.subtype_card s H

theorem card_of_finset' {p : set α} (s : finset α)
  (H : ∀ x, x ∈ s ↔ x ∈ p) [fintype p] : fintype.card p = s.card :=
by rw ←card_of_finset s H; congr

/-- If `f : α → β` is a bijection and `α` is a fintype, then `β` is also a fintype. -/
def of_bijective [fintype α] (f : α → β) (H : function.bijective f) : fintype β :=
⟨univ.map ⟨f, H.1⟩,
λ b, let ⟨a, e⟩ := H.2 b in e ▸ mem_map_of_mem _ (mem_univ _)⟩

/-- If `f : α → β` is a surjection and `α` is a fintype, then `β` is also a fintype. -/
def of_surjective [decidable_eq β] [fintype α] (f : α → β) (H : function.surjective f) :
  fintype β :=
⟨univ.image f, λ b, let ⟨a, e⟩ := H b in e ▸ mem_image_of_mem _ (mem_univ _)⟩

end fintype

section inv

namespace function

variables [fintype α] [decidable_eq β]

namespace injective

variables {f : α → β} (hf : function.injective f)

/--
The inverse of an `hf : injective` function `f : α → β`, of the type `↥(set.range f) → α`.
This is the computable version of `function.inv_fun` that requires `fintype α` and `decidable_eq β`,
or the function version of applying `(equiv.of_injective f hf).symm`.
This function should not usually be used for actual computation because for most cases,
an explicit inverse can be stated that has better computational properties.
This function computes by checking all terms `a : α` to find the `f a = b`, so it is O(N) where
`N = fintype.card α`.
-/
def inv_of_mem_range : set.range f → α :=
λ b, finset.choose (λ a, f a = b) finset.univ ((exists_unique_congr (by simp)).mp
  (hf.exists_unique_of_mem_range b.property))

lemma left_inv_of_inv_of_mem_range (b : set.range f) :
  f (hf.inv_of_mem_range b) = b :=
(finset.choose_spec (λ a, f a = b) _ _).right

@[simp] lemma right_inv_of_inv_of_mem_range (a : α) :
  hf.inv_of_mem_range (⟨f a, set.mem_range_self a⟩) = a :=
hf (finset.choose_spec (λ a', f a' = f a) _ _).right

lemma inv_fun_restrict [nonempty α] :
  (set.range f).restrict (inv_fun f) = hf.inv_of_mem_range :=
begin
  ext ⟨b, h⟩,
  apply hf,
  simp [hf.left_inv_of_inv_of_mem_range, @inv_fun_eq _ _ _ f b (set.mem_range.mp h)]
end

lemma inv_of_mem_range_surjective : function.surjective hf.inv_of_mem_range :=
λ a, ⟨⟨f a, set.mem_range_self a⟩, by simp⟩

end injective

namespace embedding
variables (f : α ↪ β) (b : set.range f)

/--
The inverse of an embedding `f : α ↪ β`, of the type `↥(set.range f) → α`.
This is the computable version of `function.inv_fun` that requires `fintype α` and `decidable_eq β`,
or the function version of applying `(equiv.of_injective f f.injective).symm`.
This function should not usually be used for actual computation because for most cases,
an explicit inverse can be stated that has better computational properties.
This function computes by checking all terms `a : α` to find the `f a = b`, so it is O(N) where
`N = fintype.card α`.
-/
def inv_of_mem_range : α :=
f.injective.inv_of_mem_range b

@[simp] lemma left_inv_of_inv_of_mem_range :
  f (f.inv_of_mem_range b) = b :=
f.injective.left_inv_of_inv_of_mem_range b

@[simp] lemma right_inv_of_inv_of_mem_range (a : α) :
  f.inv_of_mem_range ⟨f a, set.mem_range_self a⟩ = a :=
f.injective.right_inv_of_inv_of_mem_range a

lemma inv_fun_restrict [nonempty α] :
  (set.range f).restrict (inv_fun f) = f.inv_of_mem_range :=
begin
  ext ⟨b, h⟩,
  apply f.injective,
  simp [f.left_inv_of_inv_of_mem_range, @inv_fun_eq _ _ _ f b (set.mem_range.mp h)]
end

lemma inv_of_mem_range_surjective : function.surjective f.inv_of_mem_range :=
λ a, ⟨⟨f a, set.mem_range_self a⟩, by simp⟩

end embedding

end function

end inv

namespace fintype

/-- Given an injective function to a fintype, the domain is also a
fintype. This is noncomputable because injectivity alone cannot be
used to construct preimages. -/
noncomputable def of_injective [fintype β] (f : α → β) (H : function.injective f) : fintype α :=
by letI := classical.dec; exact
if hα : nonempty α then by letI := classical.inhabited_of_nonempty hα;
  exact of_surjective (inv_fun f) (inv_fun_surjective H)
else ⟨∅, λ x, (hα ⟨x⟩).elim⟩

/-- If `f : α ≃ β` and `α` is a fintype, then `β` is also a fintype. -/
def of_equiv (α : Type*) [fintype α] (f : α ≃ β) : fintype β := of_bijective _ f.bijective

theorem of_equiv_card [fintype α] (f : α ≃ β) :
  @card β (of_equiv α f) = card α :=
multiset.card_map _ _

theorem card_congr {α β} [fintype α] [fintype β] (f : α ≃ β) : card α = card β :=
by rw ← of_equiv_card f; congr

@[congr]
lemma card_congr' {α β} [fintype α] [fintype β] (h : α = β) : card α = card β :=
card_congr (by rw h)

section

variables [fintype α] [fintype β]

/-- If the cardinality of `α` is `n`, there is computably a bijection between `α` and `fin n`.

See `fintype.equiv_fin_of_card_eq` for the noncomputable definition,
and `fintype.trunc_equiv_fin` and `fintype.equiv_fin` for the bijection `α ≃ fin (card α)`.
-/
def trunc_equiv_fin_of_card_eq [decidable_eq α] {n : ℕ} (h : fintype.card α = n) :
  trunc (α ≃ fin n) :=
(trunc_equiv_fin α).map (λ e, e.trans (fin.cast h).to_equiv)


/-- If the cardinality of `α` is `n`, there is noncomputably a bijection between `α` and `fin n`.

See `fintype.trunc_equiv_fin_of_card_eq` for the computable definition,
and `fintype.trunc_equiv_fin` and `fintype.equiv_fin` for the bijection `α ≃ fin (card α)`.
-/
noncomputable def equiv_fin_of_card_eq {n : ℕ} (h : fintype.card α = n) :
  α ≃ fin n :=
by { letI := classical.dec_eq α, exact (trunc_equiv_fin_of_card_eq h).out }

/-- Two `fintype`s with the same cardinality are (computably) in bijection.

See `fintype.equiv_of_card_eq` for the noncomputable version,
and `fintype.trunc_equiv_fin_of_card_eq` and `fintype.equiv_fin_of_card_eq` for
the specialization to `fin`.
-/
def trunc_equiv_of_card_eq [decidable_eq α] [decidable_eq β] (h : card α = card β) :
  trunc (α ≃ β) :=
(trunc_equiv_fin_of_card_eq h).bind (λ e, (trunc_equiv_fin β).map (λ e', e.trans e'.symm))

/-- Two `fintype`s with the same cardinality are (noncomputably) in bijection.

See `fintype.trunc_equiv_of_card_eq` for the computable version,
and `fintype.trunc_equiv_fin_of_card_eq` and `fintype.equiv_fin_of_card_eq` for
the specialization to `fin`.
-/
noncomputable def equiv_of_card_eq (h : card α = card β) : α ≃ β :=
by { letI := classical.dec_eq α, letI := classical.dec_eq β,
     exact (trunc_equiv_of_card_eq h).out }

end

theorem card_eq {α β} [F : fintype α] [G : fintype β] : card α = card β ↔ nonempty (α ≃ β) :=
⟨λ h, by { haveI := classical.prop_decidable, exact (trunc_equiv_of_card_eq h).nonempty },
 λ ⟨f⟩, card_congr f⟩

/-- Any subsingleton type with a witness is a fintype (with one term). -/
def of_subsingleton (a : α) [subsingleton α] : fintype α :=
⟨{a}, λ b, finset.mem_singleton.2 (subsingleton.elim _ _)⟩

@[simp] theorem univ_of_subsingleton (a : α) [subsingleton α] :
  @univ _ (of_subsingleton a) = {a} := rfl

/-- Note: this lemma is specifically about `fintype.of_subsingleton`. For a statement about
arbitrary `fintype` instances, use either `fintype.card_le_one_iff_subsingleton` or
`fintype.card_unique`. -/
@[simp] theorem card_of_subsingleton (a : α) [subsingleton α] :
  @fintype.card _ (of_subsingleton a) = 1 := rfl

@[simp] theorem card_unique [unique α] [h : fintype α] :
  fintype.card α = 1 :=
subsingleton.elim (of_subsingleton default) h ▸ card_of_subsingleton _

@[priority 100] -- see Note [lower instance priority]
instance of_is_empty [is_empty α] : fintype α := ⟨∅, is_empty_elim⟩

/-- Note: this lemma is specifically about `fintype.of_is_empty`. For a statement about
arbitrary `fintype` instances, use `finset.univ_eq_empty`. -/
-- no-lint since while `finset.univ_eq_empty` can prove this, it isn't applicable for `dsimp`.
@[simp, nolint simp_nf] theorem univ_of_is_empty [is_empty α] : @univ α _ = ∅ := rfl

/-- Note: this lemma is specifically about `fintype.of_is_empty`. For a statement about
arbitrary `fintype` instances, use `fintype.card_eq_zero_iff`. -/
@[simp] theorem card_of_is_empty [is_empty α] : fintype.card α = 0 := rfl

end fintype

namespace set
variables {s t : set α}

/-- Construct a finset enumerating a set `s`, given a `fintype` instance.  -/
def to_finset (s : set α) [fintype s] : finset α :=
⟨(@finset.univ s _).1.map subtype.val, finset.univ.nodup.map $ λ a b, subtype.eq⟩

@[congr]
lemma to_finset_congr {s t : set α} [fintype s] [fintype t] (h : s = t) :
  to_finset s = to_finset t :=
by cc

@[simp] theorem mem_to_finset {s : set α} [fintype s] {a : α} : a ∈ s.to_finset ↔ a ∈ s :=
by simp [to_finset]

@[simp] theorem mem_to_finset_val {s : set α} [fintype s] {a : α} : a ∈ s.to_finset.1 ↔ a ∈ s :=
mem_to_finset

/-- Many `fintype` instances for sets are defined using an extensionally equal `finset`.
Rewriting `s.to_finset` with `set.to_finset_of_finset` replaces the term with such a `finset`. -/
theorem to_finset_of_finset {p : set α} (s : finset α) (H : ∀ x, x ∈ s ↔ x ∈ p) :
  @set.to_finset _ p (fintype.of_finset s H) = s :=
finset.ext (λ x, by rw [mem_to_finset, H])

/-- Membership of a set with a `fintype` instance is decidable.

Using this as an instance leads to potential loops with `subtype.fintype` under certain decidability
assumptions, so it should only be declared a local instance. -/
def decidable_mem_of_fintype [decidable_eq α] (s : set α) [fintype s] (a) : decidable (a ∈ s) :=
decidable_of_iff _ mem_to_finset

-- We use an arbitrary `[fintype s]` instance here,
-- not necessarily coming from a `[fintype α]`.
@[simp]
lemma to_finset_card {α : Type*} (s : set α) [fintype s] :
  s.to_finset.card = fintype.card s :=
multiset.card_map subtype.val finset.univ.val

@[simp] theorem coe_to_finset (s : set α) [fintype s] : (↑s.to_finset : set α) = s :=
set.ext $ λ _, mem_to_finset

@[simp] lemma to_finset_nonempty {s : set α} [fintype s] : s.to_finset.nonempty ↔ s.nonempty :=
by rw [←finset.coe_nonempty, coe_to_finset]

@[simp] theorem to_finset_inj {s t : set α} [fintype s] [fintype t] :
  s.to_finset = t.to_finset ↔ s = t :=
⟨λ h, by rw [←s.coe_to_finset, h, t.coe_to_finset], λ h, by simp [h]; congr⟩

@[simp, mono] lemma to_finset_subset [fintype s] [fintype t] : s.to_finset ⊆ t.to_finset ↔ s ⊆ t :=
by simp [finset.subset_iff, set.subset_def]

@[simp, mono] lemma to_finset_ssubset [fintype s] [fintype t] : s.to_finset ⊂ t.to_finset ↔ s ⊂ t :=
by simp only [finset.ssubset_def, to_finset_subset, ssubset_def]

@[simp] theorem to_finset_disjoint_iff [decidable_eq α] {s t : set α} [fintype s] [fintype t] :
  disjoint s.to_finset t.to_finset ↔ disjoint s t :=
by simp only [←disjoint_coe, coe_to_finset]

lemma to_finset_inter {α : Type*} [decidable_eq α] (s t : set α) [fintype (s ∩ t : set α)]
  [fintype s] [fintype t] : (s ∩ t).to_finset = s.to_finset ∩ t.to_finset :=
by { ext, simp }

lemma to_finset_union {α : Type*} [decidable_eq α] (s t : set α) [fintype (s ∪ t : set α)]
  [fintype s] [fintype t] : (s ∪ t).to_finset = s.to_finset ∪ t.to_finset :=
by { ext, simp }

lemma to_finset_diff {α : Type*} [decidable_eq α] (s t : set α) [fintype s] [fintype t]
  [fintype (s \ t : set α)] : (s \ t).to_finset = s.to_finset \ t.to_finset :=
by { ext, simp }

lemma to_finset_ne_eq_erase {α : Type*} [decidable_eq α] [fintype α] (a : α)
  [fintype {x : α | x ≠ a}] : {x : α | x ≠ a}.to_finset = finset.univ.erase a :=
by { ext, simp }

theorem to_finset_compl [decidable_eq α] [fintype α] (s : set α) [fintype s] [fintype ↥sᶜ] :
  (sᶜ).to_finset = s.to_finsetᶜ :=
by { ext, simp }

lemma to_finset_prod (s : set α) (t : set β) [fintype s] [fintype t] [fintype (s ×ˢ t)] :
  (s ×ˢ t).to_finset = s.to_finset ×ˢ t.to_finset :=
by { ext, simp }

lemma to_finset_off_diag {s : set α} [decidable_eq α] [fintype s] [fintype s.off_diag] :
  s.off_diag.to_finset = s.to_finset.off_diag :=
finset.ext $ by simp

@[simp] lemma to_finset_eq_univ [fintype α] {s : set α} [fintype s] :
  s.to_finset = finset.univ ↔ s = set.univ :=
by rw [← coe_inj, coe_to_finset, coe_univ]

/- TODO Without the coercion arrow (`↥`) there is an elaboration bug;
it essentially infers `fintype.{v} (set.univ.{u} : set α)` with `v` and `u` distinct.
Reported in leanprover-community/lean#672 -/
@[simp] lemma to_finset_univ [fintype ↥(set.univ : set α)] [fintype α] :
  (set.univ : set α).to_finset = finset.univ :=
to_finset_eq_univ.2 rfl

@[simp] lemma to_finset_ssubset_univ [fintype α] {s : set α} [fintype s] :
  s.to_finset ⊂ finset.univ ↔ s ⊂ univ :=
by rw [← coe_ssubset, coe_to_finset, coe_univ]

@[simp] lemma to_finset_range [decidable_eq α] [fintype β] (f : β → α) [fintype (set.range f)] :
  (set.range f).to_finset = finset.univ.image f :=
by { ext, simp }

/- TODO The `↥` circumvents an elaboration bug. See comment on `set.to_finset_univ`. -/
lemma to_finset_singleton (a : α) [fintype ↥({a} : set α)] : ({a} : set α).to_finset = {a} :=
by { ext, simp }

/- TODO The `↥` circumvents an elaboration bug. See comment on `set.to_finset_univ`. -/
@[simp] lemma to_finset_insert [decidable_eq α] {a : α} {s : set α}
  [fintype ↥(insert a s : set α)] [fintype s] :
  (insert a s).to_finset = insert a s.to_finset :=
by { ext, simp }

lemma filter_mem_univ_eq_to_finset [fintype α] (s : set α) [fintype s] [decidable_pred (∈ s)] :
  finset.univ.filter (∈ s) = s.to_finset :=
by { ext, simp only [mem_filter, finset.mem_univ, true_and, mem_to_finset] }

end set

@[simp] lemma finset.to_finset_coe (s : finset α) [fintype ↥(s : set α)] :
  (s : set α).to_finset = s :=
ext $ λ _, set.mem_to_finset

lemma finset.card_univ [fintype α] : (finset.univ : finset α).card = fintype.card α :=
rfl

lemma finset.eq_univ_of_card [fintype α] (s : finset α) (hs : s.card = fintype.card α) :
  s = univ :=
eq_of_subset_of_card_le (subset_univ _) $ by rw [hs, finset.card_univ]

lemma finset.card_eq_iff_eq_univ [fintype α] (s : finset α) :
  s.card = fintype.card α ↔ s = finset.univ :=
⟨s.eq_univ_of_card, by { rintro rfl, exact finset.card_univ, }⟩

lemma finset.card_le_univ [fintype α] (s : finset α) :
  s.card ≤ fintype.card α :=
card_le_of_subset (subset_univ s)

lemma finset.card_lt_univ_of_not_mem [fintype α] {s : finset α} {x : α} (hx : x ∉ s) :
  s.card < fintype.card α :=
card_lt_card ⟨subset_univ s, not_forall.2 ⟨x, λ hx', hx (hx' $ mem_univ x)⟩⟩

lemma finset.card_lt_iff_ne_univ [fintype α] (s : finset α) :
  s.card < fintype.card α ↔ s ≠ finset.univ :=
s.card_le_univ.lt_iff_ne.trans (not_iff_not_of_iff s.card_eq_iff_eq_univ)

lemma finset.card_compl_lt_iff_nonempty [fintype α] [decidable_eq α] (s : finset α) :
  sᶜ.card < fintype.card α ↔ s.nonempty :=
sᶜ.card_lt_iff_ne_univ.trans s.compl_ne_univ_iff_nonempty

lemma finset.card_univ_diff [decidable_eq α] [fintype α] (s : finset α) :
  (finset.univ \ s).card = fintype.card α - s.card :=
finset.card_sdiff (subset_univ s)

lemma finset.card_compl [decidable_eq α] [fintype α] (s : finset α) :
  sᶜ.card = fintype.card α - s.card :=
finset.card_univ_diff s

lemma fintype.card_compl_set [fintype α] (s : set α) [fintype s] [fintype ↥sᶜ] :
  fintype.card ↥sᶜ = fintype.card α - fintype.card s :=
begin
  classical,
  rw [← set.to_finset_card, ← set.to_finset_card, ← finset.card_compl, set.to_finset_compl]
end

instance (n : ℕ) : fintype (fin n) :=
⟨⟨list.fin_range n, list.nodup_fin_range n⟩, list.mem_fin_range⟩

lemma fin.univ_def (n : ℕ) : (univ : finset (fin n)) = ⟨list.fin_range n, list.nodup_fin_range n⟩ :=
rfl

@[simp] theorem fintype.card_fin (n : ℕ) : fintype.card (fin n) = n :=
list.length_fin_range n

@[simp] lemma finset.card_fin (n : ℕ) : finset.card (finset.univ : finset (fin n)) = n :=
by rw [finset.card_univ, fintype.card_fin]

/-- `fin` as a map from `ℕ` to `Type` is injective. Note that since this is a statement about
equality of types, using it should be avoided if possible. -/
lemma fin_injective : function.injective fin :=
λ m n h,
  (fintype.card_fin m).symm.trans $ (fintype.card_congr $ equiv.cast h).trans (fintype.card_fin n)

/-- A reversed version of `fin.cast_eq_cast` that is easier to rewrite with. -/
theorem fin.cast_eq_cast' {n m : ℕ} (h : fin n = fin m) :
  cast h = ⇑(fin.cast $ fin_injective h) :=
(fin.cast_eq_cast _).symm

lemma card_finset_fin_le {n : ℕ} (s : finset (fin n)) : s.card ≤ n :=
by simpa only [fintype.card_fin] using s.card_le_univ

lemma fin.equiv_iff_eq {m n : ℕ} : nonempty (fin m ≃ fin n) ↔ m = n :=
⟨λ ⟨h⟩, by simpa using fintype.card_congr h, λ h, ⟨equiv.cast $ h ▸ rfl ⟩ ⟩

@[simp] lemma fin.image_succ_above_univ {n : ℕ} (i : fin (n + 1)) :
  univ.image i.succ_above = {i}ᶜ :=
by { ext m, simp }

@[simp] lemma fin.image_succ_univ (n : ℕ) : (univ : finset (fin n)).image fin.succ = {0}ᶜ :=
by rw [← fin.succ_above_zero, fin.image_succ_above_univ]

@[simp] lemma fin.image_cast_succ (n : ℕ) :
  (univ : finset (fin n)).image fin.cast_succ = {fin.last n}ᶜ :=
by rw [← fin.succ_above_last, fin.image_succ_above_univ]

/- The following three lemmas use `finset.cons` instead of `insert` and `finset.map` instead of
`finset.image` to reduce proof obligations downstream. -/

/-- Embed `fin n` into `fin (n + 1)` by prepending zero to the `univ` -/
lemma fin.univ_succ (n : ℕ) :
  (univ : finset (fin (n + 1))) =
    cons 0 (univ.map ⟨fin.succ, fin.succ_injective _⟩) (by simp [map_eq_image]) :=
by simp [map_eq_image]

/-- Embed `fin n` into `fin (n + 1)` by appending a new `fin.last n` to the `univ` -/
lemma fin.univ_cast_succ (n : ℕ) :
  (univ : finset (fin (n + 1))) =
    cons (fin.last n) (univ.map fin.cast_succ.to_embedding) (by simp [map_eq_image]) :=
by simp [map_eq_image]

/-- Embed `fin n` into `fin (n + 1)` by inserting
around a specified pivot `p : fin (n + 1)` into the `univ` -/
lemma fin.univ_succ_above (n : ℕ) (p : fin (n + 1)) :
  (univ : finset (fin (n + 1))) = cons p (univ.map $ (fin.succ_above p).to_embedding) (by simp) :=
by simp [map_eq_image]

@[instance, priority 10] def unique.fintype {α : Type*} [unique α] : fintype α :=
fintype.of_subsingleton default

/-- Short-circuit instance to decrease search for `unique.fintype`,
since that relies on a subsingleton elimination for `unique`. -/
instance fintype.subtype_eq (y : α) : fintype {x // x = y} :=
fintype.subtype {y} (by simp)

/-- Short-circuit instance to decrease search for `unique.fintype`,
since that relies on a subsingleton elimination for `unique`. -/
instance fintype.subtype_eq' (y : α) : fintype {x // y = x} :=
fintype.subtype {y} (by simp [eq_comm])

@[simp] lemma fintype.card_subtype_eq (y : α) [fintype {x // x = y}] :
  fintype.card {x // x = y} = 1 :=
fintype.card_unique

@[simp] lemma fintype.card_subtype_eq' (y : α) [fintype {x // y = x}] :
  fintype.card {x // y = x} = 1 :=
fintype.card_unique

@[simp] theorem fintype.univ_empty : @univ empty _ = ∅ := rfl

@[simp] theorem fintype.card_empty : fintype.card empty = 0 := rfl

@[simp] theorem fintype.univ_pempty : @univ pempty _ = ∅ := rfl

@[simp] theorem fintype.card_pempty : fintype.card pempty = 0 := rfl

instance : fintype unit := fintype.of_subsingleton ()

theorem fintype.univ_unit : @univ unit _ = {()} := rfl

theorem fintype.card_unit : fintype.card unit = 1 := rfl

instance : fintype punit := fintype.of_subsingleton punit.star

@[simp] theorem fintype.univ_punit : @univ punit _ = {punit.star} := rfl

@[simp] theorem fintype.card_punit : fintype.card punit = 1 := rfl

instance : fintype bool := ⟨⟨{tt, ff}, by simp⟩, λ x, by cases x; simp⟩

@[simp] theorem fintype.univ_bool : @univ bool _ = {tt, ff} := rfl

instance units_int.fintype : fintype ℤˣ :=
⟨{1, -1}, λ x, by cases int.units_eq_one_or x; simp *⟩

@[simp] lemma units_int.univ : (finset.univ : finset ℤˣ) = {1, -1} := rfl

instance additive.fintype : Π [fintype α], fintype (additive α) := id

instance multiplicative.fintype : Π [fintype α], fintype (multiplicative α) := id

@[simp] theorem fintype.card_units_int : fintype.card ℤˣ = 2 := rfl

@[simp] theorem fintype.card_bool : fintype.card bool = 2 := rfl

instance {α : Type*} [fintype α] : fintype (option α) :=
⟨univ.insert_none, λ a, by simp⟩

lemma univ_option (α : Type*) [fintype α] : (univ : finset (option α)) = insert_none univ := rfl

@[simp] theorem fintype.card_option {α : Type*} [fintype α] :
  fintype.card (option α) = fintype.card α + 1 :=
(finset.card_cons _).trans $ congr_arg2 _ (card_map _) rfl

/-- If `option α` is a `fintype` then so is `α` -/
def fintype_of_option {α : Type*} [fintype (option α)] : fintype α :=
⟨finset.erase_none (fintype.elems (option α)), λ x, mem_erase_none.mpr (fintype.complete (some x))⟩

/-- A type is a `fintype` if its successor (using `option`) is a `fintype`. -/
def fintype_of_option_equiv [fintype α] (f : α ≃ option β) : fintype β :=
by { haveI := fintype.of_equiv _ f, exact fintype_of_option }

instance {α : Type*} (β : α → Type*)
  [fintype α] [∀ a, fintype (β a)] : fintype (sigma β) :=
⟨univ.sigma (λ _, univ), λ ⟨a, b⟩, by simp⟩

@[simp] lemma finset.univ_sigma_univ {α : Type*} {β : α → Type*} [fintype α] [∀ a, fintype (β a)] :
  (univ : finset α).sigma (λ a, (univ : finset (β a))) = univ := rfl

instance (α β : Type*) [fintype α] [fintype β] : fintype (α × β) :=
⟨univ ×ˢ univ, λ ⟨a, b⟩, by simp⟩

@[simp] lemma finset.univ_product_univ {α β : Type*} [fintype α] [fintype β] :
  (univ : finset α) ×ˢ (univ : finset β) = univ :=
rfl

@[simp] theorem fintype.card_prod (α β : Type*) [fintype α] [fintype β] :
  fintype.card (α × β) = fintype.card α * fintype.card β :=
card_product _ _

/-- Given that `α × β` is a fintype, `α` is also a fintype. -/
def fintype.prod_left {α β} [decidable_eq α] [fintype (α × β)] [nonempty β] : fintype α :=
⟨(fintype.elems (α × β)).image prod.fst,
  λ a, let ⟨b⟩ := ‹nonempty β› in by simp; exact ⟨b, fintype.complete _⟩⟩

/-- Given that `α × β` is a fintype, `β` is also a fintype. -/
def fintype.prod_right {α β} [decidable_eq β] [fintype (α × β)] [nonempty α] : fintype β :=
⟨(fintype.elems (α × β)).image prod.snd,
  λ b, let ⟨a⟩ := ‹nonempty α› in by simp; exact ⟨a, fintype.complete _⟩⟩

instance (α : Type*) [fintype α] : fintype (ulift α) :=
fintype.of_equiv _ equiv.ulift.symm

@[simp] theorem fintype.card_ulift (α : Type*) [fintype α] :
  fintype.card (ulift α) = fintype.card α :=
fintype.of_equiv_card _

instance (α : Type*) [fintype α] : fintype (plift α) :=
fintype.of_equiv _ equiv.plift.symm

@[simp] theorem fintype.card_plift (α : Type*) [fintype α] :
  fintype.card (plift α) = fintype.card α :=
fintype.of_equiv_card _

instance (α : Type*) [fintype α] : fintype αᵒᵈ := ‹fintype α›
instance (α : Type*) [finite α] : finite αᵒᵈ := ‹finite α›

@[simp] lemma fintype.card_order_dual (α : Type*) [fintype α] : fintype.card αᵒᵈ = fintype.card α :=
rfl

instance (α : Type*) [fintype α] : fintype (lex α) := ‹fintype α›

@[simp] lemma fintype.card_lex (α : Type*) [fintype α] :
  fintype.card (lex α) = fintype.card α := rfl

lemma univ_sum_type {α β : Type*} [fintype α] [fintype β] [fintype (α ⊕ β)] [decidable_eq (α ⊕ β)] :
  (univ : finset (α ⊕ β)) = map function.embedding.inl univ ∪ map function.embedding.inr univ :=
begin
  rw [eq_comm, eq_univ_iff_forall], simp only [mem_union, mem_map, exists_prop, mem_univ, true_and],
  rintro (x|y), exacts [or.inl ⟨x, rfl⟩, or.inr ⟨y, rfl⟩]
end

instance (α : Type u) (β : Type v) [fintype α] [fintype β] : fintype (α ⊕ β) :=
@fintype.of_equiv _ _ (@sigma.fintype _
    (λ b, cond b (ulift α) (ulift.{(max u v) v} β)) _
    (λ b, by cases b; apply ulift.fintype))
  ((equiv.sum_equiv_sigma_bool _ _).symm.trans
    (equiv.sum_congr equiv.ulift equiv.ulift))

/-- Given that `α ⊕ β` is a fintype, `α` is also a fintype. This is non-computable as it uses
that `sum.inl` is an injection, but there's no clear inverse if `α` is empty. -/
noncomputable def fintype.sum_left {α β} [fintype (α ⊕ β)] : fintype α :=
fintype.of_injective (sum.inl : α → α ⊕ β) sum.inl_injective

/-- Given that `α ⊕ β` is a fintype, `β` is also a fintype. This is non-computable as it uses
that `sum.inr` is an injection, but there's no clear inverse if `β` is empty. -/
noncomputable def fintype.sum_right {α β} [fintype (α ⊕ β)] : fintype β :=
fintype.of_injective (sum.inr : β → α ⊕ β) sum.inr_injective

@[simp] theorem fintype.card_sum [fintype α] [fintype β] :
  fintype.card (α ⊕ β) = fintype.card α + fintype.card β :=
begin
  classical,
  rw [←finset.card_univ, univ_sum_type, finset.card_union_eq],
  { simp [finset.card_univ] },
  { intros x hx,
    rsuffices ⟨⟨a, rfl⟩, ⟨b, hb⟩⟩ : (∃ (a : α), sum.inl a = x) ∧ ∃ (b : β), sum.inr b = x,
    { simpa using hb },
    simpa using hx }
end

/-- If the subtype of all-but-one elements is a `fintype` then the type itself is a `fintype`. -/
def fintype_of_fintype_ne (a : α) (h : fintype {b // b ≠ a}) : fintype α :=
fintype.of_bijective (sum.elim (coe : {b // b = a} → α) (coe : {b // b ≠ a} → α)) $
  by { classical, exact (equiv.sum_compl (= a)).bijective }

section finset

/-! ### `fintype (s : finset α)` -/

instance finset.fintype_coe_sort {α : Type u} (s : finset α) : fintype s :=
⟨s.attach, s.mem_attach⟩

@[simp] lemma finset.univ_eq_attach {α : Type u} (s : finset α) :
  (univ : finset s) = s.attach :=
rfl

end finset

/-!
### Relation to `finite`

In this section we prove that `α : Type*` is `finite` if and only if `fintype α` is nonempty.
-/

@[nolint fintype_finite]
protected lemma fintype.finite {α : Type*} (h : fintype α) : finite α := ⟨fintype.equiv_fin α⟩

/-- For efficiency reasons, we want `finite` instances to have higher
priority than ones coming from `fintype` instances. -/
@[nolint fintype_finite, priority 900]
instance finite.of_fintype (α : Type*) [fintype α] : finite α := fintype.finite ‹_›

lemma finite_iff_nonempty_fintype (α : Type*) :
  finite α ↔ nonempty (fintype α) :=
⟨λ h, let ⟨k, ⟨e⟩⟩ := @finite.exists_equiv_fin α h in ⟨fintype.of_equiv _ e.symm⟩,
  λ ⟨_⟩, by exactI infer_instance⟩

lemma nonempty_fintype (α : Type*) [finite α] : nonempty (fintype α) :=
(finite_iff_nonempty_fintype α).mp ‹_›

/-- Noncomputably get a `fintype` instance from a `finite` instance. This is not an
instance because we want `fintype` instances to be useful for computations. -/
noncomputable def fintype.of_finite (α : Type*) [finite α] : fintype α := (nonempty_fintype α).some

lemma finite.of_injective {α β : Sort*} [finite β] (f : α → β) (H : injective f) : finite α :=
begin
  casesI nonempty_fintype (plift β),
  rw [← equiv.injective_comp equiv.plift f, ← equiv.comp_injective _ equiv.plift.symm] at H,
  haveI := fintype.of_injective _ H,
  exact finite.of_equiv _ equiv.plift,
end

lemma finite.of_surjective {α β : Sort*} [finite α] (f : α → β) (H : surjective f) :
  finite β :=
finite.of_injective _ $ injective_surj_inv H

lemma finite.exists_max [finite α] [nonempty α] [linear_order β] (f : α → β) :
 ∃ x₀ : α, ∀ x, f x ≤ f x₀ :=
by { casesI nonempty_fintype α, simpa using exists_max_image univ f univ_nonempty }

lemma finite.exists_min [finite α] [nonempty α] [linear_order β] (f : α → β) :
  ∃ x₀ : α, ∀ x, f x₀ ≤ f x :=
by { casesI nonempty_fintype α, simpa using exists_min_image univ f univ_nonempty }

lemma finite.exists_univ_list (α) [finite α] : ∃ l : list α, l.nodup ∧ ∀ x : α, x ∈ l :=
by { casesI nonempty_fintype α, obtain ⟨l, e⟩ := quotient.exists_rep (@univ α _).1,
  have := and.intro univ.2 mem_univ_val, exact ⟨_, by rwa ←e at this⟩ }

namespace fintype
variables [fintype α] [fintype β]

lemma card_le_of_injective (f : α → β) (hf : function.injective f) : card α ≤ card β :=
finset.card_le_card_of_inj_on f (λ _ _, finset.mem_univ _) (λ _ _ _ _ h, hf h)

lemma card_le_of_embedding (f : α ↪ β) : card α ≤ card β := card_le_of_injective f f.2

lemma card_lt_of_injective_of_not_mem (f : α → β) (h : function.injective f)
  {b : β} (w : b ∉ set.range f) : card α < card β :=
calc card α = (univ.map ⟨f, h⟩).card : (card_map _).symm
... < card β : finset.card_lt_univ_of_not_mem $
                 by rwa [← mem_coe, coe_map, coe_univ, set.image_univ]

lemma card_lt_of_injective_not_surjective (f : α → β) (h : function.injective f)
  (h' : ¬function.surjective f) : card α < card β :=
let ⟨y, hy⟩ := not_forall.1 h' in card_lt_of_injective_of_not_mem f h hy

lemma card_le_of_surjective (f : α → β) (h : function.surjective f) : card β ≤ card α :=
card_le_of_injective _ (function.injective_surj_inv h)

lemma card_range_le {α β : Type*} (f : α → β) [fintype α] [fintype (set.range f)] :
  fintype.card (set.range f) ≤ fintype.card α :=
fintype.card_le_of_surjective (λ a, ⟨f a, by simp⟩) (λ ⟨_, a, ha⟩, ⟨a, by simpa using ha⟩)

lemma card_range {α β F : Type*} [embedding_like F α β] (f : F) [fintype α]
  [fintype (set.range f)] :
  fintype.card (set.range f) = fintype.card α :=
eq.symm $ fintype.card_congr $ equiv.of_injective _ $ embedding_like.injective f

/--
The pigeonhole principle for finitely many pigeons and pigeonholes.
This is the `fintype` version of `finset.exists_ne_map_eq_of_card_lt_of_maps_to`.
-/
lemma exists_ne_map_eq_of_card_lt (f : α → β) (h : fintype.card β < fintype.card α) :
  ∃ x y, x ≠ y ∧ f x = f y :=
let ⟨x, _, y, _, h⟩ := finset.exists_ne_map_eq_of_card_lt_of_maps_to h (λ x _, mem_univ (f x))
in ⟨x, y, h⟩

lemma card_eq_one_iff : card α = 1 ↔ (∃ x : α, ∀ y, y = x) :=
by rw [←card_unit, card_eq]; exact
⟨λ ⟨a⟩, ⟨a.symm (), λ y, a.injective (subsingleton.elim _ _)⟩,
  λ ⟨x, hx⟩, ⟨⟨λ _, (), λ _, x, λ _, (hx _).trans (hx _).symm,
    λ _, subsingleton.elim _ _⟩⟩⟩

lemma card_eq_zero_iff : card α = 0 ↔ is_empty α :=
by rw [card, finset.card_eq_zero, univ_eq_empty_iff]

lemma card_eq_zero [is_empty α] : card α = 0 := card_eq_zero_iff.2 ‹_›

lemma card_eq_one_iff_nonempty_unique : card α = 1 ↔ nonempty (unique α) :=
⟨λ h, let ⟨d, h⟩ := fintype.card_eq_one_iff.mp h in ⟨{ default := d, uniq := h}⟩,
 λ ⟨h⟩, by exactI fintype.card_unique⟩

/-- A `fintype` with cardinality zero is equivalent to `empty`. -/
def card_eq_zero_equiv_equiv_empty : card α = 0 ≃ (α ≃ empty) :=
(equiv.of_iff card_eq_zero_iff).trans (equiv.equiv_empty_equiv α).symm

lemma card_pos_iff : 0 < card α ↔ nonempty α :=
pos_iff_ne_zero.trans $ not_iff_comm.mp $ not_nonempty_iff.trans card_eq_zero_iff.symm

lemma card_pos [h : nonempty α] : 0 < card α :=
card_pos_iff.mpr h

lemma card_ne_zero [nonempty α] : card α ≠ 0 :=
ne_of_gt card_pos

lemma card_le_one_iff : card α ≤ 1 ↔ (∀ a b : α, a = b) :=
let n := card α in
have hn : n = card α := rfl,
match n, hn with
| 0     := λ ha, ⟨λ h, λ a, (card_eq_zero_iff.1 ha.symm).elim a, λ _, ha ▸ nat.le_succ _⟩
| 1     := λ ha, ⟨λ h, λ a b, let ⟨x, hx⟩ := card_eq_one_iff.1 ha.symm in
  by rw [hx a, hx b],
    λ _, ha ▸ le_rfl⟩
| (n+2) := λ ha, ⟨λ h, by rw ← ha at h; exact absurd h dec_trivial,
  (λ h, card_unit ▸ card_le_of_injective (λ _, ())
    (λ _ _ _, h _ _))⟩
end

lemma card_le_one_iff_subsingleton : card α ≤ 1 ↔ subsingleton α :=
card_le_one_iff.trans subsingleton_iff.symm

lemma one_lt_card_iff_nontrivial : 1 < card α ↔ nontrivial α :=
begin
  classical,
  rw ←not_iff_not,
  push_neg,
  rw [not_nontrivial_iff_subsingleton, card_le_one_iff_subsingleton]
end

lemma exists_ne_of_one_lt_card (h : 1 < card α) (a : α) : ∃ b : α, b ≠ a :=
by { haveI : nontrivial α := one_lt_card_iff_nontrivial.1 h, exact exists_ne a }

lemma exists_pair_of_one_lt_card (h : 1 < card α) : ∃ (a b : α), a ≠ b :=
by { haveI : nontrivial α := one_lt_card_iff_nontrivial.1 h, exact exists_pair_ne α }

lemma card_eq_one_of_forall_eq {i : α} (h : ∀ j, j = i) : card α = 1 :=
fintype.card_eq_one_iff.2 ⟨i,h⟩

lemma one_lt_card [h : nontrivial α] : 1 < fintype.card α :=
fintype.one_lt_card_iff_nontrivial.mpr h

lemma one_lt_card_iff : 1 < card α ↔ ∃ a b : α, a ≠ b :=
one_lt_card_iff_nontrivial.trans nontrivial_iff

lemma two_lt_card_iff : 2 < card α ↔ ∃ a b c : α, a ≠ b ∧ a ≠ c ∧ b ≠ c :=
by simp_rw [←finset.card_univ, two_lt_card_iff, mem_univ, true_and]

lemma card_of_bijective {f : α → β} (hf : bijective f) : card α = card β :=
card_congr (equiv.of_bijective f hf)

end fintype

namespace finite
variables [finite α]

lemma injective_iff_surjective {f : α → α} : injective f ↔ surjective f :=
by haveI := classical.prop_decidable; casesI nonempty_fintype α; exact
have ∀ {f : α → α}, injective f → surjective f,
from λ f hinj x,
  have h₁ : image f univ = univ := eq_of_subset_of_card_le (subset_univ _)
    ((card_image_of_injective univ hinj).symm ▸ le_rfl),
  have h₂ : x ∈ image f univ := h₁.symm ▸ mem_univ _,
  exists_of_bex (mem_image.1 h₂),
⟨this,
  λ hsurj, has_left_inverse.injective
    ⟨surj_inv hsurj, left_inverse_of_surjective_of_right_inverse
      (this (injective_surj_inv _)) (right_inverse_surj_inv _)⟩⟩

lemma injective_iff_bijective {f : α → α} : injective f ↔ bijective f :=
by simp [bijective, injective_iff_surjective]

lemma surjective_iff_bijective {f : α → α} : surjective f ↔ bijective f :=
by simp [bijective, injective_iff_surjective]

lemma injective_iff_surjective_of_equiv  {f : α → β} (e : α ≃ β) : injective f ↔ surjective f :=
have injective (e.symm ∘ f) ↔ surjective (e.symm ∘ f), from injective_iff_surjective,
⟨λ hinj, by simpa [function.comp] using
  e.surjective.comp (this.1 (e.symm.injective.comp hinj)),
λ hsurj, by simpa [function.comp] using
  e.injective.comp (this.2 (e.symm.surjective.comp hsurj))⟩


alias injective_iff_bijective ↔ _root_.function.injective.bijective_of_finite _
alias surjective_iff_bijective ↔ _root_.function.surjective.bijective_of_finite _
alias injective_iff_surjective_of_equiv ↔ _root_.function.injective.surjective_of_fintype
  _root_.function.surjective.injective_of_fintype

end finite

namespace fintype
variables [fintype α] [fintype β]

lemma bijective_iff_injective_and_card (f : α → β) :
  bijective f ↔ injective f ∧ card α = card β :=
⟨λ h, ⟨h.1, card_of_bijective h⟩, λ h, ⟨h.1, h.1.surjective_of_fintype $ equiv_of_card_eq h.2⟩⟩

lemma bijective_iff_surjective_and_card (f : α → β) :
  bijective f ↔ surjective f ∧ card α = card β :=
⟨λ h, ⟨h.2, card_of_bijective h⟩, λ h, ⟨h.1.injective_of_fintype $ equiv_of_card_eq h.2, h.1⟩⟩

lemma _root_.function.left_inverse.right_inverse_of_card_le {f : α → β} {g : β → α}
  (hfg : left_inverse f g) (hcard : card α ≤ card β) :
  right_inverse f g :=
have hsurj : surjective f, from surjective_iff_has_right_inverse.2 ⟨g, hfg⟩,
right_inverse_of_injective_of_left_inverse
  ((bijective_iff_surjective_and_card _).2
    ⟨hsurj, le_antisymm hcard (card_le_of_surjective f hsurj)⟩ ).1
  hfg

lemma _root_.function.right_inverse.left_inverse_of_card_le {f : α → β} {g : β → α}
  (hfg : right_inverse f g) (hcard : card β ≤ card α) :
  left_inverse f g :=
function.left_inverse.right_inverse_of_card_le hfg hcard

end fintype

namespace equiv
variables [fintype α] [fintype β]

open fintype

/-- Construct an equivalence from functions that are inverse to each other. -/
@[simps] def of_left_inverse_of_card_le (hβα : card β ≤ card α) (f : α → β) (g : β → α)
  (h : left_inverse g f) : α ≃ β :=
{ to_fun := f,
  inv_fun := g,
  left_inv := h,
  right_inv := h.right_inverse_of_card_le hβα }

/-- Construct an equivalence from functions that are inverse to each other. -/
@[simps] def of_right_inverse_of_card_le (hαβ : card α ≤ card β) (f : α → β) (g : β → α)
  (h : right_inverse g f) : α ≃ β :=
{ to_fun := f,
  inv_fun := g,
  left_inv := h.left_inverse_of_card_le hαβ,
  right_inv := h }

end equiv

lemma fintype.coe_image_univ [fintype α] [decidable_eq β] {f : α → β} :
  ↑(finset.image f finset.univ) = set.range f :=
by { ext x, simp }

instance list.subtype.fintype [decidable_eq α] (l : list α) : fintype {x // x ∈ l} :=
fintype.of_list l.attach l.mem_attach

instance multiset.subtype.fintype [decidable_eq α] (s : multiset α) : fintype {x // x ∈ s} :=
fintype.of_multiset s.attach s.mem_attach

instance finset.subtype.fintype (s : finset α) : fintype {x // x ∈ s} :=
⟨s.attach, s.mem_attach⟩

instance finset_coe.fintype (s : finset α) : fintype (↑s : set α) :=
finset.subtype.fintype s

@[simp] lemma fintype.card_coe (s : finset α) [fintype s] :
  fintype.card s = s.card := fintype.card_of_finset' s (λ _, iff.rfl)

/-- Noncomputable equivalence between a finset `s` coerced to a type and `fin s.card`. -/
noncomputable def finset.equiv_fin (s : finset α) : s ≃ fin s.card :=
fintype.equiv_fin_of_card_eq (fintype.card_coe _)

/-- Noncomputable equivalence between a finset `s` as a fintype and `fin n`, when there is a
proof that `s.card = n`. -/
noncomputable def finset.equiv_fin_of_card_eq {s : finset α} {n : ℕ} (h : s.card = n) : s ≃ fin n :=
fintype.equiv_fin_of_card_eq ((fintype.card_coe _).trans h)

/-- Noncomputable equivalence between two finsets `s` and `t` as fintypes when there is a proof
that `s.card = t.card`.-/
noncomputable def finset.equiv_of_card_eq {s t : finset α} (h : s.card = t.card) : s ≃ t :=
fintype.equiv_of_card_eq ((fintype.card_coe _).trans (h.trans (fintype.card_coe _).symm))

lemma finset.attach_eq_univ {s : finset α} : s.attach = finset.univ := rfl

instance plift.fintype_Prop (p : Prop) [decidable p] : fintype (plift p) :=
⟨if h : p then {⟨h⟩} else ∅, λ ⟨h⟩, by simp [h]⟩

instance Prop.fintype : fintype Prop :=
⟨⟨{true, false}, by simp [true_ne_false]⟩, classical.cases (by simp) (by simp)⟩

@[simp] lemma fintype.card_Prop : fintype.card Prop = 2 := rfl

instance subtype.fintype (p : α → Prop) [decidable_pred p] [fintype α] : fintype {x // p x} :=
fintype.subtype (univ.filter p) (by simp)

lemma image_subtype_ne_univ_eq_image_erase [fintype α] (k : β) (b : α → β) :
  image (λ i : {a // b a ≠ k}, b ↑i) univ = (image b univ).erase k :=
begin
  apply subset_antisymm,
  { rw image_subset_iff,
    intros i _,
    apply mem_erase_of_ne_of_mem i.2 (mem_image_of_mem _ (mem_univ _)) },
  { intros i hi,
    rw mem_image,
    rcases mem_image.1 (erase_subset _ _ hi) with ⟨a, _, ha⟩,
    subst ha,
    exact ⟨⟨a, ne_of_mem_erase hi⟩, mem_univ _, rfl⟩ }
end

lemma image_subtype_univ_ssubset_image_univ [fintype α] (k : β) (b : α → β)
  (hk : k ∈ image b univ) (p : β → Prop) [decidable_pred p] (hp : ¬ p k) :
  image (λ i : {a // p (b a)}, b ↑i) univ ⊂ image b univ :=
begin
  split,
  { intros x hx,
    rcases mem_image.1 hx with ⟨y, _, hy⟩,
    exact hy ▸ mem_image_of_mem b (mem_univ y) },
  { intros h,
    rw mem_image at hk,
    rcases hk with ⟨k', _, hk'⟩, subst hk',
    have := h (mem_image_of_mem b (mem_univ k')),
    rw mem_image at this,
    rcases this with ⟨j, hj, hj'⟩,
    exact hp (hj' ▸ j.2) }
end

@[simp] lemma set.to_finset_eq_empty_iff {s : set α} [fintype s] : s.to_finset = ∅ ↔ s = ∅ :=
by simp only [ext_iff, set.ext_iff, set.mem_to_finset, not_mem_empty, set.mem_empty_iff_false]

@[simp] lemma set.to_finset_empty : (∅ : set α).to_finset = ∅ :=
set.to_finset_eq_empty_iff.mpr rfl

/-- A set on a fintype, when coerced to a type, is a fintype. -/
def set_fintype [fintype α] (s : set α) [decidable_pred (∈ s)] : fintype s :=
subtype.fintype (λ x, x ∈ s)

lemma set_fintype_card_le_univ [fintype α] (s : set α) [fintype ↥s] :
  fintype.card ↥s ≤ fintype.card α :=
fintype.card_le_of_embedding (function.embedding.subtype s)

lemma set_fintype_card_eq_univ_iff [fintype α] (s : set α) [fintype ↥s] :
  fintype.card s = fintype.card α ↔ s = set.univ :=
by rw [←set.to_finset_card, finset.card_eq_iff_eq_univ, ←set.to_finset_univ, set.to_finset_inj]

section
variables (α)

/-- The `αˣ` type is equivalent to a subtype of `α × α`. -/
@[simps]
def _root_.units_equiv_prod_subtype [monoid α] :
  αˣ ≃ {p : α × α // p.1 * p.2 = 1 ∧ p.2 * p.1 = 1} :=
{ to_fun := λ u, ⟨(u, ↑u⁻¹), u.val_inv, u.inv_val⟩,
  inv_fun := λ p, units.mk (p : α × α).1 (p : α × α).2 p.prop.1 p.prop.2,
  left_inv := λ u, units.ext rfl,
  right_inv := λ p, subtype.ext $ prod.ext rfl rfl}

/-- In a `group_with_zero` `α`, the unit group `αˣ` is equivalent to the subtype of nonzero
elements. -/
@[simps]
def _root_.units_equiv_ne_zero [group_with_zero α] : αˣ ≃ {a : α // a ≠ 0} :=
⟨λ a, ⟨a, a.ne_zero⟩, λ a, units.mk0 _ a.prop, λ _, units.ext rfl, λ _, subtype.ext rfl⟩

end

instance [monoid α] [fintype α] [decidable_eq α] : fintype αˣ :=
fintype.of_equiv _ (units_equiv_prod_subtype α).symm

instance [monoid α] [finite α] : finite αˣ := finite.of_injective _ units.ext

lemma fintype.card_units [group_with_zero α] [fintype α] [fintype αˣ] :
  fintype.card αˣ = fintype.card α - 1 :=
begin
  classical,
  rw [eq_comm, nat.sub_eq_iff_eq_add (fintype.card_pos_iff.2 ⟨(0 : α)⟩),
    fintype.card_congr (units_equiv_ne_zero α)],
  have := fintype.card_congr (equiv.sum_compl (= (0 : α))).symm,
  rwa [fintype.card_sum, add_comm, fintype.card_subtype_eq] at this,
end

namespace function.embedding

/-- An embedding from a `fintype` to itself can be promoted to an equivalence. -/
noncomputable def equiv_of_fintype_self_embedding [finite α] (e : α ↪ α) : α ≃ α :=
equiv.of_bijective e e.2.bijective_of_finite

@[simp]
lemma equiv_of_fintype_self_embedding_to_embedding [finite α] (e : α ↪ α) :
  e.equiv_of_fintype_self_embedding.to_embedding = e :=
by { ext, refl, }

/-- If `‖β‖ < ‖α‖` there are no embeddings `α ↪ β`.
This is a formulation of the pigeonhole principle.

Note this cannot be an instance as it needs `h`. -/
@[simp] lemma is_empty_of_card_lt [fintype α] [fintype β]
  (h : fintype.card β < fintype.card α) : is_empty (α ↪ β) :=
⟨λ f, let ⟨x, y, ne, feq⟩ := fintype.exists_ne_map_eq_of_card_lt f h in ne $ f.injective feq⟩

/-- A constructive embedding of a fintype `α` in another fintype `β` when `card α ≤ card β`. -/
def trunc_of_card_le [fintype α] [fintype β] [decidable_eq α] [decidable_eq β]
  (h : fintype.card α ≤ fintype.card β) : trunc (α ↪ β) :=
(fintype.trunc_equiv_fin α).bind $ λ ea,
  (fintype.trunc_equiv_fin β).map $ λ eb,
    ea.to_embedding.trans ((fin.cast_le h).to_embedding.trans eb.symm.to_embedding)

lemma nonempty_of_card_le [fintype α] [fintype β]
  (h : fintype.card α ≤ fintype.card β) : nonempty (α ↪ β) :=
by { classical, exact (trunc_of_card_le h).nonempty }

lemma exists_of_card_le_finset [fintype α] {s : finset β} (h : fintype.card α ≤ s.card) :
  ∃ (f : α ↪ β), set.range f ⊆ s :=
begin
  rw ← fintype.card_coe at h,
  rcases nonempty_of_card_le h with ⟨f⟩,
  exact ⟨f.trans (embedding.subtype _), by simp [set.range_subset_iff]⟩
end

end function.embedding

@[simp]
lemma finset.univ_map_embedding {α : Type*} [fintype α] (e : α ↪ α) :
  univ.map e = univ :=
by rw [←e.equiv_of_fintype_self_embedding_to_embedding, univ_map_equiv_to_embedding]

/-- Any injection from a finset `s` in a fintype `α` to a finset `t` of the same cardinality as `α`
can be extended to a bijection between `α` and `t`. -/
lemma finset.exists_equiv_extend_of_card_eq [fintype α] {t : finset β}
  (hαt : fintype.card α = t.card) {s : finset α} {f : α → β} (hfst : s.image f ⊆ t)
  (hfs : set.inj_on f s) :
  ∃ g : α ≃ t, ∀ i ∈ s, (g i : β) = f i :=
begin
  classical,
  induction s using finset.induction with a s has H generalizing f,
  { obtain ⟨e⟩ : nonempty (α ≃ ↥t) := by rwa [← fintype.card_eq, fintype.card_coe],
    use e,
    simp },
  have hfst' : finset.image f s ⊆ t := (finset.image_mono _ (s.subset_insert a)).trans hfst,
  have hfs' : set.inj_on f s := hfs.mono (s.subset_insert a),
  obtain ⟨g', hg'⟩ := H hfst' hfs',
  have hfat : f a ∈ t := hfst (mem_image_of_mem _ (s.mem_insert_self a)),
  use g'.trans (equiv.swap (⟨f a, hfat⟩ : t) (g' a)),
  simp_rw mem_insert,
  rintro i (rfl | hi),
  { simp },
  rw [equiv.trans_apply, equiv.swap_apply_of_ne_of_ne, hg' _ hi],
  { exact ne_of_apply_ne subtype.val (ne_of_eq_of_ne (hg' _ hi) $
    hfs.ne (subset_insert _ _ hi) (mem_insert_self _ _) $ ne_of_mem_of_not_mem hi has) },
  { exact g'.injective.ne (ne_of_mem_of_not_mem hi has) },
end

/-- Any injection from a set `s` in a fintype `α` to a finset `t` of the same cardinality as `α`
can be extended to a bijection between `α` and `t`. -/
lemma set.maps_to.exists_equiv_extend_of_card_eq [fintype α] {t : finset β}
  (hαt : fintype.card α = t.card) {s : set α} {f : α → β} (hfst : s.maps_to f t)
  (hfs : set.inj_on f s) :
  ∃ g : α ≃ t, ∀ i ∈ s, (g i : β) = f i :=
begin
  classical,
  let s' : finset α := s.to_finset,
  have hfst' : s'.image f ⊆ t := by simpa [← finset.coe_subset] using hfst,
  have hfs' : set.inj_on f s' := by simpa using hfs,
  obtain ⟨g, hg⟩ := finset.exists_equiv_extend_of_card_eq hαt hfst' hfs',
  refine ⟨g, λ i hi, _⟩,
  apply hg,
  simpa using hi,
end

namespace fintype

/-- Given `fintype α`, `finset_equiv_set` is the equiv between `finset α` and `set α`. (All
sets on a finite type are finite.) -/
noncomputable def finset_equiv_set [fintype α] : finset α ≃ set α :=
{ to_fun := coe,
  inv_fun := by { classical, exact λ s, s.to_finset },
  left_inv := λ s, by convert finset.to_finset_coe s,
  right_inv := λ s, s.coe_to_finset }

@[simp] lemma finset_equiv_set_apply [fintype α] (s : finset α) : finset_equiv_set s = s := rfl

@[simp] lemma finset_equiv_set_symm_apply [fintype α] (s : set α) [fintype s] :
  finset_equiv_set.symm s = s.to_finset :=
by convert rfl

lemma card_lt_of_surjective_not_injective [fintype α] [fintype β] (f : α → β)
  (h : function.surjective f) (h' : ¬function.injective f) : card β < card α :=
card_lt_of_injective_not_surjective _ (function.injective_surj_inv h) $ λ hg,
have w : function.bijective (function.surj_inv h) := ⟨function.injective_surj_inv h, hg⟩,
h' $ h.injective_of_fintype (equiv.of_bijective _ w).symm

variables [decidable_eq α] [fintype α] {δ : α → Type*}

/-- Given for all `a : α` a finset `t a` of `δ a`, then one can define the
finset `fintype.pi_finset t` of all functions taking values in `t a` for all `a`. This is the
analogue of `finset.pi` where the base finset is `univ` (but formally they are not the same, as
there is an additional condition `i ∈ finset.univ` in the `finset.pi` definition). -/
def pi_finset (t : Π a, finset (δ a)) : finset (Π a, δ a) :=
(finset.univ.pi t).map ⟨λ f a, f a (mem_univ a), λ _ _, by simp [function.funext_iff]⟩

@[simp] lemma mem_pi_finset {t : Π a, finset (δ a)} {f : Π a, δ a} :
  f ∈ pi_finset t ↔ ∀ a, f a ∈ t a :=
begin
  split,
  { simp only [pi_finset, mem_map, and_imp, forall_prop_of_true, exists_prop, mem_univ,
               exists_imp_distrib, mem_pi],
    rintro g hg hgf a,
    rw ← hgf,
    exact hg a },
  { simp only [pi_finset, mem_map, forall_prop_of_true, exists_prop, mem_univ, mem_pi],
    exact λ hf, ⟨λ a ha, f a, hf, rfl⟩ }
end

@[simp] lemma coe_pi_finset (t : Π a, finset (δ a)) :
  (pi_finset t : set (Π a, δ a)) = set.pi set.univ (λ a, t a) :=
set.ext $ λ x, by { rw set.mem_univ_pi, exact fintype.mem_pi_finset }

lemma pi_finset_subset (t₁ t₂ : Π a, finset (δ a)) (h : ∀ a, t₁ a ⊆ t₂ a) :
  pi_finset t₁ ⊆ pi_finset t₂ :=
λ g hg, mem_pi_finset.2 $ λ a, h a $ mem_pi_finset.1 hg a

@[simp] lemma pi_finset_empty [nonempty α] : pi_finset (λ _, ∅ : Π i, finset (δ i)) = ∅ :=
eq_empty_of_forall_not_mem $ λ _, by simp

@[simp] lemma pi_finset_singleton (f : Π i, δ i) :
  pi_finset (λ i, {f i} : Π i, finset (δ i)) = {f} :=
ext $ λ _, by simp only [function.funext_iff, fintype.mem_pi_finset, mem_singleton]

lemma pi_finset_subsingleton {f : Π i, finset (δ i)}
  (hf : ∀ i, (f i : set (δ i)).subsingleton) :
  (fintype.pi_finset f : set (Π i, δ i)).subsingleton :=
λ a ha b hb, funext $ λ i, hf _ (mem_pi_finset.1 ha _) (mem_pi_finset.1 hb _)

lemma pi_finset_disjoint_of_disjoint [∀ a, decidable_eq (δ a)]
  (t₁ t₂ : Π a, finset (δ a)) {a : α} (h : disjoint (t₁ a) (t₂ a)) :
  disjoint (pi_finset t₁) (pi_finset t₂) :=
disjoint_iff_ne.2 $ λ f₁ hf₁ f₂ hf₂ eq₁₂,
disjoint_iff_ne.1 h (f₁ a) (mem_pi_finset.1 hf₁ a) (f₂ a) (mem_pi_finset.1 hf₂ a) (congr_fun eq₁₂ a)

end fintype

/-! ### pi -/

/-- A dependent product of fintypes, indexed by a fintype, is a fintype. -/
instance pi.fintype {α : Type*} {β : α → Type*}
  [decidable_eq α] [fintype α] [∀ a, fintype (β a)] : fintype (Π a, β a) :=
⟨fintype.pi_finset (λ _, univ), by simp⟩

@[simp] lemma fintype.pi_finset_univ {α : Type*} {β : α → Type*}
  [decidable_eq α] [fintype α] [∀ a, fintype (β a)] :
  fintype.pi_finset (λ a : α, (finset.univ : finset (β a))) = (finset.univ : finset (Π a, β a)) :=
rfl

instance d_array.fintype {n : ℕ} {α : fin n → Type*}
  [∀ n, fintype (α n)] : fintype (d_array n α) :=
fintype.of_equiv _ (equiv.d_array_equiv_fin _).symm

instance array.fintype {n : ℕ} {α : Type*} [fintype α] : fintype (array n α) :=
d_array.fintype

instance vector.fintype {α : Type*} [fintype α] {n : ℕ} : fintype (vector α n) :=
fintype.of_equiv _ (equiv.vector_equiv_fin _ _).symm

instance quotient.fintype [fintype α] (s : setoid α)
  [decidable_rel ((≈) : α → α → Prop)] : fintype (quotient s) :=
fintype.of_surjective quotient.mk (λ x, quotient.induction_on x (λ x, ⟨x, rfl⟩))

instance finset.fintype [fintype α] : fintype (finset α) :=
⟨univ.powerset, λ x, finset.mem_powerset.2 (finset.subset_univ _)⟩

instance function.embedding.fintype {α β} [fintype α] [fintype β] [decidable_eq α]
  [decidable_eq β] : fintype (α ↪ β) :=
fintype.of_equiv _ (equiv.subtype_injective_equiv_embedding α β)

instance [decidable_eq α] [fintype α] {n : ℕ} : fintype (sym.sym' α n) :=
quotient.fintype _

instance [decidable_eq α] [fintype α] {n : ℕ} : fintype (sym α n) :=
fintype.of_equiv _ sym.sym_equiv_sym'.symm

@[simp] lemma fintype.card_finset [fintype α] :
  fintype.card (finset α) = 2 ^ (fintype.card α) :=
finset.card_powerset finset.univ

@[simp] lemma finset.powerset_univ [fintype α] : (univ : finset α).powerset = univ :=
coe_injective $ by simp [-coe_eq_univ]

@[simp] lemma finset.powerset_eq_univ [fintype α] {s : finset α} : s.powerset = univ ↔ s = univ :=
by rw [←finset.powerset_univ, powerset_inj]

lemma finset.mem_powerset_len_univ_iff [fintype α] {s : finset α} {k : ℕ} :
  s ∈ powerset_len k (univ : finset α) ↔ card s = k :=
mem_powerset_len.trans $ and_iff_right $ subset_univ _

@[simp] lemma finset.univ_filter_card_eq (α : Type*) [fintype α] (k : ℕ) :
  (finset.univ : finset (finset α)).filter (λ s, s.card = k) = finset.univ.powerset_len k :=
by { ext, simp [finset.mem_powerset_len] }

@[simp] lemma fintype.card_finset_len [fintype α] (k : ℕ) :
  fintype.card {s : finset α // s.card = k} = nat.choose (fintype.card α) k :=
by simp [fintype.subtype_card, finset.card_univ]

theorem fintype.card_subtype_le [fintype α] (p : α → Prop) [decidable_pred p] :
  fintype.card {x // p x} ≤ fintype.card α :=
fintype.card_le_of_embedding (function.embedding.subtype _)

theorem fintype.card_subtype_lt [fintype α] {p : α → Prop} [decidable_pred p]
  {x : α} (hx : ¬ p x) : fintype.card {x // p x} < fintype.card α :=
fintype.card_lt_of_injective_of_not_mem coe subtype.coe_injective $ by rwa subtype.range_coe_subtype

lemma fintype.card_subtype [fintype α] (p : α → Prop) [decidable_pred p] :
  fintype.card {x // p x} = ((finset.univ : finset α).filter p).card :=
begin
  refine fintype.card_of_subtype _ _,
  simp
end

lemma fintype.card_subtype_or (p q : α → Prop)
  [fintype {x // p x}] [fintype {x // q x}] [fintype {x // p x ∨ q x}] :
  fintype.card {x // p x ∨ q x} ≤ fintype.card {x // p x} + fintype.card {x // q x} :=
begin
  classical,
  convert fintype.card_le_of_embedding (subtype_or_left_embedding p q),
  rw fintype.card_sum
end

lemma fintype.card_subtype_or_disjoint (p q : α → Prop) (h : disjoint p q)
  [fintype {x // p x}] [fintype {x // q x}] [fintype {x // p x ∨ q x}] :
  fintype.card {x // p x ∨ q x} = fintype.card {x // p x} + fintype.card {x // q x} :=
begin
  classical,
  convert fintype.card_congr (subtype_or_equiv p q h),
  simp
end

@[simp]
lemma fintype.card_subtype_compl [fintype α]
  (p : α → Prop) [fintype {x // p x}] [fintype {x // ¬ p x}] :
  fintype.card {x // ¬ p x} = fintype.card α - fintype.card {x // p x} :=
begin
  classical,
  rw [fintype.card_of_subtype (set.to_finset pᶜ), set.to_finset_compl p, finset.card_compl,
      fintype.card_of_subtype (set.to_finset p)];
  intro; simp only [set.mem_to_finset, set.mem_compl_iff]; refl,
end

theorem fintype.card_subtype_mono (p q : α → Prop) (h : p ≤ q)
  [fintype {x // p x}] [fintype {x // q x}] :
  fintype.card {x // p x} ≤ fintype.card {x // q x} :=
fintype.card_le_of_embedding (subtype.imp_embedding _ _ h)

/-- If two subtypes of a fintype have equal cardinality, so do their complements. -/
lemma fintype.card_compl_eq_card_compl [finite α] (p q : α → Prop)
  [fintype {x // p x}] [fintype {x // ¬ p x}]
  [fintype {x // q x}] [fintype {x // ¬ q x}]
  (h : fintype.card {x // p x} = fintype.card {x // q x}) :
  fintype.card {x // ¬ p x} = fintype.card {x // ¬ q x} :=
by { casesI nonempty_fintype α, simp only [fintype.card_subtype_compl, h] }

theorem fintype.card_quotient_le [fintype α] (s : setoid α) [decidable_rel ((≈) : α → α → Prop)] :
  fintype.card (quotient s) ≤ fintype.card α :=
fintype.card_le_of_surjective _ (surjective_quotient_mk _)

theorem fintype.card_quotient_lt [fintype α] {s : setoid α} [decidable_rel ((≈) : α → α → Prop)]
  {x y : α} (h1 : x ≠ y) (h2 : x ≈ y) : fintype.card (quotient s) < fintype.card α :=
fintype.card_lt_of_surjective_not_injective _ (surjective_quotient_mk _) $ λ w,
h1 (w $ quotient.eq.mpr h2)

instance psigma.fintype {α : Type*} {β : α → Type*} [fintype α] [∀ a, fintype (β a)] :
  fintype (Σ' a, β a) :=
fintype.of_equiv _ (equiv.psigma_equiv_sigma _).symm

instance psigma.fintype_prop_left {α : Prop} {β : α → Type*} [decidable α] [∀ a, fintype (β a)] :
  fintype (Σ' a, β a) :=
if h : α then fintype.of_equiv (β h) ⟨λ x, ⟨h, x⟩, psigma.snd, λ _, rfl, λ ⟨_, _⟩, rfl⟩
else ⟨∅, λ x, h x.1⟩

instance psigma.fintype_prop_right {α : Type*} {β : α → Prop} [∀ a, decidable (β a)] [fintype α] :
  fintype (Σ' a, β a) :=
fintype.of_equiv {a // β a} ⟨λ ⟨x, y⟩, ⟨x, y⟩, λ ⟨x, y⟩, ⟨x, y⟩, λ ⟨x, y⟩, rfl, λ ⟨x, y⟩, rfl⟩

instance psigma.fintype_prop_prop {α : Prop} {β : α → Prop} [decidable α] [∀ a, decidable (β a)] :
  fintype (Σ' a, β a) :=
if h : ∃ a, β a then ⟨{⟨h.fst, h.snd⟩}, λ ⟨_, _⟩, by simp⟩ else ⟨∅, λ ⟨x, y⟩, h ⟨x, y⟩⟩

instance set.fintype [fintype α] : fintype (set α) :=
⟨(@finset.univ α _).powerset.map ⟨coe, coe_injective⟩, λ s, begin
  classical, refine mem_map.2 ⟨finset.univ.filter s, mem_powerset.2 (subset_univ _), _⟩,
  apply (coe_filter _ _).trans, rw [coe_univ, set.sep_univ], refl
end⟩

-- Not to be confused with `set.finite`, the predicate
instance set.finite' [finite α] : finite (set α) :=
by { casesI nonempty_fintype α, apply_instance }

@[simp] lemma fintype.card_set [fintype α] : fintype.card (set α) = 2 ^ fintype.card α :=
(finset.card_map _).trans (finset.card_powerset _)

instance pfun_fintype (p : Prop) [decidable p] (α : p → Type*)
  [Π hp, fintype (α hp)] : fintype (Π hp : p, α hp) :=
if hp : p then fintype.of_equiv (α hp) ⟨λ a _, a, λ f, f hp, λ _, rfl, λ _, rfl⟩
          else ⟨singleton (λ h, (hp h).elim), by simp [hp, function.funext_iff]⟩

@[simp] lemma finset.univ_pi_univ {α : Type*} {β : α → Type*}
  [decidable_eq α] [fintype α] [∀ a, fintype (β a)] :
  finset.univ.pi (λ a : α, (finset.univ : finset (β a))) = finset.univ :=
by { ext, simp }

lemma mem_image_univ_iff_mem_range
  {α β : Type*} [fintype α] [decidable_eq β] {f : α → β} {b : β} :
  b ∈ univ.image f ↔ b ∈ set.range f :=
by simp

/-- An auxiliary function for `quotient.fin_choice`.  Given a
collection of setoids indexed by a type `ι`, a (finite) list `l` of
indices, and a function that for each `i ∈ l` gives a term of the
corresponding quotient type, then there is a corresponding term in the
quotient of the product of the setoids indexed by `l`. -/
def quotient.fin_choice_aux {ι : Type*} [decidable_eq ι]
  {α : ι → Type*} [S : ∀ i, setoid (α i)] :
  Π (l : list ι), (Π i ∈ l, quotient (S i)) → @quotient (Π i ∈ l, α i) (by apply_instance)
| []       f := ⟦λ i, false.elim⟧
| (i :: l) f := begin
  refine quotient.lift_on₂ (f i (list.mem_cons_self _ _))
    (quotient.fin_choice_aux l (λ j h, f j (list.mem_cons_of_mem _ h)))
    _ _,
  exact λ a l, ⟦λ j h,
    if e : j = i then by rw e; exact a else
    l _ (h.resolve_left e)⟧,
  refine λ a₁ l₁ a₂ l₂ h₁ h₂, quotient.sound (λ j h, _),
  by_cases e : j = i; simp [e],
  { subst j, exact h₁ },
  { exact h₂ _ _ }
end

theorem quotient.fin_choice_aux_eq {ι : Type*} [decidable_eq ι]
  {α : ι → Type*} [S : ∀ i, setoid (α i)] :
  ∀ (l : list ι) (f : Π i ∈ l, α i), quotient.fin_choice_aux l (λ i h, ⟦f i h⟧) = ⟦f⟧
| []       f := quotient.sound (λ i h, h.elim)
| (i :: l) f := begin
  simp [quotient.fin_choice_aux, quotient.fin_choice_aux_eq l],
  refine quotient.sound (λ j h, _),
  by_cases e : j = i; simp [e],
  subst j, refl
end

/-- Given a collection of setoids indexed by a fintype `ι` and a
function that for each `i : ι` gives a term of the corresponding
quotient type, then there is corresponding term in the quotient of the
product of the setoids. -/
def quotient.fin_choice {ι : Type*} [decidable_eq ι] [fintype ι]
  {α : ι → Type*} [S : ∀ i, setoid (α i)]
  (f : Π i, quotient (S i)) : @quotient (Π i, α i) (by apply_instance) :=
quotient.lift_on (@quotient.rec_on _ _ (λ l : multiset ι,
    @quotient (Π i ∈ l, α i) (by apply_instance))
    finset.univ.1
    (λ l, quotient.fin_choice_aux l (λ i _, f i))
    (λ a b h, begin
      have := λ a, quotient.fin_choice_aux_eq a (λ i h, quotient.out (f i)),
      simp [quotient.out_eq] at this,
      simp [this],
      let g := λ a:multiset ι, ⟦λ (i : ι) (h : i ∈ a), quotient.out (f i)⟧,
      refine eq_of_heq ((eq_rec_heq _ _).trans (_ : g a == g b)),
      congr' 1, exact quotient.sound h,
    end))
  (λ f, ⟦λ i, f i (finset.mem_univ _)⟧)
  (λ a b h, quotient.sound $ λ i, h _ _)

theorem quotient.fin_choice_eq {ι : Type*} [decidable_eq ι] [fintype ι]
  {α : ι → Type*} [∀ i, setoid (α i)]
  (f : Π i, α i) : quotient.fin_choice (λ i, ⟦f i⟧) = ⟦f⟧ :=
begin
  let q, swap, change quotient.lift_on q _ _ = _,
  have : q = ⟦λ i h, f i⟧,
  { dsimp [q],
    exact quotient.induction_on
      (@finset.univ ι _).1 (λ l, quotient.fin_choice_aux_eq _ _) },
  simp [this], exact setoid.refl _
end

section equiv

open list equiv equiv.perm

variables [decidable_eq α] [decidable_eq β]

/-- Given a list, produce a list of all permutations of its elements. -/
def perms_of_list : list α → list (perm α)
| []       := [1]
| (a :: l) := perms_of_list l ++ l.bind (λ b, (perms_of_list l).map (λ f, swap a b * f))

lemma length_perms_of_list : ∀ l : list α, length (perms_of_list l) = l.length!
| []       := rfl
| (a :: l) :=
begin
  rw [length_cons, nat.factorial_succ],
  simp [perms_of_list, length_bind, length_perms_of_list, function.comp, nat.succ_mul],
  cc
end

lemma mem_perms_of_list_of_mem {l : list α} {f : perm α} (h : ∀ x, f x ≠ x → x ∈ l) :
  f ∈ perms_of_list l :=
begin
  induction l with a l IH generalizing f h,
  { exact list.mem_singleton.2 (equiv.ext $ λ x, decidable.by_contradiction $ h _) },
  by_cases hfa : f a = a,
  { refine mem_append_left _ (IH (λ x hx, mem_of_ne_of_mem _ (h x hx))),
    rintro rfl, exact hx hfa },
  have hfa' : f (f a) ≠ f a := mt (λ h, f.injective h) hfa,
  have : ∀ (x : α), (swap a (f a) * f) x ≠ x → x ∈ l,
  { intros x hx,
    have hxa : x ≠ a,
    { rintro rfl, apply hx, simp only [mul_apply, swap_apply_right] },
    refine list.mem_of_ne_of_mem hxa (h x (λ h, _)),
    simp only [h, mul_apply, swap_apply_def, mul_apply, ne.def, apply_eq_iff_eq] at hx;
    split_ifs at hx, exacts [hxa (h.symm.trans h_1), hx h] },
  suffices : f ∈ perms_of_list l ∨ ∃ (b ∈ l) (g ∈ perms_of_list l), swap a b * g = f,
  { simpa only [perms_of_list, exists_prop, list.mem_map, mem_append, list.mem_bind] },
  refine or_iff_not_imp_left.2 (λ hfl, ⟨f a, _, swap a (f a) * f, IH this, _⟩),
  { exact mem_of_ne_of_mem hfa (h _ hfa') },
  { rw [←mul_assoc, mul_def (swap a (f a)) (swap a (f a)),
        swap_swap, ←perm.one_def, one_mul] }
end

lemma mem_of_mem_perms_of_list :
  ∀ {l : list α} {f : perm α}, f ∈ perms_of_list l → ∀ {x}, f x ≠ x → x ∈ l
| []       f h := have f = 1 := by simpa [perms_of_list] using h, by rw this; simp
| (a :: l) f h :=
(mem_append.1 h).elim
  (λ h x hx, mem_cons_of_mem _ (mem_of_mem_perms_of_list h hx))
  (λ h x hx,
    let ⟨y, hy, hy'⟩ := list.mem_bind.1 h in
    let ⟨g, hg₁, hg₂⟩ := list.mem_map.1 hy' in
    if hxa : x = a then by simp [hxa]
    else if hxy : x = y then mem_cons_of_mem _ $ by rwa hxy
    else mem_cons_of_mem _ $
    mem_of_mem_perms_of_list hg₁ $
      by rw [eq_inv_mul_iff_mul_eq.2 hg₂, mul_apply, swap_inv, swap_apply_def];
        split_ifs; [exact ne.symm hxy, exact ne.symm hxa, exact hx])

lemma mem_perms_of_list_iff {l : list α} {f : perm α} :
  f ∈ perms_of_list l ↔ ∀ {x}, f x ≠ x → x ∈ l :=
⟨mem_of_mem_perms_of_list, mem_perms_of_list_of_mem⟩

lemma nodup_perms_of_list : ∀ {l : list α} (hl : l.nodup), (perms_of_list l).nodup
| []       hl := by simp [perms_of_list]
| (a :: l) hl :=
have hl' : l.nodup, from hl.of_cons,
have hln' : (perms_of_list l).nodup, from nodup_perms_of_list hl',
have hmeml : ∀ {f : perm α}, f ∈ perms_of_list l → f a = a,
  from λ f hf, not_not.1 (mt (mem_of_mem_perms_of_list hf) (nodup_cons.1 hl).1),
by rw [perms_of_list, list.nodup_append, list.nodup_bind, pairwise_iff_nth_le]; exact
⟨hln', ⟨λ _ _, hln'.map $ λ _ _, mul_left_cancel,
  λ i j hj hij x hx₁ hx₂,
    let ⟨f, hf⟩ := list.mem_map.1 hx₁ in
    let ⟨g, hg⟩ := list.mem_map.1 hx₂ in
    have hix : x a = nth_le l i (lt_trans hij hj),
      by rw [←hf.2, mul_apply, hmeml hf.1, swap_apply_left],
    have hiy : x a = nth_le l j hj,
      by rw [← hg.2, mul_apply, hmeml hg.1, swap_apply_left],
    absurd (hf.2.trans (hg.2.symm)) $
      λ h, ne_of_lt hij $ nodup_iff_nth_le_inj.1 hl' i j (lt_trans hij hj) hj $
        by rw [← hix, hiy]⟩,
  λ f hf₁ hf₂,
    let ⟨x, hx, hx'⟩ := list.mem_bind.1 hf₂ in
    let ⟨g, hg⟩ := list.mem_map.1 hx' in
    have hgxa : g⁻¹ x = a, from f.injective $
      by rw [hmeml hf₁, ← hg.2]; simp,
    have hxa : x ≠ a, from λ h, (list.nodup_cons.1 hl).1 (h ▸ hx),
    (list.nodup_cons.1 hl).1 $
      hgxa ▸ mem_of_mem_perms_of_list hg.1 (by rwa [apply_inv_self, hgxa])⟩

/-- Given a finset, produce the finset of all permutations of its elements. -/
def perms_of_finset (s : finset α) : finset (perm α) :=
quotient.hrec_on s.1 (λ l hl, ⟨perms_of_list l, nodup_perms_of_list hl⟩)
  (λ a b hab, hfunext (congr_arg _ (quotient.sound hab))
    (λ ha hb _, heq_of_eq $ finset.ext $
      by simp [mem_perms_of_list_iff, hab.mem_iff]))
  s.2

lemma mem_perms_of_finset_iff : ∀ {s : finset α} {f : perm α},
  f ∈ perms_of_finset s ↔ ∀ {x}, f x ≠ x → x ∈ s :=
by rintros ⟨⟨l⟩, hs⟩ f; exact mem_perms_of_list_iff

lemma card_perms_of_finset : ∀ (s : finset α),
  (perms_of_finset s).card = s.card! :=
by rintros ⟨⟨l⟩, hs⟩; exact length_perms_of_list l

/-- The collection of permutations of a fintype is a fintype. -/
def fintype_perm [fintype α] : fintype (perm α) :=
⟨perms_of_finset (@finset.univ α _), by simp [mem_perms_of_finset_iff]⟩

instance [fintype α] [fintype β] : fintype (α ≃ β) :=
if h : fintype.card β = fintype.card α
then trunc.rec_on_subsingleton (fintype.trunc_equiv_fin α)
  (λ eα, trunc.rec_on_subsingleton (fintype.trunc_equiv_fin β)
    (λ eβ, @fintype.of_equiv _ (perm α) fintype_perm
      (equiv_congr (equiv.refl α) (eα.trans (eq.rec_on h eβ.symm)) : (α ≃ α) ≃ (α ≃ β))))
else ⟨∅, λ x, false.elim (h (fintype.card_eq.2 ⟨x.symm⟩))⟩

lemma fintype.card_perm [fintype α] : fintype.card (perm α) = (fintype.card α)! :=
subsingleton.elim (@fintype_perm α _ _) (@equiv.fintype α α _ _ _ _) ▸
card_perms_of_finset _

lemma fintype.card_equiv [fintype α] [fintype β] (e : α ≃ β) :
  fintype.card (α ≃ β) = (fintype.card α)! :=
fintype.card_congr (equiv_congr (equiv.refl α) e) ▸ fintype.card_perm

lemma univ_eq_singleton_of_card_one {α} [fintype α] (x : α) (h : fintype.card α = 1) :
  (univ : finset α) = {x} :=
begin
  symmetry,
  apply eq_of_subset_of_card_le (subset_univ ({x})),
  apply le_of_eq,
  simp [h, finset.card_univ]
end

end equiv

namespace fintype

section choose
open fintype equiv

variables [fintype α] (p : α → Prop) [decidable_pred p]

/-- Given a fintype `α` and a predicate `p`, associate to a proof that there is a unique element of
`α` satisfying `p` this unique element, as an element of the corresponding subtype. -/
def choose_x (hp : ∃! a : α, p a) : {a // p a} :=
⟨finset.choose p univ (by simp; exact hp), finset.choose_property _ _ _⟩

/-- Given a fintype `α` and a predicate `p`, associate to a proof that there is a unique element of
`α` satisfying `p` this unique element, as an element of `α`. -/
def choose (hp : ∃! a, p a) : α := choose_x p hp

lemma choose_spec (hp : ∃! a, p a) : p (choose p hp) :=
(choose_x p hp).property

@[simp] lemma choose_subtype_eq {α : Type*} (p : α → Prop) [fintype {a : α // p a}]
  [decidable_eq α] (x : {a : α // p a})
  (h : ∃! (a : {a // p a}), (a : α) = x := ⟨x, rfl, λ y hy, by simpa [subtype.ext_iff] using hy⟩) :
  fintype.choose (λ (y : {a : α // p a}), (y : α) = x) h = x :=
by rw [subtype.ext_iff, fintype.choose_spec (λ (y : {a : α // p a}), (y : α) = x) _]

end choose

section bijection_inverse
open function

variables [fintype α] [decidable_eq β] {f : α → β}

/--
`bij_inv f` is the unique inverse to a bijection `f`. This acts
  as a computable alternative to `function.inv_fun`. -/
def bij_inv (f_bij : bijective f) (b : β) : α :=
fintype.choose (λ a, f a = b)
begin
  rcases f_bij.right b with ⟨a', fa_eq_b⟩,
  rw ← fa_eq_b,
  exact ⟨a', ⟨rfl, (λ a h, f_bij.left h)⟩⟩
end

lemma left_inverse_bij_inv (f_bij : bijective f) : left_inverse (bij_inv f_bij) f :=
λ a, f_bij.left (choose_spec (λ a', f a' = f a) _)

lemma right_inverse_bij_inv (f_bij : bijective f) : right_inverse (bij_inv f_bij) f :=
λ b, choose_spec (λ a', f a' = b) _

lemma bijective_bij_inv (f_bij : bijective f) : bijective (bij_inv f_bij) :=
⟨(right_inverse_bij_inv _).injective, (left_inverse_bij_inv _).surjective⟩

end bijection_inverse
end fintype

namespace finite
variables [finite α]

lemma well_founded_of_trans_of_irrefl (r : α → α → Prop) [is_trans α r] [is_irrefl α r] :
  well_founded r :=
by classical; casesI nonempty_fintype α; exact
have ∀ x y, r x y → (univ.filter (λ z, r z x)).card < (univ.filter (λ z, r z y)).card,
  from λ x y hxy, finset.card_lt_card $
    by simp only [finset.lt_iff_ssubset.symm, lt_iff_le_not_le,
      finset.le_iff_subset, finset.subset_iff, mem_filter, true_and, mem_univ, hxy];
    exact ⟨λ z hzx, trans hzx hxy, not_forall_of_exists_not ⟨x, not_imp.2 ⟨hxy, irrefl x⟩⟩⟩,
subrelation.wf this (measure_wf _)

lemma preorder.well_founded_lt [preorder α] : well_founded ((<) : α → α → Prop) :=
well_founded_of_trans_of_irrefl _

lemma preorder.well_founded_gt [preorder α] : well_founded ((>) : α → α → Prop) :=
well_founded_of_trans_of_irrefl _

@[priority 10] instance linear_order.is_well_order_lt [linear_order α] : is_well_order α (<) :=
{ wf := preorder.well_founded_lt }

@[priority 10] instance linear_order.is_well_order_gt [linear_order α] : is_well_order α (>) :=
{ wf := preorder.well_founded_gt }

end finite

@[nolint fintype_finite]
protected lemma fintype.false [infinite α] (h : fintype α) : false := not_finite α

@[simp] lemma is_empty_fintype {α : Type*} : is_empty (fintype α) ↔ infinite α :=
⟨λ ⟨h⟩, ⟨λ h', (@nonempty_fintype α h').elim h⟩, λ ⟨h⟩, ⟨λ h', h h'.finite⟩⟩

/-- A non-infinite type is a fintype. -/
noncomputable def fintype_of_not_infinite {α : Type*} (h : ¬ infinite α) : fintype α :=
@fintype.of_finite _ (not_infinite_iff_finite.mp h)

section
open_locale classical

/--
Any type is (classically) either a `fintype`, or `infinite`.

One can obtain the relevant typeclasses via `cases fintype_or_infinite α; resetI`.
-/
noncomputable def fintype_or_infinite (α : Type*) : psum (fintype α) (infinite α) :=
if h : infinite α then psum.inr h else psum.inl (fintype_of_not_infinite h)

end

lemma finset.exists_minimal {α : Type*} [preorder α] (s : finset α) (h : s.nonempty) :
  ∃ m ∈ s, ∀ x ∈ s, ¬ (x < m) :=
begin
  obtain ⟨c, hcs : c ∈ s⟩ := h,
  have : well_founded (@has_lt.lt {x // x ∈ s} _) := finite.well_founded_of_trans_of_irrefl _,
  obtain ⟨⟨m, hms : m ∈ s⟩, -, H⟩ := this.has_min set.univ ⟨⟨c, hcs⟩, trivial⟩,
  exact ⟨m, hms, λ x hx hxm, H ⟨x, hx⟩ trivial hxm⟩,
end

lemma finset.exists_maximal {α : Type*} [preorder α] (s : finset α) (h : s.nonempty) :
  ∃ m ∈ s, ∀ x ∈ s, ¬ (m < x) :=
@finset.exists_minimal αᵒᵈ _ s h

namespace infinite

lemma of_not_fintype (h : fintype α → false) : infinite α := is_empty_fintype.mp ⟨h⟩

<<<<<<< HEAD
lemma of_equiv_set {s : set α} (hs : s ≠ set.univ) (e : α ≃ s) : infinite α :=
of_not_fintype $ λ h, begin
  resetI, classical,
  have : s.to_finset ⊂ univ, by rwa [set.to_finset_ssubset_univ, set.ssubset_univ_iff],
  refine (finset.card_lt_card this).ne _,
  rw [finset.card_univ, fintype.card_congr e, set.to_finset_card]
end

=======
/-- If `s : set α` is a proper subset of `α` and `f : α → s` is injective, then `α` is infinite. -/
lemma of_injective_to_set {s : set α} (hs : s ≠ set.univ) {f : α → s} (hf : injective f) :
  infinite α :=
of_not_fintype $ λ h, begin
  resetI, classical,
  refine lt_irrefl (fintype.card α) _,
  calc fintype.card α ≤ fintype.card s : fintype.card_le_of_injective f hf
  ... = s.to_finset.card : s.to_finset_card.symm
  ... < fintype.card α : finset.card_lt_card $
    by rwa [set.to_finset_ssubset_univ, set.ssubset_univ_iff]
end

/-- If `s : set α` is a proper subset of `α` and `f : s → α` is surjective, then `α` is infinite. -/
lemma of_surjective_from_set {s : set α} (hs : s ≠ set.univ) {f : s → α} (hf : surjective f) :
  infinite α :=
of_injective_to_set hs (injective_surj_inv hf)

>>>>>>> 60da5eb8
lemma exists_not_mem_finset [infinite α] (s : finset α) : ∃ x, x ∉ s :=
not_forall.1 $ λ h, fintype.false ⟨s, h⟩

@[priority 100] -- see Note [lower instance priority]
instance (α : Type*) [H : infinite α] : nontrivial α :=
⟨let ⟨x, hx⟩ := exists_not_mem_finset (∅ : finset α) in
let ⟨y, hy⟩ := exists_not_mem_finset ({x} : finset α) in
⟨y, x, by simpa only [mem_singleton] using hy⟩⟩

protected lemma nonempty (α : Type*) [infinite α] : nonempty α :=
by apply_instance

lemma of_injective [infinite β] (f : β → α) (hf : injective f) : infinite α :=
⟨λ I, by exactI (finite.of_injective f hf).false⟩

lemma of_surjective [infinite β] (f : α → β) (hf : surjective f) : infinite α :=
⟨λ I, by exactI (finite.of_surjective f hf).false⟩

end infinite

instance : infinite ℕ :=
infinite.of_not_fintype $ λ ⟨s, hs⟩, finset.not_mem_range_self $ s.subset_range_sup_succ (hs _)

instance : infinite ℤ :=
infinite.of_injective int.of_nat (λ _ _, int.of_nat.inj)

instance infinite.set [infinite α] : infinite (set α) :=
infinite.of_injective singleton (λ a b, set.singleton_eq_singleton_iff.1)

instance [infinite α] : infinite (finset α) :=
infinite.of_injective singleton finset.singleton_injective

instance [nonempty α] : infinite (multiset α) :=
begin
  inhabit α,
  exact infinite.of_injective (multiset.repeat default) (multiset.repeat_injective _),
end

instance [nonempty α] : infinite (list α) :=
infinite.of_surjective (coe : list α → multiset α) (surjective_quot_mk _)

instance [infinite α] : infinite (option α) :=
infinite.of_injective some (option.some_injective α)

instance sum.infinite_of_left [infinite α] : infinite (α ⊕ β) :=
infinite.of_injective sum.inl sum.inl_injective

instance sum.infinite_of_right [infinite β] : infinite (α ⊕ β) :=
infinite.of_injective sum.inr sum.inr_injective

@[simp] lemma infinite_sum : infinite (α ⊕ β) ↔ infinite α ∨ infinite β :=
begin
  refine ⟨λ H, _, λ H, H.elim (@sum.infinite_of_left α β) (@sum.infinite_of_right α β)⟩,
  contrapose! H, haveI := fintype_of_not_infinite H.1, haveI := fintype_of_not_infinite H.2,
  exact infinite.false
end

instance prod.infinite_of_right [nonempty α] [infinite β] : infinite (α × β) :=
infinite.of_surjective prod.snd prod.snd_surjective

instance prod.infinite_of_left [infinite α] [nonempty β] : infinite (α × β) :=
infinite.of_surjective prod.fst prod.fst_surjective

@[simp] lemma infinite_prod :
  infinite (α × β) ↔ infinite α ∧ nonempty β ∨ nonempty α ∧ infinite β :=
begin
  refine ⟨λ H, _, λ H, H.elim (and_imp.2 $ @prod.infinite_of_left α β)
    (and_imp.2 $ @prod.infinite_of_right α β)⟩,
  rw and.comm, contrapose! H, introI H',
  rcases infinite.nonempty (α × β) with ⟨a, b⟩,
  haveI := fintype_of_not_infinite (H.1 ⟨b⟩), haveI := fintype_of_not_infinite (H.2 ⟨a⟩),
  exact H'.false
end

namespace infinite

private noncomputable def nat_embedding_aux (α : Type*) [infinite α] : ℕ → α
| n := by letI := classical.dec_eq α; exact classical.some (exists_not_mem_finset
  ((multiset.range n).pmap (λ m (hm : m < n), nat_embedding_aux m)
    (λ _, multiset.mem_range.1)).to_finset)

private lemma nat_embedding_aux_injective (α : Type*) [infinite α] :
  function.injective (nat_embedding_aux α) :=
begin
  rintro m n h,
  letI := classical.dec_eq α,
  wlog hmlen : m ≤ n using m n,
  by_contradiction hmn,
  have hmn : m < n, from lt_of_le_of_ne hmlen hmn,
  refine (classical.some_spec (exists_not_mem_finset
    ((multiset.range n).pmap (λ m (hm : m < n), nat_embedding_aux α m)
      (λ _, multiset.mem_range.1)).to_finset)) _,
  refine multiset.mem_to_finset.2 (multiset.mem_pmap.2
    ⟨m, multiset.mem_range.2 hmn, _⟩),
  rw [h, nat_embedding_aux]
end

/-- Embedding of `ℕ` into an infinite type. -/
noncomputable def nat_embedding (α : Type*) [infinite α] : ℕ ↪ α :=
⟨_, nat_embedding_aux_injective α⟩

/-- See `infinite.exists_superset_card_eq` for a version that, for a `s : finset α`,
provides a superset `t : finset α`, `s ⊆ t` such that `t.card` is fixed. -/
lemma exists_subset_card_eq (α : Type*) [infinite α] (n : ℕ) :
  ∃ s : finset α, s.card = n :=
⟨(range n).map (nat_embedding α), by rw [card_map, card_range]⟩

/-- See `infinite.exists_subset_card_eq` for a version that provides an arbitrary
`s : finset α` for any cardinality. -/
lemma exists_superset_card_eq [infinite α] (s : finset α) (n : ℕ) (hn : s.card ≤ n) :
  ∃ t : finset α, s ⊆ t ∧ t.card = n :=
begin
  induction n with n IH generalizing s,
  { exact ⟨s, subset_refl _, nat.eq_zero_of_le_zero hn⟩ },
  { cases hn.eq_or_lt with hn' hn',
    { exact ⟨s, subset_refl _, hn'⟩ },
    obtain ⟨t, hs, ht⟩ := IH _ (nat.le_of_lt_succ hn'),
    obtain ⟨x, hx⟩ := exists_not_mem_finset t,
    refine ⟨finset.cons x t hx, hs.trans (finset.subset_cons _), _⟩,
    simp [hx, ht] }
end

end infinite

/-- If every finset in a type has bounded cardinality, that type is finite. -/
noncomputable def fintype_of_finset_card_le {ι : Type*} (n : ℕ)
  (w : ∀ s : finset ι, s.card ≤ n) : fintype ι :=
begin
  apply fintype_of_not_infinite,
  introI i,
  obtain ⟨s, c⟩ := infinite.exists_subset_card_eq ι (n+1),
  specialize w s,
  rw c at w,
  exact nat.not_succ_le_self n w,
end

lemma not_injective_infinite_finite [infinite α] [finite β] (f : α → β) : ¬ injective f :=
λ hf, (finite.of_injective f hf).not_infinite ‹_›

/--
The pigeonhole principle for infinitely many pigeons in finitely many pigeonholes. If there are
infinitely many pigeons in finitely many pigeonholes, then there are at least two pigeons in the
same pigeonhole.

See also: `fintype.exists_ne_map_eq_of_card_lt`, `finite.exists_infinite_fiber`.
-/
lemma finite.exists_ne_map_eq_of_infinite [infinite α] [finite β] (f : α → β) :
  ∃ x y : α, x ≠ y ∧ f x = f y :=
begin
  classical, by_contra' hf,
  apply not_injective_infinite_finite f,
  intros x y, contrapose, apply hf,
end

instance function.embedding.is_empty {α β} [infinite α] [finite β] : is_empty (α ↪ β) :=
⟨λ f, let ⟨x, y, ne, feq⟩ := finite.exists_ne_map_eq_of_infinite f in ne $ f.injective feq⟩

/--
The strong pigeonhole principle for infinitely many pigeons in
finitely many pigeonholes.  If there are infinitely many pigeons in
finitely many pigeonholes, then there is a pigeonhole with infinitely
many pigeons.

See also: `finite.exists_ne_map_eq_of_infinite`
-/
lemma finite.exists_infinite_fiber [infinite α] [finite β] (f : α → β) :
  ∃ y : β, infinite (f ⁻¹' {y}) :=
begin
  classical,
  by_contra' hf,
  casesI nonempty_fintype β,
  haveI := λ y, fintype_of_not_infinite $ hf y,
  let key : fintype α :=
  { elems := univ.bUnion (λ (y : β), (f ⁻¹' {y}).to_finset),
    complete := by simp },
  exact key.false,
end

lemma not_surjective_finite_infinite [finite α] [infinite β] (f : α → β) : ¬ surjective f :=
λ hf, (infinite.of_surjective f hf).not_finite ‹_›

section trunc

/--
For `s : multiset α`, we can lift the existential statement that `∃ x, x ∈ s` to a `trunc α`.
-/
def trunc_of_multiset_exists_mem {α} (s : multiset α) : (∃ x, x ∈ s) → trunc α :=
quotient.rec_on_subsingleton s $ λ l h,
  match l, h with
    | [],       _ := false.elim (by tauto)
    | (a :: _), _ := trunc.mk a
  end

/--
A `nonempty` `fintype` constructively contains an element.
-/
def trunc_of_nonempty_fintype (α) [nonempty α] [fintype α] : trunc α :=
trunc_of_multiset_exists_mem finset.univ.val (by simp)

/--
A `fintype` with positive cardinality constructively contains an element.
-/
def trunc_of_card_pos {α} [fintype α] (h : 0 < fintype.card α) : trunc α :=
by { letI := (fintype.card_pos_iff.mp h), exact trunc_of_nonempty_fintype α }

/--
By iterating over the elements of a fintype, we can lift an existential statement `∃ a, P a`
to `trunc (Σ' a, P a)`, containing data.
-/
def trunc_sigma_of_exists {α} [fintype α] {P : α → Prop} [decidable_pred P] (h : ∃ a, P a) :
  trunc (Σ' a, P a) :=
@trunc_of_nonempty_fintype (Σ' a, P a) (exists.elim h $ λ a ha, ⟨⟨a, ha⟩⟩) _

end trunc

namespace multiset

variables [fintype α] [decidable_eq α]

@[simp] lemma count_univ (a : α) :
  count a finset.univ.val = 1 :=
count_eq_one_of_mem finset.univ.nodup (finset.mem_univ _)

end multiset

namespace fintype

/-- A recursor principle for finite types, analogous to `nat.rec`. It effectively says
that every `fintype` is either `empty` or `option α`, up to an `equiv`. -/
def trunc_rec_empty_option {P : Type u → Sort v}
  (of_equiv : ∀ {α β}, α ≃ β → P α → P β)
  (h_empty : P pempty)
  (h_option : ∀ {α} [fintype α] [decidable_eq α], P α → P (option α))
  (α : Type u) [fintype α] [decidable_eq α] : trunc (P α) :=
begin
  suffices : ∀ n : ℕ, trunc (P (ulift $ fin n)),
  { apply trunc.bind (this (fintype.card α)),
    intro h,
    apply trunc.map _ (fintype.trunc_equiv_fin α),
    intro e,
    exact of_equiv (equiv.ulift.trans e.symm) h },
  intro n,
  induction n with n ih,
  { have : card pempty = card (ulift (fin 0)),
    { simp only [card_fin, card_pempty, card_ulift] },
    apply trunc.bind (trunc_equiv_of_card_eq this),
    intro e,
    apply trunc.mk,
    refine of_equiv e h_empty, },
  { have : card (option (ulift (fin n))) = card (ulift (fin n.succ)),
    { simp only [card_fin, card_option, card_ulift] },
    apply trunc.bind (trunc_equiv_of_card_eq this),
    intro e,
    apply trunc.map _ ih,
    intro ih,
    refine of_equiv e (h_option ih), },
end

/-- An induction principle for finite types, analogous to `nat.rec`. It effectively says
that every `fintype` is either `empty` or `option α`, up to an `equiv`. -/
@[elab_as_eliminator]
lemma induction_empty_option {P : Π (α : Type u) [fintype α], Prop}
  (of_equiv : ∀ α β [fintype β] (e : α ≃ β), @P α (@fintype.of_equiv α β ‹_› e.symm) → @P β ‹_›)
  (h_empty : P pempty)
  (h_option : ∀ α [fintype α], by exactI P α → P (option α))
  (α : Type u) [fintype α] : P α :=
begin
  obtain ⟨p⟩ := @trunc_rec_empty_option (λ α, ∀ h, @P α h)
    (λ α β e hα hβ, @of_equiv α β hβ e (hα _)) (λ _i, by convert h_empty)
    _ α _ (classical.dec_eq α),
  { exact p _ },
  { rintro α hα - Pα hα', resetI, convert h_option α (Pα _) }
end

end fintype

/-- An induction principle for finite types, analogous to `nat.rec`. It effectively says
that every `fintype` is either `empty` or `option α`, up to an `equiv`. -/
lemma finite.induction_empty_option {P : Type u → Prop}
  (of_equiv : ∀ {α β}, α ≃ β → P α → P β)
  (h_empty : P pempty)
  (h_option : ∀ {α} [fintype α], P α → P (option α))
  (α : Type u) [finite α] : P α :=
begin
  casesI nonempty_fintype α,
  refine fintype.induction_empty_option _ _ _ α,
  exacts [λ α β _, of_equiv, h_empty, @h_option]
end

/-- Auxiliary definition to show `exists_seq_of_forall_finset_exists`. -/
noncomputable def seq_of_forall_finset_exists_aux
  {α : Type*} [decidable_eq α] (P : α → Prop) (r : α → α → Prop)
  (h : ∀ (s : finset α), ∃ y, (∀ x ∈ s, P x) → (P y ∧ (∀ x ∈ s, r x y))) : ℕ → α
| n := classical.some (h (finset.image (λ (i : fin n), seq_of_forall_finset_exists_aux i)
        (finset.univ : finset (fin n))))
using_well_founded {dec_tac := `[exact i.2]}

/-- Induction principle to build a sequence, by adding one point at a time satisfying a given
relation with respect to all the previously chosen points.

More precisely, Assume that, for any finite set `s`, one can find another point satisfying
some relation `r` with respect to all the points in `s`. Then one may construct a
function `f : ℕ → α` such that `r (f m) (f n)` holds whenever `m < n`.
We also ensure that all constructed points satisfy a given predicate `P`. -/
lemma exists_seq_of_forall_finset_exists {α : Type*} (P : α → Prop) (r : α → α → Prop)
  (h : ∀ (s : finset α), (∀ x ∈ s, P x) → ∃ y, P y ∧ (∀ x ∈ s, r x y)) :
  ∃ (f : ℕ → α), (∀ n, P (f n)) ∧ (∀ m n, m < n → r (f m) (f n)) :=
begin
  classical,
  haveI : nonempty α,
  { rcases h ∅ (by simp) with ⟨y, hy⟩,
    exact ⟨y⟩ },
  choose! F hF using h,
  have h' : ∀ (s : finset α), ∃ y, (∀ x ∈ s, P x) → (P y ∧ (∀ x ∈ s, r x y)) := λ s, ⟨F s, hF s⟩,
  set f := seq_of_forall_finset_exists_aux P r h' with hf,
  have A : ∀ (n : ℕ), P (f n),
  { assume n,
    induction n using nat.strong_induction_on with n IH,
    have IH' : ∀ (x : fin n), P (f x) := λ n, IH n.1 n.2,
    rw [hf, seq_of_forall_finset_exists_aux],
    exact (classical.some_spec (h' (finset.image (λ (i : fin n), f i)
      (finset.univ : finset (fin n)))) (by simp [IH'])).1 },
  refine ⟨f, A, λ m n hmn, _⟩,
  nth_rewrite 1 hf,
  rw seq_of_forall_finset_exists_aux,
  apply (classical.some_spec (h' (finset.image (λ (i : fin n), f i)
    (finset.univ : finset (fin n)))) (by simp [A])).2,
  exact finset.mem_image.2 ⟨⟨m, hmn⟩, finset.mem_univ _, rfl⟩,
end

/-- Induction principle to build a sequence, by adding one point at a time satisfying a given
symmetric relation with respect to all the previously chosen points.

More precisely, Assume that, for any finite set `s`, one can find another point satisfying
some relation `r` with respect to all the points in `s`. Then one may construct a
function `f : ℕ → α` such that `r (f m) (f n)` holds whenever `m ≠ n`.
We also ensure that all constructed points satisfy a given predicate `P`. -/
lemma exists_seq_of_forall_finset_exists' {α : Type*} (P : α → Prop) (r : α → α → Prop)
  [is_symm α r]
  (h : ∀ (s : finset α), (∀ x ∈ s, P x) → ∃ y, P y ∧ (∀ x ∈ s, r x y)) :
  ∃ (f : ℕ → α), (∀ n, P (f n)) ∧ (∀ m n, m ≠ n → r (f m) (f n)) :=
begin
  rcases exists_seq_of_forall_finset_exists P r h with ⟨f, hf, hf'⟩,
  refine ⟨f, hf, λ m n hmn, _⟩,
  rcases lt_trichotomy m n with h|rfl|h,
  { exact hf' m n h },
  { exact (hmn rfl).elim },
  { apply symm,
    exact hf' n m h }
end

/-- A custom induction principle for fintypes. The base case is a subsingleton type,
and the induction step is for non-trivial types, and one can assume the hypothesis for
smaller types (via `fintype.card`).

The major premise is `fintype α`, so to use this with the `induction` tactic you have to give a name
to that instance and use that name.
-/
@[elab_as_eliminator]
lemma fintype.induction_subsingleton_or_nontrivial
  {P : Π α [fintype α], Prop} (α : Type*) [fintype α]
  (hbase : ∀ α [fintype α] [subsingleton α], by exactI P α)
  (hstep : ∀ α [fintype α] [nontrivial α],
    by exactI ∀ (ih : ∀ β [fintype β], by exactI ∀ (h : fintype.card β < fintype.card α), P β),
    P α) :
  P α :=
begin
  obtain ⟨ n, hn ⟩ : ∃ n, fintype.card α = n := ⟨fintype.card α, rfl⟩,
  unfreezingI { induction n using nat.strong_induction_on with n ih generalizing α },
  casesI (subsingleton_or_nontrivial α) with hsing hnontriv,
  { apply hbase, },
  { apply hstep,
    introsI β _ hlt,
    rw hn at hlt,
    exact (ih (fintype.card β) hlt _ rfl), }
end<|MERGE_RESOLUTION|>--- conflicted
+++ resolved
@@ -2070,16 +2070,6 @@
 
 lemma of_not_fintype (h : fintype α → false) : infinite α := is_empty_fintype.mp ⟨h⟩
 
-<<<<<<< HEAD
-lemma of_equiv_set {s : set α} (hs : s ≠ set.univ) (e : α ≃ s) : infinite α :=
-of_not_fintype $ λ h, begin
-  resetI, classical,
-  have : s.to_finset ⊂ univ, by rwa [set.to_finset_ssubset_univ, set.ssubset_univ_iff],
-  refine (finset.card_lt_card this).ne _,
-  rw [finset.card_univ, fintype.card_congr e, set.to_finset_card]
-end
-
-=======
 /-- If `s : set α` is a proper subset of `α` and `f : α → s` is injective, then `α` is infinite. -/
 lemma of_injective_to_set {s : set α} (hs : s ≠ set.univ) {f : α → s} (hf : injective f) :
   infinite α :=
@@ -2097,7 +2087,6 @@
   infinite α :=
 of_injective_to_set hs (injective_surj_inv hf)
 
->>>>>>> 60da5eb8
 lemma exists_not_mem_finset [infinite α] (s : finset α) : ∃ x, x ∉ s :=
 not_forall.1 $ λ h, fintype.false ⟨s, h⟩
 
