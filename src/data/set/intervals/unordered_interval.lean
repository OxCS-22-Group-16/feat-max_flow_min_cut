/-
Copyright (c) 2020 Zhouhang Zhou. All rights reserved.
Released under Apache 2.0 license as described in the file LICENSE.
Authors: Zhouhang Zhou
-/
<<<<<<< HEAD
import data.set.intervals.basic
import order.bounds
=======
import order.bounds.basic
import data.set.intervals.image_preimage
>>>>>>> d4ed97bd

/-!
# Intervals without endpoints ordering

In any decidable linear order `α`, we define the set of elements lying between two elements `a` and
`b` as `Icc (min a b) (max a b)`.

`Icc a b` requires the assumption `a ≤ b` to be meaningful, which is sometimes inconvenient. The
interval as defined in this file is always the set of things lying between `a` and `b`, regardless
of the relative order of `a` and `b`.

For real numbers, `Icc (min a b) (max a b)` is the same as `segment ℝ a b`.

## Notation

We use the localized notation `[a, b]` for `interval a b`. One can open the locale `interval` to
make the notation available.

-/

universe u

open function order_dual (to_dual of_dual)

namespace set

section linear_order

variables {α : Type u} [linear_order α] {a a₁ a₂ b b₁ b₂ c x : α}

/-- `interval a b` is the set of elements lying between `a` and `b`, with `a` and `b` included. -/
def interval (a b : α) := Icc (min a b) (max a b)

localized "notation (name := set.interval) `[`a `, ` b `]` := set.interval a b" in interval

@[simp] lemma dual_interval (a b : α) : [to_dual a, to_dual b] = of_dual ⁻¹' [a, b] := dual_Icc

@[simp] lemma interval_of_le (h : a ≤ b) : [a, b] = Icc a b :=
by rw [interval, min_eq_left h, max_eq_right h]

@[simp] lemma interval_of_ge (h : b ≤ a) : [a, b] = Icc b a :=
by { rw [interval, min_eq_right h, max_eq_left h] }

lemma interval_swap (a b : α) : [a, b] = [b, a] :=
by rw [interval, interval, min_comm, max_comm]

lemma interval_of_lt (h : a < b) : [a, b] = Icc a b :=
interval_of_le (le_of_lt h)

lemma interval_of_gt (h : b < a) : [a, b] = Icc b a :=
interval_of_ge (le_of_lt h)

lemma interval_of_not_le (h : ¬ a ≤ b) : [a, b] = Icc b a :=
interval_of_gt (lt_of_not_ge h)

lemma interval_of_not_ge (h : ¬ b ≤ a) : [a, b] = Icc a b :=
interval_of_lt (lt_of_not_ge h)

lemma interval_eq_union : [a, b] = Icc a b ∪ Icc b a := by rw [Icc_union_Icc', max_comm]; refl

lemma mem_interval : a ∈ [b, c] ↔ b ≤ a ∧ a ≤ c ∨ c ≤ a ∧ a ≤ b := by simp [interval_eq_union]

@[simp] lemma interval_self : [a, a] = {a} :=
set.ext $ by simp [le_antisymm_iff, and_comm]

@[simp] lemma nonempty_interval : set.nonempty [a, b] :=
by { simp only [interval, min_le_iff, le_max_iff, nonempty_Icc], left, left, refl }

@[simp] lemma left_mem_interval : a ∈ [a, b] := by simp [mem_interval, le_total]
@[simp] lemma right_mem_interval : b ∈ [a, b] := by simp [mem_interval, le_total]

lemma Icc_subset_interval : Icc a b ⊆ [a, b] :=
Icc_subset_Icc (min_le_left _ _) (le_max_right _ _)

lemma Icc_subset_interval' : Icc b a ⊆ [a, b] :=
by { rw interval_swap, apply Icc_subset_interval }

lemma mem_interval_of_le (ha : a ≤ x) (hb : x ≤ b) : x ∈ [a, b] :=
Icc_subset_interval ⟨ha, hb⟩

lemma mem_interval_of_ge (hb : b ≤ x) (ha : x ≤ a) : x ∈ [a, b] :=
Icc_subset_interval' ⟨hb, ha⟩

lemma not_mem_interval_of_lt (ha : c < a) (hb : c < b) : c ∉ [a, b] :=
not_mem_Icc_of_lt $ lt_min_iff.mpr ⟨ha, hb⟩

lemma not_mem_interval_of_gt (ha : a < c) (hb : b < c) : c ∉ [a, b] :=
not_mem_Icc_of_gt $ max_lt_iff.mpr ⟨ha, hb⟩

lemma interval_subset_interval (h₁ : a₁ ∈ [a₂, b₂]) (h₂ : b₁ ∈ [a₂, b₂]) : [a₁, b₁] ⊆ [a₂, b₂] :=
Icc_subset_Icc (le_min h₁.1 h₂.1) (max_le h₁.2 h₂.2)

lemma interval_subset_Icc (ha : a₁ ∈ Icc a₂ b₂) (hb : b₁ ∈ Icc a₂ b₂) : [a₁, b₁] ⊆ Icc a₂ b₂ :=
Icc_subset_Icc (le_min ha.1 hb.1) (max_le ha.2 hb.2)

lemma interval_subset_interval_iff_mem : [a₁, b₁] ⊆ [a₂, b₂] ↔ a₁ ∈ [a₂, b₂] ∧ b₁ ∈ [a₂, b₂] :=
iff.intro (λh, ⟨h left_mem_interval, h right_mem_interval⟩) (λ h, interval_subset_interval h.1 h.2)

lemma interval_subset_interval_iff_le :
  [a₁, b₁] ⊆ [a₂, b₂] ↔ min a₂ b₂ ≤ min a₁ b₁ ∧ max a₁ b₁ ≤ max a₂ b₂ :=
by { rw [interval, interval, Icc_subset_Icc_iff], exact min_le_max }

lemma interval_subset_interval_right (h : x ∈ [a, b]) : [x, b] ⊆ [a, b] :=
interval_subset_interval h right_mem_interval

lemma interval_subset_interval_left (h : x ∈ [a, b]) : [a, x] ⊆ [a, b] :=
interval_subset_interval left_mem_interval h

/-- A sort of triangle inequality. -/
lemma interval_subset_interval_union_interval : [a, c] ⊆ [a, b] ∪ [b, c] :=
λ x, by simp only [mem_interval, mem_union]; cases le_total a c; cases le_total x b; tauto

lemma eq_of_mem_interval_of_mem_interval : a ∈ [b, c] → b ∈ [a, c] → a = b :=
by simp_rw mem_interval; rintro (⟨_, _⟩ | ⟨_, _⟩) (⟨_, _⟩ | ⟨_, _⟩); apply le_antisymm;
  assumption <|> { exact le_trans ‹_› ‹_› }

lemma eq_of_mem_interval_of_mem_interval' : b ∈ [a, c] → c ∈ [a, b] → b = c :=
by simpa only [interval_swap a] using eq_of_mem_interval_of_mem_interval

lemma interval_injective_right (a : α) : injective (λ b, interval b a) :=
λ b c h, by { rw ext_iff at h,
  exact eq_of_mem_interval_of_mem_interval ((h _).1 left_mem_interval) ((h _).2 left_mem_interval) }

lemma interval_injective_left (a : α) : injective (interval a) :=
by simpa only [interval_swap] using interval_injective_right a

lemma bdd_below_bdd_above_iff_subset_interval (s : set α) :
  bdd_below s ∧ bdd_above s ↔ ∃ a b, s ⊆ [a, b] :=
begin
  rw [bdd_below_bdd_above_iff_subset_Icc],
  split,
  { rintro ⟨a, b, h⟩, exact ⟨a, b, λ x hx, Icc_subset_interval (h hx)⟩ },
  { rintro ⟨a, b, h⟩, exact ⟨min a b, max a b, h⟩ }
end

/-- The open-closed interval with unordered bounds. -/
def interval_oc : α → α → set α := λ a b, Ioc (min a b) (max a b)

-- Below is a capital iota
localized "notation `Ι` := set.interval_oc" in interval

@[simp] lemma interval_oc_of_le (h : a ≤ b) : Ι a b = Ioc a b :=
by simp [interval_oc, h]

@[simp] lemma interval_oc_of_lt (h : b < a) : Ι a b = Ioc b a :=
by simp [interval_oc, le_of_lt h]

lemma interval_oc_eq_union : Ι a b = Ioc a b ∪ Ioc b a :=
by cases le_total a b; simp [interval_oc, *]

lemma mem_interval_oc : a ∈ Ι b c ↔ b < a ∧ a ≤ c ∨ c < a ∧ a ≤ b :=
by simp only [interval_oc_eq_union, mem_union, mem_Ioc]

lemma not_mem_interval_oc : a ∉ Ι b c ↔ a ≤ b ∧ a ≤ c ∨ c < a ∧ b < a :=
by { simp only [interval_oc_eq_union, mem_union, mem_Ioc, not_lt, ←not_le], tauto }

@[simp] lemma left_mem_interval_oc : a ∈ Ι a b ↔ b < a := by simp [mem_interval_oc]
@[simp] lemma right_mem_interval_oc : b ∈ Ι a b ↔ a < b := by simp [mem_interval_oc]

lemma forall_interval_oc_iff  {P : α → Prop} :
  (∀ x ∈ Ι a b, P x) ↔ (∀ x ∈ Ioc a b, P x) ∧ (∀ x ∈ Ioc b a, P x) :=
by simp only [interval_oc_eq_union, mem_union, or_imp_distrib, forall_and_distrib]

lemma interval_oc_subset_interval_oc_of_interval_subset_interval {a b c d : α}
  (h : [a, b] ⊆ [c, d]) : Ι a b ⊆ Ι c d :=
Ioc_subset_Ioc (interval_subset_interval_iff_le.1 h).1 (interval_subset_interval_iff_le.1 h).2

lemma interval_oc_swap (a b : α) : Ι a b = Ι b a :=
by simp only [interval_oc, min_comm a b, max_comm a b]

lemma Ioc_subset_interval_oc : Ioc a b ⊆ Ι a b :=
Ioc_subset_Ioc (min_le_left _ _) (le_max_right _ _)

lemma Ioc_subset_interval_oc' : Ioc a b ⊆ Ι b a :=
Ioc_subset_Ioc (min_le_right _ _) (le_max_left _ _)

lemma eq_of_mem_interval_oc_of_mem_interval_oc : a ∈ Ι b c → b ∈ Ι a c → a = b :=
by simp_rw mem_interval_oc; rintro (⟨_, _⟩ | ⟨_, _⟩) (⟨_, _⟩ | ⟨_, _⟩); apply le_antisymm;
  assumption <|> exact le_of_lt ‹_› <|> exact le_trans ‹_› (le_of_lt ‹_›)

lemma eq_of_mem_interval_oc_of_mem_interval_oc' : b ∈ Ι a c → c ∈ Ι a b → b = c :=
by simpa only [interval_oc_swap a] using eq_of_mem_interval_oc_of_mem_interval_oc

lemma eq_of_not_mem_interval_oc_of_not_mem_interval_oc (ha : a ≤ c) (hb : b ≤ c) :
  a ∉ Ι b c → b ∉ Ι a c → a = b :=
by simp_rw not_mem_interval_oc; rintro (⟨_, _⟩ | ⟨_, _⟩) (⟨_, _⟩ | ⟨_, _⟩); apply le_antisymm;
    assumption <|> exact le_of_lt ‹_› <|> cases not_le_of_lt ‹_› ‹_›

lemma interval_oc_injective_right (a : α) : injective (λ b, Ι b a) :=
begin
  rintro b c h,
  rw ext_iff at h,
  obtain ha | ha := le_or_lt b a,
  { have hb := (h b).not,
    simp only [ha, left_mem_interval_oc, not_lt, true_iff, not_mem_interval_oc, ←not_le, and_true,
      not_true, false_and, not_false_iff, true_iff, or_false] at hb,
    refine hb.eq_of_not_lt (λ hc, _),
    simpa [ha, and_iff_right hc, ←@not_le _ _ _ a, -not_le] using h c },
  { refine eq_of_mem_interval_oc_of_mem_interval_oc ((h _).1 $ left_mem_interval_oc.2 ha)
      ((h _).2 $ left_mem_interval_oc.2 $ ha.trans_le _),
    simpa [ha, ha.not_le, mem_interval_oc] using h b }
end

lemma interval_oc_injective_left (a : α) : injective (Ι a) :=
by simpa only [interval_oc_swap] using interval_oc_injective_right a

end linear_order
end set<|MERGE_RESOLUTION|>--- conflicted
+++ resolved
@@ -3,13 +3,8 @@
 Released under Apache 2.0 license as described in the file LICENSE.
 Authors: Zhouhang Zhou
 -/
-<<<<<<< HEAD
+import order.bounds.basic
 import data.set.intervals.basic
-import order.bounds
-=======
-import order.bounds.basic
-import data.set.intervals.image_preimage
->>>>>>> d4ed97bd
 
 /-!
 # Intervals without endpoints ordering
