--- conflicted
+++ resolved
@@ -2287,13 +2287,6 @@
 @[simp] theorem range_quot_lift {r : ι → ι → Prop} (hf : ∀ x y, r x y → f x = f y) :
   range (quot.lift f hf) = range f :=
 ext $ λ y, (surjective_quot_mk _).exists
-<<<<<<< HEAD
-
-@[simp] theorem range_quot_lift_on {r : ι → ι → Prop} (hf : ∀ x y, r x y → f x = f y) :
-  range (λ x, quot.lift_on x f hf) = range f :=
-range_quot_lift _
-=======
->>>>>>> ec558194
 
 @[simp] theorem range_quotient_mk [setoid α] : range (λx : α, ⟦x⟧) = univ :=
 range_quot_mk _
@@ -2309,13 +2302,6 @@
   range (λ x : quotient s, quotient.lift_on' x f hf) = range f :=
 range_quot_lift _
 
-<<<<<<< HEAD
-@[simp] theorem range_quotient_lift_on [s : setoid ι] (hf) :
-  range (λ x : quotient s, quotient.lift_on x f hf) = range f :=
-range_quot_lift _
-
-=======
->>>>>>> ec558194
 instance can_lift (c) (p) [can_lift α β c p] :
   can_lift (set α) (set β) (('') c) (λ s, ∀ x ∈ s, p x) :=
 { prf := λ s hs, subset_range_iff_exists_image_eq.mp (λ x hx, can_lift.prf _ (hs x hx)) }
