--- conflicted
+++ resolved
@@ -313,20 +313,6 @@
   image2 f s (t.image g) = (image2 f' t s).image g' :=
 (image_image2_antidistrib_right $ λ a b, (h_right_anticomm b a).symm).symm
 
-<<<<<<< HEAD
-lemma image2_inter_union_subset {f : α → α → β} {s t : set α} (hf : ∀ a b, f a b = f b a) :
-  image2 f (s ∩ t) (s ∪ t) ⊆ image2 f s t :=
-begin
-  rintro _ ⟨a, b, ha, hb | hb, rfl⟩,
-  { rw hf,
-    exact mem_image2_of_mem hb ha.2 },
-  { exact mem_image2_of_mem ha.1 hb }
-end
-
-lemma image2_union_inter_subset {f : α → α → β} {s t : set α} (hf : ∀ a b, f a b = f b a) :
-  image2 f (s ∪ t) (s ∩ t) ⊆ image2 f s t :=
-by { rw image2_comm hf, exact image2_inter_union_subset hf }
-=======
 /-- If `a` is a left identity for `f : α → β → β`, then `{a}` is a left identity for
 `set.image2 f`. -/
 lemma image2_left_identity {f : α → β → β} {a : α} (h : ∀ b, f a b = b) (t : set β) :
@@ -338,6 +324,18 @@
 lemma image2_right_identity {f : α → β → α} {b : β} (h : ∀ a, f a b = a) (s : set α) :
   image2 f s {b} = s :=
 by rw [image2_singleton_right, funext h, image_id']
->>>>>>> 48024901
+
+lemma image2_inter_union_subset {f : α → α → β} {s t : set α} (hf : ∀ a b, f a b = f b a) :
+  image2 f (s ∩ t) (s ∪ t) ⊆ image2 f s t :=
+begin
+  rintro _ ⟨a, b, ha, hb | hb, rfl⟩,
+  { rw hf,
+    exact mem_image2_of_mem hb ha.2 },
+  { exact mem_image2_of_mem ha.1 hb }
+end
+
+lemma image2_union_inter_subset {f : α → α → β} {s t : set α} (hf : ∀ a b, f a b = f b a) :
+  image2 f (s ∪ t) (s ∩ t) ⊆ image2 f s t :=
+by { rw image2_comm hf, exact image2_inter_union_subset hf }
 
 end set