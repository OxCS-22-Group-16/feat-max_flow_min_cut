/-
Copyright (c) 2017 Johannes Hölzl. All rights reserved.
Released under Apache 2.0 license as described in the file LICENSE.
Authors: Johannes Hölzl
-/
import data.set.lattice
import logic.relation

/-!
# Relations holding pairwise

This file defines pairwise relations and pairwise disjoint indexed sets.

## Main declarations

* `pairwise`: `pairwise r` states that `r i j` for all `i ≠ j`.
* `set.pairwise`: `s.pairwise r` states that `r i j` for all `i ≠ j` with `i, j ∈ s`.
* `set.pairwise_disjoint`: `s.pairwise_disjoint f` states that images under `f` of distinct elements
  of `s` are either equal or `disjoint`.
-/

<<<<<<< HEAD
open order set
=======
open set function
>>>>>>> 3ad73951

variables {α ι ι' : Type*} {r p q : α → α → Prop}

section pairwise
variables {f g : ι → α} {s t u : set α} {a b : α}

/-- A relation `r` holds pairwise if `r i j` for all `i ≠ j`. -/
def pairwise (r : α → α → Prop) := ∀ i j, i ≠ j → r i j

lemma pairwise.mono (hr : pairwise r) (h : ∀ ⦃i j⦄, r i j → p i j) : pairwise p :=
λ i j hij, h $ hr i j hij

lemma pairwise_on_bool (hr : symmetric r) {a b : α} : pairwise (r on (λ c, cond c a b)) ↔ r a b :=
by simpa [pairwise, function.on_fun] using @hr a b

lemma pairwise_disjoint_on_bool [semilattice_inf α] [order_bot α] {a b : α} :
  pairwise (disjoint on (λ c, cond c a b)) ↔ disjoint a b :=
pairwise_on_bool disjoint.symm

lemma symmetric.pairwise_on [linear_order ι] (hr : symmetric r) (f : ι → α) :
  pairwise (r on f) ↔ ∀ m n, m < n → r (f m) (f n) :=
⟨λ h m n hmn, h m n hmn.ne, λ h m n hmn, begin
  obtain hmn' | hmn' := hmn.lt_or_lt,
  { exact h _ _ hmn' },
  { exact hr (h _ _ hmn') }
end⟩

lemma pairwise_disjoint_on [semilattice_inf α] [order_bot α] [linear_order ι] (f : ι → α) :
  pairwise (disjoint on f) ↔ ∀ m n, m < n → disjoint (f m) (f n) :=
symmetric.pairwise_on disjoint.symm f

lemma pairwise_disjoint.mono [semilattice_inf α] [order_bot α]
  (hs : pairwise (disjoint on f)) (h : g ≤ f) : pairwise (disjoint on g) :=
hs.mono (λ i j hij, disjoint.mono (h i) (h j) hij)

lemma function.injective_iff_pairwise_ne : injective f ↔ pairwise ((≠) on f) :=
forall₂_congr $ λ i j, not_imp_not.symm

alias function.injective_iff_pairwise_ne ↔ function.injective.pairwise_ne _

namespace set

/-- The relation `r` holds pairwise on the set `s` if `r x y` for all *distinct* `x y ∈ s`. -/
protected def pairwise (s : set α) (r : α → α → Prop) := ∀ ⦃x⦄, x ∈ s → ∀ ⦃y⦄, y ∈ s → x ≠ y → r x y

lemma pairwise_of_forall (s : set α) (r : α → α → Prop) (h : ∀ a b, r a b) : s.pairwise r :=
λ a _ b _ _, h a b

lemma pairwise.imp_on (h : s.pairwise r) (hrp : s.pairwise (λ ⦃a b : α⦄, r a b → p a b)) :
  s.pairwise p :=
λ a ha b hb hab, hrp ha hb hab $ h ha hb hab

lemma pairwise.imp (h : s.pairwise r) (hpq : ∀ ⦃a b : α⦄, r a b → p a b) : s.pairwise p :=
h.imp_on $ pairwise_of_forall s _ hpq

lemma pairwise.mono (h : t ⊆ s) (hs : s.pairwise r) : t.pairwise r :=
λ x xt y yt, hs (h xt) (h yt)

lemma pairwise.mono' (H : r ≤ p) (hr : s.pairwise r) : s.pairwise p := hr.imp H

protected lemma pairwise.eq (hs : s.pairwise r) (ha : a ∈ s) (hb : b ∈ s) (h : ¬ r a b) : a = b :=
of_not_not $ λ hab, h $ hs ha hb hab

lemma pairwise_top (s : set α) : s.pairwise ⊤ := pairwise_of_forall s _ (λ a b, trivial)

protected lemma subsingleton.pairwise (h : s.subsingleton) (r : α → α → Prop) :
  s.pairwise r :=
λ x hx y hy hne, (hne (h hx hy)).elim

@[simp] lemma pairwise_empty (r : α → α → Prop) : (∅ : set α).pairwise r :=
subsingleton_empty.pairwise r

@[simp] lemma pairwise_singleton (a : α) (r : α → α → Prop) : set.pairwise {a} r :=
subsingleton_singleton.pairwise r

lemma nonempty.pairwise_iff_exists_forall [is_equiv α r] {s : set ι} (hs : s.nonempty) :
  (s.pairwise (r on f)) ↔ ∃ z, ∀ x ∈ s, r (f x) z :=
begin
  fsplit,
  { rcases hs with ⟨y, hy⟩,
    refine λ H, ⟨f y, λ x hx, _⟩,
    rcases eq_or_ne x y with rfl|hne,
    { apply is_refl.refl },
    { exact H hx hy hne } },
  { rintro ⟨z, hz⟩ x hx y hy hne,
    exact @is_trans.trans α r _ (f x) z (f y) (hz _ hx) (is_symm.symm _ _ $ hz _ hy) }
end

/-- For a nonempty set `s`, a function `f` takes pairwise equal values on `s` if and only if
for some `z` in the codomain, `f` takes value `z` on all `x ∈ s`. See also
`set.pairwise_eq_iff_exists_eq` for a version that assumes `[nonempty ι]` instead of
`set.nonempty s`. -/
lemma nonempty.pairwise_eq_iff_exists_eq {s : set α} (hs : s.nonempty) {f : α → ι} :
  (s.pairwise (λ x y, f x = f y)) ↔ ∃ z, ∀ x ∈ s, f x = z :=
hs.pairwise_iff_exists_forall

lemma pairwise_iff_exists_forall [nonempty ι] (s : set α) (f : α → ι) {r : ι → ι → Prop}
  [is_equiv ι r] :
  (s.pairwise (r on f)) ↔ ∃ z, ∀ x ∈ s, r (f x) z :=
begin
  rcases s.eq_empty_or_nonempty with rfl|hne,
  { simp },
  { exact hne.pairwise_iff_exists_forall }
end

/-- A function `f : α → ι` with nonempty codomain takes pairwise equal values on a set `s` if and
only if for some `z` in the codomain, `f` takes value `z` on all `x ∈ s`. See also
`set.nonempty.pairwise_eq_iff_exists_eq` for a version that assumes `set.nonempty s` instead of
`[nonempty ι]`. -/
lemma pairwise_eq_iff_exists_eq [nonempty ι] (s : set α) (f : α → ι) :
  (s.pairwise (λ x y, f x = f y)) ↔ ∃ z, ∀ x ∈ s, f x = z :=
pairwise_iff_exists_forall s f

lemma pairwise_union :
  (s ∪ t).pairwise r ↔
    s.pairwise r ∧ t.pairwise r ∧ ∀ (a ∈ s) (b ∈ t), a ≠ b → r a b ∧ r b a :=
begin
  simp only [set.pairwise, mem_union_eq, or_imp_distrib, forall_and_distrib],
  exact ⟨λ H, ⟨H.1.1, H.2.2, H.2.1, λ x hx y hy hne, H.1.2 y hy x hx hne.symm⟩,
    λ H, ⟨⟨H.1, λ x hx y hy hne, H.2.2.2 y hy x hx hne.symm⟩, H.2.2.1, H.2.1⟩⟩
end

lemma pairwise_union_of_symmetric (hr : symmetric r) :
  (s ∪ t).pairwise r ↔
    s.pairwise r ∧ t.pairwise r ∧ ∀ (a ∈ s) (b ∈ t), a ≠ b → r a b :=
pairwise_union.trans $ by simp only [hr.iff, and_self]

lemma pairwise_insert :
  (insert a s).pairwise r ↔ s.pairwise r ∧ ∀ b ∈ s, a ≠ b → r a b ∧ r b a :=
by simp only [insert_eq, pairwise_union, pairwise_singleton, true_and,
  mem_singleton_iff, forall_eq]

lemma pairwise_insert_of_symmetric (hr : symmetric r) :
  (insert a s).pairwise r ↔ s.pairwise r ∧ ∀ b ∈ s, a ≠ b → r a b :=
by simp only [pairwise_insert, hr.iff a, and_self]

lemma pairwise_pair : set.pairwise {a, b} r ↔ (a ≠ b → r a b ∧ r b a) :=
by simp [pairwise_insert]

lemma pairwise_pair_of_symmetric (hr : symmetric r) : set.pairwise {a, b} r ↔ (a ≠ b → r a b) :=
by simp [pairwise_insert_of_symmetric hr]

lemma pairwise_univ : (univ : set α).pairwise r ↔ pairwise r :=
by simp only [set.pairwise, pairwise, mem_univ, forall_const]

lemma pairwise.on_injective (hs : s.pairwise r) (hf : function.injective f)
  (hfs : ∀ x, f x ∈ s) :
  pairwise (r on f) :=
λ i j hij, hs (hfs i) (hfs j) (hf.ne hij)

lemma inj_on.pairwise_image {s : set ι} (h : s.inj_on f) :
  (f '' s).pairwise r ↔ s.pairwise (r on f) :=
by simp [h.eq_iff, set.pairwise] {contextual := tt}

lemma pairwise_Union {f : ι → set α} (h : directed (⊆) f) :
  (⋃ n, f n).pairwise r ↔ ∀ n, (f n).pairwise r :=
begin
  split,
  { assume H n,
    exact pairwise.mono (subset_Union _ _) H },
  { assume H i hi j hj hij,
    rcases mem_Union.1 hi with ⟨m, hm⟩,
    rcases mem_Union.1 hj with ⟨n, hn⟩,
    rcases h m n with ⟨p, mp, np⟩,
    exact H p (mp hm) (np hn) hij }
end

lemma pairwise_sUnion {r : α → α → Prop} {s : set (set α)} (h : directed_on (⊆) s) :
  (⋃₀ s).pairwise r ↔ (∀ a ∈ s, set.pairwise a r) :=
by { rw [sUnion_eq_Union, pairwise_Union (h.directed_coe), set_coe.forall], refl }

end set

lemma pairwise.set_pairwise (h : pairwise r) (s : set α) : s.pairwise r := λ x hx y hy, h x y

end pairwise

lemma pairwise_subtype_iff_pairwise_set {α : Type*} (s : set α) (r : α → α → Prop) :
  pairwise (λ (x : s) (y : s), r x y) ↔ s.pairwise r :=
begin
  split,
  { assume h x hx y hy hxy,
    exact h ⟨x, hx⟩ ⟨y, hy⟩ (by simpa only [subtype.mk_eq_mk, ne.def]) },
  { rintros h ⟨x, hx⟩ ⟨y, hy⟩ hxy,
    simp only [subtype.mk_eq_mk, ne.def] at hxy,
    exact h hx hy hxy }
end

alias pairwise_subtype_iff_pairwise_set ↔ pairwise.set_of_subtype set.pairwise.subtype

namespace set
section semilattice_inf_bot
variables [semilattice_inf α] [order_bot α] {s t : set ι} {f g : ι → α}

/-- A set is `pairwise_disjoint` under `f`, if the images of any distinct two elements under `f`
are disjoint. -/
def pairwise_disjoint (s : set ι) (f : ι → α) : Prop := s.pairwise (disjoint on f)

lemma pairwise_disjoint.subset (ht : t.pairwise_disjoint f) (h : s ⊆ t) : s.pairwise_disjoint f :=
pairwise.mono h ht

lemma pairwise_disjoint.mono_on (hs : s.pairwise_disjoint f) (h : ∀ ⦃i⦄, i ∈ s → g i ≤ f i) :
  s.pairwise_disjoint g :=
λ a ha b hb hab, (hs ha hb hab).mono (h ha) (h hb)

lemma pairwise_disjoint.mono (hs : s.pairwise_disjoint f) (h : g ≤ f) : s.pairwise_disjoint g :=
hs.mono_on (λ i _, h i)

@[simp] lemma pairwise_disjoint_empty : (∅ : set ι).pairwise_disjoint f := pairwise_empty _

@[simp] lemma pairwise_disjoint_singleton (i : ι) (f : ι → α) : pairwise_disjoint {i} f :=
pairwise_singleton i _

lemma pairwise_disjoint_insert {i : ι} :
  (insert i s).pairwise_disjoint f
    ↔ s.pairwise_disjoint f ∧ ∀ j ∈ s, i ≠ j → disjoint (f i) (f j) :=
set.pairwise_insert_of_symmetric $ symmetric_disjoint.comap f

lemma pairwise_disjoint.insert (hs : s.pairwise_disjoint f) {i : ι}
  (h : ∀ j ∈ s, i ≠ j → disjoint (f i) (f j)) :
  (insert i s).pairwise_disjoint f :=
set.pairwise_disjoint_insert.2 ⟨hs, h⟩

lemma pairwise_disjoint.image_of_le (hs : s.pairwise_disjoint f) {g : ι → ι} (hg : f ∘ g ≤ f) :
  (g '' s).pairwise_disjoint f :=
begin
  rintro _ ⟨a, ha, rfl⟩ _ ⟨b, hb, rfl⟩ h,
  exact (hs ha hb $ ne_of_apply_ne _ h).mono (hg a) (hg b),
end

lemma inj_on.pairwise_disjoint_image {g : ι' → ι} {s : set ι'} (h : s.inj_on g) :
  (g '' s).pairwise_disjoint f ↔ s.pairwise_disjoint (f ∘ g) :=
h.pairwise_image

lemma pairwise_disjoint.range (g : s → ι) (hg : ∀ (i : s), f (g i) ≤ f i)
  (ht : s.pairwise_disjoint f) :
  (range g).pairwise_disjoint f :=
begin
  rintro _ ⟨x, rfl⟩ _ ⟨y, rfl⟩ hxy,
  exact (ht x.2 y.2 $ λ h, hxy $ congr_arg g $ subtype.ext h).mono (hg x) (hg y),
end

lemma pairwise_disjoint_union :
  (s ∪ t).pairwise_disjoint f ↔ s.pairwise_disjoint f ∧ t.pairwise_disjoint f ∧
    ∀ ⦃i⦄, i ∈ s → ∀ ⦃j⦄, j ∈ t → i ≠ j → disjoint (f i) (f j) :=
pairwise_union_of_symmetric $ symmetric_disjoint.comap f

lemma pairwise_disjoint.union (hs : s.pairwise_disjoint f) (ht : t.pairwise_disjoint f)
  (h : ∀ ⦃i⦄, i ∈ s → ∀ ⦃j⦄, j ∈ t → i ≠ j → disjoint (f i) (f j)) :
  (s ∪ t).pairwise_disjoint f :=
pairwise_disjoint_union.2 ⟨hs, ht, h⟩

lemma pairwise_disjoint_Union {g : ι' → set ι} (h : directed (⊆) g) :
  (⋃ n, g n).pairwise_disjoint f ↔ ∀ ⦃n⦄, (g n).pairwise_disjoint f :=
pairwise_Union h

lemma pairwise_disjoint_sUnion {s : set (set ι)} (h : directed_on (⊆) s) :
  (⋃₀ s).pairwise_disjoint f ↔ ∀ ⦃a⦄, a ∈ s → set.pairwise_disjoint a f :=
pairwise_sUnion h

-- classical
lemma pairwise_disjoint.elim (hs : s.pairwise_disjoint f) {i j : ι} (hi : i ∈ s) (hj : j ∈ s)
  (h : ¬ disjoint (f i) (f j)) :
  i = j :=
hs.eq hi hj h

-- classical
lemma pairwise_disjoint.elim' (hs : s.pairwise_disjoint f) {i j : ι} (hi : i ∈ s) (hj : j ∈ s)
  (h : f i ⊓ f j ≠ ⊥) :
  i = j :=
hs.elim hi hj $ λ hij, h hij.eq_bot

lemma pairwise_disjoint.eq_of_le (hs : s.pairwise_disjoint f) {i j : ι} (hi : i ∈ s) (hj : j ∈ s)
  (hf : f i ≠ ⊥) (hij : f i ≤ f j) :
  i = j :=
hs.elim' hi hj $ λ h, hf $ (inf_of_le_left hij).symm.trans h

end semilattice_inf_bot

section complete_lattice
variables [complete_lattice α]

/-- Bind operation for `set.pairwise_disjoint`. If you want to only consider finsets of indices, you
can use `set.pairwise_disjoint.bUnion_finset`. -/
lemma pairwise_disjoint.bUnion {s : set ι'} {g : ι' → set ι} {f : ι → α}
  (hs : s.pairwise_disjoint (λ i' : ι', ⨆ i ∈ g i', f i))
  (hg : ∀ i ∈ s, (g i).pairwise_disjoint f) :
  (⋃ i ∈ s, g i).pairwise_disjoint f :=
begin
  rintro a ha b hb hab,
  simp_rw set.mem_Union at ha hb,
  obtain ⟨c, hc, ha⟩ := ha,
  obtain ⟨d, hd, hb⟩ := hb,
  obtain hcd | hcd := eq_or_ne (g c) (g d),
  { exact hg d hd (hcd.subst ha) hb hab },
  { exact (hs hc hd (ne_of_apply_ne _ hcd)).mono (le_bsupr a ha) (le_bsupr b hb) }
end

lemma pairwise_disjoint.prod {s : set ι} {t : set ι'} {f : ι × ι' → α}
  (hs : s.pairwise_disjoint $ λ i, ⨆ i' ∈ t, f (i, i'))
  (ht : t.pairwise_disjoint $ λ i', ⨆ i ∈ s, f (i, i')) :
  (s ×ˢ t : set (ι × ι')).pairwise_disjoint f :=
begin
  rintro ⟨i, i'⟩ hi ⟨j, j'⟩ hj h,
  rw mem_prod at hi hj,
  obtain rfl | hij := eq_or_ne i j,
  { refine (ht hi.2 hj.2 $ (prod.mk.inj_left _).ne_iff.1 h).mono _ _,
    { convert le_bsupr i hi.1, refl },
    { convert le_bsupr i hj.1, refl } },
  { refine (hs hi.1 hj.1 hij).mono _ _,
    { convert le_bsupr i' hi.2, refl },
    { convert le_bsupr j' hj.2, refl } }
end

end complete_lattice

section frame
variables [frame α]

lemma pairwise_disjoint_prod_iff {s : set ι} {t : set ι'}
  {f : ι × ι' → α} :
  (s ×ˢ t : set (ι × ι')).pairwise_disjoint f ↔ s.pairwise_disjoint (λ i, ⨆ i' ∈ t, f (i, i')) ∧
    t.pairwise_disjoint (λ i', ⨆ i ∈ s, f (i, i')) :=
begin
  refine (⟨λ h, ⟨λ i hi j hj hij, _, λ i hi j hj hij, _⟩, λ h, h.1.prod h.2⟩);
    simp_rw [function.on_fun, supr_disjoint_iff, disjoint_supr_iff]; intros i' hi' j' hj',
  { exact h (mk_mem_prod hi hi') (mk_mem_prod hj hj') (ne_of_apply_ne prod.fst hij) },
  { exact h (mk_mem_prod hi' hi) (mk_mem_prod hj' hj) (ne_of_apply_ne prod.snd hij) }
end

end frame

/-! ### Pairwise disjoint set of sets -/

lemma pairwise_disjoint_range_singleton :
  (set.range (singleton : ι → set ι)).pairwise_disjoint id :=
begin
  rintro _ ⟨a, rfl⟩ _ ⟨b, rfl⟩ h,
  exact disjoint_singleton.2 (ne_of_apply_ne _ h),
end

lemma pairwise_disjoint_fiber (f : ι → α) (s : set α) : s.pairwise_disjoint (λ a, f ⁻¹' {a}) :=
λ a _ b _ h i ⟨hia, hib⟩, h $ (eq.symm hia).trans hib

-- classical
lemma pairwise_disjoint.elim_set {s : set ι} {f : ι → set α} (hs : s.pairwise_disjoint f) {i j : ι}
  (hi : i ∈ s) (hj : j ∈ s) (a : α) (hai : a ∈ f i) (haj : a ∈ f j) : i = j :=
hs.elim hi hj $ not_disjoint_iff.2 ⟨a, hai, haj⟩

lemma bUnion_diff_bUnion_eq {s t : set ι} {f : ι → set α} (h : (s ∪ t).pairwise_disjoint f) :
  (⋃ i ∈ s, f i) \ (⋃ i ∈ t, f i) = (⋃ i ∈ s \ t, f i) :=
begin
  refine (bUnion_diff_bUnion_subset f s t).antisymm
    (Union₂_subset $ λ i hi a ha, (mem_diff _).2 ⟨mem_bUnion hi.1 ha, _⟩),
  rw mem_Union₂, rintro ⟨j, hj, haj⟩,
  exact h (or.inl hi.1) (or.inr hj) (ne_of_mem_of_not_mem hj hi.2).symm ⟨ha, haj⟩,
end

/-- Equivalence between a disjoint bounded union and a dependent sum. -/
noncomputable def bUnion_eq_sigma_of_disjoint {s : set ι} {f : ι → set α}
  (h : s.pairwise_disjoint f) :
  (⋃ i ∈ s, f i) ≃ (Σ i : s, f i) :=
(equiv.set_congr (bUnion_eq_Union _ _)).trans $ Union_eq_sigma_of_disjoint $
  λ ⟨i, hi⟩ ⟨j, hj⟩ ne, h hi hj $ λ eq, ne $ subtype.eq eq

end set

lemma pairwise_disjoint_fiber (f : ι → α) : pairwise (disjoint on (λ a : α, f ⁻¹' {a})) :=
set.pairwise_univ.1 $ set.pairwise_disjoint_fiber f univ<|MERGE_RESOLUTION|>--- conflicted
+++ resolved
@@ -19,11 +19,7 @@
   of `s` are either equal or `disjoint`.
 -/
 
-<<<<<<< HEAD
-open order set
-=======
-open set function
->>>>>>> 3ad73951
+open function order set
 
 variables {α ι ι' : Type*} {r p q : α → α → Prop}
 
