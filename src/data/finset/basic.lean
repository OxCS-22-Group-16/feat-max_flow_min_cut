--- conflicted
+++ resolved
@@ -835,26 +835,15 @@
   exact union_of singletons (symm hi),
 end
 
-<<<<<<< HEAD
-lemma exists_mem_subset_of_subset_bUnion_of_directed {α ι : Type*}
-  {f : ι → set α} (a : ι) (h : directed (⊆) f)
-=======
 lemma _root_.directed.exists_mem_subset_of_finset_subset_bUnion {α ι : Type*} [hn : nonempty ι]
   {f : ι → set α} (h : directed (⊆) f)
->>>>>>> ad431d68
   {s : finset α} (hs : (s : set α) ⊆ ⋃ i, f i) : ∃ i, (s : set α) ⊆ f i :=
 begin
   classical,
   revert hs,
   apply s.induction_on,
-<<<<<<< HEAD
-  { intros,
-    use a,
-    simp },
-=======
   { refine λ _, ⟨hn.some, _⟩,
     simp only [coe_empty, set.empty_subset], },
->>>>>>> ad431d68
   { intros b t hbt htc hbtc,
     obtain ⟨i : ι , hti : (t : set α) ⊆ f i⟩ :=
       htc (set.subset.trans (t.subset_insert b) hbtc),
@@ -866,15 +855,6 @@
     exact ⟨hk hbj, trans hti hk'⟩ }
 end
 
-<<<<<<< HEAD
-lemma exists_mem_subset_of_subset_bUnion_of_directed_on {α ι : Type*}
-  {f : ι → set α}  {c : set ι} {a : ι} (hac : a ∈ c) (hc : directed_on (λ i j, f i ⊆ f j) c)
-  {s : finset α} (hs : (s : set α) ⊆ ⋃ i ∈ c, f i) : ∃ i ∈ c, (s : set α) ⊆ f i :=
-begin
-  rw set.bUnion_eq_Union at hs,
-  obtain ⟨⟨i, hic⟩, hi⟩ := exists_mem_subset_of_subset_bUnion_of_directed (⟨a, hac⟩ : c)
-    (directed_comp.2 hc.directed_coe) hs,
-=======
 lemma _root_.directed_on.exists_mem_subset_of_finset_subset_bUnion {α ι : Type*}
   {f : ι → set α}  {c : set ι} (hn : c.nonempty) (hc : directed_on (λ i j, f i ⊆ f j) c)
   {s : finset α} (hs : (s : set α) ⊆ ⋃ i ∈ c, f i) : ∃ i ∈ c, (s : set α) ⊆ f i :=
@@ -883,7 +863,6 @@
   haveI := c.nonempty_coe_sort.2 hn,
   obtain ⟨⟨i, hic⟩, hi⟩ :=
     (directed_comp.2 hc.directed_coe).exists_mem_subset_of_finset_subset_bUnion hs,
->>>>>>> ad431d68
   exact ⟨i, hic, hi⟩
 end
 
