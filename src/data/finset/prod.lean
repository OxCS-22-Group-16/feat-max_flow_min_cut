--- conflicted
+++ resolved
@@ -46,22 +46,6 @@
   (↑(s ×ˢ t) : set (α × β)) = s ×ˢ t :=
 set.ext $ λ x, finset.mem_product
 
-<<<<<<< HEAD
-lemma subset_product_image_fst [decidable_eq α] :
-  (s ×ˢ t).image prod.fst ⊆ s :=
-λ i, by simp [mem_image] {contextual := tt}
-
-lemma subset_product_image_snd [decidable_eq β] :
-  (s ×ˢ t).image prod.snd ⊆ t :=
-λ i, by simp [mem_image] {contextual := tt}
-
-lemma product_image_fst [decidable_eq α] (ht : t.nonempty) :
-  (s ×ˢ t).image prod.fst = s :=
-by { ext i, simp [mem_image, ht.bex] }
-
-lemma product_image_snd [decidable_eq β] (ht : s.nonempty) :
-  (s ×ˢ t).image prod.snd = t :=
-=======
 lemma subset_product_image_fst [decidable_eq α] : (s ×ˢ t).image prod.fst ⊆ s :=
 λ i, by simp [mem_image] {contextual := tt}
 
@@ -72,7 +56,6 @@
 by { ext i, simp [mem_image, ht.bex] }
 
 lemma product_image_snd [decidable_eq β] (ht : s.nonempty) : (s ×ˢ t).image prod.snd = t :=
->>>>>>> cce4e962
 by { ext i, simp [mem_image, ht.bex] }
 
 lemma subset_product [decidable_eq α] [decidable_eq β] {s : finset (α × β)} :
