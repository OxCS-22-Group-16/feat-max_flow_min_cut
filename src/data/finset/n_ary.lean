/-
Copyright (c) 2022 Yaël Dillies. All rights reserved.
Released under Apache 2.0 license as described in the file LICENSE.
Authors: Yaël Dillies
-/
import data.finset.prod
import data.set.finite

/-!
# N-ary images of finsets

This file defines `finset.image₂`, the binary image of finsets. This is the finset version of
`set.image2`. This is mostly useful to define pointwise operations.

## Notes

This file is very similar to `data.set.n_ary`, `order.filter.n_ary` and `data.option.n_ary`. Please
keep them in sync.

We do not define `finset.image₃` as its only purpose would be to prove properties of `finset.image₂`
and `set.image2` already fulfills this task.
-/

open function set

variables {α α' β β' γ γ' δ δ' ε ε' : Type*}

namespace finset
variables [decidable_eq α'] [decidable_eq β'] [decidable_eq γ] [decidable_eq γ'] [decidable_eq δ]
  [decidable_eq δ'] [decidable_eq ε] [decidable_eq ε']
  {f f' : α → β → γ} {g g' : α → β → γ → δ} {s s' : finset α} {t t' : finset β} {u u' : finset γ}
  {a a' : α} {b b' : β} {c : γ}

/-- The image of a binary function `f : α → β → γ` as a function `finset α → finset β → finset γ`.
Mathematically this should be thought of as the image of the corresponding function `α × β → γ`. -/
def image₂ (f : α → β → γ) (s : finset α) (t : finset β) : finset γ :=
(s ×ˢ t).image $ uncurry f

@[simp] lemma mem_image₂ : c ∈ image₂ f s t ↔ ∃ a b, a ∈ s ∧ b ∈ t ∧ f a b = c :=
by simp [image₂, and_assoc]

@[simp, norm_cast] lemma coe_image₂ (f : α → β → γ) (s : finset α) (t : finset β) :
  (image₂ f s t : set γ) = set.image2 f s t :=
set.ext $ λ _, mem_image₂

lemma card_image₂_le (f : α → β → γ) (s : finset α) (t : finset β) :
  (image₂ f s t).card ≤ s.card * t.card :=
card_image_le.trans_eq $ card_product _ _

lemma card_image₂_iff :
  (image₂ f s t).card = s.card * t.card ↔ (s ×ˢ t : set (α × β)).inj_on (λ x, f x.1 x.2) :=
by { rw [←card_product, ←coe_product], exact card_image_iff }

lemma card_image₂ (hf : injective2 f) (s : finset α) (t : finset β) :
  (image₂ f s t).card = s.card * t.card :=
(card_image_of_injective _ hf.uncurry).trans $ card_product _ _

lemma mem_image₂_of_mem (ha : a ∈ s) (hb : b ∈ t) : f a b ∈ image₂ f s t :=
mem_image₂.2 ⟨a, b, ha, hb, rfl⟩

lemma mem_image₂_iff (hf : injective2 f) : f a b ∈ image₂ f s t ↔ a ∈ s ∧ b ∈ t :=
by rw [←mem_coe, coe_image₂, mem_image2_iff hf, mem_coe, mem_coe]

lemma image₂_subset (hs : s ⊆ s') (ht : t ⊆ t') : image₂ f s t ⊆ image₂ f s' t' :=
by { rw [←coe_subset, coe_image₂, coe_image₂], exact image2_subset hs ht }

lemma image₂_subset_left (ht : t ⊆ t') : image₂ f s t ⊆ image₂ f s t' := image₂_subset subset.rfl ht

lemma image₂_subset_right (hs : s ⊆ s') : image₂ f s t ⊆ image₂ f s' t :=
image₂_subset hs subset.rfl

lemma image_subset_image₂_left (hb : b ∈ t) : (λ a, f a b) '' s ⊆ image₂ f s t :=
ball_image_of_ball $ λ a ha, mem_image₂_of_mem ha hb

lemma image_subset_image₂_right (ha : a ∈ s) : f a '' t ⊆ image₂ f s t :=
ball_image_of_ball $ λ b, mem_image₂_of_mem ha

lemma forall_image₂_iff {p : γ → Prop} : (∀ z ∈ image₂ f s t, p z) ↔ ∀ (x ∈ s) (y ∈ t), p (f x y) :=
by simp_rw [←mem_coe, coe_image₂, forall_image2_iff]

@[simp] lemma image₂_subset_iff : image₂ f s t ⊆ u ↔ ∀ (x ∈ s) (y ∈ t), f x y ∈ u :=
forall_image₂_iff

@[simp] lemma image₂_nonempty_iff : (image₂ f s t).nonempty ↔ s.nonempty ∧ t.nonempty :=
by { rw [←coe_nonempty, coe_image₂], exact image2_nonempty_iff }

lemma nonempty.image₂ (hs : s.nonempty) (ht : t.nonempty) : (image₂ f s t).nonempty :=
image₂_nonempty_iff.2 ⟨hs, ht⟩

lemma nonempty.of_image₂_left (h : (image₂ f s t).nonempty) : s.nonempty :=
(image₂_nonempty_iff.1 h).1

lemma nonempty.of_image₂_right (h : (image₂ f s t).nonempty) : t.nonempty :=
(image₂_nonempty_iff.1 h).2

@[simp] lemma image₂_empty_left : image₂ f ∅ t = ∅ := coe_injective $ by simp
@[simp] lemma image₂_empty_right : image₂ f s ∅ = ∅ := coe_injective $ by simp
@[simp] lemma image₂_eq_empty_iff : image₂ f s t = ∅ ↔ s = ∅ ∨ t = ∅ :=
by simp_rw [←not_nonempty_iff_eq_empty, image₂_nonempty_iff, not_and_distrib]

@[simp] lemma image₂_singleton_left : image₂ f {a} t = t.image (λ b, f a b) := ext $ λ x, by simp
@[simp] lemma image₂_singleton_right : image₂ f s {b} = s.image (λ a, f a b) := ext $ λ x, by simp
lemma image₂_singleton_left' : image₂ f {a} t = t.image (f a) := image₂_singleton_left

lemma image₂_singleton : image₂ f {a} {b} = {f a b} := by simp

lemma image₂_union_left [decidable_eq α] : image₂ f (s ∪ s') t = image₂ f s t ∪ image₂ f s' t :=
coe_injective $ by { push_cast, exact image2_union_left }

lemma image₂_union_right [decidable_eq β] : image₂ f s (t ∪ t') = image₂ f s t ∪ image₂ f s t' :=
coe_injective $ by { push_cast, exact image2_union_right }

lemma image₂_inter_left [decidable_eq α] (hf : injective2 f) :
  image₂ f (s ∩ s') t = image₂ f s t ∩ image₂ f s' t :=
coe_injective $ by { push_cast, exact image2_inter_left hf }

lemma image₂_inter_right [decidable_eq β] (hf : injective2 f) :
  image₂ f s (t ∩ t') = image₂ f s t ∩ image₂ f s t' :=
coe_injective $ by { push_cast, exact image2_inter_right hf }

lemma image₂_inter_subset_left [decidable_eq α] :
  image₂ f (s ∩ s') t ⊆ image₂ f s t ∩ image₂ f s' t :=
coe_subset.1 $ by { push_cast, exact image2_inter_subset_left }

lemma image₂_inter_subset_right [decidable_eq β] :
  image₂ f s (t ∩ t') ⊆ image₂ f s t ∩ image₂ f s t' :=
coe_subset.1 $ by { push_cast, exact image2_inter_subset_right }

lemma image₂_congr (h : ∀ (a ∈ s) (b ∈ t), f a b = f' a b) : image₂ f s t = image₂ f' s t :=
coe_injective $ by { push_cast, exact image2_congr h }

/-- A common special case of `image₂_congr` -/
lemma image₂_congr' (h : ∀ a b, f a b = f' a b) : image₂ f s t = image₂ f' s t :=
image₂_congr $ λ a _ b _, h a b

lemma subset_image₂ {s : set α} {t : set β} (hu : ↑u ⊆ image2 f s t) :
  ∃ (s' : finset α) (t' : finset β), ↑s' ⊆ s ∧ ↑t' ⊆ t ∧ u ⊆ image₂ f s' t' :=
begin
  apply finset.induction_on' u,
  { exact ⟨∅, ∅, set.empty_subset _, set.empty_subset _, empty_subset _⟩ },
  rintro a u ha _ _ ⟨s', t', hs, hs', h⟩,
  obtain ⟨x, y, hx, hy, ha⟩ := hu ha,
  haveI := classical.dec_eq α,
  haveI := classical.dec_eq β,
  refine ⟨insert x s', insert y t', _⟩,
  simp_rw [coe_insert, set.insert_subset],
  exact ⟨⟨hx, hs⟩, ⟨hy, hs'⟩, insert_subset.2 ⟨mem_image₂.2 ⟨x, y, mem_insert_self _ _,
    mem_insert_self _ _, ha⟩, h.trans $ image₂_subset (subset_insert _ _) $ subset_insert _ _⟩⟩,
end

variables (s t)

lemma card_image₂_singleton_left (hf : injective (f a)) : (image₂ f {a} t).card = t.card :=
by rw [image₂_singleton_left, card_image_of_injective _ hf]

lemma card_image₂_singleton_right (hf : injective (λ a, f a b)) : (image₂ f s {b}).card = s.card :=
by rw [image₂_singleton_right, card_image_of_injective _ hf]

lemma image₂_singleton_inter [decidable_eq β] (t₁ t₂ : finset β) (hf : injective (f a)) :
  image₂ f {a} (t₁ ∩ t₂) = image₂ f {a} t₁ ∩ image₂ f {a} t₂ :=
by simp_rw [image₂_singleton_left, image_inter _ _ hf]

lemma image₂_inter_singleton [decidable_eq α] (s₁ s₂ : finset α) (hf : injective (λ a, f a b)) :
  image₂ f (s₁ ∩ s₂) {b} = image₂ f s₁ {b} ∩ image₂ f s₂ {b} :=
by simp_rw [image₂_singleton_right, image_inter _ _ hf]

lemma card_le_card_image₂_left {s : finset α} (hs : s.nonempty) (hf : ∀ a, injective (f a)) :
  t.card ≤ (image₂ f s t).card :=
begin
  obtain ⟨a, ha⟩ := hs,
  rw ←card_image₂_singleton_left _ (hf a),
  exact card_le_of_subset (image₂_subset_right $ singleton_subset_iff.2 ha),
end

lemma card_le_card_image₂_right {t : finset β} (ht : t.nonempty)
  (hf : ∀ b, injective (λ a, f a b)) :
  s.card ≤ (image₂ f s t).card :=
begin
  obtain ⟨b, hb⟩ := ht,
  rw ←card_image₂_singleton_right _ (hf b),
  exact card_le_of_subset (image₂_subset_left $ singleton_subset_iff.2 hb),
end

variables {s t}

lemma bUnion_image_left : s.bUnion (λ a, t.image $ f a) = image₂ f s t :=
coe_injective $ by { push_cast, exact set.Union_image_left _ }

lemma bUnion_image_right : t.bUnion (λ b, s.image $ λ a, f a b) = image₂ f s t :=
coe_injective $ by { push_cast, exact set.Union_image_right _ }

/-!
### Algebraic replacement rules

A collection of lemmas to transfer associativity, commutativity, distributivity, ... of operations
to the associativity, commutativity, distributivity, ... of `finset.image₂` of those operations.

The proof pattern is `image₂_lemma operation_lemma`. For example, `image₂_comm mul_comm` proves that
`image₂ (*) f g = image₂ (*) g f` in a `comm_semigroup`.
-/

lemma image_image₂ (f : α → β → γ) (g : γ → δ) :
  (image₂ f s t).image g = image₂ (λ a b, g (f a b)) s t :=
coe_injective $ by { push_cast, exact image_image2 _ _ }

lemma image₂_image_left (f : γ → β → δ) (g : α → γ) :
  image₂ f (s.image g) t = image₂ (λ a b, f (g a) b) s t :=
coe_injective $ by { push_cast, exact image2_image_left _ _ }

lemma image₂_image_right (f : α → γ → δ) (g : β → γ) :
  image₂ f s (t.image g) = image₂ (λ a b, f a (g b)) s t :=
coe_injective $ by { push_cast, exact image2_image_right _ _ }

lemma image₂_swap (f : α → β → γ) (s : finset α) (t : finset β) :
  image₂ f s t = image₂ (λ a b, f b a) t s :=
coe_injective $ by { push_cast, exact image2_swap _ _ _ }

@[simp] lemma image₂_mk_eq_product [decidable_eq α] [decidable_eq β] (s : finset α) (t : finset β) :
  image₂ prod.mk s t = s ×ˢ t :=
by ext; simp [prod.ext_iff]

@[simp] lemma image₂_curry (f : α × β → γ) (s : finset α) (t : finset β) :
  image₂ (curry f) s t = (s ×ˢ t).image f :=
by { classical, rw [←image₂_mk_eq_product, image_image₂, curry] }

@[simp] lemma image_uncurry_product (f : α → β → γ) (s : finset α) (t : finset β) :
  (s ×ˢ t).image (uncurry f) = image₂ f s t := by rw [←image₂_curry, curry_uncurry]

@[simp] lemma image₂_left [decidable_eq α] (h : t.nonempty) : image₂ (λ x y, x) s t = s :=
coe_injective $ by { push_cast, exact image2_left h }

@[simp] lemma image₂_right [decidable_eq β] (h : s.nonempty) : image₂ (λ x y, y) s t = t :=
coe_injective $ by { push_cast, exact image2_right h }

lemma image₂_assoc {γ : Type*} {u : finset γ} {f : δ → γ → ε} {g : α → β → δ} {f' : α → ε' → ε}
  {g' : β → γ → ε'} (h_assoc : ∀ a b c, f (g a b) c = f' a (g' b c)) :
  image₂ f (image₂ g s t) u = image₂ f' s (image₂ g' t u) :=
coe_injective $ by { push_cast, exact image2_assoc h_assoc }

lemma image₂_comm {g : β → α → γ} (h_comm : ∀ a b, f a b = g b a) : image₂ f s t = image₂ g t s :=
(image₂_swap _ _ _).trans $ by simp_rw h_comm

lemma image₂_left_comm {γ : Type*} {u : finset γ} {f : α → δ → ε} {g : β → γ → δ} {f' : α → γ → δ'}
  {g' : β → δ' → ε} (h_left_comm : ∀ a b c, f a (g b c) = g' b (f' a c)) :
  image₂ f s (image₂ g t u) = image₂ g' t (image₂ f' s u) :=
coe_injective $ by { push_cast, exact image2_left_comm h_left_comm }

lemma image₂_right_comm {γ : Type*} {u : finset γ} {f : δ → γ → ε} {g : α → β → δ} {f' : α → γ → δ'}
  {g' : δ' → β → ε} (h_right_comm : ∀ a b c, f (g a b) c = g' (f' a c) b) :
  image₂ f (image₂ g s t) u = image₂ g' (image₂ f' s u) t :=
coe_injective $ by { push_cast, exact image2_right_comm h_right_comm }

lemma image_image₂_distrib {g : γ → δ} {f' : α' → β' → δ} {g₁ : α → α'} {g₂ : β → β'}
  (h_distrib : ∀ a b, g (f a b) = f' (g₁ a) (g₂ b)) :
  (image₂ f s t).image g = image₂ f' (s.image g₁) (t.image g₂) :=
coe_injective $ by { push_cast, exact image_image2_distrib h_distrib }

/-- Symmetric statement to `finset.image₂_image_left_comm`. -/
lemma image_image₂_distrib_left {g : γ → δ} {f' : α' → β → δ} {g' : α → α'}
  (h_distrib : ∀ a b, g (f a b) = f' (g' a) b) :
  (image₂ f s t).image g = image₂ f' (s.image g') t :=
coe_injective $ by { push_cast, exact image_image2_distrib_left h_distrib }

/-- Symmetric statement to `finset.image_image₂_right_comm`. -/
lemma image_image₂_distrib_right {g : γ → δ} {f' : α → β' → δ} {g' : β → β'}
  (h_distrib : ∀ a b, g (f a b) = f' a (g' b)) :
  (image₂ f s t).image g = image₂ f' s (t.image g') :=
coe_injective $ by { push_cast, exact image_image2_distrib_right h_distrib }

/-- Symmetric statement to `finset.image_image₂_distrib_left`. -/
lemma image₂_image_left_comm {f : α' → β → γ} {g : α → α'} {f' : α → β → δ} {g' : δ → γ}
  (h_left_comm : ∀ a b, f (g a) b = g' (f' a b)) :
  image₂ f (s.image g) t = (image₂ f' s t).image g' :=
(image_image₂_distrib_left $ λ a b, (h_left_comm a b).symm).symm

/-- Symmetric statement to `finset.image_image₂_distrib_right`. -/
lemma image_image₂_right_comm {f : α → β' → γ} {g : β → β'} {f' : α → β → δ} {g' : δ → γ}
  (h_right_comm : ∀ a b, f a (g b) = g' (f' a b)) :
  image₂ f s (t.image g) = (image₂ f' s t).image g' :=
(image_image₂_distrib_right $ λ a b, (h_right_comm a b).symm).symm

/-- The other direction does not hold because of the `s`-`s` cross terms on the RHS. -/
lemma image₂_distrib_subset_left {γ : Type*} {u : finset γ} {f : α → δ → ε} {g : β → γ → δ}
  {f₁ : α → β → β'} {f₂ : α → γ → γ'} {g' : β' → γ' → ε}
  (h_distrib : ∀ a b c, f a (g b c) = g' (f₁ a b) (f₂ a c)) :
  image₂ f s (image₂ g t u) ⊆ image₂ g' (image₂ f₁ s t) (image₂ f₂ s u) :=
coe_subset.1 $ by { push_cast, exact set.image2_distrib_subset_left h_distrib }

/-- The other direction does not hold because of the `u`-`u` cross terms on the RHS. -/
lemma image₂_distrib_subset_right {γ : Type*} {u : finset γ} {f : δ → γ → ε} {g : α → β → δ}
  {f₁ : α → γ → α'} {f₂ : β → γ → β'} {g' : α' → β' → ε}
  (h_distrib : ∀ a b c, f (g a b) c = g' (f₁ a c) (f₂ b c)) :
  image₂ f (image₂ g s t) u ⊆ image₂ g' (image₂ f₁ s u) (image₂ f₂ t u) :=
coe_subset.1 $ by { push_cast, exact set.image2_distrib_subset_right h_distrib }

lemma image_image₂_antidistrib {g : γ → δ} {f' : β' → α' → δ} {g₁ : β → β'} {g₂ : α → α'}
  (h_antidistrib : ∀ a b, g (f a b) = f' (g₁ b) (g₂ a)) :
  (image₂ f s t).image g = image₂ f' (t.image g₁) (s.image g₂) :=
by { rw image₂_swap f, exact image_image₂_distrib (λ _ _, h_antidistrib _ _) }

/-- Symmetric statement to `finset.image₂_image_left_anticomm`. -/
lemma image_image₂_antidistrib_left {g : γ → δ} {f' : β' → α → δ} {g' : β → β'}
  (h_antidistrib : ∀ a b, g (f a b) = f' (g' b) a) :
  (image₂ f s t).image g = image₂ f' (t.image g') s :=
coe_injective $ by { push_cast, exact image_image2_antidistrib_left h_antidistrib }

/-- Symmetric statement to `finset.image_image₂_right_anticomm`. -/
lemma image_image₂_antidistrib_right {g : γ → δ} {f' : β → α' → δ} {g' : α → α'}
  (h_antidistrib : ∀ a b, g (f a b) = f' b (g' a)) :
  (image₂ f s t).image g = image₂ f' t (s.image g') :=
coe_injective $ by { push_cast, exact image_image2_antidistrib_right h_antidistrib }

/-- Symmetric statement to `finset.image_image₂_antidistrib_left`. -/
lemma image₂_image_left_anticomm {f : α' → β → γ} {g : α → α'} {f' : β → α → δ} {g' : δ → γ}
  (h_left_anticomm : ∀ a b, f (g a) b = g' (f' b a)) :
  image₂ f (s.image g) t = (image₂ f' t s).image g' :=
(image_image₂_antidistrib_left $ λ a b, (h_left_anticomm b a).symm).symm

/-- Symmetric statement to `finset.image_image₂_antidistrib_right`. -/
lemma image_image₂_right_anticomm {f : α → β' → γ} {g : β → β'} {f' : β → α → δ} {g' : δ → γ}
  (h_right_anticomm : ∀ a b, f a (g b) = g' (f' b a)) :
  image₂ f s (t.image g) = (image₂ f' t s).image g' :=
(image_image₂_antidistrib_right $ λ a b, (h_right_anticomm b a).symm).symm

<<<<<<< HEAD
variables [decidable_eq α] [decidable_eq β]

lemma image₂_inter_union_subset {f : α → α → β} {s t : finset α} (hf : ∀ a b, f a b = f b a) :
  image₂ f (s ∩ t) (s ∪ t) ⊆ image₂ f s t :=
coe_subset.1 $ by { push_cast, exact image2_inter_union_subset hf }

lemma image₂_union_inter_subset {f : α → α → β} {s t : finset α} (hf : ∀ a b, f a b = f b a) :
  image₂ f (s ∪ t) (s ∩ t) ⊆ image₂ f s t :=
coe_subset.1 $ by { push_cast, exact image2_union_inter_subset hf }

end finset

namespace set
variables [decidable_eq γ] {s : set α} {t : set β}

@[simp] lemma to_finset_image2 (f : α → β → γ) (s : set α) (t : set β) [fintype s] [fintype t]
  [fintype (image2 f s t)] :
  (image2 f s t).to_finset = finset.image₂ f s.to_finset t.to_finset :=
finset.coe_injective $ by simp

lemma finite.to_finset_image2 (f : α → β → γ) (hs : s.finite) (ht : t.finite)
  (hf := hs.image2 f ht) :
  hf.to_finset = finset.image₂ f hs.to_finset ht.to_finset :=
finset.coe_injective $ by simp

end set
=======
/-- If `a` is a left identity for `f : α → β → β`, then `{a}` is a left identity for
`finset.image₂ f`. -/
lemma image₂_left_identity {f : α → γ → γ} {a : α} (h : ∀ b, f a b = b) (t : finset γ) :
  image₂ f {a} t = t :=
coe_injective $ by rw [coe_image₂, coe_singleton, set.image2_left_identity h]

/-- If `b` is a right identity for `f : α → β → α`, then `{b}` is a right identity for
`finset.image₂ f`. -/
lemma image₂_right_identity {f : γ → β → γ} {b : β} (h : ∀ a, f a b = a) (s : finset γ) :
  image₂ f s {b} = s :=
by rw [image₂_singleton_right, funext h, image_id']

end finset
>>>>>>> 48024901
<|MERGE_RESOLUTION|>--- conflicted
+++ resolved
@@ -322,34 +322,6 @@
   image₂ f s (t.image g) = (image₂ f' t s).image g' :=
 (image_image₂_antidistrib_right $ λ a b, (h_right_anticomm b a).symm).symm
 
-<<<<<<< HEAD
-variables [decidable_eq α] [decidable_eq β]
-
-lemma image₂_inter_union_subset {f : α → α → β} {s t : finset α} (hf : ∀ a b, f a b = f b a) :
-  image₂ f (s ∩ t) (s ∪ t) ⊆ image₂ f s t :=
-coe_subset.1 $ by { push_cast, exact image2_inter_union_subset hf }
-
-lemma image₂_union_inter_subset {f : α → α → β} {s t : finset α} (hf : ∀ a b, f a b = f b a) :
-  image₂ f (s ∪ t) (s ∩ t) ⊆ image₂ f s t :=
-coe_subset.1 $ by { push_cast, exact image2_union_inter_subset hf }
-
-end finset
-
-namespace set
-variables [decidable_eq γ] {s : set α} {t : set β}
-
-@[simp] lemma to_finset_image2 (f : α → β → γ) (s : set α) (t : set β) [fintype s] [fintype t]
-  [fintype (image2 f s t)] :
-  (image2 f s t).to_finset = finset.image₂ f s.to_finset t.to_finset :=
-finset.coe_injective $ by simp
-
-lemma finite.to_finset_image2 (f : α → β → γ) (hs : s.finite) (ht : t.finite)
-  (hf := hs.image2 f ht) :
-  hf.to_finset = finset.image₂ f hs.to_finset ht.to_finset :=
-finset.coe_injective $ by simp
-
-end set
-=======
 /-- If `a` is a left identity for `f : α → β → β`, then `{a}` is a left identity for
 `finset.image₂ f`. -/
 lemma image₂_left_identity {f : α → γ → γ} {a : α} (h : ∀ b, f a b = b) (t : finset γ) :
@@ -362,5 +334,29 @@
   image₂ f s {b} = s :=
 by rw [image₂_singleton_right, funext h, image_id']
 
+variables [decidable_eq α] [decidable_eq β]
+
+lemma image₂_inter_union_subset {f : α → α → β} {s t : finset α} (hf : ∀ a b, f a b = f b a) :
+  image₂ f (s ∩ t) (s ∪ t) ⊆ image₂ f s t :=
+coe_subset.1 $ by { push_cast, exact image2_inter_union_subset hf }
+
+lemma image₂_union_inter_subset {f : α → α → β} {s t : finset α} (hf : ∀ a b, f a b = f b a) :
+  image₂ f (s ∪ t) (s ∩ t) ⊆ image₂ f s t :=
+coe_subset.1 $ by { push_cast, exact image2_union_inter_subset hf }
+
 end finset
->>>>>>> 48024901
+
+namespace set
+variables [decidable_eq γ] {s : set α} {t : set β}
+
+@[simp] lemma to_finset_image2 (f : α → β → γ) (s : set α) (t : set β) [fintype s] [fintype t]
+  [fintype (image2 f s t)] :
+  (image2 f s t).to_finset = finset.image₂ f s.to_finset t.to_finset :=
+finset.coe_injective $ by simp
+
+lemma finite.to_finset_image2 (f : α → β → γ) (hs : s.finite) (ht : t.finite)
+  (hf := hs.image2 f ht) :
+  hf.to_finset = finset.image₂ f hs.to_finset ht.to_finset :=
+finset.coe_injective $ by simp
+
+end set