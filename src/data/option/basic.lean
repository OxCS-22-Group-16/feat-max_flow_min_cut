/-
Copyright (c) 2017 Mario Carneiro. All rights reserved.
Released under Apache 2.0 license as described in the file LICENSE.
Authors: Mario Carneiro
-/
import logic.is_empty
import tactic.basic
import logic.relator

/-!
# Option of a type

This file develops the basic theory of option types.

If `α` is a type, then `option α` can be understood as the type with one more element than `α`.
`option α` has terms `some a`, where `a : α`, and `none`, which is the added element.
This is useful in multiple ways:
* It is the prototype of addition of terms to a type. See for example `with_bot α` which uses
  `none` as an element smaller than all others.
* It can be used to define failsafe partial functions, which return `some the_result_we_expect`
  if we can find `the_result_we_expect`, and `none` if there is no meaningful result. This forces
  any subsequent use of the partial function to explicitly deal with the exceptions that make it
  return `none`.
* `option` is a monad. We love monads.

`part` is an alternative to `option` that can be seen as the type of `true`/`false` values
along with a term `a : α` if the value is `true`.

## Implementation notes

`option` is currently defined in core Lean, but this will change in Lean 4.
-/

namespace option
variables {α β γ δ : Type*}

lemma coe_def : (coe : α → option α) = some := rfl

lemma some_ne_none (x : α) : some x ≠ none := λ h, option.no_confusion h

protected lemma «forall» {p : option α → Prop} : (∀ x, p x) ↔ p none ∧ ∀ x, p (some x) :=
⟨λ h, ⟨h _, λ x, h _⟩, λ h x, option.cases_on x h.1 h.2⟩

protected lemma «exists» {p : option α → Prop} : (∃ x, p x) ↔ p none ∨ ∃ x, p (some x) :=
⟨λ ⟨x, hx⟩, (option.cases_on x or.inl $ λ x hx, or.inr ⟨x, hx⟩) hx,
  λ h, h.elim (λ h, ⟨_, h⟩) (λ ⟨x, hx⟩, ⟨_, hx⟩)⟩

@[simp] theorem get_mem : ∀ {o : option α} (h : is_some o), option.get h ∈ o
| (some a) _ := rfl

theorem get_of_mem {a : α} : ∀ {o : option α} (h : is_some o), a ∈ o → option.get h = a
| _ _ rfl := rfl

@[simp] lemma not_mem_none (a : α) : a ∉ (none : option α) :=
λ h, option.no_confusion h

@[simp] lemma some_get : ∀ {x : option α} (h : is_some x), some (option.get h) = x
| (some x) hx := rfl

@[simp] lemma get_some (x : α) (h : is_some (some x)) : option.get h = x := rfl

@[simp] lemma get_or_else_some (x y : α) : option.get_or_else (some x) y = x := rfl

@[simp] lemma get_or_else_none (x : α) : option.get_or_else none x = x := rfl

@[simp] lemma get_or_else_coe (x y : α) : option.get_or_else ↑x y = x := rfl

lemma get_or_else_of_ne_none {x : option α} (hx : x ≠ none) (y : α) : some (x.get_or_else y) = x :=
by cases x; [contradiction, rw get_or_else_some]

@[simp] lemma coe_get {o : option α} (h : o.is_some) : ((option.get h : α) : option α) = o :=
option.some_get h

theorem mem_unique {o : option α} {a b : α} (ha : a ∈ o) (hb : b ∈ o) : a = b :=
option.some.inj $ ha.symm.trans hb

theorem eq_of_mem_of_mem {a : α} {o1 o2 : option α} (h1 : a ∈ o1) (h2 : a ∈ o2) : o1 = o2 :=
h1.trans h2.symm

theorem mem.left_unique : relator.left_unique ((∈) : α → option α → Prop) :=
λ a o b, mem_unique

theorem some_injective (α : Type*) : function.injective (@some α) :=
λ _ _, some_inj.mp

/-- `option.map f` is injective if `f` is injective. -/
theorem map_injective {f : α → β} (Hf : function.injective f) : function.injective (option.map f)
| none      none      H := rfl
| (some a₁) (some a₂) H := by rw Hf (option.some.inj H)

@[simp] theorem map_comp_some (f : α → β) : option.map f ∘ some = some ∘ f := rfl

@[ext] theorem ext : ∀ {o₁ o₂ : option α}, (∀ a, a ∈ o₁ ↔ a ∈ o₂) → o₁ = o₂
| none     none     H := rfl
| (some a) o        H := ((H _).1 rfl).symm
| o        (some b) H := (H _).2 rfl

theorem eq_none_iff_forall_not_mem {o : option α} :
  o = none ↔ (∀ a, a ∉ o) :=
⟨λ e a h, by rw e at h; cases h, λ h, ext $ by simpa⟩

@[simp] theorem none_bind {α β} (f : α → option β) : none >>= f = none := rfl

@[simp] theorem some_bind {α β} (a : α) (f : α → option β) : some a >>= f = f a := rfl

@[simp] theorem none_bind' (f : α → option β) : none.bind f = none := rfl

@[simp] theorem some_bind' (a : α) (f : α → option β) : (some a).bind f = f a := rfl

@[simp] theorem bind_some : ∀ x : option α, x >>= some = x :=
@bind_pure α option _ _

@[simp] theorem bind_eq_some {α β} {x : option α} {f : α → option β} {b : β} :
  x >>= f = some b ↔ ∃ a, x = some a ∧ f a = some b :=
by cases x; simp

@[simp] theorem bind_eq_some' {x : option α} {f : α → option β} {b : β} :
  x.bind f = some b ↔ ∃ a, x = some a ∧ f a = some b :=
by cases x; simp

@[simp] theorem bind_eq_none' {o : option α} {f : α → option β} :
  o.bind f = none ↔ (∀ b a, a ∈ o → b ∉ f a) :=
by simp only [eq_none_iff_forall_not_mem, not_exists, not_and, mem_def, bind_eq_some']

@[simp] theorem bind_eq_none {α β} {o : option α} {f : α → option β} :
  o >>= f = none ↔ (∀ b a, a ∈ o → b ∉ f a) :=
bind_eq_none'

lemma bind_comm {α β γ} {f : α → β → option γ} (a : option α) (b : option β) :
  a.bind (λx, b.bind (f x)) = b.bind (λy, a.bind (λx, f x y)) :=
by cases a; cases b; refl

lemma bind_assoc (x : option α) (f : α → option β) (g : β → option γ) :
  (x.bind f).bind g = x.bind (λ y, (f y).bind g) := by cases x; refl

lemma join_eq_some {x : option (option α)} {a : α} : x.join = some a ↔ x = some (some a) := by simp

lemma join_ne_none {x : option (option α)} : x.join ≠ none ↔ ∃ z, x = some (some z) := by simp

lemma join_ne_none' {x : option (option α)} : ¬(x.join = none) ↔ ∃ z, x = some (some z) := by simp

lemma join_eq_none {o : option (option α)} : o.join = none ↔ o = none ∨ o = some none :=
by rcases o with _|_|_; simp

lemma bind_id_eq_join {x : option (option α)} : x >>= id = x.join := by simp

lemma join_eq_join : mjoin = @join α :=
funext (λ x, by rw [mjoin, bind_id_eq_join])

lemma bind_eq_bind {α β : Type*} {f : α → option β} {x : option α} :
  x >>= f = x.bind f := rfl

@[simp] lemma map_eq_map {α β} {f : α → β} :
  (<$>) f = option.map f := rfl

theorem map_none {α β} {f : α → β} : f <$> none = none := rfl

theorem map_some {α β} {a : α} {f : α → β} : f <$> some a = some (f a) := rfl

theorem map_coe {α β} {a : α} {f : α → β} : f <$> (a : option α) = ↑(f a) := rfl

@[simp] theorem map_none' {f : α → β} : option.map f none = none := rfl

@[simp] theorem map_some' {a : α} {f : α → β} : option.map f (some a) = some (f a) := rfl

@[simp] theorem map_coe' {a : α} {f : α → β} : option.map f (a : option α) = ↑(f a) := rfl

theorem map_eq_some {α β} {x : option α} {f : α → β} {b : β} :
  f <$> x = some b ↔ ∃ a, x = some a ∧ f a = b :=
by cases x; simp

@[simp] theorem map_eq_some' {x : option α} {f : α → β} {b : β} :
  x.map f = some b ↔ ∃ a, x = some a ∧ f a = b :=
by cases x; simp

lemma map_eq_none {α β} {x : option α} {f : α → β} :
  f <$> x = none ↔ x = none :=
by { cases x; simp only [map_none, map_some, eq_self_iff_true] }

@[simp] lemma map_eq_none' {x : option α} {f : α → β} :
  x.map f = none ↔ x = none :=
by { cases x; simp only [map_none', map_some', eq_self_iff_true] }

/-- `option.map` as a function between functions is injective. -/
theorem map_injective' : function.injective (@option.map α β) :=
λ f g h, funext $ λ x, some_injective _ $ by simp only [← map_some', h]

@[simp] theorem map_inj {f g : α → β} : option.map f = option.map g ↔ f = g :=
map_injective'.eq_iff

lemma map_congr {f g : α → β} {x : option α} (h : ∀ a ∈ x, f a = g a) :
  option.map f x = option.map g x :=
by { cases x; simp only [map_none', map_some', h, mem_def] }

attribute [simp] map_id

@[simp] theorem map_eq_id {f : α → α} : option.map f = id ↔ f = id := map_injective'.eq_iff' map_id

@[simp] lemma map_map (h : β → γ) (g : α → β) (x : option α) :
  option.map h (option.map g x) = option.map (h ∘ g) x :=
by { cases x; simp only [map_none', map_some'] }

lemma map_comm {f₁ : α → β} {f₂ : α → γ} {g₁ : β → δ} {g₂ : γ → δ} (h : g₁ ∘ f₁ = g₂ ∘ f₂) (a : α) :
  (option.map f₁ a).map g₁ = (option.map f₂ a).map g₂ :=
by rw [map_map, h, ←map_map]

lemma comp_map (h : β → γ) (g : α → β) (x : option α) :
  option.map (h ∘ g) x = option.map h (option.map g x) := (map_map _ _ _).symm

@[simp] lemma map_comp_map (f : α → β) (g : β → γ) :
  option.map g ∘ option.map f = option.map (g ∘ f) :=
by { ext x, rw comp_map }

lemma mem_map_of_mem {a : α} {x : option α} (g : α → β) (h : a ∈ x) : g a ∈ x.map g :=
mem_def.mpr ((mem_def.mp h).symm ▸ map_some')

<<<<<<< HEAD
lemma mem_map {f : α → β} {y : β} {o : option α} : y ∈ o.map f ↔ ∃ x ∈ o, f x = y :=
by cases o; simp

@[simp] lemma forall_mem_map {f : α → β} {o : option α} {p : β → Prop} :
  (∀ y ∈ o.map f, p y) ↔ ∀ x ∈ o, p (f x) :=
by simp [mem_map]

@[simp] lemma exists_mem_map {f : α → β} {o : option α} {p : β → Prop} :
  (∃ y ∈ o.map f, p y) ↔ ∃ x ∈ o, p (f x) :=
by simp [mem_map]
=======
lemma mem_map {f : α → β} {y : β} {o : option α} : y ∈ o.map f ↔ ∃ x ∈ o, f x = y := by simp

lemma forall_mem_map {f : α → β} {o : option α} {p : β → Prop} :
  (∀ y ∈ o.map f, p y) ↔ ∀ x ∈ o, p (f x) :=
by simp

lemma exists_mem_map {f : α → β} {o : option α} {p : β → Prop} :
  (∃ y ∈ o.map f, p y) ↔ ∃ x ∈ o, p (f x) :=
by simp
>>>>>>> 49c7b98e

lemma bind_map_comm {α β} {x : option (option α) } {f : α → β} :
  x >>= option.map f = x.map (option.map f) >>= id :=
by { cases x; simp }

lemma join_map_eq_map_join {f : α → β} {x : option (option α)} :
  (x.map (option.map f)).join = x.join.map f :=
by { rcases x with _ | _ | x; simp }

lemma join_join {x : option (option (option α))} :
  x.join.join = (x.map join).join :=
by { rcases x with _ | _ | _ | x; simp }

lemma mem_of_mem_join {a : α} {x : option (option α)} (h : a ∈ x.join) : some a ∈ x :=
mem_def.mpr ((mem_def.mp h).symm ▸ join_eq_some.mp h)

section pmap

variables {p : α → Prop} (f : Π (a : α), p a → β) (x : option α)

@[simp] lemma pbind_eq_bind (f : α → option β) (x : option α) :
  x.pbind (λ a _, f a) = x.bind f :=
by { cases x; simp only [pbind, none_bind', some_bind'] }

lemma map_bind {α β γ} (f : β → γ) (x : option α) (g : α → option β) :
  option.map f (x >>= g) = (x >>= λ a, option.map f (g a)) :=
by simp_rw [←map_eq_map, ←bind_pure_comp_eq_map,is_lawful_monad.bind_assoc]

lemma map_bind' (f : β → γ) (x : option α) (g : α → option β) :
  option.map f (x.bind g) = x.bind (λ a, option.map f (g a)) :=
by { cases x; simp }

lemma map_pbind (f : β → γ) (x : option α) (g : Π a, a ∈ x → option β) :
  option.map f (x.pbind g) = (x.pbind (λ a H, option.map f (g a H))) :=
by { cases x; simp only [pbind, map_none'] }

lemma pbind_map (f : α → β) (x : option α) (g : Π (b : β), b ∈ x.map f → option γ) :
  pbind (option.map f x) g = x.pbind (λ a h, g (f a) (mem_map_of_mem _ h)) :=
by { cases x; refl }

@[simp] lemma pmap_none (f : Π (a : α), p a → β) {H} : pmap f (@none α) H = none := rfl

@[simp] lemma pmap_some (f : Π (a : α), p a → β) {x : α} (h : p x) :
  pmap f (some x) = λ _, some (f x h) := rfl

lemma mem_pmem {a : α} (h : ∀ a ∈ x, p a) (ha : a ∈ x) :
  f a (h a ha) ∈ pmap f x h :=
by { rw mem_def at ha ⊢, subst ha, refl }

lemma pmap_map (g : γ → α) (x : option γ) (H) :
  pmap f (x.map g) H = pmap (λ a h, f (g a) h) x (λ a h, H _ (mem_map_of_mem _ h)) :=
by { cases x; simp only [map_none', map_some', pmap] }

lemma map_pmap (g : β → γ) (f : Π a, p a → β) (x H) :
  option.map g (pmap f x H) = pmap (λ a h, g (f a h)) x H :=
by { cases x; simp only [map_none', map_some', pmap] }

@[simp] lemma pmap_eq_map (p : α → Prop) (f : α → β) (x H) :
  @pmap _ _ p (λ a _, f a) x H = option.map f x :=
by { cases x; simp only [map_none', map_some', pmap] }

lemma pmap_bind {α β γ} {x : option α} {g : α → option β} {p : β → Prop} {f : Π b, p b → γ}
  (H) (H' : ∀ (a : α) b ∈ g a, b ∈ x >>= g) :
  pmap f (x >>= g) H = (x >>= λa, pmap f (g a) (λ b h, H _ (H' a _ h))) :=
by { cases x; simp only [pmap, none_bind, some_bind] }

lemma bind_pmap {α β γ} {p : α → Prop} (f : Π a, p a → β) (x : option α) (g : β → option γ) (H) :
  (pmap f x H) >>= g = x.pbind (λ a h, g (f a (H _ h))) :=
by { cases x; simp only [pmap, none_bind, some_bind, pbind] }

variables {f x}

lemma pbind_eq_none {f : Π (a : α), a ∈ x → option β}
  (h' : ∀ a ∈ x, f a H = none → x = none) :
  x.pbind f = none ↔ x = none :=
begin
  cases x,
  { simp },
  { simp only [pbind, iff_false],
    intro h,
    cases h' x rfl h }
end

lemma pbind_eq_some {f : Π (a : α), a ∈ x → option β} {y : β} :
  x.pbind f = some y ↔ ∃ (z ∈ x), f z H = some y :=
begin
  cases x,
  { simp },
  { simp only [pbind],
    split,
    { intro h,
      use x,
      simpa only [mem_def, exists_prop_of_true] using h },
    { rintro ⟨z, H, hz⟩,
      simp only [mem_def] at H,
      simpa only [H] using hz } }
end

@[simp] lemma pmap_eq_none_iff {h} :
  pmap f x h = none ↔ x = none :=
by { cases x; simp }

@[simp] lemma pmap_eq_some_iff {hf} {y : β} :
  pmap f x hf = some y ↔ ∃ (a : α) (H : x = some a), f a (hf a H) = y :=
begin
  cases x,
  { simp only [not_mem_none, exists_false, pmap, not_false_iff, exists_prop_of_false] },
  { split,
    { intro h,
      simp only [pmap] at h,
      exact ⟨x, rfl, h⟩ },
    { rintro ⟨a, H, rfl⟩,
      simp only [mem_def] at H,
      simp only [H, pmap] } }
end

@[simp] lemma join_pmap_eq_pmap_join {f : Π a, p a → β} {x : option (option α)} (H) :
  (pmap (pmap f) x H).join = pmap f x.join (λ a h, H (some a) (mem_of_mem_join h) _ rfl) :=
by { rcases x with _ | _ | x; simp }

end pmap

@[simp] theorem seq_some {α β} {a : α} {f : α → β} : some f <*> some a = some (f a) := rfl

@[simp] theorem some_orelse' (a : α) (x : option α) : (some a).orelse x = some a := rfl

@[simp] theorem some_orelse (a : α) (x : option α) : (some a <|> x) = some a := rfl

@[simp] theorem none_orelse' (x : option α) : none.orelse x = x :=
by cases x; refl

@[simp] theorem none_orelse (x : option α) : (none <|> x) = x := none_orelse' x

@[simp] theorem orelse_none' (x : option α) : x.orelse none = x :=
by cases x; refl

@[simp] theorem orelse_none (x : option α) : (x <|> none) = x := orelse_none' x

@[simp] theorem is_some_none : @is_some α none = ff := rfl

@[simp] theorem is_some_some {a : α} : is_some (some a) = tt := rfl

theorem is_some_iff_exists {x : option α} : is_some x ↔ ∃ a, x = some a :=
by cases x; simp [is_some]; exact ⟨_, rfl⟩

@[simp] theorem is_none_none : @is_none α none = tt := rfl

@[simp] theorem is_none_some {a : α} : is_none (some a) = ff := rfl

@[simp] theorem not_is_some {a : option α} : is_some a = ff ↔ a.is_none = tt :=
by cases a; simp

lemma eq_some_iff_get_eq {o : option α} {a : α} :
  o = some a ↔ ∃ h : o.is_some, option.get h = a :=
by cases o; simp

lemma not_is_some_iff_eq_none {o : option α} :  ¬o.is_some ↔ o = none :=
by cases o; simp

lemma ne_none_iff_is_some {o : option α} : o ≠ none ↔ o.is_some :=
by cases o; simp

lemma ne_none_iff_exists {o : option α} : o ≠ none ↔ ∃ (x : α), some x = o :=
by {cases o; simp}

lemma ne_none_iff_exists' {o : option α} : o ≠ none ↔ ∃ (x : α), o = some x :=
ne_none_iff_exists.trans $ exists_congr $ λ _, eq_comm

lemma bex_ne_none {p : option α → Prop} :
  (∃ x ≠ none, p x) ↔ ∃ x, p (some x) :=
⟨λ ⟨x, hx, hp⟩, ⟨get $ ne_none_iff_is_some.1 hx, by rwa [some_get]⟩,
  λ ⟨x, hx⟩, ⟨some x, some_ne_none x, hx⟩⟩

lemma ball_ne_none {p : option α → Prop} :
  (∀ x ≠ none, p x) ↔ ∀ x, p (some x) :=
⟨λ h x, h (some x) (some_ne_none x),
  λ h x hx, by simpa only [some_get] using h (get $ ne_none_iff_is_some.1 hx)⟩

theorem iget_mem [inhabited α] : ∀ {o : option α}, is_some o → o.iget ∈ o
| (some a) _ := rfl

theorem iget_of_mem [inhabited α] {a : α} : ∀ {o : option α}, a ∈ o → o.iget = a
| _ rfl := rfl

lemma get_or_else_default_eq_iget [inhabited α] (o : option α) : o.get_or_else default = o.iget :=
by cases o; refl

@[simp] theorem guard_eq_some {p : α → Prop} [decidable_pred p] {a b : α} :
  guard p a = some b ↔ a = b ∧ p a :=
by by_cases p a; simp [option.guard, h]; intro; contradiction

@[simp] theorem guard_eq_some' {p : Prop} [decidable p] (u) : _root_.guard p = some u ↔ p :=
begin
  cases u,
  by_cases p; simp [_root_.guard, h]; refl <|> contradiction,
end

theorem lift_or_get_choice {f : α → α → α} (h : ∀ a b, f a b = a ∨ f a b = b) :
  ∀ o₁ o₂, lift_or_get f o₁ o₂ = o₁ ∨ lift_or_get f o₁ o₂ = o₂
| none     none     := or.inl rfl
| (some a) none     := or.inl rfl
| none     (some b) := or.inr rfl
| (some a) (some b) := by simpa [lift_or_get] using h a b

@[simp] lemma lift_or_get_none_left {f} {b : option α} : lift_or_get f none b = b :=
by cases b; refl

@[simp] lemma lift_or_get_none_right {f} {a : option α} : lift_or_get f a none = a :=
by cases a; refl

@[simp] lemma lift_or_get_some_some {f} {a b : α} :
  lift_or_get f (some a) (some b) = f a b := rfl

/-- Given an element of `a : option α`, a default element `b : β` and a function `α → β`, apply this
function to `a` if it comes from `α`, and return `b` otherwise. -/
def cases_on' : option α → β → (α → β) → β
| none     n s := n
| (some a) n s := s a

@[simp] lemma cases_on'_none (x : β) (f : α → β) : cases_on' none x f = x := rfl

@[simp] lemma cases_on'_some (x : β) (f : α → β) (a : α) : cases_on' (some a) x f = f a := rfl

@[simp] lemma cases_on'_coe (x : β) (f : α → β) (a : α) : cases_on' (a : option α) x f = f a := rfl

@[simp] lemma cases_on'_none_coe (f : option α → β) (o : option α) :
  cases_on' o (f none) (f ∘ coe) = f o :=
by cases o; refl

@[simp] lemma get_or_else_map (f : α → β) (x : α) (o : option α) :
  get_or_else (o.map f) (f x) = f (get_or_else o x) :=
by cases o; refl

lemma orelse_eq_some (o o' : option α) (x : α) :
  (o <|> o') = some x ↔ o = some x ∨ (o = none ∧ o' = some x) :=
begin
  cases o,
  { simp only [true_and, false_or, eq_self_iff_true, none_orelse] },
  { simp only [some_orelse, or_false, false_and] }
end

lemma orelse_eq_some' (o o' : option α) (x : α) :
  o.orelse o' = some x ↔ o = some x ∨ (o = none ∧ o' = some x) :=
option.orelse_eq_some o o' x

@[simp] lemma orelse_eq_none (o o' : option α) :
  (o <|> o') = none ↔ (o = none ∧ o' = none) :=
begin
  cases o,
  { simp only [true_and, none_orelse, eq_self_iff_true] },
  { simp only [some_orelse, false_and], }
end

@[simp] lemma orelse_eq_none' (o o' : option α) :
  o.orelse o' = none ↔ (o = none ∧ o' = none) :=
option.orelse_eq_none o o'

section
open_locale classical

/-- An arbitrary `some a` with `a : α` if `α` is nonempty, and otherwise `none`. -/
noncomputable def choice (α : Type*) : option α :=
if h : nonempty α then
  some h.some
else
  none

lemma choice_eq {α : Type*} [subsingleton α] (a : α) : choice α = some a :=
begin
  dsimp [choice],
  rw dif_pos (⟨a⟩ : nonempty α),
  congr,
end

lemma choice_eq_none (α : Type*) [is_empty α] : choice α = none :=
dif_neg (not_nonempty_iff_imp_false.mpr is_empty_elim)

lemma choice_is_some_iff_nonempty {α : Type*} : (choice α).is_some ↔ nonempty α :=
begin
  fsplit,
  { intro h, exact ⟨option.get h⟩, },
  { intro h,
    dsimp only [choice],
    rw dif_pos h,
    exact is_some_some },
end

end

@[simp] lemma to_list_some (a : α) : (a : option α).to_list = [a] :=
rfl

@[simp] lemma to_list_none (α : Type*) : (none : option α).to_list = [] :=
rfl

@[simp] lemma elim_none_some (f : option α → β) : option.elim (f none) (f ∘ some) = f :=
funext $ λ o, by cases o; refl

end option<|MERGE_RESOLUTION|>--- conflicted
+++ resolved
@@ -214,18 +214,6 @@
 lemma mem_map_of_mem {a : α} {x : option α} (g : α → β) (h : a ∈ x) : g a ∈ x.map g :=
 mem_def.mpr ((mem_def.mp h).symm ▸ map_some')
 
-<<<<<<< HEAD
-lemma mem_map {f : α → β} {y : β} {o : option α} : y ∈ o.map f ↔ ∃ x ∈ o, f x = y :=
-by cases o; simp
-
-@[simp] lemma forall_mem_map {f : α → β} {o : option α} {p : β → Prop} :
-  (∀ y ∈ o.map f, p y) ↔ ∀ x ∈ o, p (f x) :=
-by simp [mem_map]
-
-@[simp] lemma exists_mem_map {f : α → β} {o : option α} {p : β → Prop} :
-  (∃ y ∈ o.map f, p y) ↔ ∃ x ∈ o, p (f x) :=
-by simp [mem_map]
-=======
 lemma mem_map {f : α → β} {y : β} {o : option α} : y ∈ o.map f ↔ ∃ x ∈ o, f x = y := by simp
 
 lemma forall_mem_map {f : α → β} {o : option α} {p : β → Prop} :
@@ -235,7 +223,6 @@
 lemma exists_mem_map {f : α → β} {o : option α} {p : β → Prop} :
   (∃ y ∈ o.map f, p y) ↔ ∃ x ∈ o, p (f x) :=
 by simp
->>>>>>> 49c7b98e
 
 lemma bind_map_comm {α β} {x : option (option α) } {f : α → β} :
   x >>= option.map f = x.map (option.map f) >>= id :=
