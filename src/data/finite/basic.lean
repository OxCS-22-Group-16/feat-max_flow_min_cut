--- conflicted
+++ resolved
@@ -10,12 +10,8 @@
 # Finite types
 
 In this file we prove some theorems about `finite` and provide some instances. This typeclass is a
-<<<<<<< HEAD
-`Prop`-valued counterpart of the typeclass `fintype`.
-=======
 `Prop`-valued counterpart of the typeclass `fintype`. See more details in the file where `finite` is
 defined.
->>>>>>> 00dbc7b2
 
 ## Main definitions
 
