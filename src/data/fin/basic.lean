/-
Copyright (c) 2017 Robert Y. Lewis. All rights reserved.
Released under Apache 2.0 license as described in the file LICENSE.
Authors: Robert Y. Lewis, Keeley Hoek
-/
import tactic.apply_fun
import data.nat.cast
import order.rel_iso
import tactic.localized

/-!
# The finite type with `n` elements

`fin n` is the type whose elements are natural numbers smaller than `n`.
This file expands on the development in the core library.

## Main definitions

### Induction principles

* `fin_zero_elim` : Elimination principle for the empty set `fin 0`, generalizes `fin.elim0`.
* `fin.succ_rec` : Define `C n i` by induction on  `i : fin n` interpreted
  as `(0 : fin (n - i)).succ.succ…`. This function has two arguments: `H0 n` defines
  `0`-th element `C (n+1) 0` of an `(n+1)`-tuple, and `Hs n i` defines `(i+1)`-st element
  of `(n+1)`-tuple based on `n`, `i`, and `i`-th element of `n`-tuple.
* `fin.succ_rec_on` : same as `fin.succ_rec` but `i : fin n` is the first argument;
* `fin.induction` : Define `C i` by induction on `i : fin (n + 1)`, separating into the
  `nat`-like base cases of `C 0` and `C (i.succ)`.
* `fin.induction_on` : same as `fin.induction` but with `i : fin (n + 1)` as the first argument.
* `fin.cases` : define `f : Π i : fin n.succ, C i` by separately handling the cases `i = 0` and
  `i = fin.succ j`, `j : fin n`, defined using `fin.induction`.
* `fin.reverse_induction`: reverse induction on `i : fin (n + 1)`; given `C (fin.last n)` and
  `∀ i : fin n, C (fin.succ i) → C (fin.cast_succ i)`, constructs all values `C i` by going down;
* `fin.last_cases`: define `f : Π i, fin (n + 1), C i` by separately handling the cases
  `i = fin.last n` and `i = fin.cast_succ j`, a special case of `fin.reverse_induction`;
* `fin.add_cases`: define a function on `fin (m + n)` by separately handling the cases
  `fin.cast_add n i` and `fin.nat_add m i`;
* `fin.succ_above_cases`: given `i : fin (n + 1)`, define a function on `fin (n + 1)` by separately
  handling the cases `j = i` and `j = fin.succ_above i k`, same as `fin.insert_nth` but marked
  as eliminator and works for `Sort*`.

### Order embeddings and an order isomorphism

* `fin.coe_embedding` : coercion to natural numbers as an `order_embedding`;
* `fin.succ_embedding` : `fin.succ` as an `order_embedding`;
* `fin.cast_le h` : embed `fin n` into `fin m`, `h : n ≤ m`;
* `fin.cast eq` : order isomorphism between `fin n` and fin m` provided that `n = m`,
  see also `equiv.fin_congr`;
* `fin.cast_add m` : embed `fin n` into `fin (n+m)`;
* `fin.cast_succ` : embed `fin n` into `fin (n+1)`;
* `fin.succ_above p` : embed `fin n` into `fin (n + 1)` with a hole around `p`;
* `fin.add_nat m i` : add `m` on `i` on the right, generalizes `fin.succ`;
* `fin.nat_add n i` adds `n` on `i` on the left;

### Other casts

* `fin.of_nat'`: given a positive number `n` (deduced from `[fact (0 < n)]`), `fin.of_nat' i` is
  `i % n` interpreted as an element of `fin n`;
* `fin.cast_lt i h` : embed `i` into a `fin` where `h` proves it belongs into;
* `fin.pred_above (p : fin n) i` : embed `i : fin (n+1)` into `fin n` by subtracting one if `p < i`;
* `fin.cast_pred` : embed `fin (n + 2)` into `fin (n + 1)` by mapping `fin.last (n + 1)` to
  `fin.last n`;
* `fin.sub_nat i h` : subtract `m` from `i ≥ m`, generalizes `fin.pred`;
* `fin.clamp n m` : `min n m` as an element of `fin (m + 1)`;
* `fin.div_nat i` : divides `i : fin (m * n)` by `n`;
* `fin.mod_nat i` : takes the mod of `i : fin (m * n)` by `n`;

### Misc definitions

* `fin.last n` : The greatest value of `fin (n+1)`.

-/

universes u v
open fin nat function

/-- Elimination principle for the empty set `fin 0`, dependent version. -/
def fin_zero_elim {α : fin 0 → Sort u} (x : fin 0) : α x := x.elim0

lemma fact.succ.pos {n} : fact (0 < succ n) := ⟨zero_lt_succ _⟩

lemma fact.bit0.pos {n} [h : fact (0 < n)] : fact (0 < bit0 n) :=
⟨nat.zero_lt_bit0 $ ne_of_gt h.1⟩

lemma fact.bit1.pos {n} : fact (0 < bit1 n) :=
⟨nat.zero_lt_bit1 _⟩

lemma fact.pow.pos {p n : ℕ} [h : fact $ 0 < p] : fact (0 < p ^ n) :=
⟨pow_pos h.1 _⟩

localized "attribute [instance] fact.succ.pos" in fin_fact
localized "attribute [instance] fact.bit0.pos" in fin_fact
localized "attribute [instance] fact.bit1.pos" in fin_fact
localized "attribute [instance] fact.pow.pos" in fin_fact

namespace fin

/-- A non-dependent variant of `elim0`. -/
def elim0' {α : Sort*} (x : fin 0) : α := x.elim0

variables {n m : ℕ} {a b : fin n}

instance fin_to_nat (n : ℕ) : has_coe (fin n) nat := ⟨subtype.val⟩

protected lemma pos {n : ℕ} (i : fin n) : 0 < n := lt_of_le_of_lt (nat.zero_le _) i.2

lemma pos_iff_nonempty {n : ℕ} : 0 < n ↔ nonempty (fin n) := ⟨λ h, ⟨⟨0, h⟩⟩, λ ⟨i⟩, i.pos⟩

section coe

/-!
### coercions and constructions
-/

@[simp] protected lemma eta (a : fin n) (h : (a : ℕ) < n) : (⟨(a : ℕ), h⟩ : fin n) = a :=
by cases a; refl

@[ext]
lemma ext {a b : fin n} (h : (a : ℕ) = b) : a = b := eq_of_veq h

lemma ext_iff (a b : fin n) : a = b ↔ (a : ℕ) = b :=
iff.intro (congr_arg _) fin.eq_of_veq

lemma coe_injective {n : ℕ} : injective (coe : fin n → ℕ) := subtype.coe_injective

lemma eq_iff_veq (a b : fin n) : a = b ↔ a.1 = b.1 :=
⟨veq_of_eq, eq_of_veq⟩

lemma ne_iff_vne (a b : fin n) : a ≠ b ↔ a.1 ≠ b.1 :=
⟨vne_of_ne, ne_of_vne⟩

@[simp] lemma mk_eq_subtype_mk (a : ℕ) (h : a < n) : mk a h = ⟨a, h⟩ := rfl

protected lemma mk.inj_iff {n a b : ℕ} {ha : a < n} {hb : b < n} :
  (⟨a, ha⟩ : fin n) = ⟨b, hb⟩ ↔ a = b :=
subtype.mk_eq_mk

lemma mk_val {m n : ℕ} (h : m < n) : (⟨m, h⟩ : fin n).val = m := rfl

lemma eq_mk_iff_coe_eq {k : ℕ} {hk : k < n} : a = ⟨k, hk⟩ ↔ (a : ℕ) = k :=
fin.eq_iff_veq a ⟨k, hk⟩

@[simp, norm_cast] lemma coe_mk {m n : ℕ} (h : m < n) : ((⟨m, h⟩ : fin n) : ℕ) = m := rfl

lemma mk_coe (i : fin n) : (⟨i, i.property⟩ : fin n) = i :=
fin.eta _ _

lemma coe_eq_val (a : fin n) : (a : ℕ) = a.val := rfl

@[simp] lemma val_eq_coe (a : fin n) : a.val = a := rfl

/-- Assume `k = l`. If two functions defined on `fin k` and `fin l` are equal on each element,
then they coincide (in the heq sense). -/
protected lemma heq_fun_iff {α : Sort*} {k l : ℕ} (h : k = l) {f : fin k → α} {g : fin l → α} :
  f == g ↔ (∀ (i : fin k), f i = g ⟨(i : ℕ), h ▸ i.2⟩) :=
by { induction h, simp [heq_iff_eq, function.funext_iff] }

protected lemma heq_ext_iff {k l : ℕ} (h : k = l) {i : fin k} {j : fin l} :
  i == j ↔ (i : ℕ) = (j : ℕ) :=
by { induction h, simp [ext_iff] }

lemma exists_iff {p : fin n → Prop} : (∃ i, p i) ↔ ∃ i h, p ⟨i, h⟩ :=
⟨λ h, exists.elim h (λ ⟨i, hi⟩ hpi, ⟨i, hi, hpi⟩),
  λ h, exists.elim h (λ i hi, ⟨⟨i, hi.fst⟩, hi.snd⟩)⟩

lemma forall_iff {p : fin n → Prop} : (∀ i, p i) ↔ ∀ i h, p ⟨i, h⟩ :=
⟨λ h i hi, h ⟨i, hi⟩, λ h ⟨i, hi⟩, h i hi⟩

end coe

section order

/-!
### order
-/

lemma is_lt (i : fin n) : (i : ℕ) < n := i.2

lemma is_le_pred (i : fin n) : (i : ℕ) ≤ n - 1 := nat.le_pred_of_lt i.is_lt

lemma is_le (i : fin (n + 1)) : (i : ℕ) ≤ n := i.is_le_pred

lemma lt_iff_coe_lt_coe : a < b ↔ (a : ℕ) < b := iff.rfl

lemma le_iff_coe_le_coe : a ≤ b ↔ (a : ℕ) ≤ b := iff.rfl

lemma mk_lt_of_lt_coe {a : ℕ} (h : a < b) : (⟨a, h.trans b.is_lt⟩ : fin n) < b := h

lemma mk_le_of_le_coe {a : ℕ} (h : a ≤ b) : (⟨a, h.trans_lt b.is_lt⟩ : fin n) ≤ b := h

/-- `a < b` as natural numbers if and only if `a < b` in `fin n`. -/
@[norm_cast, simp] lemma coe_fin_lt {n : ℕ} {a b : fin n} : (a : ℕ) < (b : ℕ) ↔ a < b :=
iff.rfl

/-- `a ≤ b` as natural numbers if and only if `a ≤ b` in `fin n`. -/
@[norm_cast, simp] lemma coe_fin_le {n : ℕ} {a b : fin n} : (a : ℕ) ≤ (b : ℕ) ↔ a ≤ b :=
iff.rfl

instance {n : ℕ} : linear_order (fin n) :=
{ le := (≤), lt := (<),
  decidable_le := fin.decidable_le,
  decidable_lt := fin.decidable_lt,
  decidable_eq := fin.decidable_eq _,
 ..linear_order.lift (coe : fin n → ℕ) (@fin.eq_of_veq _) }

instance {n : ℕ}  : partial_order (fin n) := linear_order.to_partial_order (fin n)

lemma coe_strict_mono : strict_mono (coe : fin n → ℕ) := λ _ _, id

/-- The inclusion map `fin n → ℕ` is a relation embedding. -/
def coe_embedding (n) : (fin n) ↪o ℕ :=
⟨⟨coe, @fin.eq_of_veq _⟩, λ a b, iff.rfl⟩

/-- The ordering on `fin n` is a well order. -/
instance fin.lt.is_well_order (n) : is_well_order (fin n) (<) :=
(coe_embedding n).is_well_order

/-- Use the ordering on `fin n` for checking recursive definitions.

For example, the following definition is not accepted by the termination checker,
unless we declare the `has_well_founded` instance:
```lean
def factorial {n : ℕ} : fin n → ℕ
| ⟨0, _⟩ := 1
| ⟨i + 1, hi⟩ := (i + 1) * factorial ⟨i, i.lt_succ_self.trans hi⟩
```
-/
instance {n : ℕ} : has_well_founded (fin n) :=
⟨_, measure_wf coe⟩

@[simp] lemma coe_zero {n : ℕ} : ((0 : fin (n+1)) : ℕ) = 0 := rfl
attribute [simp] val_zero
@[simp] lemma val_zero' (n) : (0 : fin (n+1)).val = 0 := rfl
@[simp] lemma mk_zero : (⟨0, nat.succ_pos'⟩ : fin (n + 1)) = (0 : fin _) := rfl

@[simp] lemma coe_eq_zero {n : ℕ} {i : fin (n + 1)} : (i : ℕ) = 0 ↔ i = 0 :=
(ext_iff i 0).symm

@[simp] lemma zero_le (a : fin (n + 1)) : 0 ≤ a := zero_le a.1

lemma zero_lt_one : (0 : fin (n + 2)) < 1 := nat.zero_lt_one

@[simp] lemma not_lt_zero (a : fin n.succ) : ¬a < 0.

lemma pos_iff_ne_zero (a : fin (n+1)) : 0 < a ↔ a ≠ 0 :=
by rw [← coe_fin_lt, coe_zero, pos_iff_ne_zero, ne.def, ne.def, ext_iff, coe_zero]

lemma eq_zero_or_eq_succ {n : ℕ} (i : fin (n+1)) : i = 0 ∨ ∃ j : fin n, i = j.succ :=
begin
  rcases i with ⟨_|j, h⟩,
  { left, refl, },
  { right, exact ⟨⟨j, nat.lt_of_succ_lt_succ h⟩, rfl⟩, }
end

/-- The greatest value of `fin (n+1)` -/
def last (n : ℕ) : fin (n+1) := ⟨_, n.lt_succ_self⟩

@[simp, norm_cast] lemma coe_last (n : ℕ) : (last n : ℕ) = n := rfl

lemma last_val (n : ℕ) : (last n).val = n := rfl

theorem le_last (i : fin (n+1)) : i ≤ last n :=
le_of_lt_succ i.is_lt

lemma coe_eq_iff_eq_last {i : fin (n + 1)} : (i : ℕ) = n ↔ i = last n :=
(ext_iff i (last n)).symm

instance : bounded_order (fin (n + 1)) :=
{ top := last n,
  le_top := le_last,
  bot := 0,
  bot_le := zero_le }

instance : lattice (fin (n + 1)) := linear_order.to_lattice

lemma last_pos : (0 : fin (n + 2)) < last (n + 1) :=
by simp [lt_iff_coe_lt_coe]

lemma eq_last_of_not_lt {i : fin (n+1)} (h : ¬ (i : ℕ) < n) : i = last n :=
le_antisymm (le_last i) (not_lt.1 h)

lemma top_eq_last (n : ℕ) : ⊤ = fin.last n := rfl

lemma bot_eq_zero (n : ℕ) : ⊥ = (0 : fin (n + 1)) := rfl

section

variables {α : Type*} [preorder α]
open set

/-- If `e` is an `order_iso` between `fin n` and `fin m`, then `n = m` and `e` is the identity
map. In this lemma we state that for each `i : fin n` we have `(e i : ℕ) = (i : ℕ)`. -/
@[simp] lemma coe_order_iso_apply (e : fin n ≃o fin m) (i : fin n) : (e i : ℕ) = i :=
begin
  rcases i with ⟨i, hi⟩,
  rw [subtype.coe_mk],
  induction i using nat.strong_induction_on with i h,
  refine le_antisymm (forall_lt_iff_le.1 $ λ j hj, _) (forall_lt_iff_le.1 $ λ j hj, _),
  { have := e.symm.lt_iff_lt.2 (mk_lt_of_lt_coe hj),
    rw e.symm_apply_apply at this,
    convert this,
    simpa using h _ this (e.symm _).is_lt },
  { rwa [← h j hj (hj.trans hi), ← lt_iff_coe_lt_coe, e.lt_iff_lt] }
end

instance order_iso_subsingleton : subsingleton (fin n ≃o α) :=
⟨λ e e', by { ext i,
  rw [← e.symm.apply_eq_iff_eq, e.symm_apply_apply, ← e'.trans_apply, ext_iff,
    coe_order_iso_apply] }⟩

instance order_iso_subsingleton' : subsingleton (α ≃o fin n) :=
order_iso.symm_injective.subsingleton

instance order_iso_unique : unique (fin n ≃o fin n) := unique.mk' _

/-- Two strictly monotone functions from `fin n` are equal provided that their ranges
are equal. -/
lemma strict_mono_unique {f g : fin n → α} (hf : strict_mono f) (hg : strict_mono g)
  (h : range f = range g) : f = g :=
have (hf.order_iso f).trans (order_iso.set_congr _ _ h) = hg.order_iso g,
  from subsingleton.elim _ _,
congr_arg (function.comp (coe : range g → α)) (funext $ rel_iso.ext_iff.1 this)

/-- Two order embeddings of `fin n` are equal provided that their ranges are equal. -/
lemma order_embedding_eq {f g : fin n ↪o α} (h : range f = range g) : f = g :=
rel_embedding.ext $ funext_iff.1 $ strict_mono_unique f.strict_mono g.strict_mono h

end

<<<<<<< HEAD
/-- Order-reversing isomorphism of `fin n`. -/
def reverse : equiv.perm (fin n) :=
involutive.to_perm
  (λ i, ⟨n - 1 - i, (nat.sub_le _ _).trans_lt $ nat.sub_lt i.pos _root_.zero_lt_one⟩)
  (λ x, fin.ext $ by simp only [coe_mk, nat.sub_sub_self x.is_le_pred])

@[simp] lemma coe_reverse (i : fin n) : (i.reverse : ℕ) = n - 1 - i := rfl

lemma involutive_reverse : involutive (@reverse n) := involutive.to_perm_involutive _

@[simp] lemma reverse_symm : (@reverse n).symm = reverse := involutive.to_perm_symm _

lemma strict_anti_reverse : strict_anti (@reverse n) :=
λ i j h, by rwa [lt_iff_coe_lt_coe, coe_reverse, coe_reverse,
  tsub_lt_tsub_iff_left_of_le_of_le j.is_le_pred i.is_le_pred]
=======
>>>>>>> 65c9ffb2

end order

section add

/-!
### addition, numerals, and coercion from nat
-/

/-- Given a positive `n`, `fin.of_nat' i` is `i % n` as an element of `fin n`. -/
def of_nat' [h : fact (0 < n)] (i : ℕ) : fin n := ⟨i%n, mod_lt _ h.1⟩

lemma one_val {n : ℕ} : (1 : fin (n+1)).val = 1 % (n+1) := rfl
lemma coe_one' {n : ℕ} : ((1 : fin (n+1)) : ℕ) = 1 % (n+1) := rfl
@[simp] lemma val_one  {n : ℕ} : (1 : fin (n+2)).val = 1 := rfl
@[simp] lemma coe_one  {n : ℕ} : ((1 : fin (n+2)) : ℕ) = 1 := rfl
@[simp] lemma mk_one : (⟨1, nat.succ_lt_succ (nat.succ_pos n)⟩ : fin (n + 2)) = (1 : fin _) := rfl

instance {n : ℕ} : nontrivial (fin (n + 2)) := ⟨⟨0, 1, dec_trivial⟩⟩

lemma nontrivial_iff_two_le : nontrivial (fin n) ↔ 2 ≤ n :=
by rcases n with _|_|n; simp [fin.nontrivial, not_nontrivial, nat.succ_le_iff]

lemma subsingleton_iff_le_one : subsingleton (fin n) ↔ n ≤ 1 :=
by rcases n with _|_|n; simp [is_empty.subsingleton, unique.subsingleton, not_subsingleton]

section monoid

@[simp] protected lemma add_zero (k : fin (n + 1)) : k + 0 = k :=
by simp [eq_iff_veq, add_def, mod_eq_of_lt (is_lt k)]

@[simp] protected lemma zero_add (k : fin (n + 1)) : (0 : fin (n + 1)) + k = k :=
by simp [eq_iff_veq, add_def, mod_eq_of_lt (is_lt k)]

instance add_comm_monoid (n : ℕ) : add_comm_monoid (fin (n + 1)) :=
{ add := (+),
  add_assoc := by simp [eq_iff_veq, add_def, add_assoc],
  zero := 0,
  zero_add := fin.zero_add,
  add_zero := fin.add_zero,
  add_comm := by simp [eq_iff_veq, add_def, add_comm] }

end monoid

lemma val_add {n : ℕ} : ∀ a b : fin n, (a + b).val = (a.val + b.val) % n
| ⟨_, _⟩ ⟨_, _⟩ := rfl

lemma coe_add {n : ℕ} : ∀ a b : fin n, ((a + b : fin n) : ℕ) = (a + b) % n
| ⟨_, _⟩ ⟨_, _⟩ := rfl

lemma coe_add_eq_ite {n : ℕ} (a b : fin n) :
  (↑(a + b) : ℕ) = if n ≤ a + b then a + b - n else a + b :=
by rw [fin.coe_add, nat.add_mod_eq_ite,
       nat.mod_eq_of_lt (show ↑a < n, from a.2), nat.mod_eq_of_lt (show ↑b < n, from b.2)]

lemma coe_bit0 {n : ℕ} (k : fin n) : ((bit0 k : fin n) : ℕ) = bit0 (k : ℕ) % n :=
by { cases k, refl }

lemma coe_bit1 {n : ℕ} (k : fin (n + 1)) :
  ((bit1 k : fin (n + 1)) : ℕ) = bit1 (k : ℕ) % (n + 1) :=
begin
  cases n, { cases k with k h, cases k, {show _ % _ = _, simp}, cases h with _ h, cases h },
  simp [bit1, fin.coe_bit0, fin.coe_add, fin.coe_one],
end

lemma coe_add_one_of_lt {n : ℕ} {i : fin n.succ} (h : i < last _) :
  (↑(i + 1) : ℕ) = i + 1 :=
begin
  -- First show that `((1 : fin n.succ) : ℕ) = 1`, because `n.succ` is at least 2.
  cases n,
  { cases h },
  -- Then just unfold the definitions.
  rw [fin.coe_add, fin.coe_one, nat.mod_eq_of_lt (nat.succ_lt_succ _)],
  exact h
end

@[simp] lemma last_add_one : ∀ n, last n + 1 = 0
| 0 := subsingleton.elim _ _
| (n + 1) := by { ext, rw [coe_add, coe_zero, coe_last, coe_one, nat.mod_self] }

lemma coe_add_one {n : ℕ} (i : fin (n + 1)) :
  ((i + 1 : fin (n + 1)) : ℕ) = if i = last _ then 0 else i + 1 :=
begin
  rcases (le_last i).eq_or_lt with rfl|h,
  { simp },
  { simpa [h.ne] using coe_add_one_of_lt h }
end

section bit

@[simp] lemma mk_bit0 {m n : ℕ} (h : bit0 m < n) :
  (⟨bit0 m, h⟩ : fin n) = (bit0 ⟨m, (nat.le_add_right m m).trans_lt h⟩ : fin _) :=
eq_of_veq (nat.mod_eq_of_lt h).symm

@[simp] lemma mk_bit1 {m n : ℕ} (h : bit1 m < n + 1) :
  (⟨bit1 m, h⟩ : fin (n + 1)) = (bit1 ⟨m, (nat.le_add_right m m).trans_lt
    ((m + m).lt_succ_self.trans h)⟩ : fin _) :=
begin
  ext,
  simp only [bit1, bit0] at h,
  simp only [bit1, bit0, coe_add, coe_one', coe_mk, ←nat.add_mod, nat.mod_eq_of_lt h],
end

end bit

@[simp] lemma val_two  {n : ℕ} : (2 : fin (n+3)).val = 2 := rfl
@[simp] lemma coe_two  {n : ℕ} : ((2 : fin (n+3)) : ℕ) = 2 := rfl

section of_nat_coe

@[simp]
lemma of_nat_eq_coe (n : ℕ) (a : ℕ) : (of_nat a : fin (n+1)) = a :=
begin
  induction a with a ih, { refl },
  ext, show (a+1) % (n+1) = subtype.val (a+1 : fin (n+1)),
  { rw [val_add, ← ih, of_nat],
    exact add_mod _ _ _ }
end

/-- Converting an in-range number to `fin (n + 1)` produces a result
whose value is the original number.  -/
lemma coe_val_of_lt {n : ℕ} {a : ℕ} (h : a < n + 1) :
  ((a : fin (n + 1)).val) = a :=
begin
  rw ←of_nat_eq_coe,
  exact nat.mod_eq_of_lt h
end

/-- Converting the value of a `fin (n + 1)` to `fin (n + 1)` results
in the same value.  -/
lemma coe_val_eq_self {n : ℕ} (a : fin (n + 1)) : (a.val : fin (n + 1)) = a :=
begin
  rw fin.eq_iff_veq,
  exact coe_val_of_lt a.property
end

/-- Coercing an in-range number to `fin (n + 1)`, and converting back
to `ℕ`, results in that number. -/
lemma coe_coe_of_lt {n : ℕ} {a : ℕ} (h : a < n + 1) :
  ((a : fin (n + 1)) : ℕ) = a :=
coe_val_of_lt h

/-- Converting a `fin (n + 1)` to `ℕ` and back results in the same
value. -/
@[simp] lemma coe_coe_eq_self {n : ℕ} (a : fin (n + 1)) : ((a : ℕ) : fin (n + 1)) = a :=
coe_val_eq_self a

lemma coe_nat_eq_last (n) : (n : fin (n + 1)) = fin.last n :=
by { rw [←fin.of_nat_eq_coe, fin.of_nat, fin.last], simp only [nat.mod_eq_of_lt n.lt_succ_self] }

lemma le_coe_last (i : fin (n + 1)) : i ≤ n :=
by { rw fin.coe_nat_eq_last, exact fin.le_last i }

end of_nat_coe

lemma add_one_pos (i : fin (n + 1)) (h : i < fin.last n) : (0 : fin (n + 1)) < i + 1 :=
begin
  cases n,
  { exact absurd h (nat.not_lt_zero _) },
  { rw [lt_iff_coe_lt_coe, coe_last, ←add_lt_add_iff_right 1] at h,
    rw [lt_iff_coe_lt_coe, coe_add, coe_zero, coe_one, nat.mod_eq_of_lt h],
    exact nat.zero_lt_succ _ }
end

lemma one_pos : (0 : fin (n + 2)) < 1 := succ_pos 0

lemma zero_ne_one : (0 : fin (n + 2)) ≠ 1 := ne_of_lt one_pos

@[simp] lemma zero_eq_one_iff : (0 : fin (n + 1)) = 1 ↔ n = 0 :=
begin
  split,
  { cases n; intro h,
    { refl },
    { have := zero_ne_one, contradiction } },
  { rintro rfl, refl }
end

@[simp] lemma one_eq_zero_iff : (1 : fin (n + 1)) = 0 ↔ n = 0 :=
by rw [eq_comm, zero_eq_one_iff]

end add

section succ

/-!
### succ and casts into larger fin types
-/

@[simp] lemma coe_succ (j : fin n) : (j.succ : ℕ) = j + 1 :=
by cases j; simp [fin.succ]

@[simp]
lemma succ_pos (a : fin n) : (0 : fin (n + 1)) < a.succ := by simp [lt_iff_coe_lt_coe]

/-- `fin.succ` as an `order_embedding` -/
def succ_embedding (n : ℕ) : fin n ↪o fin (n + 1) :=
order_embedding.of_strict_mono fin.succ $ λ ⟨i, hi⟩ ⟨j, hj⟩ h, succ_lt_succ h

@[simp] lemma coe_succ_embedding : ⇑(succ_embedding n) = fin.succ := rfl

@[simp] lemma succ_le_succ_iff : a.succ ≤ b.succ ↔ a ≤ b :=
(succ_embedding n).le_iff_le

@[simp] lemma succ_lt_succ_iff : a.succ < b.succ ↔ a < b :=
(succ_embedding n).lt_iff_lt

lemma succ_injective (n : ℕ) : injective (@fin.succ n) :=
(succ_embedding n).injective

@[simp] lemma succ_inj {a b : fin n} : a.succ = b.succ ↔ a = b :=
(succ_injective n).eq_iff

lemma succ_ne_zero {n} : ∀ k : fin n, fin.succ k ≠ 0
| ⟨k, hk⟩ heq := nat.succ_ne_zero k $ (ext_iff _ _).1 heq

@[simp] lemma succ_zero_eq_one : fin.succ (0 : fin (n + 1)) = 1 := rfl

@[simp] lemma succ_one_eq_two : fin.succ (1 : fin (n + 2)) = 2 := rfl

@[simp] lemma succ_mk (n i : ℕ) (h : i < n) : fin.succ ⟨i, h⟩ = ⟨i + 1, nat.succ_lt_succ h⟩ :=
rfl

lemma mk_succ_pos (i : ℕ) (h : i < n) : (0 : fin (n + 1)) < ⟨i.succ, add_lt_add_right h 1⟩ :=
by { rw [lt_iff_coe_lt_coe, coe_zero], exact nat.succ_pos i }

lemma one_lt_succ_succ (a : fin n) : (1 : fin (n + 2)) < a.succ.succ :=
begin
  cases n,
  { exact fin_zero_elim a },
  { rw [←succ_zero_eq_one, succ_lt_succ_iff], exact succ_pos a }
end

lemma succ_succ_ne_one (a : fin n) : fin.succ (fin.succ a) ≠ 1 := ne_of_gt (one_lt_succ_succ a)

/-- `cast_lt i h` embeds `i` into a `fin` where `h` proves it belongs into.  -/
def cast_lt (i : fin m) (h : i.1 < n) : fin n := ⟨i.1, h⟩

@[simp] lemma coe_cast_lt (i : fin m) (h : i.1 < n) : (cast_lt i h : ℕ) = i := rfl

@[simp] lemma cast_lt_mk (i n m : ℕ) (hn : i < n) (hm : i < m) : cast_lt ⟨i, hn⟩ hm = ⟨i, hm⟩ := rfl

/-- `cast_le h i` embeds `i` into a larger `fin` type.  -/
def cast_le (h : n ≤ m) : fin n ↪o fin m :=
order_embedding.of_strict_mono (λ a, cast_lt a (lt_of_lt_of_le a.2 h)) $ λ a b h, h

@[simp] lemma coe_cast_le (h : n ≤ m) (i : fin n) : (cast_le h i : ℕ) = i := rfl

@[simp] lemma cast_le_mk (i n m : ℕ) (hn : i < n) (h : n ≤ m) :
  cast_le h ⟨i, hn⟩ = ⟨i, lt_of_lt_of_le hn h⟩ := rfl

@[simp] lemma cast_le_zero {n m : ℕ} (h : n.succ ≤ m.succ) :
  cast_le h 0 = 0 :=
by simp [eq_iff_veq]

@[simp] lemma range_cast_le {n k : ℕ} (h : n ≤ k) :
  set.range (cast_le h) = {i | (i : ℕ) < n} :=
set.ext (λ x, ⟨λ ⟨y, hy⟩, hy ▸ y.2, λ hx, ⟨⟨x, hx⟩, fin.ext rfl⟩⟩)

@[simp] lemma coe_of_injective_cast_le_symm {n k : ℕ} (h : n ≤ k) (i : fin k) (hi) :
  ((equiv.of_injective _ (cast_le h).injective).symm ⟨i, hi⟩ : ℕ) = i :=
begin
  rw ← coe_cast_le,
  exact congr_arg coe (equiv.apply_of_injective_symm _ _)
end

@[simp] lemma cast_le_succ {m n : ℕ} (h : (m + 1) ≤ (n + 1)) (i : fin m) :
  cast_le h i.succ = (cast_le (nat.succ_le_succ_iff.mp h) i).succ :=
by simp [fin.eq_iff_veq]

@[simp] lemma cast_le_cast_le {k m n} (km : k ≤ m) (mn : m ≤ n) (i : fin k) :
  fin.cast_le mn (fin.cast_le km i) = fin.cast_le (km.trans mn) i :=
fin.ext (by simp only [coe_cast_le])

@[simp] lemma cast_le_comp_cast_le {k m n} (km : k ≤ m) (mn : m ≤ n) :
  fin.cast_le mn ∘ fin.cast_le km = fin.cast_le (km.trans mn) :=
funext (cast_le_cast_le km mn)

/-- `cast eq i` embeds `i` into a equal `fin` type, see also `equiv.fin_congr`. -/
def cast (eq : n = m) : fin n ≃o fin m :=
{ to_equiv := ⟨cast_le eq.le, cast_le eq.symm.le, λ a, eq_of_veq rfl, λ a, eq_of_veq rfl⟩,
  map_rel_iff' := λ a b, iff.rfl }

@[simp] lemma symm_cast (h : n = m) : (cast h).symm = cast h.symm := rfl

/-- While `fin.coe_order_iso_apply` is a more general case of this, we mark this `simp` anyway
as it is eligible for `dsimp`. -/
@[simp]
lemma coe_cast (h : n = m) (i : fin n) : (cast h i : ℕ) = i := rfl

@[simp] lemma cast_zero {n' : ℕ} {h : n + 1 = n' + 1} :
  cast h (0 : fin (n + 1)) = 0 :=
ext rfl

@[simp] lemma cast_last {n' : ℕ} {h : n + 1 = n' + 1} :
  cast h (last n) = last n' :=
ext (by rw [coe_cast, coe_last, coe_last, nat.succ_injective h])

@[simp] lemma cast_mk (h : n = m) (i : ℕ) (hn : i < n) :
  cast h ⟨i, hn⟩ = ⟨i, lt_of_lt_of_le hn h.le⟩ := rfl

@[simp] lemma cast_trans {k : ℕ} (h : n = m) (h' : m = k) {i : fin n} :
  cast h' (cast h i) = cast (eq.trans h h') i := rfl

@[simp] lemma cast_refl (h : n = n := rfl) : cast h = order_iso.refl (fin n) :=
by { ext, refl }

lemma cast_le_of_eq {m n : ℕ} (h : m = n) {h' : m ≤ n} :
  (cast_le h' : fin m → fin n) = fin.cast h :=
funext (λ _, rfl)

/-- While in many cases `fin.cast` is better than `equiv.cast`/`cast`, sometimes we want to apply
a generic theorem about `cast`. -/
lemma cast_to_equiv (h : n = m) : (cast h).to_equiv = equiv.cast (h ▸ rfl) :=
by { subst h, simp }

/-- While in many cases `fin.cast` is better than `equiv.cast`/`cast`, sometimes we want to apply
a generic theorem about `cast`. -/
lemma cast_eq_cast (h : n = m) : (cast h : fin n → fin m) = _root_.cast (h ▸ rfl) :=
by { subst h, ext, simp }

/-- `cast_add m i` embeds `i : fin n` in `fin (n+m)`. See also `fin.nat_add` and `fin.add_nat`. -/
def cast_add (m) : fin n ↪o fin (n + m) := cast_le $ nat.le_add_right n m

@[simp] lemma coe_cast_add (m : ℕ) (i : fin n) : (cast_add m i : ℕ) = i := rfl

@[simp] lemma cast_add_zero : (cast_add 0 : fin n → fin (n + 0)) = cast rfl := rfl

lemma cast_add_lt {m : ℕ} (n : ℕ) (i : fin m) : (cast_add n i : ℕ) < m := i.2

@[simp] lemma cast_add_mk (m : ℕ) (i : ℕ) (h : i < n) :
  cast_add m ⟨i, h⟩ = ⟨i, lt_add_right i n m h⟩ := rfl

@[simp] lemma cast_add_cast_lt (m : ℕ) (i : fin (n + m)) (hi : i.val < n) :
  cast_add m (cast_lt i hi) = i :=
ext rfl

@[simp] lemma cast_lt_cast_add (m : ℕ) (i : fin n) :
  cast_lt (cast_add m i) (cast_add_lt m i) = i :=
ext rfl

/-- For rewriting in the reverse direction, see `fin.cast_cast_add_left`. -/
lemma cast_add_cast {n n' : ℕ} (m : ℕ) (i : fin n') (h : n' = n) :
  cast_add m (fin.cast h i) = fin.cast (congr_arg _ h) (cast_add m i) :=
ext rfl

lemma cast_cast_add_left {n n' m : ℕ} (i : fin n') (h : n' + m = n + m) :
  cast h (cast_add m i) = cast_add m (cast (add_right_cancel h) i) :=
ext rfl

@[simp] lemma cast_cast_add_right {n m m' : ℕ} (i : fin n) (h : n + m' = n + m) :
  cast h (cast_add m' i) = cast_add m i :=
ext rfl

/-- The cast of the successor is the succesor of the cast. See `fin.succ_cast_eq` for rewriting in
the reverse direction. -/
@[simp] lemma cast_succ_eq {n' : ℕ} (i : fin n) (h : n.succ = n'.succ) :
  cast h i.succ = (cast (nat.succ.inj h) i).succ :=
ext $ by simp

lemma succ_cast_eq {n' : ℕ} (i : fin n) (h : n = n') : (cast h i).succ = cast (by rw h) i.succ :=
ext $ by simp

/-- `cast_succ i` embeds `i : fin n` in `fin (n+1)`. -/
def cast_succ : fin n ↪o fin (n + 1) := cast_add 1

@[simp] lemma coe_cast_succ (i : fin n) : (i.cast_succ : ℕ) = i := rfl

@[simp] lemma cast_succ_mk (n i : ℕ) (h : i < n) : cast_succ ⟨i, h⟩ = ⟨i, nat.lt.step h⟩ := rfl

@[simp] lemma cast_cast_succ {n' : ℕ} {h : n + 1 = n' + 1} {i : fin n} :
  cast h (cast_succ i) = cast_succ (cast (nat.succ_injective h) i) :=
by { ext, simp only [coe_cast, coe_cast_succ] }

lemma cast_succ_lt_succ (i : fin n) : i.cast_succ < i.succ :=
lt_iff_coe_lt_coe.2 $ by simp only [coe_cast_succ, coe_succ, nat.lt_succ_self]

lemma le_cast_succ_iff {i : fin (n + 1)} {j : fin n} : i ≤ j.cast_succ ↔ i < j.succ :=
by simpa [lt_iff_coe_lt_coe, le_iff_coe_le_coe] using nat.succ_le_succ_iff.symm

lemma cast_succ_lt_iff_succ_le {n : ℕ} {i : fin n} {j : fin (n+1)} :
  i.cast_succ < j ↔ i.succ ≤ j :=
by simpa only [fin.lt_iff_coe_lt_coe, fin.le_iff_coe_le_coe, fin.coe_succ, fin.coe_cast_succ]
  using nat.lt_iff_add_one_le

@[simp] lemma succ_last (n : ℕ) : (last n).succ = last (n.succ) := rfl

@[simp] lemma succ_eq_last_succ {n : ℕ} (i : fin n.succ) :
  i.succ = last (n + 1) ↔ i = last n :=
by rw [← succ_last, (succ_injective _).eq_iff]

@[simp] lemma cast_succ_cast_lt (i : fin (n + 1)) (h : (i : ℕ) < n) : cast_succ (cast_lt i h) = i :=
fin.eq_of_veq rfl

@[simp] lemma cast_lt_cast_succ {n : ℕ} (a : fin n) (h : (a : ℕ) < n) :
  cast_lt (cast_succ a) h = a :=
by cases a; refl

@[simp] lemma cast_succ_lt_cast_succ_iff : a.cast_succ < b.cast_succ ↔ a < b :=
(@cast_succ n).lt_iff_lt

lemma cast_succ_injective (n : ℕ) : injective (@fin.cast_succ n) :=
(cast_succ : fin n ↪o _).injective

lemma cast_succ_inj {a b : fin n} : a.cast_succ = b.cast_succ ↔ a = b :=
(cast_succ_injective n).eq_iff

lemma cast_succ_lt_last (a : fin n) : cast_succ a < last n := lt_iff_coe_lt_coe.mpr a.is_lt

@[simp] lemma cast_succ_zero : cast_succ (0 : fin (n + 1)) = 0 := rfl

@[simp] lemma cast_succ_one {n : ℕ} : fin.cast_succ (1 : fin (n + 2)) = 1 := rfl

/-- `cast_succ i` is positive when `i` is positive -/
lemma cast_succ_pos {i : fin (n + 1)} (h : 0 < i) : 0 < cast_succ i :=
by simpa [lt_iff_coe_lt_coe] using h

@[simp] lemma cast_succ_eq_zero_iff (a : fin (n + 1)) : a.cast_succ = 0 ↔ a = 0 :=
subtype.ext_iff.trans $ (subtype.ext_iff.trans $ by exact iff.rfl).symm

lemma cast_succ_ne_zero_iff (a : fin (n + 1)) : a.cast_succ ≠ 0 ↔ a ≠ 0 :=
not_iff_not.mpr $ cast_succ_eq_zero_iff a

lemma cast_succ_fin_succ (n : ℕ) (j : fin n) :
  cast_succ (fin.succ j) = fin.succ (cast_succ j) :=
by simp [fin.ext_iff]

@[norm_cast, simp] lemma coe_eq_cast_succ : (a : fin (n + 1)) = a.cast_succ :=
begin
  ext,
  exact coe_val_of_lt (nat.lt.step a.is_lt),
end

@[simp] lemma coe_succ_eq_succ : a.cast_succ + 1 = a.succ :=
begin
  cases n,
  { exact fin_zero_elim a },
  { simp [a.is_lt, eq_iff_veq, add_def, nat.mod_eq_of_lt] }
end

lemma lt_succ : a.cast_succ < a.succ :=
by { rw [cast_succ, lt_iff_coe_lt_coe, coe_cast_add, coe_succ], exact lt_add_one a.val }

@[simp] lemma range_cast_succ {n : ℕ} :
  set.range (cast_succ : fin n → fin n.succ) = {i | (i : ℕ) < n} :=
range_cast_le _

@[simp] lemma coe_of_injective_cast_succ_symm {n : ℕ} (i : fin n.succ) (hi) :
  ((equiv.of_injective cast_succ (cast_succ_injective _)).symm ⟨i, hi⟩ : ℕ) = i :=
begin
  rw ← coe_cast_succ,
  exact congr_arg coe (equiv.apply_of_injective_symm _ _)
end

lemma succ_cast_succ {n : ℕ} (i : fin n) :
  i.cast_succ.succ = i.succ.cast_succ :=
fin.ext (by simp)

/-- `add_nat m i` adds `m` to `i`, generalizes `fin.succ`. -/
def add_nat (m) : fin n ↪o fin (n + m) :=
order_embedding.of_strict_mono (λ i, ⟨(i : ℕ) + m, add_lt_add_right i.2 _⟩) $
  λ i j h, lt_iff_coe_lt_coe.2 $ add_lt_add_right h _

@[simp] lemma coe_add_nat (m : ℕ) (i : fin n) : (add_nat m i : ℕ) = i + m := rfl

@[simp] lemma add_nat_one {i : fin n} : add_nat 1 i = i.succ :=
by { ext, rw [coe_add_nat, coe_succ] }

lemma le_coe_add_nat (m : ℕ) (i : fin n) : m ≤ add_nat m i := nat.le_add_left _ _

@[simp] lemma add_nat_mk (n i : ℕ) (hi : i < m) :
  add_nat n ⟨i, hi⟩ = ⟨i + n, add_lt_add_right hi n⟩ := rfl

@[simp] lemma cast_add_nat_zero {n n' : ℕ} (i : fin n) (h : n + 0 = n') :
  cast h (add_nat 0 i) = cast ((add_zero _).symm.trans h) i :=
ext $ add_zero _

/-- For rewriting in the reverse direction, see `fin.cast_add_nat_left`. -/
lemma add_nat_cast {n n' m : ℕ} (i : fin n') (h : n' = n) :
  add_nat m (cast h i) = cast (congr_arg _ h) (add_nat m i) :=
ext rfl

lemma cast_add_nat_left {n n' m : ℕ} (i : fin n') (h : n' + m = n + m) :
  cast h (add_nat m i) = add_nat m (cast (add_right_cancel h) i) :=
ext rfl

@[simp] lemma cast_add_nat_right {n m m' : ℕ} (i : fin n) (h : n + m' = n + m) :
  cast h (add_nat m' i) = add_nat m i :=
ext $ (congr_arg ((+) (i : ℕ)) (add_left_cancel h) : _)

/-- `nat_add n i` adds `n` to `i` "on the left". -/
def nat_add (n) {m} : fin m ↪o fin (n + m) :=
order_embedding.of_strict_mono (λ i, ⟨n + (i : ℕ), add_lt_add_left i.2 _⟩) $
  λ i j h, lt_iff_coe_lt_coe.2 $ add_lt_add_left h _

@[simp] lemma coe_nat_add (n : ℕ) {m : ℕ} (i : fin m) : (nat_add n i : ℕ) = n + i := rfl

@[simp] lemma nat_add_mk (n i : ℕ) (hi : i < m) :
  nat_add n ⟨i, hi⟩ = ⟨n + i, add_lt_add_left hi n⟩ := rfl

lemma le_coe_nat_add (m : ℕ) (i : fin n) : m ≤ nat_add m i := nat.le_add_right _ _

lemma nat_add_zero {n : ℕ} : fin.nat_add 0 = (fin.cast (zero_add n).symm).to_rel_embedding :=
by { ext, apply zero_add }

/-- For rewriting in the reverse direction, see `fin.cast_nat_add_right`. -/
lemma nat_add_cast {n n' : ℕ} (m : ℕ) (i : fin n') (h : n' = n) :
  nat_add m (cast h i) = cast (congr_arg _ h) (nat_add m i) :=
ext rfl

lemma cast_nat_add_right {n n' m : ℕ} (i : fin n') (h : m + n' = m + n) :
  cast h (nat_add m i) = nat_add m (cast (add_left_cancel h) i) :=
ext rfl

@[simp] lemma cast_nat_add_left {n m m' : ℕ} (i : fin n) (h : m' + n = m + n) :
  cast h (nat_add m' i) = nat_add m i :=
ext $ (congr_arg (+ (i : ℕ)) (add_right_cancel h) : _)

@[simp] lemma cast_nat_add_zero {n n' : ℕ} (i : fin n) (h : 0 + n = n') :
  cast h (nat_add 0 i) = cast ((zero_add _).symm.trans h) i :=
ext $ zero_add _

@[simp] lemma cast_nat_add (n : ℕ) {m : ℕ} (i : fin m) :
  cast (add_comm _ _) (nat_add n i) = add_nat n i :=
ext $ add_comm _ _

@[simp] lemma cast_add_nat {n : ℕ} (m : ℕ) (i : fin n) :
  cast (add_comm _ _) (add_nat m i) = nat_add m i :=
ext $ add_comm _ _

@[simp] lemma nat_add_last {m n : ℕ} : nat_add n (last m) = last (n + m) := rfl

lemma nat_add_cast_succ {m n : ℕ} {i : fin m} :
  nat_add n (cast_succ i) = cast_succ (nat_add n i) := rfl

end succ

section pred

/-!
### pred
-/

@[simp] lemma coe_pred (j : fin (n+1)) (h : j ≠ 0) : (j.pred h : ℕ) = j - 1 :=
by { cases j, refl }

@[simp] lemma succ_pred : ∀(i : fin (n+1)) (h : i ≠ 0), (i.pred h).succ = i
| ⟨0,     h⟩ hi := by contradiction
| ⟨n + 1, h⟩ hi := rfl

@[simp] lemma range_succ : set.range (fin.succ : fin n → fin (n + 1)) = {0}ᶜ :=
set.subset.antisymm (set.range_subset_iff.2 $ λ i, i.succ_pos.ne')
  (λ i hi, ⟨pred i hi, succ_pred i hi⟩)

@[simp] lemma pred_succ (i : fin n) {h : i.succ ≠ 0} : i.succ.pred h = i :=
by { cases i, refl }

@[simp] lemma pred_mk_succ (i : ℕ) (h : i < n + 1) :
  fin.pred ⟨i + 1, add_lt_add_right h 1⟩ (ne_of_vne (ne_of_gt (mk_succ_pos i h))) = ⟨i, h⟩ :=
by simp only [ext_iff, coe_pred, coe_mk, add_tsub_cancel_right]

-- This is not a simp lemma by default, because `pred_mk_succ` is nicer when it applies.
lemma pred_mk {n : ℕ} (i : ℕ) (h : i < n + 1) (w) :
  fin.pred ⟨i, h⟩ w =
  ⟨i - 1, by rwa tsub_lt_iff_right (nat.succ_le_of_lt $ nat.pos_of_ne_zero (fin.vne_of_ne w))⟩ :=
rfl

@[simp] lemma pred_le_pred_iff {n : ℕ} {a b : fin n.succ} {ha : a ≠ 0} {hb : b ≠ 0} :
  a.pred ha ≤ b.pred hb ↔ a ≤ b :=
by rw [←succ_le_succ_iff, succ_pred, succ_pred]

@[simp] lemma pred_lt_pred_iff {n : ℕ} {a b : fin n.succ} {ha : a ≠ 0} {hb : b ≠ 0} :
  a.pred ha < b.pred hb ↔ a < b :=
by rw [←succ_lt_succ_iff, succ_pred, succ_pred]

@[simp] lemma pred_inj :
  ∀ {a b : fin (n + 1)} {ha : a ≠ 0} {hb : b ≠ 0}, a.pred ha = b.pred hb ↔ a = b
| ⟨0,   _⟩  b         ha hb := by contradiction
| ⟨i+1, _⟩  ⟨0,   _⟩  ha hb := by contradiction
| ⟨i+1, hi⟩ ⟨j+1, hj⟩ ha hb := by simp [fin.eq_iff_veq]

@[simp] lemma pred_one {n : ℕ} : fin.pred (1 : fin (n + 2)) (ne.symm (ne_of_lt one_pos)) = 0 := rfl

lemma pred_add_one (i : fin (n + 2)) (h : (i : ℕ) < n + 1) :
  pred (i + 1) (ne_of_gt (add_one_pos _ (lt_iff_coe_lt_coe.mpr h))) = cast_lt i h :=
begin
  rw [ext_iff, coe_pred, coe_cast_lt, coe_add, coe_one, mod_eq_of_lt, add_tsub_cancel_right],
  exact add_lt_add_right h 1,
end

/-- `sub_nat i h` subtracts `m` from `i`, generalizes `fin.pred`. -/
def sub_nat (m) (i : fin (n + m)) (h : m ≤ (i : ℕ)) : fin n :=
⟨(i : ℕ) - m, by { rw [tsub_lt_iff_right h], exact i.is_lt }⟩

@[simp] lemma coe_sub_nat (i : fin (n + m)) (h : m ≤ i) : (i.sub_nat m h : ℕ) = i - m :=
rfl

@[simp] lemma sub_nat_mk {i : ℕ} (h₁ : i < n + m) (h₂ : m ≤ i) :
  sub_nat m ⟨i, h₁⟩ h₂ = ⟨i - m, (tsub_lt_iff_right h₂).2 h₁⟩ :=
rfl

@[simp] lemma pred_cast_succ_succ (i : fin n) :
  pred (cast_succ i.succ) (ne_of_gt (cast_succ_pos i.succ_pos)) = i.cast_succ :=
by simp [eq_iff_veq]

@[simp] lemma add_nat_sub_nat {i : fin (n + m)} (h : m ≤ i) :
  add_nat m (sub_nat m i h) = i :=
ext $ tsub_add_cancel_of_le h

@[simp] lemma sub_nat_add_nat (i : fin n) (m : ℕ) (h : m ≤ add_nat m i := le_coe_add_nat m i) :
  sub_nat m (add_nat m i) h = i :=
ext $ add_tsub_cancel_right i m

@[simp] lemma nat_add_sub_nat_cast {i : fin (n + m)} (h : n ≤ i) :
  nat_add n (sub_nat n (cast (add_comm _ _) i) h) = i :=
by simp [← cast_add_nat]

end pred

section div_mod

/-- Compute `i / n`, where `n` is a `nat` and inferred the type of `i`. -/
def div_nat (i : fin (m * n)) : fin m :=
⟨i / n, nat.div_lt_of_lt_mul $ mul_comm m n ▸ i.prop⟩

@[simp] lemma coe_div_nat (i : fin (m * n)) : (i.div_nat : ℕ) = i / n := rfl

/-- Compute `i % n`, where `n` is a `nat` and inferred the type of `i`. -/
def mod_nat (i : fin (m * n)) : fin n :=
⟨i % n, nat.mod_lt _ $ pos_of_mul_pos_left ((nat.zero_le i).trans_lt i.is_lt) m.zero_le⟩

@[simp] lemma coe_mod_nat (i : fin (m * n)) : (i.mod_nat : ℕ) = i % n := rfl

end div_mod

section rec

/-!
### recursion and induction principles
-/

/-- Define `C n i` by induction on `i : fin n` interpreted as `(0 : fin (n - i)).succ.succ…`.
This function has two arguments: `H0 n` defines `0`-th element `C (n+1) 0` of an `(n+1)`-tuple,
and `Hs n i` defines `(i+1)`-st element of `(n+1)`-tuple based on `n`, `i`, and `i`-th element
of `n`-tuple. -/
@[elab_as_eliminator] def succ_rec
  {C : Π n, fin n → Sort*}
  (H0 : Π n, C (succ n) 0)
  (Hs : Π n i, C n i → C (succ n) i.succ) : Π {n : ℕ} (i : fin n), C n i
| 0        i           := i.elim0
| (succ n) ⟨0, _⟩      := H0 _
| (succ n) ⟨succ i, h⟩ := Hs _ _ (succ_rec ⟨i, lt_of_succ_lt_succ h⟩)

/-- Define `C n i` by induction on `i : fin n` interpreted as `(0 : fin (n - i)).succ.succ…`.
This function has two arguments: `H0 n` defines `0`-th element `C (n+1) 0` of an `(n+1)`-tuple,
and `Hs n i` defines `(i+1)`-st element of `(n+1)`-tuple based on `n`, `i`, and `i`-th element
of `n`-tuple.

A version of `fin.succ_rec` taking `i : fin n` as the first argument. -/
@[elab_as_eliminator] def succ_rec_on {n : ℕ} (i : fin n)
  {C : Π n, fin n → Sort*}
  (H0 : Π n, C (succ n) 0)
  (Hs : Π n i, C n i → C (succ n) i.succ) : C n i :=
i.succ_rec H0 Hs

@[simp] theorem succ_rec_on_zero {C : ∀ n, fin n → Sort*} {H0 Hs} (n) :
  @fin.succ_rec_on (succ n) 0 C H0 Hs = H0 n :=
rfl

@[simp] theorem succ_rec_on_succ {C : ∀ n, fin n → Sort*} {H0 Hs} {n} (i : fin n) :
  @fin.succ_rec_on (succ n) i.succ C H0 Hs = Hs n i (fin.succ_rec_on i H0 Hs) :=
by cases i; refl

/--
Define `C i` by induction on `i : fin (n + 1)` via induction on the underlying `nat` value.
This function has two arguments: `h0` handles the base case on `C 0`,
and `hs` defines the inductive step using `C i.cast_succ`.
-/
@[elab_as_eliminator] def induction
  {C : fin (n + 1) → Sort*}
  (h0 : C 0)
  (hs : ∀ i : fin n, C i.cast_succ → C i.succ) :
  Π (i : fin (n + 1)), C i :=
begin
  rintro ⟨i, hi⟩,
  induction i with i IH,
  { rwa [fin.mk_zero] },
  { refine hs ⟨i, lt_of_succ_lt_succ hi⟩ _,
    exact IH (lt_of_succ_lt hi) }
end

/--
Define `C i` by induction on `i : fin (n + 1)` via induction on the underlying `nat` value.
This function has two arguments: `h0` handles the base case on `C 0`,
and `hs` defines the inductive step using `C i.cast_succ`.

A version of `fin.induction` taking `i : fin (n + 1)` as the first argument.
-/
@[elab_as_eliminator] def induction_on (i : fin (n + 1))
  {C : fin (n + 1) → Sort*}
  (h0 : C 0)
  (hs : ∀ i : fin n, C i.cast_succ → C i.succ) : C i :=
induction h0 hs i

/-- Define `f : Π i : fin n.succ, C i` by separately handling the cases `i = 0` and
`i = j.succ`, `j : fin n`. -/
@[elab_as_eliminator] def cases
  {C : fin (succ n) → Sort*} (H0 : C 0) (Hs : Π i : fin n, C (i.succ)) :
  Π (i : fin (succ n)), C i :=
induction H0 (λ i _, Hs i)

@[simp] theorem cases_zero {n} {C : fin (succ n) → Sort*} {H0 Hs} : @fin.cases n C H0 Hs 0 = H0 :=
rfl

@[simp] theorem cases_succ {n} {C : fin (succ n) → Sort*} {H0 Hs} (i : fin n) :
  @fin.cases n C H0 Hs i.succ = Hs i :=
by cases i; refl

@[simp] theorem cases_succ' {n} {C : fin (succ n) → Sort*} {H0 Hs} {i : ℕ} (h : i + 1 < n + 1) :
  @fin.cases n C H0 Hs ⟨i.succ, h⟩ = Hs ⟨i, lt_of_succ_lt_succ h⟩ :=
by cases i; refl

lemma forall_fin_succ {P : fin (n+1) → Prop} :
  (∀ i, P i) ↔ P 0 ∧ (∀ i:fin n, P i.succ) :=
⟨λ H, ⟨H 0, λ i, H _⟩, λ ⟨H0, H1⟩ i, fin.cases H0 H1 i⟩

lemma exists_fin_succ {P : fin (n+1) → Prop} :
  (∃ i, P i) ↔ P 0 ∨ (∃i:fin n, P i.succ) :=
⟨λ ⟨i, h⟩, fin.cases or.inl (λ i hi, or.inr ⟨i, hi⟩) i h,
  λ h, or.elim h (λ h, ⟨0, h⟩) $ λ⟨i, hi⟩, ⟨i.succ, hi⟩⟩

lemma forall_fin_one {p : fin 1 → Prop} : (∀ i, p i) ↔ p 0 := @unique.forall_iff (fin 1) _ p
lemma exists_fin_one {p : fin 1 → Prop} : (∃ i, p i) ↔ p 0 := @unique.exists_iff (fin 1) _ p

lemma forall_fin_two {p : fin 2 → Prop} : (∀ i, p i) ↔ p 0 ∧ p 1 :=
forall_fin_succ.trans $ and_congr_right $ λ _, forall_fin_one

lemma exists_fin_two {p : fin 2 → Prop} : (∃ i, p i) ↔ p 0 ∨ p 1 :=
exists_fin_succ.trans $ or_congr_right' exists_fin_one

lemma fin_two_eq_of_eq_zero_iff {a b : fin 2} (h : a = 0 ↔ b = 0) : a = b :=
by { revert a b, simp [forall_fin_two] }

/--
Define `C i` by reverse induction on `i : fin (n + 1)` via induction on the underlying `nat` value.
This function has two arguments: `hlast` handles the base case on `C (fin.last n)`,
and `hs` defines the inductive step using `C i.succ`, inducting downwards.
-/
@[elab_as_eliminator]
def reverse_induction {n : ℕ}
  {C : fin (n + 1) → Sort*}
  (hlast : C (fin.last n))
  (hs : ∀ i : fin n, C i.succ → C i.cast_succ) :
  Π (i : fin (n + 1)), C i
| i :=
if hi : i = fin.last n
then _root_.cast (by rw hi) hlast
else
  let j : fin n := ⟨i, lt_of_le_of_ne (nat.le_of_lt_succ i.2) (λ h, hi (fin.ext h))⟩ in
  have wf : n + 1 - j.succ < n + 1 - i, begin
    cases i,
    rw [tsub_lt_tsub_iff_left_of_le];
    simp [*, nat.succ_le_iff],
  end,
  have hi : i = fin.cast_succ j, from fin.ext rfl,
_root_.cast (by rw hi) (hs _ (reverse_induction j.succ))
using_well_founded { rel_tac := λ _ _, `[exact ⟨_, measure_wf (λ i : fin (n+1), n + 1 - i)⟩],
  dec_tac := `[assumption] }

@[simp] lemma reverse_induction_last {n : ℕ}
  {C : fin (n + 1) → Sort*}
  (h0 : C (fin.last n))
  (hs : ∀ i : fin n, C i.succ → C i.cast_succ) :
  (reverse_induction h0 hs (fin.last n) : C (fin.last n)) = h0 :=
by rw [reverse_induction]; simp

@[simp] lemma reverse_induction_cast_succ {n : ℕ}
  {C : fin (n + 1) → Sort*}
  (h0 : C (fin.last n))
  (hs : ∀ i : fin n, C i.succ → C i.cast_succ) (i : fin n):
  (reverse_induction h0 hs i.cast_succ : C i.cast_succ) =
    hs i (reverse_induction h0 hs i.succ) :=
begin
  rw [reverse_induction, dif_neg (ne_of_lt (fin.cast_succ_lt_last i))],
  cases i,
  refl
end

/-- Define `f : Π i : fin n.succ, C i` by separately handling the cases `i = fin.last n` and
`i = j.cast_succ`, `j : fin n`. -/
@[elab_as_eliminator, elab_strategy]
def last_cases {n : ℕ} {C : fin (n + 1) → Sort*}
  (hlast : C (fin.last n)) (hcast : (Π (i : fin n), C i.cast_succ)) (i : fin (n + 1)) : C i :=
reverse_induction hlast (λ i _, hcast i) i

@[simp] lemma last_cases_last {n : ℕ} {C : fin (n + 1) → Sort*}
  (hlast : C (fin.last n)) (hcast : (Π (i : fin n), C i.cast_succ)) :
  (fin.last_cases hlast hcast (fin.last n): C (fin.last n)) = hlast :=
reverse_induction_last _ _

@[simp] lemma last_cases_cast_succ {n : ℕ} {C : fin (n + 1) → Sort*}
  (hlast : C (fin.last n)) (hcast : (Π (i : fin n), C i.cast_succ)) (i : fin n) :
  (fin.last_cases hlast hcast (fin.cast_succ i): C (fin.cast_succ i)) = hcast i :=
reverse_induction_cast_succ _ _ _

/-- Define `f : Π i : fin (m + n), C i` by separately handling the cases `i = cast_add n i`,
`j : fin m` and `i = nat_add m j`, `j : fin n`. -/
@[elab_as_eliminator, elab_strategy]
def add_cases {m n : ℕ} {C : fin (m + n) → Sort u}
  (hleft : Π i, C (cast_add n i))
  (hright : Π i, C (nat_add m i)) (i : fin (m + n)) : C i :=
if hi : (i : ℕ) < m then eq.rec_on (cast_add_cast_lt n i hi) (hleft (cast_lt i hi))
else eq.rec_on (nat_add_sub_nat_cast (le_of_not_lt hi)) (hright _)

@[simp] lemma add_cases_left {m n : ℕ} {C : fin (m + n) → Sort*}
  (hleft : Π i, C (cast_add n i)) (hright : Π i, C (nat_add m i)) (i : fin m) :
  add_cases hleft hright (fin.cast_add n i) = hleft i :=
begin
  cases i with i hi,
  rw [add_cases, dif_pos (cast_add_lt _ _)],
  refl
end

@[simp] lemma add_cases_right {m n : ℕ} {C : fin (m + n) → Sort*}
  (hleft : Π i, C (cast_add n i)) (hright : Π i, C (nat_add m i)) (i : fin n) :
  add_cases hleft hright (nat_add m i) = hright i :=
begin
  have : ¬ (nat_add m i : ℕ) < m, from (le_coe_nat_add _ _).not_lt,
  rw [add_cases, dif_neg this],
  refine eq_of_heq ((eq_rec_heq _ _).trans _), congr' 1,
  simp
end

end rec

lemma lift_fun_iff_succ {α : Type*} (r : α → α → Prop) [is_trans α r] {f : fin (n + 1) → α} :
  ((<) ⇒ r) f f ↔ ∀ i : fin n, r (f i.cast_succ) (f i.succ) :=
begin
  split,
  { intros H i,
    exact H i.cast_succ_lt_succ },
  { refine λ H i, fin.induction _ _,
    { exact λ h, (h.not_le (zero_le i)).elim },
    { intros j ihj hij,
      rw [← le_cast_succ_iff] at hij,
      rcases hij.eq_or_lt with rfl|hlt,
      exacts [H j, trans (ihj hlt) (H j)] } }
end

/-- A function `f` on `fin (n + 1)` is strictly monotone if and only if `f i < f (i + 1)`
for all `i`. -/
lemma strict_mono_iff_lt_succ {α : Type*} [preorder α] {f : fin (n + 1) → α} :
  strict_mono f ↔ ∀ i : fin n, f i.cast_succ < f i.succ :=
lift_fun_iff_succ (<)

/-- A function `f` on `fin (n + 1)` is monotone if and only if `f i ≤ f (i + 1)` for all `i`. -/
lemma monotone_iff_le_succ {α : Type*} [preorder α] {f : fin (n + 1) → α} :
  monotone f ↔ ∀ i : fin n, f i.cast_succ ≤ f i.succ :=
monotone_iff_forall_lt.trans $ lift_fun_iff_succ (≤)

/-- A function `f` on `fin (n + 1)` is strictly antitone if and only if `f (i + 1) < f i`
for all `i`. -/
lemma strict_anti_iff_succ_lt {α : Type*} [preorder α] {f : fin (n + 1) → α} :
  strict_anti f ↔ ∀ i : fin n, f i.succ < f i.cast_succ :=
lift_fun_iff_succ (>)

/-- A function `f` on `fin (n + 1)` is antitone if and only if `f (i + 1) ≤ f i` for all `i`. -/
lemma antitone_iff_succ_le {α : Type*} [preorder α] {f : fin (n + 1) → α} :
  antitone f ↔ ∀ i : fin n, f i.succ ≤ f i.cast_succ :=
antitone_iff_forall_lt.trans $ lift_fun_iff_succ (≥)

section add_group

open nat int

/-- Negation on `fin n` -/
instance (n : ℕ) : has_neg (fin n) :=
⟨λ a, ⟨(n - a) % n, nat.mod_lt _ (lt_of_le_of_lt (nat.zero_le _) a.2)⟩⟩

/-- Abelian group structure on `fin (n+1)`. -/
instance (n : ℕ) : add_comm_group (fin (n+1)) :=
{ add_left_neg := λ ⟨a, ha⟩, fin.ext $ trans (nat.mod_add_mod _ _ _) $
    by { rw [fin.coe_mk, fin.coe_zero, tsub_add_cancel_of_le, nat.mod_self], exact le_of_lt ha },
  sub_eq_add_neg := λ ⟨a, ha⟩ ⟨b, hb⟩, fin.ext $
    show (a + (n + 1 - b)) % (n + 1) = (a + (n + 1 - b) % (n + 1)) % (n + 1), by simp,
  sub := fin.sub,
  ..fin.add_comm_monoid n,
  ..fin.has_neg n.succ }

protected lemma coe_neg (a : fin n) : ((-a : fin n) : ℕ) = (n - a) % n := rfl

protected lemma coe_sub (a b : fin n) : ((a - b : fin n) : ℕ) = (a + (n - b)) % n :=
by cases a; cases b; refl

@[simp] lemma coe_fin_one (a : fin 1) : ↑a = 0 :=
by rw [subsingleton.elim a 0, fin.coe_zero]

@[simp] lemma coe_neg_one : ↑(-1 : fin (n + 1)) = n :=
begin
  cases n,
  { simp },
  rw [fin.coe_neg, fin.coe_one, nat.succ_sub_one, nat.mod_eq_of_lt],
  constructor
end

lemma coe_sub_one {n} (a : fin (n + 1)) : ↑(a - 1) = if a = 0 then n else a - 1 :=
begin
  cases n,
  { simp },
  split_ifs,
  { simp [h] },
  rw [sub_eq_add_neg, coe_add_eq_ite, coe_neg_one, if_pos, add_comm, add_tsub_add_eq_tsub_left],
  rw [add_comm ↑a, add_le_add_iff_left, nat.one_le_iff_ne_zero],
  rwa subtype.ext_iff at h
end

/-- By sending `x` to `last n - x`, `fin n` is order-equivalent to its `order_dual`. -/
def _root_.order_iso.fin_equiv : ∀ {n}, (fin n)ᵒᵈ ≃o fin n
| 0 := ⟨⟨elim0, elim0, elim0, elim0⟩, elim0⟩
| (n+1) := order_iso.symm $
{ to_fun    := λ x, last n - x,
  inv_fun   := λ x, last n - x,
  left_inv  := sub_sub_cancel _,
  right_inv := sub_sub_cancel _,
  map_rel_iff' := λ a b,
  begin
    rw [order_dual.has_le],
    simp only [equiv.coe_fn_mk],
    rw [le_iff_coe_le_coe, fin.coe_sub, fin.coe_sub, coe_last],
    have : (n - ↑b) % (n + 1) ≤ (n - ↑a) % (n + 1) ↔ a ≤ b,
    { rw [nat.mod_eq_of_lt, nat.mod_eq_of_lt, tsub_le_tsub_iff_left a.is_le,
          le_iff_coe_le_coe]; exact tsub_le_self.trans_lt n.lt_succ_self },
    suffices key : ∀ {x : fin (n + 1)}, (n + (n + 1 - x)) % (n + 1) = (n - x) % (n + 1),
    { convert this using 2; exact key },
    intro x,
    rw [add_comm, tsub_add_eq_add_tsub x.is_lt.le, add_tsub_assoc_of_le x.is_le, nat.add_mod_left]
  end }

lemma _root_.order_iso.fin_equiv_apply (a) : order_iso.fin_equiv a = last n - a.of_dual := rfl
lemma _root_.order_iso.fin_equiv_symm_apply (a) :
  order_iso.fin_equiv.symm a = order_dual.to_dual (last n - a) := rfl

end add_group

section succ_above

lemma succ_above_aux (p : fin (n + 1)) :
  strict_mono (λ i : fin n, if i.cast_succ < p then i.cast_succ else i.succ) :=
(cast_succ : fin n ↪o _).strict_mono.ite (succ_embedding n).strict_mono
  (λ i j hij hj, lt_trans ((cast_succ : fin n ↪o _).lt_iff_lt.2 hij) hj)
  (λ i, (cast_succ_lt_succ i).le)

/-- `succ_above p i` embeds `fin n` into `fin (n + 1)` with a hole around `p`. -/
def succ_above (p : fin (n + 1)) : fin n ↪o fin (n + 1) :=
order_embedding.of_strict_mono _ p.succ_above_aux

/-- Embedding `i : fin n` into `fin (n + 1)` with a hole around `p : fin (n + 1)`
embeds `i` by `cast_succ` when the resulting `i.cast_succ < p`. -/
lemma succ_above_below (p : fin (n + 1)) (i : fin n) (h : i.cast_succ < p) :
  p.succ_above i = i.cast_succ :=
by { rw [succ_above], exact if_pos h }

@[simp] lemma succ_above_ne_zero_zero {a : fin (n + 2)} (ha : a ≠ 0) : a.succ_above 0 = 0 :=
begin
  rw fin.succ_above_below,
  { refl },
  { exact bot_lt_iff_ne_bot.mpr ha }
end

lemma succ_above_eq_zero_iff {a : fin (n + 2)} {b : fin (n + 1)} (ha : a ≠ 0) :
  a.succ_above b = 0 ↔ b = 0 :=
by simp only [←succ_above_ne_zero_zero ha, order_embedding.eq_iff_eq]

lemma succ_above_ne_zero {a : fin (n + 2)} {b : fin (n + 1)} (ha : a ≠ 0) (hb : b ≠ 0) :
  a.succ_above b ≠ 0 :=
mt (succ_above_eq_zero_iff ha).mp hb

/-- Embedding `fin n` into `fin (n + 1)` with a hole around zero embeds by `succ`. -/
@[simp] lemma succ_above_zero : ⇑(succ_above (0 : fin (n + 1))) = fin.succ := rfl

/-- Embedding `fin n` into `fin (n + 1)` with a hole around `last n` embeds by `cast_succ`. -/
@[simp] lemma succ_above_last : succ_above (fin.last n) = cast_succ :=
by { ext, simp only [succ_above_below, cast_succ_lt_last] }

lemma succ_above_last_apply (i : fin n) : succ_above (fin.last n) i = i.cast_succ :=
by rw succ_above_last

/-- Embedding `i : fin n` into `fin (n + 1)` with a hole around `p : fin (n + 1)`
embeds `i` by `succ` when the resulting `p < i.succ`. -/
lemma succ_above_above (p : fin (n + 1)) (i : fin n) (h : p ≤ i.cast_succ) :
  p.succ_above i = i.succ :=
by simp [succ_above, h.not_lt]

/-- Embedding `i : fin n` into `fin (n + 1)` is always about some hole `p`. -/
lemma succ_above_lt_ge (p : fin (n + 1)) (i : fin n) : i.cast_succ < p ∨ p ≤ i.cast_succ :=
lt_or_ge (cast_succ i) p

/-- Embedding `i : fin n` into `fin (n + 1)` is always about some hole `p`. -/
lemma succ_above_lt_gt (p : fin (n + 1)) (i : fin n) : i.cast_succ < p ∨ p < i.succ :=
or.cases_on (succ_above_lt_ge p i)
  (λ h, or.inl h) (λ h, or.inr (lt_of_le_of_lt h (cast_succ_lt_succ i)))

/-- Embedding `i : fin n` into `fin (n + 1)` using a pivot `p` that is greater
results in a value that is less than `p`. -/
@[simp] lemma succ_above_lt_iff (p : fin (n + 1)) (i : fin n) :
  p.succ_above i < p ↔ i.cast_succ < p :=
begin
  refine iff.intro _ _,
  { intro h,
    cases succ_above_lt_ge p i with H H,
    { exact H },
    { rw succ_above_above _ _ H at h,
      exact lt_trans (cast_succ_lt_succ i) h } },
  { intro h,
    rw succ_above_below _ _ h,
    exact h }
end

/-- Embedding `i : fin n` into `fin (n + 1)` using a pivot `p` that is lesser
results in a value that is greater than `p`. -/
lemma lt_succ_above_iff (p : fin (n + 1)) (i : fin n) : p < p.succ_above i ↔ p ≤ i.cast_succ :=
begin
  refine iff.intro _ _,
  { intro h,
    cases succ_above_lt_ge p i with H H,
    { rw succ_above_below _ _ H at h,
      exact le_of_lt h },
    { exact H } },
  { intro h,
    rw succ_above_above _ _ h,
    exact lt_of_le_of_lt h (cast_succ_lt_succ i) },
end

/-- Embedding `i : fin n` into `fin (n + 1)` with a hole around `p : fin (n + 1)`
never results in `p` itself -/
theorem succ_above_ne (p : fin (n + 1)) (i : fin n) : p.succ_above i ≠ p :=
begin
  intro eq,
  by_cases H : i.cast_succ < p,
  { simpa [lt_irrefl, ←succ_above_below _ _ H, eq] using H },
  { simpa [←succ_above_above _ _ (le_of_not_lt H), eq] using cast_succ_lt_succ i }
end

/-- Embedding a positive `fin n` results in a positive fin (n + 1)` -/
lemma succ_above_pos (p : fin (n + 2)) (i : fin (n + 1)) (h : 0 < i) : 0 < p.succ_above i :=
begin
  by_cases H : i.cast_succ < p,
  { simpa [succ_above_below _ _ H] using cast_succ_pos h },
  { simp [succ_above_above _ _ (le_of_not_lt H)] },
end

@[simp] lemma succ_above_cast_lt {x y : fin (n + 1)} (h : x < y)
  (hx : x.1 < n := lt_of_lt_of_le h y.le_last) :
  y.succ_above (x.cast_lt hx) = x :=
by { rw [succ_above_below, cast_succ_cast_lt], exact h }

@[simp] lemma succ_above_pred {x y : fin (n + 1)} (h : x < y)
  (hy : y ≠ 0 := (x.zero_le.trans_lt h).ne') :
  x.succ_above (y.pred hy) = y :=
by { rw [succ_above_above, succ_pred], simpa [le_iff_coe_le_coe] using nat.le_pred_of_lt h }

lemma cast_lt_succ_above {x : fin n} {y : fin (n + 1)} (h : cast_succ x < y)
  (h' : (y.succ_above x).1 < n := lt_of_lt_of_le ((succ_above_lt_iff _ _).2 h) (le_last y)) :
  (y.succ_above x).cast_lt h' = x :=
by simp only [succ_above_below _ _ h, cast_lt_cast_succ]

lemma pred_succ_above {x : fin n} {y : fin (n + 1)} (h : y ≤ cast_succ x)
  (h' : y.succ_above x ≠ 0 := (y.zero_le.trans_lt $ (lt_succ_above_iff _ _).2 h).ne') :
  (y.succ_above x).pred h' = x :=
by simp only [succ_above_above _ _ h, pred_succ]

lemma exists_succ_above_eq {x y : fin (n + 1)} (h : x ≠ y) : ∃ z, y.succ_above z = x :=
begin
  cases h.lt_or_lt with hlt hlt,
  exacts [⟨_, succ_above_cast_lt hlt⟩, ⟨_, succ_above_pred hlt⟩],
end

@[simp] lemma exists_succ_above_eq_iff {x y : fin (n + 1)} : (∃ z, x.succ_above z = y) ↔ y ≠ x :=
begin
  refine ⟨_, exists_succ_above_eq⟩,
  rintro ⟨y, rfl⟩,
  exact succ_above_ne _ _
end

/-- The range of `p.succ_above` is everything except `p`. -/
@[simp] lemma range_succ_above (p : fin (n + 1)) : set.range (p.succ_above) = {p}ᶜ :=
set.ext $ λ _, exists_succ_above_eq_iff

/-- Given a fixed pivot `x : fin (n + 1)`, `x.succ_above` is injective -/
lemma succ_above_right_injective {x : fin (n + 1)} : injective (succ_above x) :=
(succ_above x).injective

/-- Given a fixed pivot `x : fin (n + 1)`, `x.succ_above` is injective -/
lemma succ_above_right_inj {x : fin (n + 1)} :
  x.succ_above a = x.succ_above b ↔ a = b :=
succ_above_right_injective.eq_iff

/-- `succ_above` is injective at the pivot -/
lemma succ_above_left_injective : injective (@succ_above n) :=
λ _ _ h, by simpa [range_succ_above] using congr_arg (λ f : fin n ↪o fin (n + 1), (set.range f)ᶜ) h

/-- `succ_above` is injective at the pivot -/
@[simp] lemma succ_above_left_inj {x y : fin (n + 1)} :
  x.succ_above = y.succ_above ↔ x = y :=
succ_above_left_injective.eq_iff

@[simp] lemma zero_succ_above {n : ℕ} (i : fin n) :
  (0 : fin (n + 1)).succ_above i = i.succ :=
rfl

@[simp] lemma succ_succ_above_zero {n : ℕ} (i : fin (n + 1)) :
  (i.succ).succ_above 0 = 0 :=
succ_above_below _ _ (succ_pos _)

@[simp] lemma succ_succ_above_succ {n : ℕ} (i : fin (n + 1)) (j : fin n) :
  (i.succ).succ_above j.succ = (i.succ_above j).succ :=
(lt_or_ge j.cast_succ i).elim
  (λ h, have h' : j.succ.cast_succ < i.succ, by simpa [lt_iff_coe_lt_coe] using h,
        by { ext, simp [succ_above_below _ _ h, succ_above_below _ _ h'] })
  (λ h, have h' : i.succ ≤ j.succ.cast_succ, by simpa [le_iff_coe_le_coe] using h,
        by { ext, simp [succ_above_above _ _ h, succ_above_above _ _ h'] })

@[simp] lemma one_succ_above_zero {n : ℕ} :
  (1 : fin (n + 2)).succ_above 0 = 0 :=
succ_succ_above_zero 0

/-- By moving `succ` to the outside of this expression, we create opportunities for further
simplification using `succ_above_zero` or `succ_succ_above_zero`. -/
@[simp] lemma succ_succ_above_one {n : ℕ} (i : fin (n + 2)) :
  (i.succ).succ_above 1 = (i.succ_above 0).succ :=
succ_succ_above_succ i 0

@[simp] lemma one_succ_above_succ {n : ℕ} (j : fin n) :
  (1 : fin (n + 2)).succ_above j.succ = j.succ.succ :=
succ_succ_above_succ 0 j

@[simp] lemma one_succ_above_one {n : ℕ} :
  (1 : fin (n + 3)).succ_above 1 = 2 :=
succ_succ_above_succ 0 0

end succ_above

section pred_above

/-- `pred_above p i` embeds `i : fin (n+1)` into `fin n` by subtracting one if `p < i`. -/
def pred_above (p : fin n) (i : fin (n+1)) : fin n :=
if h : p.cast_succ < i then
  i.pred (ne_of_lt (lt_of_le_of_lt (zero_le p.cast_succ) h)).symm
else
  i.cast_lt (lt_of_le_of_lt (le_of_not_lt h) p.2)

lemma pred_above_right_monotone (p : fin n) : monotone p.pred_above :=
λ a b H,
begin
  dsimp [pred_above],
  split_ifs with ha hb hb,
  all_goals { simp only [le_iff_coe_le_coe, coe_pred], },
  { exact pred_le_pred H, },
  { calc _ ≤ _ : nat.pred_le _
        ... ≤ _ : H, },
  { simp at ha, exact le_pred_of_lt (lt_of_le_of_lt ha hb), },
  { exact H, },
end

lemma pred_above_left_monotone (i : fin (n + 1)) : monotone (λ p, pred_above p i) :=
λ a b H,
begin
  dsimp [pred_above],
  split_ifs with ha hb hb,
  all_goals { simp only [le_iff_coe_le_coe, coe_pred] },
  { exact pred_le _, },
  { have : b < a := cast_succ_lt_cast_succ_iff.mpr (hb.trans_le (le_of_not_gt ha)),
    exact absurd H this.not_le }
end

/-- `cast_pred` embeds `i : fin (n + 2)` into `fin (n + 1)`
by lowering just `last (n + 1)` to `last n`. -/
def cast_pred (i : fin (n + 2)) : fin (n + 1) :=
pred_above (last n) i

@[simp] lemma cast_pred_zero : cast_pred (0 : fin (n + 2)) = 0 := rfl

@[simp] lemma cast_pred_one : cast_pred (1 : fin (n + 2)) = 1 :=
by { cases n, apply subsingleton.elim, refl }

@[simp] theorem pred_above_zero {i : fin (n + 2)} (hi : i ≠ 0) :
  pred_above 0 i = i.pred hi :=
begin
  dsimp [pred_above],
  rw dif_pos,
  exact (pos_iff_ne_zero _).mpr hi,
end

@[simp] lemma cast_pred_last : cast_pred (last (n + 1)) = last n :=
by simp [eq_iff_veq, cast_pred, pred_above, cast_succ_lt_last]

@[simp] lemma cast_pred_mk (n i : ℕ) (h : i < n + 1) :
  cast_pred ⟨i, lt_succ_of_lt h⟩ = ⟨i, h⟩ :=
begin
  have : ¬cast_succ (last n) < ⟨i, lt_succ_of_lt h⟩,
  { simpa [lt_iff_coe_lt_coe] using le_of_lt_succ h },
  simp [cast_pred, pred_above, this]
end

lemma pred_above_below (p : fin (n + 1)) (i : fin (n + 2)) (h : i ≤ p.cast_succ) :
  p.pred_above i = i.cast_pred :=
begin
  have : i ≤ (last n).cast_succ := h.trans p.le_last,
  simp [pred_above, cast_pred, h.not_lt, this.not_lt]
end

@[simp] lemma pred_above_last : pred_above (fin.last n) = cast_pred := rfl

lemma pred_above_last_apply (i : fin n) : pred_above (fin.last n) i = i.cast_pred :=
by rw pred_above_last

lemma pred_above_above (p : fin n) (i : fin (n + 1)) (h : p.cast_succ < i) :
  p.pred_above i = i.pred (p.cast_succ.zero_le.trans_lt h).ne.symm :=
by simp [pred_above, h]

lemma cast_pred_monotone : monotone (@cast_pred n) :=
pred_above_right_monotone (last _)

/-- Sending `fin (n+1)` to `fin n` by subtracting one from anything above `p`
then back to `fin (n+1)` with a gap around `p` is the identity away from `p`. -/
@[simp] lemma succ_above_pred_above {p : fin n} {i : fin (n + 1)} (h : i ≠ p.cast_succ) :
  p.cast_succ.succ_above (p.pred_above i) = i :=
begin
  dsimp [pred_above, succ_above],
  rcases p with ⟨p, _⟩,
  rcases i with ⟨i, _⟩,
  cases lt_or_le i p with H H,
  { rw dif_neg, rw if_pos, refl, exact H, simp, apply le_of_lt H, },
  { rw dif_pos, rw if_neg,
    swap 3, -- For some reason `simp` doesn't fire fully unless we discharge the third goal.
    { exact lt_of_le_of_ne H (ne.symm h), },
    { simp, },
    { simp only [subtype.mk_eq_mk, ne.def, fin.cast_succ_mk] at h,
      simp only [pred, subtype.mk_lt_mk, not_lt],
      exact nat.le_pred_of_lt (nat.lt_of_le_and_ne H (ne.symm h)), }, },
end

/-- Sending `fin n` into `fin (n + 1)` with a gap at `p`
then back to `fin n` by subtracting one from anything above `p` is the identity. -/
@[simp] lemma pred_above_succ_above (p : fin n) (i : fin n) :
  p.pred_above (p.cast_succ.succ_above i) = i :=
begin
  dsimp [pred_above, succ_above],
  rcases p with ⟨p, _⟩,
  rcases i with ⟨i, _⟩,
  split_ifs,
  { rw dif_neg,
    { refl },
    { simp_rw [if_pos h],
      simp only [subtype.mk_lt_mk, not_lt],
      exact le_of_lt h, }, },
  { rw dif_pos,
    { refl, },
    { simp_rw [if_neg h],
      exact lt_succ_iff.mpr (not_lt.mp h), }, },
end

lemma cast_succ_pred_eq_pred_cast_succ  {a : fin (n + 1)} (ha : a ≠ 0)
  (ha' := a.cast_succ_ne_zero_iff.mpr ha) : (a.pred ha).cast_succ = a.cast_succ.pred ha' :=
by { cases a, refl }

/-- `pred` commutes with `succ_above`. -/
lemma pred_succ_above_pred {a : fin (n + 2)} {b : fin (n + 1)} (ha : a ≠ 0) (hb : b ≠ 0)
  (hk := succ_above_ne_zero ha hb) :
  (a.pred ha).succ_above (b.pred hb) = (a.succ_above b).pred hk :=
begin
  obtain hbelow | habove := lt_or_le b.cast_succ a, -- `rwa` uses them
  { rw fin.succ_above_below,
    { rwa [cast_succ_pred_eq_pred_cast_succ , fin.pred_inj, fin.succ_above_below] },
    { rwa [cast_succ_pred_eq_pred_cast_succ , pred_lt_pred_iff] } },
  { rw fin.succ_above_above,
    have : (b.pred hb).succ = b.succ.pred (fin.succ_ne_zero _), by rw [succ_pred, pred_succ],
    { rwa [this, fin.pred_inj, fin.succ_above_above] },
    { rwa [cast_succ_pred_eq_pred_cast_succ , fin.pred_le_pred_iff] } }
end

@[simp] theorem cast_pred_cast_succ (i : fin (n + 1)) :
  cast_pred i.cast_succ = i :=
by simp [cast_pred, pred_above, le_last]

lemma cast_succ_cast_pred {i : fin (n + 2)} (h : i < last _) : cast_succ i.cast_pred = i :=
begin
  rw [cast_pred, pred_above, dif_neg],
  { simp [fin.eq_iff_veq] },
  { exact h.not_le }
end

lemma coe_cast_pred_le_self (i : fin (n + 2)) : (i.cast_pred : ℕ) ≤ i :=
begin
  rcases i.le_last.eq_or_lt with rfl|h,
  { simp },
  { rw [cast_pred, pred_above, dif_neg],
    { simp },
    { simpa [lt_iff_coe_lt_coe, le_iff_coe_le_coe, lt_succ_iff] using h } }
end

lemma coe_cast_pred_lt_iff {i : fin (n + 2)} : (i.cast_pred : ℕ) < i ↔ i = fin.last _ :=
begin
  rcases i.le_last.eq_or_lt with rfl|H,
  { simp },
  { simp only [ne_of_lt H],
    rw ←cast_succ_cast_pred H,
    simp }
end

lemma lt_last_iff_coe_cast_pred {i : fin (n + 2)} : i < fin.last _ ↔ (i.cast_pred : ℕ) = i :=
begin
  rcases i.le_last.eq_or_lt with rfl|H,
  { simp },
  { simp only [H],
    rw ←cast_succ_cast_pred H,
    simp }
end

end pred_above

/-- `min n m` as an element of `fin (m + 1)` -/
def clamp (n m : ℕ) : fin (m + 1) := of_nat $ min n m

@[simp] lemma coe_clamp (n m : ℕ) : (clamp n m : ℕ) = min n m :=
nat.mod_eq_of_lt $ nat.lt_succ_iff.mpr $ min_le_right _ _

@[simp]
lemma coe_of_nat_eq_mod (m n : ℕ) :
  ((n : fin (succ m)) : ℕ) = n % succ m :=
by rw [← of_nat_eq_coe]; refl

@[simp] lemma coe_of_nat_eq_mod' (m n : ℕ) [I : fact (0 < m)] :
  (@fin.of_nat' _ I n : ℕ) = n % m :=
rfl

section mul

/-!
### mul
-/

lemma val_mul {n : ℕ} :  ∀ a b : fin n, (a * b).val = (a.val * b.val) % n
| ⟨_, _⟩ ⟨_, _⟩ := rfl

lemma coe_mul {n : ℕ} :  ∀ a b : fin n, ((a * b : fin n) : ℕ) = (a * b) % n
| ⟨_, _⟩ ⟨_, _⟩ := rfl

@[simp] protected lemma mul_one (k : fin (n + 1)) : k * 1 = k :=
by { cases n, simp, simp [eq_iff_veq, mul_def, mod_eq_of_lt (is_lt k)] }

@[simp] protected lemma one_mul (k : fin (n + 1)) : (1 : fin (n + 1)) * k = k :=
by { cases n, simp, simp [eq_iff_veq, mul_def, mod_eq_of_lt (is_lt k)] }

@[simp] protected lemma mul_zero (k : fin (n + 1)) : k * 0 = 0 :=
by simp [eq_iff_veq, mul_def]

@[simp] protected lemma zero_mul (k : fin (n + 1)) : (0 : fin (n + 1)) * k = 0 :=
by simp [eq_iff_veq, mul_def]

end mul

end fin<|MERGE_RESOLUTION|>--- conflicted
+++ resolved
@@ -327,7 +327,6 @@
 
 end
 
-<<<<<<< HEAD
 /-- Order-reversing isomorphism of `fin n`. -/
 def reverse : equiv.perm (fin n) :=
 involutive.to_perm
@@ -343,8 +342,6 @@
 lemma strict_anti_reverse : strict_anti (@reverse n) :=
 λ i j h, by rwa [lt_iff_coe_lt_coe, coe_reverse, coe_reverse,
   tsub_lt_tsub_iff_left_of_le_of_le j.is_le_pred i.is_le_pred]
-=======
->>>>>>> 65c9ffb2
 
 end order
 
