/-
Copyright (c) 2017 Kevin Buzzard. All rights reserved.
Released under Apache 2.0 license as described in the file LICENSE.
Authors: Kevin Buzzard, Mario Carneiro
-/
import data.real.sqrt

/-!
# The complex numbers

The complex numbers are modelled as ℝ^2 in the obvious way and it is shown that they form a field
of characteristic zero. The result that the complex numbers are algebraically closed, see
`field_theory.algebraic_closure`.
-/

open_locale big_operators
open set function

/-! ### Definition and basic arithmmetic -/

/-- Complex numbers consist of two `real`s: a real part `re` and an imaginary part `im`. -/
structure complex : Type :=
(re : ℝ) (im : ℝ)

notation `ℂ` := complex

namespace complex

open_locale complex_conjugate

noncomputable instance : decidable_eq ℂ := classical.dec_eq _

/-- The equivalence between the complex numbers and `ℝ × ℝ`. -/
@[simps apply]
def equiv_real_prod : ℂ ≃ (ℝ × ℝ) :=
{ to_fun := λ z, ⟨z.re, z.im⟩,
  inv_fun := λ p, ⟨p.1, p.2⟩,
  left_inv := λ ⟨x, y⟩, rfl,
  right_inv := λ ⟨x, y⟩, rfl }

@[simp] theorem eta : ∀ z : ℂ, complex.mk z.re z.im = z
| ⟨a, b⟩ := rfl

@[ext]
theorem ext : ∀ {z w : ℂ}, z.re = w.re → z.im = w.im → z = w
| ⟨zr, zi⟩ ⟨_, _⟩ rfl rfl := rfl

theorem ext_iff {z w : ℂ} : z = w ↔ z.re = w.re ∧ z.im = w.im :=
⟨λ H, by simp [H], and.rec ext⟩

theorem re_surjective : surjective re := λ x, ⟨⟨x, 0⟩, rfl⟩
theorem im_surjective : surjective im := λ y, ⟨⟨0, y⟩, rfl⟩

@[simp] theorem range_re : range re = univ := re_surjective.range_eq
@[simp] theorem range_im : range im = univ := im_surjective.range_eq

instance : has_coe ℝ ℂ := ⟨λ r, ⟨r, 0⟩⟩

@[simp, norm_cast] lemma of_real_re (r : ℝ) : (r : ℂ).re = r := rfl
@[simp, norm_cast] lemma of_real_im (r : ℝ) : (r : ℂ).im = 0 := rfl
lemma of_real_def (r : ℝ) : (r : ℂ) = ⟨r, 0⟩ := rfl

@[simp, norm_cast] theorem of_real_inj {z w : ℝ} : (z : ℂ) = w ↔ z = w :=
⟨congr_arg re, congr_arg _⟩

theorem of_real_injective : function.injective (coe : ℝ → ℂ) :=
λ z w, congr_arg re

instance can_lift : can_lift ℂ ℝ coe (λ z, z.im = 0) :=
{ prf := λ z hz, ⟨z.re, ext rfl hz.symm⟩ }

/-- The product of a set on the real axis and a set on the imaginary axis of the complex plane,
denoted by `s ×ℂ t`. -/
def _root_.set.re_prod_im (s t : set ℝ) : set ℂ := re ⁻¹' s ∩ im ⁻¹' t

infix ` ×ℂ `:72 := set.re_prod_im

lemma mem_re_prod_im {z : ℂ} {s t : set ℝ} : z ∈ s ×ℂ t ↔ z.re ∈ s ∧ z.im ∈ t := iff.rfl

instance : has_zero ℂ := ⟨(0 : ℝ)⟩
instance : inhabited ℂ := ⟨0⟩

@[simp] lemma zero_re : (0 : ℂ).re = 0 := rfl
@[simp] lemma zero_im : (0 : ℂ).im = 0 := rfl
@[simp, norm_cast] lemma of_real_zero : ((0 : ℝ) : ℂ) = 0 := rfl

@[simp] theorem of_real_eq_zero {z : ℝ} : (z : ℂ) = 0 ↔ z = 0 := of_real_inj
theorem of_real_ne_zero {z : ℝ} : (z : ℂ) ≠ 0 ↔ z ≠ 0 := not_congr of_real_eq_zero

instance : has_one ℂ := ⟨(1 : ℝ)⟩

@[simp] lemma one_re : (1 : ℂ).re = 1 := rfl
@[simp] lemma one_im : (1 : ℂ).im = 0 := rfl
@[simp, norm_cast] lemma of_real_one : ((1 : ℝ) : ℂ) = 1 := rfl

@[simp] theorem of_real_eq_one {z : ℝ} : (z : ℂ) = 1 ↔ z = 1 := of_real_inj
theorem of_real_ne_one {z : ℝ} : (z : ℂ) ≠ 1 ↔ z ≠ 1 := not_congr of_real_eq_one

instance : has_add ℂ := ⟨λ z w, ⟨z.re + w.re, z.im + w.im⟩⟩

@[simp] lemma add_re (z w : ℂ) : (z + w).re = z.re + w.re := rfl
@[simp] lemma add_im (z w : ℂ) : (z + w).im = z.im + w.im := rfl

@[simp] lemma bit0_re (z : ℂ) : (bit0 z).re = bit0 z.re := rfl
@[simp] lemma bit1_re (z : ℂ) : (bit1 z).re = bit1 z.re := rfl
@[simp] lemma bit0_im (z : ℂ) : (bit0 z).im = bit0 z.im := eq.refl _
@[simp] lemma bit1_im (z : ℂ) : (bit1 z).im = bit0 z.im := add_zero _

@[simp, norm_cast] lemma of_real_add (r s : ℝ) : ((r + s : ℝ) : ℂ) = r + s :=
ext_iff.2 $ by simp

@[simp, norm_cast] lemma of_real_bit0 (r : ℝ) : ((bit0 r : ℝ) : ℂ) = bit0 r :=
ext_iff.2 $ by simp [bit0]

@[simp, norm_cast] lemma of_real_bit1 (r : ℝ) : ((bit1 r : ℝ) : ℂ) = bit1 r :=
ext_iff.2 $ by simp [bit1]

instance : has_neg ℂ := ⟨λ z, ⟨-z.re, -z.im⟩⟩

@[simp] lemma neg_re (z : ℂ) : (-z).re = -z.re := rfl
@[simp] lemma neg_im (z : ℂ) : (-z).im = -z.im := rfl
@[simp, norm_cast] lemma of_real_neg (r : ℝ) : ((-r : ℝ) : ℂ) = -r := ext_iff.2 $ by simp

instance : has_sub ℂ := ⟨λ z w, ⟨z.re - w.re, z.im - w.im⟩⟩

instance : has_mul ℂ := ⟨λ z w, ⟨z.re * w.re - z.im * w.im, z.re * w.im + z.im * w.re⟩⟩

@[simp] lemma mul_re (z w : ℂ) : (z * w).re = z.re * w.re - z.im * w.im := rfl
@[simp] lemma mul_im (z w : ℂ) : (z * w).im = z.re * w.im + z.im * w.re := rfl
@[simp, norm_cast] lemma of_real_mul (r s : ℝ) : ((r * s : ℝ) : ℂ) = r * s := ext_iff.2 $ by simp

lemma of_real_mul_re (r : ℝ) (z : ℂ) : (↑r * z).re = r * z.re := by simp
lemma of_real_mul_im (r : ℝ) (z : ℂ) : (↑r * z).im = r * z.im := by simp
lemma of_real_mul' (r : ℝ) (z : ℂ) : (↑r * z) = ⟨r * z.re, r * z.im⟩ :=
ext (of_real_mul_re _ _) (of_real_mul_im _ _)

/-! ### The imaginary unit, `I` -/

/-- The imaginary unit. -/
def I : ℂ := ⟨0, 1⟩

@[simp] lemma I_re : I.re = 0 := rfl
@[simp] lemma I_im : I.im = 1 := rfl

@[simp] lemma I_mul_I : I * I = -1 := ext_iff.2 $ by simp
lemma I_mul (z : ℂ) : I * z = ⟨-z.im, z.re⟩ :=
ext_iff.2 $ by simp

lemma I_ne_zero : (I : ℂ) ≠ 0 := mt (congr_arg im) zero_ne_one.symm

lemma mk_eq_add_mul_I (a b : ℝ) : complex.mk a b = a + b * I :=
ext_iff.2 $ by simp

@[simp] lemma re_add_im (z : ℂ) : (z.re : ℂ) + z.im * I = z :=
ext_iff.2 $ by simp

lemma mul_I_re (z : ℂ) : (z * I).re = -z.im := by simp
lemma mul_I_im (z : ℂ) : (z * I).im = z.re := by simp
lemma I_mul_re (z : ℂ) : (I * z).re = -z.im := by simp
lemma I_mul_im (z : ℂ) : (I * z).im = z.re := by simp

@[simp] lemma equiv_real_prod_symm_apply (p : ℝ × ℝ) :
  equiv_real_prod.symm p = p.1 + p.2 * I :=
by { ext; simp [equiv_real_prod] }

/-! ### Commutative ring instance and lemmas -/

/- We use a nonstandard formula for the `ℕ` and `ℤ` actions to make sure there is no
diamond from the other actions they inherit through the `ℝ`-action on `ℂ` and action transitivity
defined in `data.complex.module.lean`. -/

instance : add_comm_group ℂ :=
by refine_struct
  { zero := (0 : ℂ),
    add := (+),
    neg := has_neg.neg,
    sub := has_sub.sub,
    nsmul := λ n z, ⟨n • z.re - 0 * z.im, n • z.im + 0 * z.re⟩,
    zsmul := λ n z, ⟨n • z.re - 0 * z.im, n • z.im + 0 * z.re⟩ };
intros; try { refl }; apply ext_iff.2; split; simp; {ring1 <|> ring_nf}

instance : add_group_with_one ℂ :=
{ nat_cast := λ n, ⟨n, 0⟩,
  nat_cast_zero := by ext; simp [nat.cast],
  nat_cast_succ := λ _, by ext; simp [nat.cast],
  int_cast := λ n, ⟨n, 0⟩,
  int_cast_of_nat := λ _, by ext; simp [λ n, show @coe ℕ ℂ ⟨_⟩ n = ⟨n, 0⟩, from rfl],
  int_cast_neg_succ_of_nat := λ _, by ext; simp [λ n, show @coe ℕ ℂ ⟨_⟩ n = ⟨n, 0⟩, from rfl],
  one := 1,
  .. complex.add_comm_group }

instance : comm_ring ℂ :=
by refine_struct
  { zero := (0 : ℂ),
    add := (+),
    one := 1,
    mul := (*),
    npow := @npow_rec _ ⟨(1 : ℂ)⟩ ⟨(*)⟩,
    .. complex.add_group_with_one };
intros; try { refl }; apply ext_iff.2; split; simp; {ring1 <|> ring_nf}

/-- This shortcut instance ensures we do not find `ring` via the noncomputable `complex.field`
instance. -/
instance : ring ℂ := by apply_instance

/-- This shortcut instance ensures we do not find `comm_semiring` via the noncomputable
`complex.field` instance. -/
instance : comm_semiring ℂ := infer_instance

/-- The "real part" map, considered as an additive group homomorphism. -/
def re_add_group_hom : ℂ →+ ℝ :=
{ to_fun := re,
  map_zero' := zero_re,
  map_add' := add_re }

@[simp] lemma coe_re_add_group_hom : (re_add_group_hom : ℂ → ℝ) = re := rfl

/-- The "imaginary part" map, considered as an additive group homomorphism. -/
def im_add_group_hom : ℂ →+ ℝ :=
{ to_fun := im,
  map_zero' := zero_im,
  map_add' := add_im }

@[simp] lemma coe_im_add_group_hom : (im_add_group_hom : ℂ → ℝ) = im := rfl

@[simp] lemma I_pow_bit0 (n : ℕ) : I ^ (bit0 n) = (-1) ^ n :=
by rw [pow_bit0', I_mul_I]

@[simp] lemma I_pow_bit1 (n : ℕ) : I ^ (bit1 n) = (-1) ^ n * I :=
by rw [pow_bit1', I_mul_I]

/-! ### Complex conjugation -/

/-- This defines the complex conjugate as the `star` operation of the `star_ring ℂ`. It
is recommended to use the ring endomorphism version `star_ring_end`, available under the
notation `conj` in the locale `complex_conjugate`. -/
instance : star_ring ℂ :=
{ star := λ z, ⟨z.re, -z.im⟩,
  star_involutive := λ x, by simp only [eta, neg_neg],
  star_mul := λ a b, by ext; simp [add_comm]; ring,
  star_add := λ a b, by ext; simp [add_comm] }

@[simp] lemma conj_re (z : ℂ) : (conj z).re = z.re := rfl
@[simp] lemma conj_im (z : ℂ) : (conj z).im = -z.im := rfl

lemma conj_of_real (r : ℝ) : conj (r : ℂ) = r := ext_iff.2 $ by simp [conj]

@[simp] lemma conj_I : conj I = -I := ext_iff.2 $ by simp

lemma conj_bit0 (z : ℂ) : conj (bit0 z) = bit0 (conj z) := ext_iff.2 $ by simp [bit0]
lemma conj_bit1 (z : ℂ) : conj (bit1 z) = bit1 (conj z) := ext_iff.2 $ by simp [bit0]

@[simp] lemma conj_neg_I : conj (-I) = I := ext_iff.2 $ by simp

lemma eq_conj_iff_real {z : ℂ} : conj z = z ↔ ∃ r : ℝ, z = r :=
⟨λ h, ⟨z.re, ext rfl $ eq_zero_of_neg_eq (congr_arg im h)⟩,
 λ ⟨h, e⟩, by rw [e, conj_of_real]⟩

lemma eq_conj_iff_re {z : ℂ} : conj z = z ↔ (z.re : ℂ) = z :=
eq_conj_iff_real.trans ⟨by rintro ⟨r, rfl⟩; simp, λ h, ⟨_, h.symm⟩⟩

lemma eq_conj_iff_im {z : ℂ} : conj z = z ↔ z.im = 0 :=
⟨λ h, add_self_eq_zero.mp (neg_eq_iff_add_eq_zero.mp (congr_arg im h)),
  λ h, ext rfl (neg_eq_iff_add_eq_zero.mpr (add_self_eq_zero.mpr h))⟩

-- `simp_nf` complains about this being provable by `is_R_or_C.star_def` even
-- though it's not imported by this file.
@[simp, nolint simp_nf] lemma star_def : (has_star.star : ℂ → ℂ) = conj := rfl

/-! ### Norm squared -/

/-- The norm squared function. -/
@[pp_nodot] def norm_sq : ℂ →*₀ ℝ :=
{ to_fun := λ z, z.re * z.re + z.im * z.im,
  map_zero' := by simp,
  map_one' := by simp,
  map_mul' := λ z w, by { dsimp, ring } }

lemma norm_sq_apply (z : ℂ) : norm_sq z = z.re * z.re + z.im * z.im := rfl

@[simp] lemma norm_sq_of_real (r : ℝ) : norm_sq r = r * r :=
by simp [norm_sq]

@[simp] lemma norm_sq_mk (x y : ℝ) : norm_sq ⟨x, y⟩ = x * x + y * y := rfl

lemma norm_sq_add_mul_I (x y : ℝ) : norm_sq (x + y * I) = x ^ 2 + y ^ 2 :=
by rw [← mk_eq_add_mul_I, norm_sq_mk, sq, sq]

lemma norm_sq_eq_conj_mul_self {z : ℂ} : (norm_sq z : ℂ) = conj z * z :=
by { ext; simp [norm_sq, mul_comm], }

@[simp] lemma norm_sq_zero : norm_sq 0 = 0 := norm_sq.map_zero
@[simp] lemma norm_sq_one : norm_sq 1 = 1 := norm_sq.map_one
@[simp] lemma norm_sq_I : norm_sq I = 1 := by simp [norm_sq]

lemma norm_sq_nonneg (z : ℂ) : 0 ≤ norm_sq z :=
add_nonneg (mul_self_nonneg _) (mul_self_nonneg _)

@[simp] lemma range_norm_sq : range norm_sq = Ici 0 :=
subset.antisymm (range_subset_iff.2 norm_sq_nonneg) $ λ x hx,
  ⟨real.sqrt x, by rw [norm_sq_of_real, real.mul_self_sqrt hx]⟩

lemma norm_sq_eq_zero {z : ℂ} : norm_sq z = 0 ↔ z = 0 :=
⟨λ h, ext
  (eq_zero_of_mul_self_add_mul_self_eq_zero h)
  (eq_zero_of_mul_self_add_mul_self_eq_zero $ (add_comm _ _).trans h),
 λ h, h.symm ▸ norm_sq_zero⟩

@[simp] lemma norm_sq_pos {z : ℂ} : 0 < norm_sq z ↔ z ≠ 0 :=
(norm_sq_nonneg z).lt_iff_ne.trans $ not_congr (eq_comm.trans norm_sq_eq_zero)

@[simp] lemma norm_sq_neg (z : ℂ) : norm_sq (-z) = norm_sq z :=
by simp [norm_sq]

@[simp] lemma norm_sq_conj (z : ℂ) : norm_sq (conj z) = norm_sq z :=
by simp [norm_sq]

lemma norm_sq_mul (z w : ℂ) : norm_sq (z * w) = norm_sq z * norm_sq w :=
norm_sq.map_mul z w

lemma norm_sq_add (z w : ℂ) : norm_sq (z + w) =
  norm_sq z + norm_sq w + 2 * (z * conj w).re :=
by dsimp [norm_sq]; ring

lemma re_sq_le_norm_sq (z : ℂ) : z.re * z.re ≤ norm_sq z :=
le_add_of_nonneg_right (mul_self_nonneg _)

lemma im_sq_le_norm_sq (z : ℂ) : z.im * z.im ≤ norm_sq z :=
le_add_of_nonneg_left (mul_self_nonneg _)

theorem mul_conj (z : ℂ) : z * conj z = norm_sq z :=
ext_iff.2 $ by simp [norm_sq, mul_comm, sub_eq_neg_add, add_comm]

theorem add_conj (z : ℂ) : z + conj z = (2 * z.re : ℝ) :=
ext_iff.2 $ by simp [two_mul]

/-- The coercion `ℝ → ℂ` as a `ring_hom`. -/
def of_real : ℝ →+* ℂ := ⟨coe, of_real_one, of_real_mul, of_real_zero, of_real_add⟩

@[simp] lemma of_real_eq_coe (r : ℝ) : of_real r = r := rfl

@[simp] lemma I_sq : I ^ 2 = -1 := by rw [sq, I_mul_I]

@[simp] lemma sub_re (z w : ℂ) : (z - w).re = z.re - w.re := rfl
@[simp] lemma sub_im (z w : ℂ) : (z - w).im = z.im - w.im := rfl
@[simp, norm_cast] lemma of_real_sub (r s : ℝ) : ((r - s : ℝ) : ℂ) = r - s := ext_iff.2 $ by simp
@[simp, norm_cast] lemma of_real_pow (r : ℝ) (n : ℕ) : ((r ^ n : ℝ) : ℂ) = r ^ n :=
by induction n; simp [*, of_real_mul, pow_succ]

theorem sub_conj (z : ℂ) : z - conj z = (2 * z.im : ℝ) * I :=
ext_iff.2 $ by simp [two_mul, sub_eq_add_neg]

lemma norm_sq_sub (z w : ℂ) : norm_sq (z - w) =
  norm_sq z + norm_sq w - 2 * (z * conj w).re :=
by { rw [sub_eq_add_neg, norm_sq_add],
     simp only [ring_hom.map_neg, mul_neg, neg_re,
                tactic.ring.add_neg_eq_sub, norm_sq_neg] }

/-! ### Inversion -/

noncomputable instance : has_inv ℂ := ⟨λ z, conj z * ((norm_sq z)⁻¹:ℝ)⟩

theorem inv_def (z : ℂ) : z⁻¹ = conj z * ((norm_sq z)⁻¹:ℝ) := rfl
@[simp] lemma inv_re (z : ℂ) : (z⁻¹).re = z.re / norm_sq z := by simp [inv_def, division_def]
@[simp] lemma inv_im (z : ℂ) : (z⁻¹).im = -z.im / norm_sq z := by simp [inv_def, division_def]

@[simp, norm_cast] lemma of_real_inv (r : ℝ) : ((r⁻¹ : ℝ) : ℂ) = r⁻¹ :=
ext_iff.2 $ by simp

protected lemma inv_zero : (0⁻¹ : ℂ) = 0 :=
by rw [← of_real_zero, ← of_real_inv, inv_zero]

protected theorem mul_inv_cancel {z : ℂ} (h : z ≠ 0) : z * z⁻¹ = 1 :=
by rw [inv_def, ← mul_assoc, mul_conj, ← of_real_mul,
  mul_inv_cancel (mt norm_sq_eq_zero.1 h), of_real_one]

/-! ### Field instance and lemmas -/

noncomputable instance : field ℂ :=
{ inv := has_inv.inv,
  exists_pair_ne := ⟨0, 1, mt (congr_arg re) zero_ne_one⟩,
  mul_inv_cancel := @complex.mul_inv_cancel,
  inv_zero := complex.inv_zero,
  ..complex.comm_ring }

@[simp] lemma I_zpow_bit0 (n : ℤ) : I ^ (bit0 n) = (-1) ^ n :=
by rw [zpow_bit0', I_mul_I]

@[simp] lemma I_zpow_bit1 (n : ℤ) : I ^ (bit1 n) = (-1) ^ n * I :=
by rw [zpow_bit1', I_mul_I]

lemma div_re (z w : ℂ) : (z / w).re = z.re * w.re / norm_sq w + z.im * w.im / norm_sq w :=
by simp [div_eq_mul_inv, mul_assoc, sub_eq_add_neg]
lemma div_im (z w : ℂ) : (z / w).im = z.im * w.re / norm_sq w - z.re * w.im / norm_sq w :=
by simp [div_eq_mul_inv, mul_assoc, sub_eq_add_neg, add_comm]

lemma conj_inv (x : ℂ) : conj (x⁻¹) = (conj x)⁻¹ := star_inv' _

@[simp, norm_cast] lemma of_real_div (r s : ℝ) : ((r / s : ℝ) : ℂ) = r / s :=
map_div₀ of_real r s

@[simp, norm_cast] lemma of_real_zpow (r : ℝ) (n : ℤ) : ((r ^ n : ℝ) : ℂ) = (r : ℂ) ^ n :=
map_zpow₀ of_real r n

@[simp] lemma div_I (z : ℂ) : z / I = -(z * I) :=
(div_eq_iff_mul_eq I_ne_zero).2 $ by simp [mul_assoc]

@[simp] lemma inv_I : I⁻¹ = -I :=
by simp [inv_eq_one_div]

@[simp] lemma norm_sq_inv (z : ℂ) : norm_sq z⁻¹ = (norm_sq z)⁻¹ :=
map_inv₀ norm_sq z

@[simp] lemma norm_sq_div (z w : ℂ) : norm_sq (z / w) = norm_sq z / norm_sq w :=
map_div₀ norm_sq z w

/-! ### Cast lemmas -/

@[simp, norm_cast] theorem of_real_nat_cast (n : ℕ) : ((n : ℝ) : ℂ) = n :=
map_nat_cast of_real n

@[simp, norm_cast] lemma nat_cast_re (n : ℕ) : (n : ℂ).re = n :=
by rw [← of_real_nat_cast, of_real_re]

@[simp, norm_cast] lemma nat_cast_im (n : ℕ) : (n : ℂ).im = 0 :=
by rw [← of_real_nat_cast, of_real_im]

@[simp, norm_cast] theorem of_real_int_cast (n : ℤ) : ((n : ℝ) : ℂ) = n := map_int_cast of_real n

@[simp, norm_cast] lemma int_cast_re (n : ℤ) : (n : ℂ).re = n :=
by rw [← of_real_int_cast, of_real_re]

@[simp, norm_cast] lemma int_cast_im (n : ℤ) : (n : ℂ).im = 0 :=
by rw [← of_real_int_cast, of_real_im]

@[simp, norm_cast] theorem of_real_rat_cast (n : ℚ) : ((n : ℝ) : ℂ) = n := map_rat_cast of_real n

@[simp, norm_cast] lemma rat_cast_re (q : ℚ) : (q : ℂ).re = q :=
by rw [← of_real_rat_cast, of_real_re]

@[simp, norm_cast] lemma rat_cast_im (q : ℚ) : (q : ℂ).im = 0 :=
by rw [← of_real_rat_cast, of_real_im]

/-! ### Characteristic zero -/

instance char_zero_complex : char_zero ℂ :=
char_zero_of_inj_zero $ λ n h,
by rwa [← of_real_nat_cast, of_real_eq_zero, nat.cast_eq_zero] at h

/-- A complex number `z` plus its conjugate `conj z` is `2` times its real part. -/
theorem re_eq_add_conj (z : ℂ) : (z.re : ℂ) = (z + conj z) / 2 :=
by simp only [add_conj, of_real_mul, of_real_one, of_real_bit0,
     mul_div_cancel_left (z.re:ℂ) two_ne_zero']

/-- A complex number `z` minus its conjugate `conj z` is `2i` times its imaginary part. -/
theorem im_eq_sub_conj (z : ℂ) : (z.im : ℂ) = (z - conj(z))/(2 * I) :=
by simp only [sub_conj, of_real_mul, of_real_one, of_real_bit0, mul_right_comm,
     mul_div_cancel_left _ (mul_ne_zero two_ne_zero' I_ne_zero : 2 * I ≠ 0)]

/-! ### Absolute value -/

namespace abs_theory
-- We develop enough theory to bundle `abs` into an `absolute_value` before making things public;
-- this is so there's not two versions of it hanging around.

local notation (name := abs) `abs` z := ((norm_sq z).sqrt)

private lemma mul_self_abs (z : ℂ) : (abs z) * (abs z) = norm_sq z :=
real.mul_self_sqrt (norm_sq_nonneg _)

private lemma abs_nonneg' (z : ℂ) : 0 ≤ abs z :=
real.sqrt_nonneg _

lemma abs_conj (z : ℂ) : (abs (conj z)) = abs z :=
by simp

private lemma abs_re_le_abs (z : ℂ) : |z.re| ≤ abs z :=
begin
  rw [mul_self_le_mul_self_iff (abs_nonneg z.re) (abs_nonneg' _),
       abs_mul_abs_self, mul_self_abs],
  apply re_sq_le_norm_sq
end

private lemma re_le_abs (z : ℂ) : z.re ≤ abs z :=
(abs_le.1 (abs_re_le_abs _)).2

private lemma abs_mul (z w : ℂ) : (abs (z * w)) = (abs z) * abs w :=
by rw [norm_sq_mul, real.sqrt_mul (norm_sq_nonneg _)]

private lemma abs_add (z w : ℂ) : (abs (z + w)) ≤ (abs z) + abs w :=
(mul_self_le_mul_self_iff (abs_nonneg' (z + w))
  (add_nonneg (abs_nonneg' z) (abs_nonneg' w))).2 $
begin
  rw [mul_self_abs, add_mul_self_eq, mul_self_abs, mul_self_abs, add_right_comm, norm_sq_add,
      add_le_add_iff_left, mul_assoc, mul_le_mul_left (@zero_lt_two ℝ _ _),
      ←real.sqrt_mul $ norm_sq_nonneg z, ←norm_sq_conj w, ←map_mul],
  exact re_le_abs (z * conj w)
end

/-- The complex absolute value function, defined as the square root of the norm squared. -/
noncomputable def _root_.complex.abs : absolute_value ℂ ℝ :=
{ to_fun := λ x, abs x,
  map_mul' := abs_mul,
  nonneg' := abs_nonneg',
  eq_zero' := λ _, (real.sqrt_eq_zero $ norm_sq_nonneg _).trans norm_sq_eq_zero,
  add_le' := abs_add }

end abs_theory

lemma abs_def : (abs : ℂ → ℝ) = λ z, (norm_sq z).sqrt := rfl
lemma abs_apply {z : ℂ} : abs z = (norm_sq z).sqrt := rfl

@[simp, norm_cast] lemma abs_of_real (r : ℝ) : abs r = |r| :=
by simp [abs, norm_sq_of_real, real.sqrt_mul_self_eq_abs]

lemma abs_of_nonneg {r : ℝ} (h : 0 ≤ r) : abs r = r :=
(abs_of_real _).trans (abs_of_nonneg h)

lemma abs_of_nat (n : ℕ) : complex.abs n = n :=
calc complex.abs n = complex.abs (n:ℝ) : by rw [of_real_nat_cast]
  ... = _ : abs_of_nonneg (nat.cast_nonneg n)

lemma mul_self_abs (z : ℂ) : abs z * abs z = norm_sq z :=
real.mul_self_sqrt (norm_sq_nonneg _)

lemma sq_abs (z : ℂ) : abs z ^ 2 = norm_sq z :=
real.sq_sqrt (norm_sq_nonneg _)

@[simp] lemma sq_abs_sub_sq_re (z : ℂ) : abs z ^ 2 - z.re ^ 2 = z.im ^ 2 :=
by rw [sq_abs, norm_sq_apply, ← sq, ← sq, add_sub_cancel']

@[simp] lemma sq_abs_sub_sq_im (z : ℂ) : abs z ^ 2 - z.im ^ 2 = z.re ^ 2 :=
by rw [← sq_abs_sub_sq_re, sub_sub_cancel]

@[simp] lemma abs_I : abs I = 1 := by simp [abs]

@[simp] lemma abs_two : abs 2 = 2 :=
calc abs 2 = abs (2 : ℝ) : by rw [of_real_bit0, of_real_one]
... = (2 : ℝ) : abs_of_nonneg (by norm_num)

@[simp] lemma range_abs : range abs = Ici 0 :=
subset.antisymm (range_subset_iff.2 abs.nonneg) $ λ x hx, ⟨x, abs_of_nonneg hx⟩

@[simp] lemma abs_conj (z : ℂ) : abs (conj z) = abs z := abs_theory.abs_conj z

@[simp] lemma abs_prod {ι : Type*} (s : finset ι) (f : ι → ℂ) :
  abs (s.prod f) = s.prod (λ i, abs (f i)) :=
map_prod abs _ _

@[simp] lemma abs_pow (z : ℂ) (n : ℕ) : abs (z ^ n) = abs z ^ n :=
map_pow abs z n

@[simp] lemma abs_zpow (z : ℂ) (n : ℤ) : abs (z ^ n) = abs z ^ n :=
map_zpow₀ abs z n

lemma abs_re_le_abs (z : ℂ) : |z.re| ≤ abs z :=
begin
  rw [mul_self_le_mul_self_iff (abs_nonneg z.re) (abs.nonneg _),
       abs_mul_abs_self, mul_self_abs],
  apply re_sq_le_norm_sq
end

lemma abs_im_le_abs (z : ℂ) : |z.im| ≤ abs z :=
by rw [mul_self_le_mul_self_iff (abs_nonneg z.im) (abs.nonneg _),
       abs_mul_abs_self, mul_self_abs];
   apply im_sq_le_norm_sq

lemma re_le_abs (z : ℂ) : z.re ≤ abs z :=
(abs_le.1 (abs_re_le_abs _)).2

lemma im_le_abs (z : ℂ) : z.im ≤ abs z :=
(abs_le.1 (abs_im_le_abs _)).2

@[simp] lemma abs_re_lt_abs {z : ℂ} : |z.re| < abs z ↔ z.im ≠ 0 :=
by rw [abs, absolute_value.coe_mk, mul_hom.coe_mk, real.lt_sqrt (abs_nonneg _), norm_sq_apply,
       _root_.sq_abs, ← sq, lt_add_iff_pos_right, mul_self_pos]

@[simp] lemma abs_im_lt_abs {z : ℂ} : |z.im| < abs z ↔ z.re ≠ 0 :=
by simpa using @abs_re_lt_abs (z * I)

@[simp] lemma abs_abs (z : ℂ) : |(abs z)| = abs z :=
_root_.abs_of_nonneg (abs.nonneg _)

lemma abs_le_abs_re_add_abs_im (z : ℂ) : abs z ≤ |z.re| + |z.im| :=
by simpa [re_add_im] using abs.add_le z.re (z.im * I)

lemma abs_le_sqrt_two_mul_max (z : ℂ) : abs z ≤ real.sqrt 2 * max (|z.re|) (|z.im|) :=
begin
  cases z with x y,
<<<<<<< HEAD
  simp only [abs, norm_sq_mk, ← sq],
=======
  simp only [abs_apply, norm_sq_mk, ← sq],
>>>>>>> 1d8166d9
  wlog hle : |x| ≤ |y|,
  { rw [add_comm, max_comm], exact this _ _ (le_of_not_le hle), },
  calc real.sqrt (x ^ 2 + y ^ 2) ≤ real.sqrt (y ^ 2 + y ^ 2) :
    real.sqrt_le_sqrt (add_le_add_right (sq_le_sq.2 hle) _)
  ... = real.sqrt 2 * max (|x|) (|y|) :
    by rw [max_eq_right hle, ← two_mul, real.sqrt_mul two_pos.le, real.sqrt_sq_eq_abs],
end

lemma abs_re_div_abs_le_one (z : ℂ) : |z.re / z.abs| ≤ 1 :=
if hz : z = 0 then by simp [hz, zero_le_one]
else by { simp_rw [_root_.abs_div, abs_abs, div_le_iff (abs.pos hz), one_mul, abs_re_le_abs] }

lemma abs_im_div_abs_le_one (z : ℂ) : |z.im / z.abs| ≤ 1 :=
if hz : z = 0 then by simp [hz, zero_le_one]
else by { simp_rw [_root_.abs_div, abs_abs, div_le_iff (abs.pos hz), one_mul, abs_im_le_abs] }

@[simp, norm_cast] lemma abs_cast_nat (n : ℕ) : abs (n : ℂ) = n :=
by rw [← of_real_nat_cast, abs_of_nonneg (nat.cast_nonneg n)]

@[simp, norm_cast] lemma int_cast_abs (n : ℤ) : ↑|n| = abs n :=
by rw [← of_real_int_cast, abs_of_real, int.cast_abs]

lemma norm_sq_eq_abs (x : ℂ) : norm_sq x = abs x ^ 2 :=
by simp [abs, sq, real.mul_self_sqrt (norm_sq_nonneg _)]

/--
We put a partial order on ℂ so that `z ≤ w` exactly if `w - z` is real and nonnegative.
Complex numbers with different imaginary parts are incomparable.
-/
protected def partial_order : partial_order ℂ :=
{ le := λ z w, z.re ≤ w.re ∧ z.im = w.im,
  lt := λ z w, z.re < w.re ∧ z.im = w.im,
  lt_iff_le_not_le := λ z w, by { dsimp, rw lt_iff_le_not_le, tauto },
  le_refl := λ x, ⟨le_rfl, rfl⟩,
  le_trans := λ x y z h₁ h₂, ⟨h₁.1.trans h₂.1, h₁.2.trans h₂.2⟩,
  le_antisymm := λ z w h₁ h₂, ext (h₁.1.antisymm h₂.1) h₁.2 }

section complex_order

localized "attribute [instance] complex.partial_order" in complex_order

lemma le_def {z w : ℂ} : z ≤ w ↔ z.re ≤ w.re ∧ z.im = w.im := iff.rfl
lemma lt_def {z w : ℂ} : z < w ↔ z.re < w.re ∧ z.im = w.im := iff.rfl

@[simp, norm_cast] lemma real_le_real {x y : ℝ} : (x : ℂ) ≤ (y : ℂ) ↔ x ≤ y := by simp [le_def]

@[simp, norm_cast] lemma real_lt_real {x y : ℝ} : (x : ℂ) < (y : ℂ) ↔ x < y := by simp [lt_def]

@[simp, norm_cast] lemma zero_le_real {x : ℝ} : (0 : ℂ) ≤ (x : ℂ) ↔ 0 ≤ x := real_le_real
@[simp, norm_cast] lemma zero_lt_real {x : ℝ} : (0 : ℂ) < (x : ℂ) ↔ 0 < x := real_lt_real

lemma not_le_iff {z w : ℂ} : ¬(z ≤ w) ↔ w.re < z.re ∨ z.im ≠ w.im :=
by rw [le_def, not_and_distrib, not_le]

lemma not_lt_iff {z w : ℂ} : ¬(z < w) ↔ w.re ≤ z.re ∨ z.im ≠ w.im :=
by rw [lt_def, not_and_distrib, not_lt]

lemma not_le_zero_iff {z : ℂ} : ¬z ≤ 0 ↔ 0 < z.re ∨ z.im ≠ 0 := not_le_iff
lemma not_lt_zero_iff {z : ℂ} : ¬z < 0 ↔ 0 ≤ z.re ∨ z.im ≠ 0 := not_lt_iff

/--
With `z ≤ w` iff `w - z` is real and nonnegative, `ℂ` is an ordered ring.
-/
protected def ordered_comm_ring : ordered_comm_ring ℂ :=
{ zero_le_one := ⟨zero_le_one, rfl⟩,
  add_le_add_left := λ w z h y, ⟨add_le_add_left h.1 _, congr_arg2 (+) rfl h.2⟩,
  mul_pos := λ z w hz hw,
    by simp [lt_def, mul_re, mul_im, ← hz.2, ← hw.2, mul_pos hz.1 hw.1],
  .. complex.partial_order,
  .. complex.comm_ring }

localized "attribute [instance] complex.ordered_comm_ring" in complex_order

/--
With `z ≤ w` iff `w - z` is real and nonnegative, `ℂ` is a star ordered ring.
(That is, a star ring in which the nonnegative elements are those of the form `star z * z`.)
-/
protected def star_ordered_ring : star_ordered_ring ℂ :=
{ nonneg_iff := λ r, by
  { refine ⟨λ hr, ⟨real.sqrt r.re, _⟩, λ h, _⟩,
    { have h₁ : 0 ≤ r.re := by { rw [le_def] at hr, exact hr.1 },
      have h₂ : r.im = 0 := by { rw [le_def] at hr, exact hr.2.symm },
      ext,
      { simp only [of_real_im, star_def, of_real_re, sub_zero, conj_re, mul_re, mul_zero,
                   ←real.sqrt_mul h₁ r.re, real.sqrt_mul_self h₁] },
      { simp only [h₂, add_zero, of_real_im, star_def, zero_mul, conj_im,
                   mul_im, mul_zero, neg_zero] } },
    { obtain ⟨s, rfl⟩ := h,
      simp only [←norm_sq_eq_conj_mul_self, norm_sq_nonneg, zero_le_real, star_def] } },
  ..complex.ordered_comm_ring }

localized "attribute [instance] complex.star_ordered_ring" in complex_order

end complex_order

/-! ### Cauchy sequences -/

local notation `abs'` := has_abs.abs

theorem is_cau_seq_re (f : cau_seq ℂ abs) : is_cau_seq abs' (λ n, (f n).re) :=
λ ε ε0, (f.cauchy ε0).imp $ λ i H j ij,
lt_of_le_of_lt (by simpa using abs_re_le_abs (f j - f i)) (H _ ij)

theorem is_cau_seq_im (f : cau_seq ℂ abs) : is_cau_seq abs' (λ n, (f n).im) :=
λ ε ε0, (f.cauchy ε0).imp $ λ i H j ij,
lt_of_le_of_lt (by simpa using abs_im_le_abs (f j - f i)) (H _ ij)

/-- The real part of a complex Cauchy sequence, as a real Cauchy sequence. -/
noncomputable def cau_seq_re (f : cau_seq ℂ abs) : cau_seq ℝ abs' :=
⟨_, is_cau_seq_re f⟩

/-- The imaginary part of a complex Cauchy sequence, as a real Cauchy sequence. -/
noncomputable def cau_seq_im (f : cau_seq ℂ abs) : cau_seq ℝ abs' :=
⟨_, is_cau_seq_im f⟩

lemma is_cau_seq_abs {f : ℕ → ℂ} (hf : is_cau_seq abs f) :
  is_cau_seq abs' (abs ∘ f) :=
λ ε ε0, let ⟨i, hi⟩ := hf ε ε0 in
⟨i, λ j hj, lt_of_le_of_lt (abs.abs_abv_sub_le_abv_sub _ _) (hi j hj)⟩

/-- The limit of a Cauchy sequence of complex numbers. -/
noncomputable def lim_aux (f : cau_seq ℂ abs) : ℂ :=
⟨cau_seq.lim (cau_seq_re f), cau_seq.lim (cau_seq_im f)⟩

theorem equiv_lim_aux (f : cau_seq ℂ abs) : f ≈ cau_seq.const abs (lim_aux f) :=
λ ε ε0, (exists_forall_ge_and
  (cau_seq.equiv_lim ⟨_, is_cau_seq_re f⟩ _ (half_pos ε0))
  (cau_seq.equiv_lim ⟨_, is_cau_seq_im f⟩ _ (half_pos ε0))).imp $
λ i H j ij, begin
  cases H _ ij with H₁ H₂,
  apply lt_of_le_of_lt (abs_le_abs_re_add_abs_im _),
  dsimp [lim_aux] at *,
  have := add_lt_add H₁ H₂,
  rwa add_halves at this,
end

instance : cau_seq.is_complete ℂ abs :=
⟨λ f, ⟨lim_aux f, equiv_lim_aux f⟩⟩

open cau_seq

lemma lim_eq_lim_im_add_lim_re (f : cau_seq ℂ abs) : lim f =
  ↑(lim (cau_seq_re f)) + ↑(lim (cau_seq_im f)) * I :=
lim_eq_of_equiv_const $
calc f ≈ _ : equiv_lim_aux f
... = cau_seq.const abs (↑(lim (cau_seq_re f)) + ↑(lim (cau_seq_im f)) * I) :
  cau_seq.ext (λ _, complex.ext (by simp [lim_aux, cau_seq_re]) (by simp [lim_aux, cau_seq_im]))

lemma lim_re (f : cau_seq ℂ abs) : lim (cau_seq_re f) = (lim f).re :=
by rw [lim_eq_lim_im_add_lim_re]; simp

lemma lim_im (f : cau_seq ℂ abs) : lim (cau_seq_im f) = (lim f).im :=
by rw [lim_eq_lim_im_add_lim_re]; simp

lemma is_cau_seq_conj (f : cau_seq ℂ abs) : is_cau_seq abs (λ n, conj (f n)) :=
λ ε ε0, let ⟨i, hi⟩ := f.2 ε ε0 in
⟨i, λ j hj, by rw [← ring_hom.map_sub, abs_conj]; exact hi j hj⟩

/-- The complex conjugate of a complex Cauchy sequence, as a complex Cauchy sequence. -/
noncomputable def cau_seq_conj (f : cau_seq ℂ abs) : cau_seq ℂ abs :=
⟨_, is_cau_seq_conj f⟩

lemma lim_conj (f : cau_seq ℂ abs) : lim (cau_seq_conj f) = conj (lim f) :=
complex.ext (by simp [cau_seq_conj, (lim_re _).symm, cau_seq_re])
  (by simp [cau_seq_conj, (lim_im _).symm, cau_seq_im, (lim_neg _).symm]; refl)

/-- The absolute value of a complex Cauchy sequence, as a real Cauchy sequence. -/
noncomputable def cau_seq_abs (f : cau_seq ℂ abs) : cau_seq ℝ abs' :=
⟨_, is_cau_seq_abs f.2⟩

lemma lim_abs (f : cau_seq ℂ abs) : lim (cau_seq_abs f) = abs (lim f) :=
lim_eq_of_equiv_const (λ ε ε0,
let ⟨i, hi⟩ := equiv_lim f ε ε0 in
⟨i, λ j hj, lt_of_le_of_lt (abs.abs_abv_sub_le_abv_sub _ _) (hi j hj)⟩)

variables {α : Type*} (s : finset α)

@[simp, norm_cast] lemma of_real_prod (f : α → ℝ) :
  ((∏ i in s, f i : ℝ) : ℂ) = ∏ i in s, (f i : ℂ) :=
ring_hom.map_prod of_real _ _

@[simp, norm_cast] lemma of_real_sum (f : α → ℝ) :
  ((∑ i in s, f i : ℝ) : ℂ) = ∑ i in s, (f i : ℂ) :=
ring_hom.map_sum of_real _ _

@[simp] lemma re_sum (f : α → ℂ) : (∑ i in s, f i).re = ∑ i in s, (f i).re :=
re_add_group_hom.map_sum f s

@[simp] lemma im_sum (f : α → ℂ) : (∑ i in s, f i).im = ∑ i in s, (f i).im :=
im_add_group_hom.map_sum f s

end complex<|MERGE_RESOLUTION|>--- conflicted
+++ resolved
@@ -587,11 +587,7 @@
 lemma abs_le_sqrt_two_mul_max (z : ℂ) : abs z ≤ real.sqrt 2 * max (|z.re|) (|z.im|) :=
 begin
   cases z with x y,
-<<<<<<< HEAD
-  simp only [abs, norm_sq_mk, ← sq],
-=======
   simp only [abs_apply, norm_sq_mk, ← sq],
->>>>>>> 1d8166d9
   wlog hle : |x| ≤ |y|,
   { rw [add_comm, max_comm], exact this _ _ (le_of_not_le hle), },
   calc real.sqrt (x ^ 2 + y ^ 2) ≤ real.sqrt (y ^ 2 + y ^ 2) :
