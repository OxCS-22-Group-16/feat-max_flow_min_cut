/-
Copyright © 2021 Nicolò Cavalleri. All rights reserved.
Released under Apache 2.0 license as described in the file LICENSE.
Authors: Nicolò Cavalleri
-/

import algebra.module.basic
import data.right_inv
import data.pi

/-!
# Bundle

Basic data structure to implement fiber bundles, vector bundles (maybe fibrations?), etc. This file
should contain all possible results that do not involve any topology.

We provide a type synonym of `Σ x, E x` as `bundle.total_space E`, to be able to endow it with
a topology which is not the disjoint union topology. In general, the constructions of fiber bundles
we will make will be of this form.

## References

- https://en.wikipedia.org/wiki/Bundle_(mathematics)

-/

/-- TEMPORARY: to be removed when Lean will be updated. -/
instance lift_fn_range' {α : Sort*} {A : α → Sort*} {B : α → Sort*} [Π i, has_lift_t (A i) (B i)] :
  has_lift (Π i, A i) (Π i, B i) := ⟨λ f i, ↑(f i)⟩

namespace bundle

variables {B : Type*} (E : B → Type*)

/--
`total_space E` is the total space of the bundle `Σ x, E x`. This type synonym is used to avoid
conflicts with general sigma types.
-/
def total_space := Σ x, E x

instance [inhabited B] [inhabited (E (default B))] :
  inhabited (total_space E) := ⟨⟨default B, default (E (default B))⟩⟩

/-- `bundle.proj E` is the canonical projection `total_space E → B` on the base space. -/
@[simp] def proj : total_space E → B := sigma.fst

/-- Constructor for the total space of a `topological_fiber_bundle_core`. -/
@[simp, reducible] def total_space_mk (E : B → Type*) (b : B) (a : E b) :
  bundle.total_space E := ⟨b, a⟩

instance {x : B} : has_coe_t (E x) (total_space E) := ⟨sigma.mk x⟩

@[simp] lemma coe_fst (x : B) (v : E x) : (v : total_space E).fst = x := rfl

lemma to_total_space_coe {x : B} (v : E x) : (v : total_space E) = ⟨x, v⟩ := rfl

/-- `bundle.trivial B F` is the trivial bundle over `B` of fiber `F`. -/
def trivial (B : Type*) (F : Type*) : B → Type* := function.const B F

instance {F : Type*} [inhabited F] {b : B} : inhabited (bundle.trivial B F b) := ⟨(default F : F)⟩

/-- The trivial bundle, unlike other bundles, has a canonical projection on the fiber. -/
def trivial.proj_snd (B : Type*) (F : Type*) : (total_space (bundle.trivial B F)) → F := sigma.snd

section fiber_structures

variable [∀ x, add_comm_monoid (E x)]

@[simp] lemma coe_snd_map_apply (x : B) (v w : E x) :
  (↑(v + w) : total_space E).snd = (v : total_space E).snd + (w : total_space E).snd := rfl

variables (R : Type*) [semiring R] [∀ x, module R (E x)]

@[simp] lemma coe_snd_map_smul (x : B) (r : R) (v : E x) :
  (↑(r • v) : total_space E).snd = r • (v : total_space E).snd := rfl

end fiber_structures

section trivial_instances
local attribute [reducible] bundle.trivial

variables {F : Type*} {R : Type*} [semiring R] (b : B)

instance [add_comm_monoid F] : add_comm_monoid (bundle.trivial B F b) := ‹add_comm_monoid F›
instance [add_comm_group F] : add_comm_group (bundle.trivial B F b) := ‹add_comm_group F›
instance [add_comm_monoid F] [module R F] : module R (bundle.trivial B F b) := ‹module R F›

end trivial_instances

end bundle

section bundle_sections

/-! ## Section of bundles -/

open bundle

variables {B : Type*} {E : B → Type*}

/-- Type synonym for name clarity. -/
@[reducible, nolint has_coe_to_fun] def bundle_section (E : B → Type*) := Π x, E x

@[simp] lemma right_inv.fst_eq_id (f : right_inv (proj E)) (b : B) : (f b).fst = b :=
congr_fun f.right_inv_def b

<<<<<<< HEAD
/-- Equivalence between Pi functions and righ inverses. -/
def bundle_section_equiv_right_inv : equiv (bundle_section E) (right_inv (proj E)) :=
=======
/-- Equivalence between Pi functions and right inverses. -/
def bundle_section_equiv_right_inv : bundle_section E ≃ right_inv (proj E) :=
>>>>>>> e0fa8c59
{ to_fun := λ g, ⟨λ x, ⟨x, g x⟩, λ x, rfl⟩,
  inv_fun := λ g, (λ x, cast (congr_arg E (g.right_inverse x)) (g x).2),
  left_inv := λ g, rfl,
  right_inv := λ g, by { ext a, exacts [(g.right_inv' a).symm, cast_heq _ _] }, }

variables (x : B) (g : bundle_section E)

@[simp] lemma right_inv.bundle_section_equiv_right_inv_symm_apply (g : right_inv (proj E)) :
  bundle_section_equiv_right_inv.symm g x == (g x).2 := cast_heq _ (g x).snd

@[simp] lemma bundle_section.bundle_section_equiv_right_inv_apply (g : bundle_section E) :
(bundle_section_equiv_right_inv g) x = ⟨x, g x⟩ := rfl

@[simp] lemma right_inv.snd_eq_to_bundle_section_fst (g : right_inv (proj E)) :
  bundle_section_equiv_right_inv.symm g (g x).fst = (g x).snd :=
eq_of_heq ((cast_heq _ _).trans (congr_arg_heq sigma.snd (congr_arg g (g.fst_eq_id x))))

end bundle_sections<|MERGE_RESOLUTION|>--- conflicted
+++ resolved
@@ -103,13 +103,8 @@
 @[simp] lemma right_inv.fst_eq_id (f : right_inv (proj E)) (b : B) : (f b).fst = b :=
 congr_fun f.right_inv_def b
 
-<<<<<<< HEAD
-/-- Equivalence between Pi functions and righ inverses. -/
-def bundle_section_equiv_right_inv : equiv (bundle_section E) (right_inv (proj E)) :=
-=======
 /-- Equivalence between Pi functions and right inverses. -/
 def bundle_section_equiv_right_inv : bundle_section E ≃ right_inv (proj E) :=
->>>>>>> e0fa8c59
 { to_fun := λ g, ⟨λ x, ⟨x, g x⟩, λ x, rfl⟩,
   inv_fun := λ g, (λ x, cast (congr_arg E (g.right_inverse x)) (g x).2),
   left_inv := λ g, rfl,
