--- conflicted
+++ resolved
@@ -252,48 +252,6 @@
   f '' sᶜ = (f '' s)ᶜ :=
 set.image_compl_eq f.bijective
 
-<<<<<<< HEAD
-/-!
-### The group of permutations (self-equivalences) of a type `α`
--/
-
-namespace perm
-
-instance perm_group {α : Type u} : group (perm α) :=
-begin
-  refine
-    { mul := λ f g, equiv.trans g f,
-      one := equiv.refl α,
-      inv := equiv.symm,
-      div_eq_mul_inv := λ _ _, rfl,
-      .. };
-  intros; apply equiv.ext; try { apply trans_apply },
-  apply symm_apply_apply
-end
-
-theorem mul_apply {α : Type u} (f g : perm α) (x) : (f * g) x = f (g x) :=
-equiv.trans_apply _ _ _
-
-@[simp] theorem one_apply {α : Type u} (x) : (1 : perm α) x = x := rfl
-
-@[simp] lemma inv_apply_self {α : Type u} (f : perm α) (x) :
-  f⁻¹ (f x) = x := equiv.symm_apply_apply _ _
-
-@[simp] lemma apply_inv_self {α : Type u} (f : perm α) (x) :
-  f (f⁻¹ x) = x := equiv.apply_symm_apply _ _
-
-lemma one_def {α : Type u} : (1 : perm α) = equiv.refl α := rfl
-
-lemma mul_def {α : Type u} (f g : perm α) : f * g = g.trans f := rfl
-
-lemma inv_def {α : Type u} (f : perm α) : f⁻¹ = f.symm := rfl
-
-@[simp] lemma coe_mul {α : Type u} (f g : perm α) : ⇑(f * g) = f ∘ g := rfl
-
-end perm
-
-=======
->>>>>>> 2a684774
 /-- If `α` is an empty type, then it is equivalent to the `empty` type. -/
 def equiv_empty (h : α → false) : α ≃ empty :=
 ⟨λ x, (h x).elim, λ e, e.rec _, λ x, (h x).elim, λ e, e.rec _⟩
