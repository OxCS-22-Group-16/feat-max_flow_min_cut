--- conflicted
+++ resolved
@@ -340,8 +340,6 @@
 @[simp] lemma map_equiv_symm (h : M ≃* N) :
   (map_equiv h).symm = map_equiv h.symm := rfl
 
-<<<<<<< HEAD
-=======
 /-- Left multiplication by a unit of a monoid is a permutation of the underlying type. -/
 @[to_additive "Left addition of an additive unit is a permutation of the underlying type."]
 def mul_left (u : units M) : equiv.perm M :=
@@ -372,7 +370,6 @@
 lemma mul_right_symm (u : units M) : u.mul_right.symm = u⁻¹.mul_right :=
 equiv.ext $ λ x, rfl
 
->>>>>>> bffc04e6
 end units
 
 namespace equiv
