/-
Copyright (c) 2018 Mario Carneiro. All rights reserved.
Released under Apache 2.0 license as described in the file LICENSE.
Authors: Mario Carneiro, Floris van Doorn
-/
import algebra.module.basic
import algebra.bounds
import algebra.order.archimedean
import algebra.star.basic
import data.real.cau_seq_completion
import order.conditionally_complete_lattice

/-!
# Real numbers from Cauchy sequences

This file defines `ℝ` as the type of equivalence classes of Cauchy sequences of rational numbers.
This choice is motivated by how easy it is to prove that `ℝ` is a commutative ring, by simply
lifting everything to `ℚ`.
-/

open_locale pointwise

/-- The type `ℝ` of real numbers constructed as equivalence classes of Cauchy sequences of rational
numbers. -/
structure real := of_cauchy ::
(cauchy : @cau_seq.completion.Cauchy ℚ _ _ _ abs _)
notation `ℝ` := real

attribute [pp_using_anonymous_constructor] real

namespace real
open cau_seq cau_seq.completion

variables {x y : ℝ}

lemma ext_cauchy_iff : ∀ {x y : real}, x = y ↔ x.cauchy = y.cauchy
| ⟨a⟩ ⟨b⟩ := by split; cc

lemma ext_cauchy {x y : real} : x.cauchy = y.cauchy → x = y :=
ext_cauchy_iff.2

-- irreducible doesn't work for instances: https://github.com/leanprover-community/lean/issues/511
@[irreducible] private def zero : ℝ := ⟨0⟩
@[irreducible] private def one : ℝ := ⟨1⟩
@[irreducible] private def add : ℝ → ℝ → ℝ | ⟨a⟩ ⟨b⟩ := ⟨a + b⟩
@[irreducible] private def neg : ℝ → ℝ | ⟨a⟩ := ⟨-a⟩
@[irreducible] private def mul : ℝ → ℝ → ℝ | ⟨a⟩ ⟨b⟩ := ⟨a * b⟩

instance : has_zero ℝ := ⟨zero⟩
instance : has_one ℝ := ⟨one⟩
instance : has_add ℝ := ⟨add⟩
instance : has_neg ℝ := ⟨neg⟩
instance : has_mul ℝ := ⟨mul⟩
/-- Note: since `add` is irreducible anyway, we don't care about definition equality between
subtraction of `real.cauchy` and subtraction of `real`. Instead, we choose to make
`sub_eq_add_neg` true by definition, which is often convenient. -/
instance : has_sub ℝ := ⟨λ a b, add a (-b)⟩

lemma of_cauchy_zero : (⟨0⟩ : ℝ) = 0 := show _ = zero, by rw zero
lemma of_cauchy_one : (⟨1⟩ : ℝ) = 1 := show _ = one, by rw one
lemma of_cauchy_add (a b) : (⟨a + b⟩ : ℝ) = ⟨a⟩ + ⟨b⟩ := show _ = add _ _, by rw add
lemma of_cauchy_neg (a) : (⟨-a⟩ : ℝ) = -⟨a⟩ := show _ = neg _, by rw neg
lemma of_cauchy_mul (a b) : (⟨a * b⟩ : ℝ) = ⟨a⟩ * ⟨b⟩ := show _ = mul _ _, by rw mul
lemma of_cauchy_sub (a b) : (⟨a - b⟩ : ℝ) = ⟨a⟩ - ⟨b⟩ :=
by { rw [sub_eq_add_neg, of_cauchy_add, of_cauchy_neg], refl }

lemma cauchy_zero : (0 : ℝ).cauchy = 0 := show zero.cauchy = 0, by rw zero
lemma cauchy_one : (1 : ℝ).cauchy = 1 := show one.cauchy = 1, by rw one
lemma cauchy_add : ∀ a b, (a + b : ℝ).cauchy = a.cauchy + b.cauchy
| ⟨a⟩ ⟨b⟩ := show (add _ _).cauchy = _, by rw add
lemma cauchy_neg : ∀ a, (-a : ℝ).cauchy = -a.cauchy
| ⟨a⟩ := show (neg _).cauchy = _, by rw neg
lemma cauchy_mul : ∀ a b, (a * b : ℝ).cauchy = a.cauchy * b.cauchy
| ⟨a⟩ ⟨b⟩ := show (mul _ _).cauchy = _, by rw mul
lemma cauchy_sub : ∀ a b, (a - b : ℝ).cauchy = a.cauchy - b.cauchy
| ⟨a⟩ ⟨b⟩ := by { rw [sub_eq_add_neg, ←cauchy_neg, ←cauchy_add], refl }

instance : comm_ring ℝ :=
<<<<<<< HEAD
function.surjective.comm_ring real.of_cauchy (λ ⟨x⟩, ⟨x, rfl⟩)
  of_cauchy_zero of_cauchy_one of_cauchy_add of_cauchy_mul of_cauchy_neg of_cauchy_sub

/-- The real numbers are isomorphic to the quotient of Cauchy sequences on the rationals. -/
@[simps]
def equiv_Cauchy : ℝ ≃+* cau_seq.completion.Cauchy :=
{ to_fun := real.cauchy,
  inv_fun := real.of_cauchy,
  left_inv := λ ⟨_⟩, rfl,
  right_inv := λ _, rfl,
  map_mul' := cauchy_mul,
  map_add' := cauchy_add }
=======
begin
  refine_struct { zero  := (0 : ℝ),
                  one   := (1 : ℝ),
                  mul   := (*),
                  add   := (+),
                  neg   := @has_neg.neg ℝ _,
                  sub   := λ a b, a + (-b),
                  nat_cast := λ n, ⟨n⟩,
                  int_cast := λ n, ⟨n⟩,
                  npow  := @npow_rec ℝ ⟨1⟩ ⟨(*)⟩,
                  nsmul := @nsmul_rec ℝ ⟨0⟩ ⟨(+)⟩,
                  zsmul := @zsmul_rec ℝ ⟨0⟩ ⟨(+)⟩ ⟨@has_neg.neg ℝ _⟩ };
  repeat { rintro ⟨_⟩, };
  try { refl };
  simp [← of_cauchy_zero, ← of_cauchy_one, ←of_cauchy_add, ←of_cauchy_neg, ←of_cauchy_mul,
    λ n, show @coe ℕ ℝ ⟨_⟩ n = ⟨n⟩, from rfl];
  apply add_assoc <|> apply add_comm <|> apply mul_assoc <|> apply mul_comm <|>
    apply left_distrib <|> apply right_distrib <|> apply sub_eq_add_neg <|> skip,
end
>>>>>>> aa812bd1

/-! Extra instances to short-circuit type class resolution.

 These short-circuits have an additional property of ensuring that a computable path is found; if
 `field ℝ` is found first, then decaying it to these typeclasses would result in a `noncomputable`
 version of them. -/
instance : ring ℝ               := by apply_instance
instance : comm_semiring ℝ      := by apply_instance
instance : semiring ℝ           := by apply_instance
instance : comm_monoid_with_zero ℝ := by apply_instance
instance : monoid_with_zero ℝ   := by apply_instance
instance : add_comm_group ℝ     := by apply_instance
instance : add_group ℝ          := by apply_instance
instance : add_comm_monoid ℝ    := by apply_instance
instance : add_monoid ℝ         := by apply_instance
instance : add_left_cancel_semigroup ℝ := by apply_instance
instance : add_right_cancel_semigroup ℝ := by apply_instance
instance : add_comm_semigroup ℝ := by apply_instance
instance : add_semigroup ℝ      := by apply_instance
instance : comm_monoid ℝ        := by apply_instance
instance : monoid ℝ             := by apply_instance
instance : comm_semigroup ℝ     := by apply_instance
instance : semigroup ℝ          := by apply_instance
instance : has_sub ℝ            := by apply_instance
instance : module ℝ ℝ           := by apply_instance
instance : inhabited ℝ          := ⟨0⟩

/-- The real numbers are a `*`-ring, with the trivial `*`-structure. -/
instance : star_ring ℝ          := star_ring_of_comm
instance : has_trivial_star ℝ   := ⟨λ _, rfl⟩

/-- Coercion `ℚ` → `ℝ` as a `ring_hom`. Note that this
is `cau_seq.completion.of_rat`, not `rat.cast`. -/
def of_rat : ℚ →+* ℝ :=
equiv_Cauchy.symm.to_ring_hom.comp of_rat_ring_hom

lemma of_rat_apply (x : ℚ) : of_rat x = of_cauchy (cau_seq.completion.of_rat x) := rfl

/-- Make a real number from a Cauchy sequence of rationals (by taking the equivalence class). -/
def mk (x : cau_seq ℚ abs) : ℝ := ⟨cau_seq.completion.mk x⟩

theorem mk_eq {f g : cau_seq ℚ abs} : mk f = mk g ↔ f ≈ g :=
ext_cauchy_iff.trans mk_eq

@[irreducible]
private def lt : ℝ → ℝ → Prop | ⟨x⟩ ⟨y⟩ :=
quotient.lift_on₂ x y (<) $
  λ f₁ g₁ f₂ g₂ hf hg, propext $
  ⟨λ h, lt_of_eq_of_lt (setoid.symm hf) (lt_of_lt_of_eq h hg),
   λ h, lt_of_eq_of_lt hf (lt_of_lt_of_eq h (setoid.symm hg))⟩

instance : has_lt ℝ := ⟨lt⟩

lemma lt_cauchy {f g} : (⟨⟦f⟧⟩ : ℝ) < ⟨⟦g⟧⟩ ↔ f < g := show lt _ _ ↔ _, by rw lt; refl

@[simp] theorem mk_lt {f g : cau_seq ℚ abs} : mk f < mk g ↔ f < g :=
lt_cauchy

lemma mk_zero : mk 0 = 0 := of_cauchy_zero
lemma mk_one : mk 1 = 1 := of_cauchy_one
lemma mk_add {f g : cau_seq ℚ abs} : mk (f + g) = mk f + mk g := by simp [mk, ←of_cauchy_add]
lemma mk_mul {f g : cau_seq ℚ abs} : mk (f * g) = mk f * mk g := by simp [mk, ←of_cauchy_mul]
lemma mk_neg {f : cau_seq ℚ abs} : mk (-f) = -mk f := by simp [mk, ←of_cauchy_neg]

@[simp] theorem mk_pos {f : cau_seq ℚ abs} : 0 < mk f ↔ pos f :=
by rw [← mk_zero, mk_lt]; exact iff_of_eq (congr_arg pos (sub_zero f))

@[irreducible] private def le (x y : ℝ) : Prop := x < y ∨ x = y
instance : has_le ℝ := ⟨le⟩
private lemma le_def {x y : ℝ} : x ≤ y ↔ x < y ∨ x = y := show le _ _ ↔ _, by rw le

@[simp] theorem mk_le {f g : cau_seq ℚ abs} : mk f ≤ mk g ↔ f ≤ g :=
by simp [le_def, mk_eq]; refl

@[elab_as_eliminator]
protected lemma ind_mk {C : real → Prop} (x : real) (h : ∀ y, C (mk y)) : C x :=
begin
  cases x with x,
  induction x using quot.induction_on with x,
  exact h x
end

theorem add_lt_add_iff_left {a b : ℝ} (c : ℝ) : c + a < c + b ↔ a < b :=
begin
  induction a using real.ind_mk,
  induction b using real.ind_mk,
  induction c using real.ind_mk,
  simp only [mk_lt, ← mk_add],
  show pos _ ↔ pos _, rw add_sub_add_left_eq_sub
end

instance : partial_order ℝ :=
{ le := (≤), lt := (<),
  lt_iff_le_not_le := λ a b, real.ind_mk a $ λ a, real.ind_mk b $ λ b,
    by simpa using lt_iff_le_not_le,
  le_refl := λ a, a.ind_mk (by intro a; rw mk_le),
  le_trans := λ a b c, real.ind_mk a $ λ a, real.ind_mk b $ λ b, real.ind_mk c $ λ c,
    by simpa using le_trans,
  lt_iff_le_not_le := λ a b, real.ind_mk a $ λ a, real.ind_mk b $ λ b,
    by simpa using lt_iff_le_not_le,
  le_antisymm := λ a b, real.ind_mk a $ λ a, real.ind_mk b $ λ b,
    by simpa [mk_eq] using @cau_seq.le_antisymm _ _ a b }

instance : preorder ℝ := by apply_instance

theorem of_rat_lt {x y : ℚ} : of_rat x < of_rat y ↔ x < y :=
begin
  rw [mk_lt] {md := tactic.transparency.semireducible},
  exact const_lt
end

protected theorem zero_lt_one : (0 : ℝ) < 1 :=
by convert of_rat_lt.2 zero_lt_one; simp

protected theorem mul_pos {a b : ℝ} : 0 < a → 0 < b → 0 < a * b :=
begin
  induction a using real.ind_mk with a,
  induction b using real.ind_mk with b,
  simpa only [mk_lt, mk_pos, ← mk_mul] using cau_seq.mul_pos
end

instance : ordered_comm_ring ℝ :=
{ add_le_add_left :=
  begin
    simp only [le_iff_eq_or_lt],
    rintros a b ⟨rfl, h⟩,
    { simp },
    { exact λ c, or.inr ((add_lt_add_iff_left c).2 ‹_›) }
  end,
  zero_le_one := le_of_lt real.zero_lt_one,
  mul_pos     := @real.mul_pos,
  .. real.comm_ring, .. real.partial_order, .. real.semiring }

instance : ordered_ring ℝ               := by apply_instance
instance : ordered_semiring ℝ           := by apply_instance
instance : ordered_add_comm_group ℝ     := by apply_instance
instance : ordered_cancel_add_comm_monoid ℝ := by apply_instance
instance : ordered_add_comm_monoid ℝ    := by apply_instance
instance : nontrivial ℝ := ⟨⟨0, 1, ne_of_lt real.zero_lt_one⟩⟩

open_locale classical

noncomputable instance : linear_order ℝ :=
{ le_total := begin
    intros a b,
    induction a using real.ind_mk with a,
    induction b using real.ind_mk with b,
    simpa using le_total a b,
  end,
  decidable_le := by apply_instance,
  .. real.partial_order }

noncomputable instance : linear_ordered_comm_ring ℝ :=
{ .. real.nontrivial, .. real.ordered_ring, .. real.comm_ring, .. real.linear_order }

/- Extra instances to short-circuit type class resolution -/
noncomputable instance : linear_ordered_ring ℝ        := by apply_instance
noncomputable instance : linear_ordered_semiring ℝ    := by apply_instance
instance : is_domain ℝ :=
{ .. real.nontrivial, .. real.comm_ring, .. linear_ordered_ring.is_domain }

@[irreducible] private noncomputable def inv' : ℝ → ℝ | ⟨a⟩ := ⟨a⁻¹⟩
noncomputable instance : has_inv ℝ := ⟨inv'⟩
lemma of_cauchy_inv {f} : (⟨f⁻¹⟩ : ℝ) = ⟨f⟩⁻¹ := show _ = inv' _, by rw inv'
lemma cauchy_inv : ∀ f, (f⁻¹ : ℝ).cauchy = f.cauchy⁻¹
| ⟨f⟩ := show (inv' _).cauchy = _, by rw inv'

noncomputable instance : linear_ordered_field ℝ :=
{ inv := has_inv.inv,
  mul_inv_cancel := begin
    rintros ⟨a⟩ h,
    rw mul_comm,
    simp only [←of_cauchy_inv, ←of_cauchy_mul, ← of_cauchy_one, ← of_cauchy_zero, ne.def] at *,
    exact cau_seq.completion.inv_mul_cancel h,
  end,
  inv_zero := by simp [← of_cauchy_zero, ←of_cauchy_inv],
  ..real.linear_ordered_comm_ring, }

/- Extra instances to short-circuit type class resolution -/

noncomputable instance : linear_ordered_add_comm_group ℝ          := by apply_instance
noncomputable instance field : field ℝ                            := by apply_instance
noncomputable instance : division_ring ℝ                          := by apply_instance
noncomputable instance : distrib_lattice ℝ                        := by apply_instance
noncomputable instance : lattice ℝ                                := by apply_instance
noncomputable instance : semilattice_inf ℝ                        := by apply_instance
noncomputable instance : semilattice_sup ℝ                        := by apply_instance
noncomputable instance : has_inf ℝ                                := by apply_instance
noncomputable instance : has_sup ℝ                                := by apply_instance
noncomputable instance decidable_lt (a b : ℝ) : decidable (a < b) := by apply_instance
noncomputable instance decidable_le (a b : ℝ) : decidable (a ≤ b) := by apply_instance
noncomputable instance decidable_eq (a b : ℝ) : decidable (a = b) := by apply_instance

open rat

@[simp] theorem of_rat_eq_cast : ∀ x : ℚ, of_rat x = x :=
of_rat.eq_rat_cast

theorem le_mk_of_forall_le {f : cau_seq ℚ abs} :
  (∃ i, ∀ j ≥ i, x ≤ f j) → x ≤ mk f :=
begin
  intro h,
  induction x using real.ind_mk with x,
  apply le_of_not_lt,
  rw mk_lt,
  rintro ⟨K, K0, hK⟩,
  obtain ⟨i, H⟩ := exists_forall_ge_and h
    (exists_forall_ge_and hK (f.cauchy₃ $ half_pos K0)),
  apply not_lt_of_le (H _ le_rfl).1,
  rw ← of_rat_eq_cast,
  rw [mk_lt] {md := tactic.transparency.semireducible},
  refine ⟨_, half_pos K0, i, λ j ij, _⟩,
  have := add_le_add (H _ ij).2.1
    (le_of_lt (abs_lt.1 $ (H _ le_rfl).2.2 _ ij).1),
  rwa [← sub_eq_add_neg, sub_self_div_two, sub_apply, sub_add_sub_cancel] at this
end

theorem mk_le_of_forall_le {f : cau_seq ℚ abs} {x : ℝ}
  (h : ∃ i, ∀ j ≥ i, (f j : ℝ) ≤ x) : mk f ≤ x :=
begin
  cases h with i H,
  rw [← neg_le_neg_iff, ← mk_neg],
  exact le_mk_of_forall_le ⟨i, λ j ij, by simp [H _ ij]⟩
end

theorem mk_near_of_forall_near {f : cau_seq ℚ abs} {x : ℝ} {ε : ℝ}
  (H : ∃ i, ∀ j ≥ i, |(f j : ℝ) - x| ≤ ε) : |mk f - x| ≤ ε :=
abs_sub_le_iff.2
  ⟨sub_le_iff_le_add'.2 $ mk_le_of_forall_le $
    H.imp $ λ i h j ij, sub_le_iff_le_add'.1 (abs_sub_le_iff.1 $ h j ij).1,
  sub_le.1 $ le_mk_of_forall_le $
    H.imp $ λ i h j ij, sub_le.1 (abs_sub_le_iff.1 $ h j ij).2⟩

instance : archimedean ℝ :=
archimedean_iff_rat_le.2 $ λ x, real.ind_mk x $ λ f,
let ⟨M, M0, H⟩ := f.bounded' 0 in
⟨M, mk_le_of_forall_le ⟨0, λ i _,
  rat.cast_le.2 $ le_of_lt (abs_lt.1 (H i)).2⟩⟩

noncomputable instance : floor_ring ℝ := archimedean.floor_ring _

theorem is_cau_seq_iff_lift {f : ℕ → ℚ} : is_cau_seq abs f ↔ is_cau_seq
  abs (λ i, (f i : ℝ)) :=
⟨λ H ε ε0,
  let ⟨δ, δ0, δε⟩ := exists_pos_rat_lt ε0 in
  (H _ δ0).imp $ λ i hi j ij, lt_trans
    (by simpa using (@rat.cast_lt ℝ _ _ _).2 (hi _ ij)) δε,
 λ H ε ε0, (H _ (rat.cast_pos.2 ε0)).imp $
   λ i hi j ij, (@rat.cast_lt ℝ _ _ _).1 $ by simpa using hi _ ij⟩

theorem of_near (f : ℕ → ℚ) (x : ℝ)
  (h : ∀ ε > 0, ∃ i, ∀ j ≥ i, |(f j : ℝ) - x| < ε) :
  ∃ h', real.mk ⟨f, h'⟩ = x :=
⟨is_cau_seq_iff_lift.2 (of_near _ (const abs x) h),
 sub_eq_zero.1 $ abs_eq_zero.1 $
  eq_of_le_of_forall_le_of_dense (abs_nonneg _) $ λ ε ε0,
    mk_near_of_forall_near $
    (h _ ε0).imp (λ i h j ij, le_of_lt (h j ij))⟩

theorem exists_floor (x : ℝ) : ∃ (ub : ℤ), (ub:ℝ) ≤ x ∧
   ∀ (z : ℤ), (z:ℝ) ≤ x → z ≤ ub :=
int.exists_greatest_of_bdd
  (let ⟨n, hn⟩ := exists_int_gt x in ⟨n, λ z h',
    int.cast_le.1 $ le_trans h' $ le_of_lt hn⟩)
  (let ⟨n, hn⟩ := exists_int_lt x in ⟨n, le_of_lt hn⟩)

theorem exists_is_lub (S : set ℝ) (hne : S.nonempty) (hbdd : bdd_above S) :
  ∃ x, is_lub S x :=
begin
  rcases ⟨hne, hbdd⟩ with ⟨⟨L, hL⟩, ⟨U, hU⟩⟩,
  have : ∀ d : ℕ, bdd_above {m : ℤ | ∃ y ∈ S, (m : ℝ) ≤ y * d},
  { cases exists_int_gt U with k hk,
    refine λ d, ⟨k * d, λ z h, _⟩,
    rcases h with ⟨y, yS, hy⟩,
    refine int.cast_le.1 (hy.trans _),
    push_cast,
    exact mul_le_mul_of_nonneg_right ((hU yS).trans hk.le) d.cast_nonneg },
  choose f hf using λ d : ℕ, int.exists_greatest_of_bdd (this d) ⟨⌊L * d⌋, L, hL, int.floor_le _⟩,
  have hf₁ : ∀ n > 0, ∃ y ∈ S, ((f n / n:ℚ):ℝ) ≤ y := λ n n0,
    let ⟨y, yS, hy⟩ := (hf n).1 in
    ⟨y, yS, by simpa using (div_le_iff ((nat.cast_pos.2 n0):((_:ℝ) < _))).2 hy⟩,
  have hf₂ : ∀ (n > 0) (y ∈ S), (y - (n:ℕ)⁻¹ : ℝ) < (f n / n:ℚ),
  { intros n n0 y yS,
    have := (int.sub_one_lt_floor _).trans_le (int.cast_le.2 $ (hf n).2 _ ⟨y, yS, int.floor_le _⟩),
    simp [-sub_eq_add_neg],
    rwa [lt_div_iff ((nat.cast_pos.2 n0):((_:ℝ) < _)), sub_mul, _root_.inv_mul_cancel],
    exact ne_of_gt (nat.cast_pos.2 n0) },
  have hg : is_cau_seq abs (λ n, f n / n : ℕ → ℚ),
  { intros ε ε0,
    suffices : ∀ j k ≥ ⌈ε⁻¹⌉₊, (f j / j - f k / k : ℚ) < ε,
    { refine ⟨_, λ j ij, abs_lt.2 ⟨_, this _ ij  _ le_rfl⟩⟩,
      rw [neg_lt, neg_sub], exact this _ le_rfl _ ij },
    intros j ij k ik,
    replace ij := le_trans (nat.le_ceil _) (nat.cast_le.2 ij),
    replace ik := le_trans (nat.le_ceil _) (nat.cast_le.2 ik),
    have j0 := nat.cast_pos.1 ((inv_pos.2 ε0).trans_le ij),
    have k0 := nat.cast_pos.1 ((inv_pos.2 ε0).trans_le ik),
    rcases hf₁ _ j0 with ⟨y, yS, hy⟩,
    refine lt_of_lt_of_le ((@rat.cast_lt ℝ _ _ _).1 _)
      ((inv_le ε0 (nat.cast_pos.2 k0)).1 ik),
    simpa using sub_lt_iff_lt_add'.2
      (lt_of_le_of_lt hy $ sub_lt_iff_lt_add.1 $ hf₂ _ k0 _ yS) },
  let g : cau_seq ℚ abs := ⟨λ n, f n / n, hg⟩,
  refine ⟨mk g, ⟨λ x xS, _, λ y h, _⟩⟩,
  { refine le_of_forall_ge_of_dense (λ z xz, _),
    cases exists_nat_gt (x - z)⁻¹ with K hK,
    refine le_mk_of_forall_le ⟨K, λ n nK, _⟩,
    replace xz := sub_pos.2 xz,
    replace hK := hK.le.trans (nat.cast_le.2 nK),
    have n0 : 0 < n := nat.cast_pos.1 ((inv_pos.2 xz).trans_le hK),
    refine le_trans _ (hf₂ _ n0 _ xS).le,
    rwa [le_sub, inv_le ((nat.cast_pos.2 n0):((_:ℝ) < _)) xz] },
  { exact mk_le_of_forall_le ⟨1, λ n n1,
      let ⟨x, xS, hx⟩ := hf₁ _ n1 in le_trans hx (h xS)⟩ }
end

noncomputable instance : has_Sup ℝ :=
⟨λ S, if h : S.nonempty ∧ bdd_above S then classical.some (exists_is_lub S h.1 h.2) else 0⟩

lemma Sup_def (S : set ℝ) :
  Sup S = if h : S.nonempty ∧ bdd_above S
    then classical.some (exists_is_lub S h.1 h.2) else 0 := rfl

protected theorem is_lub_Sup (S : set ℝ) (h₁ : S.nonempty) (h₂ : bdd_above S) : is_lub S (Sup S) :=
by { simp only [Sup_def, dif_pos (and.intro h₁ h₂)], apply classical.some_spec }

noncomputable instance : has_Inf ℝ := ⟨λ S, -Sup (-S)⟩

lemma Inf_def (S : set ℝ) : Inf S = -Sup (-S) := rfl

protected theorem is_glb_Inf (S : set ℝ) (h₁ : S.nonempty) (h₂ : bdd_below S) :
  is_glb S (Inf S) :=
begin
  rw [Inf_def, ← is_lub_neg', neg_neg],
  exact real.is_lub_Sup _ h₁.neg h₂.neg
end

noncomputable instance : conditionally_complete_linear_order ℝ :=
{ Sup := has_Sup.Sup,
  Inf := has_Inf.Inf,
  le_cSup := λ s a hs ha, (real.is_lub_Sup s ⟨a, ha⟩ hs).1 ha,
  cSup_le := λ s a hs ha, (real.is_lub_Sup s hs ⟨a, ha⟩).2 ha,
  cInf_le := λ s a hs ha, (real.is_glb_Inf s ⟨a, ha⟩ hs).1 ha,
  le_cInf := λ s a hs ha, (real.is_glb_Inf s hs ⟨a, ha⟩).2 ha,
 ..real.linear_order, ..real.lattice}

lemma lt_Inf_add_pos {s : set ℝ} (h : s.nonempty) {ε : ℝ} (hε : 0 < ε) :
  ∃ a ∈ s, a < Inf s + ε :=
exists_lt_of_cInf_lt h $ lt_add_of_pos_right _ hε

lemma add_neg_lt_Sup {s : set ℝ} (h : s.nonempty) {ε : ℝ} (hε : ε < 0) :
  ∃ a ∈ s, Sup s + ε < a :=
exists_lt_of_lt_cSup h $ add_lt_iff_neg_left.2 hε

lemma Inf_le_iff {s : set ℝ} (h : bdd_below s) (h' : s.nonempty) {a : ℝ} :
  Inf s ≤ a ↔ ∀ ε, 0 < ε → ∃ x ∈ s, x < a + ε :=
begin
  rw le_iff_forall_pos_lt_add,
  split; intros H ε ε_pos,
  { exact exists_lt_of_cInf_lt h' (H ε ε_pos) },
  { rcases H ε ε_pos with ⟨x, x_in, hx⟩,
    exact cInf_lt_of_lt h x_in hx }
end

lemma le_Sup_iff {s : set ℝ} (h : bdd_above s) (h' : s.nonempty) {a : ℝ} :
  a ≤ Sup s ↔ ∀ ε, ε < 0 → ∃ x ∈ s, a + ε < x :=
begin
  rw le_iff_forall_pos_lt_add,
  refine ⟨λ H ε ε_neg, _, λ H ε ε_pos, _⟩,
  { exact exists_lt_of_lt_cSup h' (lt_sub_iff_add_lt.mp (H _ (neg_pos.mpr ε_neg))) },
  { rcases H _ (neg_lt_zero.mpr ε_pos) with ⟨x, x_in, hx⟩,
    exact sub_lt_iff_lt_add.mp (lt_cSup_of_lt h x_in hx) }
end

@[simp] theorem Sup_empty : Sup (∅ : set ℝ) = 0 := dif_neg $ by simp

lemma csupr_empty {α : Sort*} [is_empty α] (f : α → ℝ) : (⨆ i, f i) = 0 :=
begin
  dsimp [supr],
  convert real.Sup_empty,
  rw set.range_eq_empty_iff,
  apply_instance
end

@[simp] lemma csupr_const_zero {α : Sort*} : (⨆ i : α, (0:ℝ)) = 0 :=
begin
  casesI is_empty_or_nonempty α,
  { exact real.csupr_empty _ },
  { exact csupr_const },
end

theorem Sup_of_not_bdd_above {s : set ℝ} (hs : ¬ bdd_above s) : Sup s = 0 :=
dif_neg $ assume h, hs h.2

lemma supr_of_not_bdd_above {α : Sort*} {f : α → ℝ} (hf : ¬ bdd_above (set.range f)) :
  (⨆ i, f i) = 0 := Sup_of_not_bdd_above hf

theorem Sup_univ : Sup (@set.univ ℝ) = 0 :=
real.Sup_of_not_bdd_above $ λ ⟨x, h⟩, not_le_of_lt (lt_add_one _) $ h (set.mem_univ _)

@[simp] theorem Inf_empty : Inf (∅ : set ℝ) = 0 :=
by simp [Inf_def, Sup_empty]

lemma cinfi_empty {α : Sort*} [is_empty α] (f : α → ℝ) : (⨅ i, f i) = 0 :=
by rw [infi_of_empty', Inf_empty]

@[simp] lemma cinfi_const_zero {α : Sort*} : (⨅ i : α, (0:ℝ)) = 0 :=
begin
  casesI is_empty_or_nonempty α,
  { exact real.cinfi_empty _ },
  { exact cinfi_const },
end

theorem Inf_of_not_bdd_below {s : set ℝ} (hs : ¬ bdd_below s) : Inf s = 0 :=
neg_eq_zero.2 $ Sup_of_not_bdd_above $ mt bdd_above_neg.1 hs

lemma infi_of_not_bdd_below  {α : Sort*} {f : α → ℝ} (hf : ¬ bdd_below (set.range f)) :
  (⨅ i, f i) = 0 := Inf_of_not_bdd_below hf

/--
As `0` is the default value for `real.Sup` of the empty set or sets which are not bounded above, it
suffices to show that `S` is bounded below by `0` to show that `0 ≤ Inf S`.
-/
lemma Sup_nonneg (S : set ℝ) (hS : ∀ x ∈ S, (0:ℝ) ≤ x) : 0 ≤ Sup S :=
begin
  rcases S.eq_empty_or_nonempty with rfl | ⟨y, hy⟩,
  { exact Sup_empty.ge },
  { apply dite _ (λ h, le_cSup_of_le h hy $ hS y hy) (λ h, (Sup_of_not_bdd_above h).ge) }
end

/--
As `0` is the default value for `real.Sup` of the empty set, it suffices to show that `S` is
bounded above by `0` to show that `Sup S ≤ 0`.
-/
lemma Sup_nonpos (S : set ℝ) (hS : ∀ x ∈ S, x ≤ (0:ℝ)) : Sup S ≤ 0 :=
begin
  rcases S.eq_empty_or_nonempty with rfl | hS₂,
  exacts [Sup_empty.le, cSup_le hS₂ hS],
end

/--
As `0` is the default value for `real.Inf` of the empty set, it suffices to show that `S` is
bounded below by `0` to show that `0 ≤ Inf S`.
-/
lemma Inf_nonneg (S : set ℝ) (hS : ∀ x ∈ S, (0:ℝ) ≤ x) : 0 ≤ Inf S :=
begin
  rcases S.eq_empty_or_nonempty with rfl | hS₂,
  exacts [Inf_empty.ge, le_cInf hS₂ hS]
end

/--
As `0` is the default value for `real.Inf` of the empty set or sets which are not bounded below, it
suffices to show that `S` is bounded above by `0` to show that `Inf S ≤ 0`.
-/
lemma Inf_nonpos (S : set ℝ) (hS : ∀ x ∈ S, x ≤ (0:ℝ)) : Inf S ≤ 0 :=
begin
  rcases S.eq_empty_or_nonempty with rfl | ⟨y, hy⟩,
  { exact Inf_empty.le },
  { apply dite _ (λ h, cInf_le_of_le h hy $ hS y hy) (λ h, (Inf_of_not_bdd_below h).le) }
end

lemma Inf_le_Sup (s : set ℝ) (h₁ : bdd_below s) (h₂ : bdd_above s) : Inf s ≤ Sup s :=
begin
  rcases s.eq_empty_or_nonempty with rfl | hne,
  { rw [Inf_empty, Sup_empty] },
  { exact cInf_le_cSup h₁ h₂ hne }
end

theorem cau_seq_converges (f : cau_seq ℝ abs) : ∃ x, f ≈ const abs x :=
begin
  let S := {x : ℝ | const abs x < f},
  have lb : ∃ x, x ∈ S := exists_lt f,
  have ub' : ∀ x, f < const abs x → ∀ y ∈ S, y ≤ x :=
    λ x h y yS, le_of_lt $ const_lt.1 $ cau_seq.lt_trans yS h,
  have ub : ∃ x, ∀ y ∈ S, y ≤ x := (exists_gt f).imp ub',
  refine ⟨Sup S,
    ((lt_total _ _).resolve_left (λ h, _)).resolve_right (λ h, _)⟩,
  { rcases h with ⟨ε, ε0, i, ih⟩,
    refine (cSup_le lb (ub' _ _)).not_lt (sub_lt_self _ (half_pos ε0)),
    refine ⟨_, half_pos ε0, i, λ j ij, _⟩,
    rw [sub_apply, const_apply, sub_right_comm,
      le_sub_iff_add_le, add_halves],
    exact ih _ ij },
  { rcases h with ⟨ε, ε0, i, ih⟩,
    refine (le_cSup ub _).not_lt ((lt_add_iff_pos_left _).2 (half_pos ε0)),
    refine ⟨_, half_pos ε0, i, λ j ij, _⟩,
    rw [sub_apply, const_apply, add_comm, ← sub_sub,
      le_sub_iff_add_le, add_halves],
    exact ih _ ij }
end

instance : cau_seq.is_complete ℝ abs := ⟨cau_seq_converges⟩

end real<|MERGE_RESOLUTION|>--- conflicted
+++ resolved
@@ -76,7 +76,6 @@
 | ⟨a⟩ ⟨b⟩ := by { rw [sub_eq_add_neg, ←cauchy_neg, ←cauchy_add], refl }
 
 instance : comm_ring ℝ :=
-<<<<<<< HEAD
 function.surjective.comm_ring real.of_cauchy (λ ⟨x⟩, ⟨x, rfl⟩)
   of_cauchy_zero of_cauchy_one of_cauchy_add of_cauchy_mul of_cauchy_neg of_cauchy_sub
 
@@ -89,27 +88,6 @@
   right_inv := λ _, rfl,
   map_mul' := cauchy_mul,
   map_add' := cauchy_add }
-=======
-begin
-  refine_struct { zero  := (0 : ℝ),
-                  one   := (1 : ℝ),
-                  mul   := (*),
-                  add   := (+),
-                  neg   := @has_neg.neg ℝ _,
-                  sub   := λ a b, a + (-b),
-                  nat_cast := λ n, ⟨n⟩,
-                  int_cast := λ n, ⟨n⟩,
-                  npow  := @npow_rec ℝ ⟨1⟩ ⟨(*)⟩,
-                  nsmul := @nsmul_rec ℝ ⟨0⟩ ⟨(+)⟩,
-                  zsmul := @zsmul_rec ℝ ⟨0⟩ ⟨(+)⟩ ⟨@has_neg.neg ℝ _⟩ };
-  repeat { rintro ⟨_⟩, };
-  try { refl };
-  simp [← of_cauchy_zero, ← of_cauchy_one, ←of_cauchy_add, ←of_cauchy_neg, ←of_cauchy_mul,
-    λ n, show @coe ℕ ℝ ⟨_⟩ n = ⟨n⟩, from rfl];
-  apply add_assoc <|> apply add_comm <|> apply mul_assoc <|> apply mul_comm <|>
-    apply left_distrib <|> apply right_distrib <|> apply sub_eq_add_neg <|> skip,
-end
->>>>>>> aa812bd1
 
 /-! Extra instances to short-circuit type class resolution.
 
