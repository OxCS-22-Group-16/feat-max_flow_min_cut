--- conflicted
+++ resolved
@@ -61,10 +61,9 @@
 @[simp] lemma coe_to_nat_eq_self : ↑n.to_nat = n ↔ n ≠ ⊤ :=
 with_top.rec_top_coe (by simp) (by simp) n
 
-<<<<<<< HEAD
 alias coe_to_nat_eq_self ↔ _ coe_to_nat
 
-lemma coe_to_nat_le_self (n : ℕ∞) : ↑(to_nat n) ≤ n := with_top.rec_top_coe le_top (λ k, le_rfl) n
+lemma coe_to_nat_le_self (n : ℕ∞) : ↑n.to_nat ≤ n := with_top.rec_top_coe le_top (λ k, le_rfl) n
 
 lemma to_nat_add {m n : ℕ∞} (hm : m ≠ ⊤) (hn : n ≠ ⊤) : to_nat (m + n) = to_nat m + to_nat n :=
 by { lift m to ℕ using hm, lift n to ℕ using hn, refl }
@@ -79,10 +78,6 @@
 
 lemma to_nat_eq_iff {m : ℕ∞} {n : ℕ} (hn : n ≠ 0) : m.to_nat = n ↔ m = n :=
 by induction m using with_top.rec_top_coe; simp [hn.symm]
-=======
-lemma coe_to_nat_le_self (n : ℕ∞) : ↑n.to_nat ≤ n :=
-with_top.rec_top_coe le_top (λ k, le_rfl) n
->>>>>>> 0020b59f
 
 @[simp] lemma succ_def (m : ℕ∞) : order.succ m = m + 1 := by cases m; refl
 
