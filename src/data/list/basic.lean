/-
Copyright (c) 2014 Parikshit Khanna. All rights reserved.
Released under Apache 2.0 license as described in the file LICENSE.
Authors: Parikshit Khanna, Jeremy Avigad, Leonardo de Moura, Floris van Doorn, Mario Carneiro
-/
import data.nat.basic

/-!
# Basic properties of lists
-/

open function nat (hiding one_pos)

namespace list
universes u v w x
variables {ι : Type*} {α : Type u} {β : Type v} {γ : Type w} {δ : Type x}

attribute [inline] list.head

instance : is_left_id (list α) has_append.append [] :=
⟨ nil_append ⟩

instance : is_right_id (list α) has_append.append [] :=
⟨ append_nil ⟩

instance : is_associative (list α) has_append.append :=
⟨ append_assoc ⟩

theorem cons_ne_nil (a : α) (l : list α) : a::l ≠ [].

theorem cons_ne_self (a : α) (l : list α) : a::l ≠ l :=
mt (congr_arg length) (nat.succ_ne_self _)

theorem head_eq_of_cons_eq {h₁ h₂ : α} {t₁ t₂ : list α} :
      (h₁::t₁) = (h₂::t₂) → h₁ = h₂ :=
assume Peq, list.no_confusion Peq (assume Pheq Pteq, Pheq)

theorem tail_eq_of_cons_eq {h₁ h₂ : α} {t₁ t₂ : list α} :
      (h₁::t₁) = (h₂::t₂) → t₁ = t₂ :=
assume Peq, list.no_confusion Peq (assume Pheq Pteq, Pteq)

@[simp] theorem cons_injective {a : α} : injective (cons a) :=
assume l₁ l₂, assume Pe, tail_eq_of_cons_eq Pe

theorem cons_inj (a : α) {l l' : list α} : a::l = a::l' ↔ l = l' :=
cons_injective.eq_iff

theorem exists_cons_of_ne_nil {l : list α} (h : l ≠ nil) : ∃ b L, l = b :: L :=
by { induction l with c l',  contradiction,  use [c,l'], }

/-! ### mem -/

theorem mem_singleton_self (a : α) : a ∈ [a] := mem_cons_self _ _

theorem eq_of_mem_singleton {a b : α} : a ∈ [b] → a = b :=
assume : a ∈ [b], or.elim (eq_or_mem_of_mem_cons this)
  (assume : a = b, this)
  (assume : a ∈ [], absurd this (not_mem_nil a))

@[simp] theorem mem_singleton {a b : α} : a ∈ [b] ↔ a = b :=
⟨eq_of_mem_singleton, or.inl⟩

theorem mem_of_mem_cons_of_mem {a b : α} {l : list α} : a ∈ b::l → b ∈ l → a ∈ l :=
assume ainbl binl, or.elim (eq_or_mem_of_mem_cons ainbl)
  (assume : a = b, begin subst a, exact binl end)
  (assume : a ∈ l, this)

theorem _root_.decidable.list.eq_or_ne_mem_of_mem [decidable_eq α]
  {a b : α} {l : list α} (h : a ∈ b :: l) : a = b ∨ (a ≠ b ∧ a ∈ l) :=
decidable.by_cases or.inl $ assume : a ≠ b, h.elim or.inl $ assume h, or.inr ⟨this, h⟩

theorem eq_or_ne_mem_of_mem {a b : α} {l : list α} : a ∈ b :: l → a = b ∨ (a ≠ b ∧ a ∈ l) :=
by classical; exact decidable.list.eq_or_ne_mem_of_mem

theorem not_mem_append {a : α} {s t : list α} (h₁ : a ∉ s) (h₂ : a ∉ t) : a ∉ s ++ t :=
mt mem_append.1 $ not_or_distrib.2 ⟨h₁, h₂⟩

theorem ne_nil_of_mem {a : α} {l : list α} (h : a ∈ l) : l ≠ [] :=
by intro e; rw e at h; cases h

theorem mem_split {a : α} {l : list α} (h : a ∈ l) : ∃ s t : list α, l = s ++ a :: t :=
begin
  induction l with b l ih, {cases h}, rcases h with rfl | h,
  { exact ⟨[], l, rfl⟩ },
  { rcases ih h with ⟨s, t, rfl⟩,
    exact ⟨b::s, t, rfl⟩ }
end

theorem mem_of_ne_of_mem {a y : α} {l : list α} (h₁ : a ≠ y) (h₂ : a ∈ y :: l) : a ∈ l :=
or.elim (eq_or_mem_of_mem_cons h₂) (λe, absurd e h₁) (λr, r)

theorem ne_of_not_mem_cons {a b : α} {l : list α} : a ∉ b::l → a ≠ b :=
assume nin aeqb, absurd (or.inl aeqb) nin

theorem not_mem_of_not_mem_cons {a b : α} {l : list α} : a ∉ b::l → a ∉ l :=
assume nin nainl, absurd (or.inr nainl) nin

theorem not_mem_cons_of_ne_of_not_mem {a y : α} {l : list α} : a ≠ y → a ∉ l → a ∉ y::l :=
assume p1 p2, not.intro (assume Pain, absurd (eq_or_mem_of_mem_cons Pain) (not_or p1 p2))

theorem ne_and_not_mem_of_not_mem_cons {a y : α} {l : list α} : a ∉ y::l → a ≠ y ∧ a ∉ l :=
assume p, and.intro (ne_of_not_mem_cons p) (not_mem_of_not_mem_cons p)

@[simp] theorem mem_map {f : α → β} {b : β} {l : list α} : b ∈ map f l ↔ ∃ a, a ∈ l ∧ f a = b :=
begin
  -- This proof uses no axioms, that's why it's longer that `induction`; simp [...]
  induction l with a l ihl,
  { split, { rintro ⟨_⟩ }, { rintro ⟨a, ⟨_⟩, _⟩ } },
  { refine (or_congr eq_comm ihl).trans _,
    split,
    { rintro (h|⟨c, hcl, h⟩),
      exacts [⟨a, or.inl rfl, h⟩, ⟨c, or.inr hcl, h⟩] },
    { rintro ⟨c, (hc|hc), h⟩,
      exacts [or.inl $ (congr_arg f hc.symm).trans h, or.inr ⟨c, hc, h⟩] } }
end

alias mem_map ↔ list.exists_of_mem_map _

theorem mem_map_of_mem (f : α → β) {a : α} {l : list α} (h : a ∈ l) : f a ∈ map f l :=
mem_map.2 ⟨a, h, rfl⟩

theorem mem_map_of_injective {f : α → β} (H : injective f) {a : α} {l : list α} :
  f a ∈ map f l ↔ a ∈ l :=
⟨λ m, let ⟨a', m', e⟩ := exists_of_mem_map m in H e ▸ m', mem_map_of_mem _⟩

lemma forall_mem_map_iff {f : α → β} {l : list α} {P : β → Prop} :
  (∀ i ∈ l.map f, P i) ↔ ∀ j ∈ l, P (f j) :=
begin
  split,
  { assume H j hj,
    exact H (f j) (mem_map_of_mem f hj) },
  { assume H i hi,
    rcases mem_map.1 hi with ⟨j, hj, ji⟩,
    rw ← ji,
    exact H j hj }
end

@[simp] lemma map_eq_nil {f : α → β} {l : list α} : list.map f l = [] ↔ l = [] :=
⟨by cases l; simp only [forall_prop_of_true, map, forall_prop_of_false, not_false_iff],
  λ h, h.symm ▸ rfl⟩

@[simp] theorem mem_join {a : α} : ∀ {L : list (list α)}, a ∈ join L ↔ ∃ l, l ∈ L ∧ a ∈ l
| []       := ⟨false.elim, λ⟨_, h, _⟩, false.elim h⟩
| (c :: L) := by simp only [join, mem_append, @mem_join L, mem_cons_iff, or_and_distrib_right,
  exists_or_distrib, exists_eq_left]

theorem exists_of_mem_join {a : α} {L : list (list α)} : a ∈ join L → ∃ l, l ∈ L ∧ a ∈ l :=
mem_join.1

theorem mem_join_of_mem {a : α} {L : list (list α)} {l} (lL : l ∈ L) (al : a ∈ l) : a ∈ join L :=
mem_join.2 ⟨l, lL, al⟩

@[simp]
theorem mem_bind {b : β} {l : list α} {f : α → list β} : b ∈ list.bind l f ↔ ∃ a ∈ l, b ∈ f a :=
iff.trans mem_join
  ⟨λ ⟨l', h1, h2⟩, let ⟨a, al, fa⟩ := exists_of_mem_map h1 in ⟨a, al, fa.symm ▸ h2⟩,
  λ ⟨a, al, bfa⟩, ⟨f a, mem_map_of_mem _ al, bfa⟩⟩

theorem exists_of_mem_bind {b : β} {l : list α} {f : α → list β} :
  b ∈ list.bind l f → ∃ a ∈ l, b ∈ f a :=
mem_bind.1

theorem mem_bind_of_mem {b : β} {l : list α} {f : α → list β} {a} (al : a ∈ l) (h : b ∈ f a) :
  b ∈ list.bind l f :=
mem_bind.2 ⟨a, al, h⟩

lemma bind_map {g : α → list β} {f : β → γ} :
  ∀(l : list α), list.map f (l.bind g) = l.bind (λa, (g a).map f)
| [] := rfl
| (a::l) := by simp only [cons_bind, map_append, bind_map l]

lemma map_bind (g : β → list γ) (f : α → β) :
  ∀ l : list α, (list.map f l).bind g = l.bind (λ a, g (f a))
| [] := rfl
| (a::l) := by simp only [cons_bind, map_cons, map_bind l]

/-- If each element of a list can be lifted to some type, then the whole list can be lifted to this
type. -/
instance [h : can_lift α β] : can_lift (list α) (list β) :=
{ coe := list.map h.coe,
  cond := λ l, ∀ x ∈ l, can_lift.cond β x,
  prf  := λ l H,
    begin
      induction l with a l ihl, { exact ⟨[], rfl⟩ },
      rcases ihl (λ x hx, H x (or.inr hx)) with ⟨l, rfl⟩,
      rcases can_lift.prf a (H a (or.inl rfl)) with ⟨a, rfl⟩,
      exact ⟨a :: l, rfl⟩
    end}

/-! ### length -/

theorem length_eq_zero {l : list α} : length l = 0 ↔ l = [] :=
⟨eq_nil_of_length_eq_zero, λ h, h.symm ▸ rfl⟩

@[simp] lemma length_singleton (a : α) : length [a] = 1 := rfl

theorem length_pos_of_mem {a : α} : ∀ {l : list α}, a ∈ l → 0 < length l
| (b::l) _ := zero_lt_succ _

theorem exists_mem_of_length_pos : ∀ {l : list α}, 0 < length l → ∃ a, a ∈ l
| (b::l) _ := ⟨b, mem_cons_self _ _⟩

theorem length_pos_iff_exists_mem {l : list α} : 0 < length l ↔ ∃ a, a ∈ l :=
⟨exists_mem_of_length_pos, λ ⟨a, h⟩, length_pos_of_mem h⟩

theorem ne_nil_of_length_pos {l : list α} : 0 < length l → l ≠ [] :=
λ h1 h2, lt_irrefl 0 ((length_eq_zero.2 h2).subst h1)

theorem length_pos_of_ne_nil {l : list α} : l ≠ [] → 0 < length l :=
λ h, pos_iff_ne_zero.2 $ λ h0, h $ length_eq_zero.1 h0

theorem length_pos_iff_ne_nil {l : list α} : 0 < length l ↔ l ≠ [] :=
⟨ne_nil_of_length_pos, length_pos_of_ne_nil⟩

lemma exists_mem_of_ne_nil (l : list α) (h : l ≠ []) : ∃ x, x ∈ l :=
exists_mem_of_length_pos (length_pos_of_ne_nil h)

theorem length_eq_one {l : list α} : length l = 1 ↔ ∃ a, l = [a] :=
⟨match l with [a], _ := ⟨a, rfl⟩ end, λ ⟨a, e⟩, e.symm ▸ rfl⟩

lemma exists_of_length_succ {n} :
  ∀ l : list α, l.length = n + 1 → ∃ h t, l = h :: t
| [] H := absurd H.symm $ succ_ne_zero n
| (h :: t) H := ⟨h, t, rfl⟩

@[simp] lemma length_injective_iff : injective (list.length : list α → ℕ) ↔ subsingleton α :=
begin
  split,
  { intro h, refine ⟨λ x y, _⟩, suffices : [x] = [y], { simpa using this }, apply h, refl },
  { intros hα l1 l2 hl, induction l1 generalizing l2; cases l2,
    { refl }, { cases hl }, { cases hl },
    congr, exactI subsingleton.elim _ _, apply l1_ih, simpa using hl }
end

@[simp] lemma length_injective [subsingleton α] : injective (length : list α → ℕ) :=
length_injective_iff.mpr $ by apply_instance

lemma length_eq_two {l : list α} : l.length = 2 ↔ ∃ a b, l = [a, b] :=
⟨match l with [a, b], _ := ⟨a, b, rfl⟩ end, λ ⟨a, b, e⟩, e.symm ▸ rfl⟩

lemma length_eq_three {l : list α} : l.length = 3 ↔ ∃ a b c, l = [a, b, c] :=
⟨match l with [a, b, c], _ := ⟨a, b, c, rfl⟩ end, λ ⟨a, b, c, e⟩, e.symm ▸ rfl⟩

/-! ### set-theoretic notation of lists -/

lemma empty_eq : (∅ : list α) = [] := by refl
lemma singleton_eq (x : α) : ({x} : list α) = [x] := rfl
lemma insert_neg [decidable_eq α] {x : α} {l : list α} (h : x ∉ l) :
  has_insert.insert x l = x :: l :=
if_neg h
lemma insert_pos [decidable_eq α] {x : α} {l : list α} (h : x ∈ l) :
  has_insert.insert x l = l :=
if_pos h
lemma doubleton_eq [decidable_eq α] {x y : α} (h : x ≠ y) : ({x, y} : list α) = [x, y] :=
by { rw [insert_neg, singleton_eq], rwa [singleton_eq, mem_singleton] }

/-! ### bounded quantifiers over lists -/

theorem forall_mem_nil (p : α → Prop) : ∀ x ∈ @nil α, p x.

theorem forall_mem_cons : ∀ {p : α → Prop} {a : α} {l : list α},
  (∀ x ∈ a :: l, p x) ↔ p a ∧ ∀ x ∈ l, p x :=
ball_cons

theorem forall_mem_of_forall_mem_cons {p : α → Prop} {a : α} {l : list α}
    (h : ∀ x ∈ a :: l, p x) :
  ∀ x ∈ l, p x :=
(forall_mem_cons.1 h).2

theorem forall_mem_singleton {p : α → Prop} {a : α} : (∀ x ∈ [a], p x) ↔ p a :=
by simp only [mem_singleton, forall_eq]

theorem forall_mem_append {p : α → Prop} {l₁ l₂ : list α} :
  (∀ x ∈ l₁ ++ l₂, p x) ↔ (∀ x ∈ l₁, p x) ∧ (∀ x ∈ l₂, p x) :=
by simp only [mem_append, or_imp_distrib, forall_and_distrib]

theorem not_exists_mem_nil (p : α → Prop) : ¬ ∃ x ∈ @nil α, p x.

theorem exists_mem_cons_of {p : α → Prop} {a : α} (l : list α) (h : p a) :
  ∃ x ∈ a :: l, p x :=
bex.intro a (mem_cons_self _ _) h

theorem exists_mem_cons_of_exists {p : α → Prop} {a : α} {l : list α} (h : ∃ x ∈ l, p x) :
  ∃ x ∈ a :: l, p x :=
bex.elim h (λ x xl px, bex.intro x (mem_cons_of_mem _ xl) px)

theorem or_exists_of_exists_mem_cons {p : α → Prop} {a : α} {l : list α} (h : ∃ x ∈ a :: l, p x) :
  p a ∨ ∃ x ∈ l, p x :=
bex.elim h (λ x xal px,
  or.elim (eq_or_mem_of_mem_cons xal)
    (assume : x = a, begin rw ←this, left, exact px end)
    (assume : x ∈ l, or.inr (bex.intro x this px)))

theorem exists_mem_cons_iff (p : α → Prop) (a : α) (l : list α) :
  (∃ x ∈ a :: l, p x) ↔ p a ∨ ∃ x ∈ l, p x :=
iff.intro or_exists_of_exists_mem_cons
  (assume h, or.elim h (exists_mem_cons_of l) exists_mem_cons_of_exists)

/-! ### list subset -/

theorem subset_def {l₁ l₂ : list α} : l₁ ⊆ l₂ ↔ ∀ ⦃a : α⦄, a ∈ l₁ → a ∈ l₂ := iff.rfl

theorem subset_append_of_subset_left (l l₁ l₂ : list α) : l ⊆ l₁ → l ⊆ l₁++l₂ :=
λ s, subset.trans s $ subset_append_left _ _

theorem subset_append_of_subset_right (l l₁ l₂ : list α) : l ⊆ l₂ → l ⊆ l₁++l₂ :=
λ s, subset.trans s $ subset_append_right _ _

@[simp] theorem cons_subset {a : α} {l m : list α} :
  a::l ⊆ m ↔ a ∈ m ∧ l ⊆ m :=
by simp only [subset_def, mem_cons_iff, or_imp_distrib, forall_and_distrib, forall_eq]

theorem cons_subset_of_subset_of_mem {a : α} {l m : list α}
  (ainm : a ∈ m) (lsubm : l ⊆ m) : a::l ⊆ m :=
cons_subset.2 ⟨ainm, lsubm⟩

theorem append_subset_of_subset_of_subset {l₁ l₂ l : list α} (l₁subl : l₁ ⊆ l) (l₂subl : l₂ ⊆ l) :
  l₁ ++ l₂ ⊆ l :=
λ a h, (mem_append.1 h).elim (@l₁subl _) (@l₂subl _)

@[simp] theorem append_subset_iff {l₁ l₂ l : list α} :
  l₁ ++ l₂ ⊆ l ↔ l₁ ⊆ l ∧ l₂ ⊆ l :=
begin
  split,
  { intro h, simp only [subset_def] at *, split; intros; simp* },
  { rintro ⟨h1, h2⟩, apply append_subset_of_subset_of_subset h1 h2 }
end

theorem eq_nil_of_subset_nil : ∀ {l : list α}, l ⊆ [] → l = []
| []     s := rfl
| (a::l) s := false.elim $ s $ mem_cons_self a l

theorem eq_nil_iff_forall_not_mem {l : list α} : l = [] ↔ ∀ a, a ∉ l :=
show l = [] ↔ l ⊆ [], from ⟨λ e, e ▸ subset.refl _, eq_nil_of_subset_nil⟩

theorem map_subset {l₁ l₂ : list α} (f : α → β) (H : l₁ ⊆ l₂) : map f l₁ ⊆ map f l₂ :=
λ x, by simp only [mem_map, not_and, exists_imp_distrib, and_imp]; exact λ a h e, ⟨a, H h, e⟩

theorem map_subset_iff {l₁ l₂ : list α} (f : α → β) (h : injective f) :
  map f l₁ ⊆ map f l₂ ↔ l₁ ⊆ l₂ :=
begin
  refine ⟨_, map_subset f⟩, intros h2 x hx,
  rcases mem_map.1 (h2 (mem_map_of_mem f hx)) with ⟨x', hx', hxx'⟩,
  cases h hxx', exact hx'
end

/-! ### append -/

lemma append_eq_has_append {L₁ L₂ : list α} : list.append L₁ L₂ = L₁ ++ L₂ := rfl

@[simp] lemma singleton_append {x : α} {l : list α} : [x] ++ l = x :: l := rfl

theorem append_ne_nil_of_ne_nil_left (s t : list α) : s ≠ [] → s ++ t ≠ [] :=
by induction s; intros; contradiction

theorem append_ne_nil_of_ne_nil_right (s t : list α) : t ≠ [] → s ++ t ≠ [] :=
by induction s; intros; contradiction

@[simp] lemma append_eq_nil {p q : list α} : (p ++ q) = [] ↔ p = [] ∧ q = [] :=
by cases p; simp only [nil_append, cons_append, eq_self_iff_true, true_and, false_and]

@[simp] lemma nil_eq_append_iff {a b : list α} : [] = a ++ b ↔ a = [] ∧ b = [] :=
by rw [eq_comm, append_eq_nil]

lemma append_eq_cons_iff {a b c : list α} {x : α} :
  a ++ b = x :: c ↔ (a = [] ∧ b = x :: c) ∨ (∃a', a = x :: a' ∧ c = a' ++ b) :=
by cases a; simp only [and_assoc, @eq_comm _ c, nil_append, cons_append, eq_self_iff_true,
  true_and, false_and, exists_false, false_or, or_false, exists_and_distrib_left, exists_eq_left']

lemma cons_eq_append_iff {a b c : list α} {x : α} :
  (x :: c : list α) = a ++ b ↔ (a = [] ∧ b = x :: c) ∨ (∃a', a = x :: a' ∧ c = a' ++ b) :=
by rw [eq_comm, append_eq_cons_iff]

lemma append_eq_append_iff {a b c d : list α} :
  a ++ b = c ++ d ↔ (∃a', c = a ++ a' ∧ b = a' ++ d) ∨ (∃c', a = c ++ c' ∧ d = c' ++ b) :=
begin
  induction a generalizing c,
  case nil { rw nil_append, split,
    { rintro rfl, left, exact ⟨_, rfl, rfl⟩ },
    { rintro (⟨a', rfl, rfl⟩ | ⟨a', H, rfl⟩), {refl}, {rw [← append_assoc, ← H], refl} } },
  case cons : a as ih
  { cases c,
    { simp only [cons_append, nil_append, false_and, exists_false, false_or, exists_eq_left'],
      exact eq_comm },
    { simp only [cons_append, @eq_comm _ a, ih, and_assoc, and_or_distrib_left,
        exists_and_distrib_left] } }
end

@[simp] theorem take_append_drop : ∀ (n : ℕ) (l : list α), take n l ++ drop n l = l
| 0        a         := rfl
| (succ n) []        := rfl
| (succ n) (x :: xs) := congr_arg (cons x) $ take_append_drop n xs

-- TODO(Leo): cleanup proof after arith dec proc
theorem append_inj :
  ∀ {s₁ s₂ t₁ t₂ : list α}, s₁ ++ t₁ = s₂ ++ t₂ → length s₁ = length s₂ → s₁ = s₂ ∧ t₁ = t₂
| []      []      t₁ t₂ h hl := ⟨rfl, h⟩
| (a::s₁) []      t₁ t₂ h hl := list.no_confusion $ eq_nil_of_length_eq_zero hl
| []      (b::s₂) t₁ t₂ h hl := list.no_confusion $ eq_nil_of_length_eq_zero hl.symm
| (a::s₁) (b::s₂) t₁ t₂ h hl := list.no_confusion h $ λab hap,
  let ⟨e1, e2⟩ := @append_inj s₁ s₂ t₁ t₂ hap (succ.inj hl) in
  by rw [ab, e1, e2]; exact ⟨rfl, rfl⟩

theorem append_inj_right {s₁ s₂ t₁ t₂ : list α} (h : s₁ ++ t₁ = s₂ ++ t₂)
  (hl : length s₁ = length s₂) : t₁ = t₂ :=
(append_inj h hl).right

theorem append_inj_left {s₁ s₂ t₁ t₂ : list α} (h : s₁ ++ t₁ = s₂ ++ t₂)
  (hl : length s₁ = length s₂) : s₁ = s₂ :=
(append_inj h hl).left

theorem append_inj' {s₁ s₂ t₁ t₂ : list α} (h : s₁ ++ t₁ = s₂ ++ t₂) (hl : length t₁ = length t₂) :
  s₁ = s₂ ∧ t₁ = t₂ :=
append_inj h $ @nat.add_right_cancel _ (length t₁) _ $
let hap := congr_arg length h in by simp only [length_append] at hap; rwa [← hl] at hap

theorem append_inj_right' {s₁ s₂ t₁ t₂ : list α} (h : s₁ ++ t₁ = s₂ ++ t₂)
  (hl : length t₁ = length t₂) : t₁ = t₂ :=
(append_inj' h hl).right

theorem append_inj_left' {s₁ s₂ t₁ t₂ : list α} (h : s₁ ++ t₁ = s₂ ++ t₂)
  (hl : length t₁ = length t₂) : s₁ = s₂ :=
(append_inj' h hl).left

theorem append_left_cancel {s t₁ t₂ : list α} (h : s ++ t₁ = s ++ t₂) : t₁ = t₂ :=
append_inj_right h rfl

theorem append_right_cancel {s₁ s₂ t : list α} (h : s₁ ++ t = s₂ ++ t) : s₁ = s₂ :=
append_inj_left' h rfl

theorem append_right_injective (s : list α) : function.injective (λ t, s ++ t) :=
λ t₁ t₂, append_left_cancel

theorem append_right_inj {t₁ t₂ : list α} (s) : s ++ t₁ = s ++ t₂ ↔ t₁ = t₂ :=
(append_right_injective s).eq_iff

theorem append_left_injective (t : list α) : function.injective (λ s, s ++ t) :=
λ s₁ s₂, append_right_cancel

theorem append_left_inj {s₁ s₂ : list α} (t) : s₁ ++ t = s₂ ++ t ↔ s₁ = s₂ :=
(append_left_injective t).eq_iff

theorem map_eq_append_split {f : α → β} {l : list α} {s₁ s₂ : list β}
  (h : map f l = s₁ ++ s₂) : ∃ l₁ l₂, l = l₁ ++ l₂ ∧ map f l₁ = s₁ ∧ map f l₂ = s₂ :=
begin
  have := h, rw [← take_append_drop (length s₁) l] at this ⊢,
  rw map_append at this,
  refine ⟨_, _, rfl, append_inj this _⟩,
  rw [length_map, length_take, min_eq_left],
  rw [← length_map f l, h, length_append],
  apply nat.le_add_right
end

/-! ### repeat -/

@[simp] theorem repeat_succ (a : α) (n) : repeat a (n + 1) = a :: repeat a n := rfl

theorem mem_repeat {a b : α} : ∀ {n}, b ∈ repeat a n ↔ n ≠ 0 ∧ b = a
| 0 := by simp
| (n + 1) := by simp [mem_repeat]

theorem eq_of_mem_repeat {a b : α} {n} (h :  b ∈ repeat a n) : b = a :=
(mem_repeat.1 h).2

theorem eq_repeat_of_mem {a : α} : ∀ {l : list α}, (∀ b ∈ l, b = a) → l = repeat a l.length
| []     H := rfl
| (b::l) H := by cases forall_mem_cons.1 H with H₁ H₂;
  unfold length repeat; congr; [exact H₁, exact eq_repeat_of_mem H₂]

theorem eq_repeat' {a : α} {l : list α} : l = repeat a l.length ↔ ∀ b ∈ l, b = a :=
⟨λ h, h.symm ▸ λ b, eq_of_mem_repeat, eq_repeat_of_mem⟩

theorem eq_repeat {a : α} {n} {l : list α} : l = repeat a n ↔ length l = n ∧ ∀ b ∈ l, b = a :=
⟨λ h, h.symm ▸ ⟨length_repeat _ _, λ b, eq_of_mem_repeat⟩,
 λ ⟨e, al⟩, e ▸ eq_repeat_of_mem al⟩

theorem repeat_add (a : α) (m n) : repeat a (m + n) = repeat a m ++ repeat a n :=
by induction m; simp only [*, zero_add, succ_add, repeat]; split; refl

theorem repeat_subset_singleton (a : α) (n) : repeat a n ⊆ [a] :=
λ b h, mem_singleton.2 (eq_of_mem_repeat h)

@[simp] theorem map_const (l : list α) (b : β) : map (function.const α b) l = repeat b l.length :=
by induction l; [refl, simp only [*, map]]; split; refl

theorem eq_of_mem_map_const {b₁ b₂ : β} {l : list α} (h : b₁ ∈ map (function.const α b₂) l) :
  b₁ = b₂ :=
by rw map_const at h; exact eq_of_mem_repeat h

@[simp] theorem map_repeat (f : α → β) (a : α) (n) : map f (repeat a n) = repeat (f a) n :=
by induction n; [refl, simp only [*, repeat, map]]; split; refl

@[simp] theorem tail_repeat (a : α) (n) : tail (repeat a n) = repeat a n.pred :=
by cases n; refl

@[simp] theorem join_repeat_nil (n : ℕ) : join (repeat [] n) = @nil α :=
by induction n; [refl, simp only [*, repeat, join, append_nil]]

lemma repeat_left_injective {n : ℕ} (hn : n ≠ 0) :
  function.injective (λ a : α, repeat a n) :=
λ a b h, (eq_repeat.1 h).2 _ $ mem_repeat.2 ⟨hn, rfl⟩

lemma repeat_left_inj {a b : α} {n : ℕ} (hn : n ≠ 0) :
  repeat a n = repeat b n ↔ a = b :=
(repeat_left_injective hn).eq_iff

@[simp] lemma repeat_left_inj' {a b : α} :
  ∀ {n}, repeat a n = repeat b n ↔ n = 0 ∨ a = b
| 0 := by simp
| (n + 1) := (repeat_left_inj n.succ_ne_zero).trans $ by simp only [n.succ_ne_zero, false_or]

lemma repeat_right_injective (a : α) : function.injective (repeat a) :=
function.left_inverse.injective (length_repeat a)

@[simp] lemma repeat_right_inj {a : α} {n m : ℕ} :
  repeat a n = repeat a m ↔ n = m :=
(repeat_right_injective a).eq_iff

/-! ### pure -/

@[simp] theorem mem_pure {α} (x y : α) :
  x ∈ (pure y : list α) ↔ x = y := by simp! [pure,list.ret]

/-! ### bind -/

@[simp] theorem bind_eq_bind {α β} (f : α → list β) (l : list α) :
  l >>= f = l.bind f := rfl

-- TODO: duplicate of a lemma in core
theorem bind_append (f : α → list β) (l₁ l₂ : list α) :
  (l₁ ++ l₂).bind f = l₁.bind f ++ l₂.bind f :=
append_bind _ _ _

@[simp] theorem bind_singleton (f : α → list β) (x : α) : [x].bind f = f x :=
append_nil (f x)

@[simp] theorem bind_singleton' (l : list α) : l.bind (λ x, [x]) = l := bind_pure l

theorem map_eq_bind {α β} (f : α → β) (l : list α) : map f l = l.bind (λ x, [f x]) :=
by { transitivity, rw [← bind_singleton' l, bind_map], refl }

theorem bind_assoc {α β} (l : list α) (f : α → list β) (g : β → list γ) :
  (l.bind f).bind g = l.bind (λ x, (f x).bind g) :=
by induction l; simp *

/-! ### concat -/

theorem concat_nil (a : α) : concat [] a = [a] := rfl

theorem concat_cons (a b : α) (l : list α) : concat (a :: l) b = a :: concat l b := rfl

@[simp] theorem concat_eq_append (a : α) (l : list α) : concat l a = l ++ [a] :=
by induction l; simp only [*, concat]; split; refl

theorem init_eq_of_concat_eq {a : α} {l₁ l₂ : list α} : concat l₁ a = concat l₂ a → l₁ = l₂ :=
begin
  intro h,
  rw [concat_eq_append, concat_eq_append] at h,
  exact append_right_cancel h
end

theorem last_eq_of_concat_eq {a b : α} {l : list α} : concat l a = concat l b → a = b :=
begin
  intro h,
  rw [concat_eq_append, concat_eq_append] at h,
  exact head_eq_of_cons_eq (append_left_cancel h)
end

theorem concat_ne_nil (a : α) (l : list α) : concat l a ≠ [] :=
by simp

theorem concat_append (a : α) (l₁ l₂ : list α) : concat l₁ a ++ l₂ = l₁ ++ a :: l₂ :=
by simp

theorem length_concat (a : α) (l : list α) : length (concat l a) = succ (length l) :=
by simp only [concat_eq_append, length_append, length]

theorem append_concat (a : α) (l₁ l₂ : list α) : l₁ ++ concat l₂ a = concat (l₁ ++ l₂) a :=
by simp

/-! ### reverse -/

@[simp] theorem reverse_nil : reverse (@nil α) = [] := rfl

local attribute [simp] reverse_core

@[simp] theorem reverse_cons (a : α) (l : list α) : reverse (a::l) = reverse l ++ [a] :=
have aux : ∀ l₁ l₂, reverse_core l₁ l₂ ++ [a] = reverse_core l₁ (l₂ ++ [a]),
by intro l₁; induction l₁; intros; [refl, simp only [*, reverse_core, cons_append]],
(aux l nil).symm

theorem reverse_core_eq (l₁ l₂ : list α) : reverse_core l₁ l₂ = reverse l₁ ++ l₂ :=
by induction l₁ generalizing l₂; [refl, simp only [*, reverse_core, reverse_cons, append_assoc]];
  refl

theorem reverse_cons' (a : α) (l : list α) : reverse (a::l) = concat (reverse l) a :=
by simp only [reverse_cons, concat_eq_append]

@[simp] theorem reverse_singleton (a : α) : reverse [a] = [a] := rfl

@[simp] theorem reverse_append (s t : list α) : reverse (s ++ t) = (reverse t) ++ (reverse s) :=
by induction s; [rw [nil_append, reverse_nil, append_nil],
simp only [*, cons_append, reverse_cons, append_assoc]]

theorem reverse_concat (l : list α) (a : α) : reverse (concat l a) = a :: reverse l :=
by rw [concat_eq_append, reverse_append, reverse_singleton, singleton_append]

@[simp] theorem reverse_reverse (l : list α) : reverse (reverse l) = l :=
by induction l; [refl, simp only [*, reverse_cons, reverse_append]]; refl

@[simp] theorem reverse_involutive : involutive (@reverse α) :=
λ l, reverse_reverse l

@[simp] theorem reverse_injective : injective (@reverse α) :=
reverse_involutive.injective

@[simp] theorem reverse_inj {l₁ l₂ : list α} : reverse l₁ = reverse l₂ ↔ l₁ = l₂ :=
reverse_injective.eq_iff

lemma reverse_eq_iff {l l' : list α} :
  l.reverse = l' ↔ l = l'.reverse :=
reverse_involutive.eq_iff

@[simp] theorem reverse_eq_nil {l : list α} : reverse l = [] ↔ l = [] :=
@reverse_inj _ l []

theorem concat_eq_reverse_cons (a : α) (l : list α) : concat l a = reverse (a :: reverse l) :=
by simp only [concat_eq_append, reverse_cons, reverse_reverse]

@[simp] theorem length_reverse (l : list α) : length (reverse l) = length l :=
by induction l; [refl, simp only [*, reverse_cons, length_append, length]]

@[simp] theorem map_reverse (f : α → β) (l : list α) : map f (reverse l) = reverse (map f l) :=
by induction l; [refl, simp only [*, map, reverse_cons, map_append]]

theorem map_reverse_core (f : α → β) (l₁ l₂ : list α) :
  map f (reverse_core l₁ l₂) = reverse_core (map f l₁) (map f l₂) :=
by simp only [reverse_core_eq, map_append, map_reverse]

@[simp] theorem mem_reverse {a : α} {l : list α} : a ∈ reverse l ↔ a ∈ l :=
by induction l; [refl, simp only [*, reverse_cons, mem_append, mem_singleton, mem_cons_iff,
  not_mem_nil, false_or, or_false, or_comm]]

@[simp] theorem reverse_repeat (a : α) (n) : reverse (repeat a n) = repeat a n :=
eq_repeat.2 ⟨by simp only [length_reverse, length_repeat],
  λ b h, eq_of_mem_repeat (mem_reverse.1 h)⟩

/-! ### empty -/

attribute [simp] list.empty

lemma empty_iff_eq_nil {l : list α} : l.empty ↔ l = [] :=
list.cases_on l (by simp) (by simp)

/-! ### init -/

@[simp] theorem length_init : ∀ (l : list α), length (init l) = length l - 1
| [] := rfl
| [a] := rfl
| (a :: b :: l) :=
begin
  rw init,
  simp only [add_left_inj, length, succ_add_sub_one],
  exact length_init (b :: l)
end

/-! ### last -/

@[simp] theorem last_cons {a : α} {l : list α} :
  ∀ (h₁ : a :: l ≠ nil) (h₂ : l ≠ nil), last (a :: l) h₁ = last l h₂ :=
by {induction l; intros, contradiction, reflexivity}

@[simp] theorem last_append {a : α} (l : list α) (h : l ++ [a] ≠ []) : last (l ++ [a]) h = a :=
by induction l;
  [refl, simp only [cons_append, last_cons _ (λ H, cons_ne_nil _ _ (append_eq_nil.1 H).2), *]]

theorem last_concat {a : α} (l : list α) (h : concat l a ≠ []) : last (concat l a) h = a :=
by simp only [concat_eq_append, last_append]

@[simp] theorem last_singleton (a : α) (h : [a] ≠ []) : last [a] h = a := rfl

@[simp] theorem last_cons_cons (a₁ a₂ : α) (l : list α) (h : a₁::a₂::l ≠ []) :
  last (a₁::a₂::l) h = last (a₂::l) (cons_ne_nil a₂ l) := rfl

theorem init_append_last : ∀ {l : list α} (h : l ≠ []), init l ++ [last l h] = l
| [] h := absurd rfl h
| [a] h := rfl
| (a::b::l) h :=
begin
  rw [init, cons_append, last_cons (cons_ne_nil _ _) (cons_ne_nil _ _)],
  congr,
  exact init_append_last (cons_ne_nil b l)
end

theorem last_congr {l₁ l₂ : list α} (h₁ : l₁ ≠ []) (h₂ : l₂ ≠ []) (h₃ : l₁ = l₂) :
  last l₁ h₁ = last l₂ h₂ :=
by subst l₁

theorem last_mem : ∀ {l : list α} (h : l ≠ []), last l h ∈ l
| [] h := absurd rfl h
| [a] h := or.inl rfl
| (a::b::l) h := or.inr $ by { rw [last_cons_cons], exact last_mem (cons_ne_nil b l) }

lemma last_repeat_succ (a m : ℕ) :
  (repeat a m.succ).last (ne_nil_of_length_eq_succ
  (show (repeat a m.succ).length = m.succ, by rw length_repeat)) = a :=
begin
  induction m with k IH,
  { simp },
  { simpa only [repeat_succ, last] }
end

/-! ### last' -/

@[simp] theorem last'_is_none :
  ∀ {l : list α}, (last' l).is_none ↔ l = []
| [] := by simp
| [a] := by simp
| (a::b::l) := by simp [@last'_is_none (b::l)]

@[simp] theorem last'_is_some : ∀ {l : list α}, l.last'.is_some ↔ l ≠ []
| [] := by simp
| [a] := by simp
| (a::b::l) := by simp [@last'_is_some (b::l)]

theorem mem_last'_eq_last : ∀ {l : list α} {x : α}, x ∈ l.last' → ∃ h, x = last l h
| [] x hx := false.elim $ by simpa using hx
| [a] x hx := have a = x, by simpa using hx, this ▸ ⟨cons_ne_nil a [], rfl⟩
| (a::b::l) x hx :=
  begin
    rw last' at hx,
    rcases mem_last'_eq_last hx with ⟨h₁, h₂⟩,
    use cons_ne_nil _ _,
    rwa [last_cons]
  end

theorem last'_eq_last_of_ne_nil : ∀ {l : list α} (h : l ≠ []), l.last' = some (l.last h)
| [] h := (h rfl).elim
| [a] _ := by {unfold last, unfold last'}
| (a::b::l) _ := @last'_eq_last_of_ne_nil (b::l) (cons_ne_nil _ _)

theorem mem_last'_cons {x y : α} : ∀ {l : list α} (h : x ∈ l.last'), x ∈ (y :: l).last'
| [] _ := by contradiction
| (a::l) h := h

theorem mem_of_mem_last' {l : list α} {a : α} (ha : a ∈ l.last') : a ∈ l :=
let ⟨h₁, h₂⟩ := mem_last'_eq_last ha in h₂.symm ▸ last_mem _

theorem init_append_last' : ∀ {l : list α} (a ∈ l.last'), init l ++ [a] = l
| [] a ha := (option.not_mem_none a ha).elim
| [a] _ rfl := rfl
| (a :: b :: l) c hc := by { rw [last'] at hc, rw [init, cons_append, init_append_last' _ hc] }

theorem ilast_eq_last' [inhabited α] : ∀ l : list α, l.ilast = l.last'.iget
| [] := by simp [ilast, arbitrary]
| [a] := rfl
| [a, b] := rfl
| [a, b, c] := rfl
| (a :: b :: c :: l) := by simp [ilast, ilast_eq_last' (c :: l)]

@[simp] theorem last'_append_cons : ∀ (l₁ : list α) (a : α) (l₂ : list α),
  last' (l₁ ++ a :: l₂) = last' (a :: l₂)
| [] a l₂ := rfl
| [b] a l₂ := rfl
| (b::c::l₁) a l₂ := by rw [cons_append, cons_append, last', ← cons_append, last'_append_cons]

@[simp] theorem last'_cons_cons (x y : α) (l : list α) :
  last' (x :: y :: l) = last' (y :: l) := rfl

theorem last'_append_of_ne_nil (l₁ : list α) : ∀ {l₂ : list α} (hl₂ : l₂ ≠ []),
  last' (l₁ ++ l₂) = last' l₂
| [] hl₂ := by contradiction
| (b::l₂) _ := last'_append_cons l₁ b l₂

theorem last'_append {l₁ l₂ : list α} {x : α} (h : x ∈ l₂.last') :
  x ∈ (l₁ ++ l₂).last' :=
by { cases l₂, { contradiction, }, { rw list.last'_append_cons, exact h } }

/-! ### head(') and tail -/

theorem head_eq_head' [inhabited α] (l : list α) : head l = (head' l).iget :=
by cases l; refl

theorem mem_of_mem_head' {x : α} : ∀ {l : list α}, x ∈ l.head' → x ∈ l
| [] h := (option.not_mem_none _ h).elim
| (a::l) h := by { simp only [head', option.mem_def] at h, exact h ▸ or.inl rfl }

@[simp] theorem head_cons [inhabited α] (a : α) (l : list α) : head (a::l) = a := rfl

@[simp] theorem tail_nil : tail (@nil α) = [] := rfl

@[simp] theorem tail_cons (a : α) (l : list α) : tail (a::l) = l := rfl

@[simp] theorem head_append [inhabited α] (t : list α) {s : list α} (h : s ≠ []) :
  head (s ++ t) = head s :=
by {induction s, contradiction, refl}

theorem head'_append {s t : list α} {x : α} (h : x ∈ s.head') :
  x ∈ (s ++ t).head' :=
by { cases s, contradiction, exact h }

theorem head'_append_of_ne_nil : ∀ (l₁ : list α) {l₂ : list α} (hl₁ : l₁ ≠ []),
  head' (l₁ ++ l₂) = head' l₁
| [] _ hl₁ := by contradiction
| (x::l₁) _ _ := rfl

theorem tail_append_singleton_of_ne_nil {a : α} {l : list α} (h : l ≠ nil) :
  tail (l ++ [a]) = tail l ++ [a] :=
by { induction l,  contradiction, rw [tail,cons_append,tail], }

theorem cons_head'_tail : ∀ {l : list α} {a : α} (h : a ∈ head' l), a :: tail l = l
| [] a h := by contradiction
| (b::l) a h := by { simp at h, simp [h] }

theorem head_mem_head' [inhabited α] : ∀ {l : list α} (h : l ≠ []), head l ∈ head' l
| [] h := by contradiction
| (a::l) h := rfl

theorem cons_head_tail [inhabited α] {l : list α} (h : l ≠ []) : (head l)::(tail l) = l :=
cons_head'_tail (head_mem_head' h)

lemma head_mem_self [inhabited α] {l : list α} (h : l ≠ nil) : l.head ∈ l :=
begin
  have h' := mem_cons_self l.head l.tail,
  rwa cons_head_tail h at h',
end

@[simp] theorem head'_map (f : α → β) (l) : head' (map f l) = (head' l).map f := by cases l; refl

lemma tail_append_of_ne_nil (l l' : list α) (h : l ≠ []) :
  (l ++ l').tail = l.tail ++ l' :=
begin
  cases l,
  { contradiction },
  { simp }
end

@[simp]
lemma nth_le_tail (l : list α) (i) (h : i < l.tail.length)
  (h' : i + 1 < l.length := by simpa [←lt_tsub_iff_right] using h) :
  l.tail.nth_le i h = l.nth_le (i + 1) h' :=
begin
  cases l,
  { cases h, },
  { simpa }
end

/-! ### Induction from the right -/

/-- Induction principle from the right for lists: if a property holds for the empty list, and
for `l ++ [a]` if it holds for `l`, then it holds for all lists. The principle is given for
a `Sort`-valued predicate, i.e., it can also be used to construct data. -/
@[elab_as_eliminator] def reverse_rec_on {C : list α → Sort*}
  (l : list α) (H0 : C [])
  (H1 : ∀ (l : list α) (a : α), C l → C (l ++ [a])) : C l :=
begin
  rw ← reverse_reverse l,
  induction reverse l,
  { exact H0 },
  { rw reverse_cons, exact H1 _ _ ih }
end

/-- Bidirectional induction principle for lists: if a property holds for the empty list, the
singleton list, and `a :: (l ++ [b])` from `l`, then it holds for all lists. This can be used to
prove statements about palindromes. The principle is given for a `Sort`-valued predicate, i.e., it
can also be used to construct data. -/
def bidirectional_rec {C : list α → Sort*}
    (H0 : C []) (H1 : ∀ (a : α), C [a])
    (Hn : ∀ (a : α) (l : list α) (b : α), C l → C (a :: (l ++ [b]))) : ∀ l, C l
| [] := H0
| [a] := H1 a
| (a :: b :: l) :=
let l' := init (b :: l), b' := last (b :: l) (cons_ne_nil _ _) in
have length l' < length (a :: b :: l), by { change _ < length l + 2, simp },
begin
  rw ←init_append_last (cons_ne_nil b l),
  have : C l', from bidirectional_rec l',
  exact Hn a l' b' ‹C l'›
end
using_well_founded { rel_tac := λ _ _, `[exact ⟨_, measure_wf list.length⟩] }

/-- Like `bidirectional_rec`, but with the list parameter placed first. -/
@[elab_as_eliminator] def bidirectional_rec_on {C : list α → Sort*}
    (l : list α) (H0 : C []) (H1 : ∀ (a : α), C [a])
    (Hn : ∀ (a : α) (l : list α) (b : α), C l → C (a :: (l ++ [b]))) : C l :=
bidirectional_rec H0 H1 Hn l

/-! ### sublists -/

@[simp] theorem nil_sublist : Π (l : list α), [] <+ l
| []       := sublist.slnil
| (a :: l) := sublist.cons _ _ a (nil_sublist l)

@[refl, simp] theorem sublist.refl : Π (l : list α), l <+ l
| []       := sublist.slnil
| (a :: l) := sublist.cons2 _ _ a (sublist.refl l)

@[trans] theorem sublist.trans {l₁ l₂ l₃ : list α} (h₁ : l₁ <+ l₂) (h₂ : l₂ <+ l₃) : l₁ <+ l₃ :=
sublist.rec_on h₂ (λ_ s, s)
  (λl₂ l₃ a h₂ IH l₁ h₁, sublist.cons _ _ _ (IH l₁ h₁))
  (λl₂ l₃ a h₂ IH l₁ h₁, @sublist.cases_on _ (λl₁ l₂', l₂' = a :: l₂ → l₁ <+ a :: l₃) _ _ h₁
    (λ_, nil_sublist _)
    (λl₁ l₂' a' h₁' e, match a', l₂', e, h₁' with ._, ._, rfl, h₁ :=
      sublist.cons _ _ _ (IH _ h₁) end)
    (λl₁ l₂' a' h₁' e, match a', l₂', e, h₁' with ._, ._, rfl, h₁ :=
      sublist.cons2 _ _ _ (IH _ h₁) end) rfl)
  l₁ h₁

@[simp] theorem sublist_cons (a : α) (l : list α) : l <+ a::l :=
sublist.cons _ _ _ (sublist.refl l)

theorem sublist_of_cons_sublist {a : α} {l₁ l₂ : list α} : a::l₁ <+ l₂ → l₁ <+ l₂ :=
sublist.trans (sublist_cons a l₁)

theorem sublist.cons_cons {l₁ l₂ : list α} (a : α) (s : l₁ <+ l₂) : a::l₁ <+ a::l₂ :=
sublist.cons2 _ _ _ s

@[simp] theorem sublist_append_left : Π (l₁ l₂ : list α), l₁ <+ l₁++l₂
| []      l₂ := nil_sublist _
| (a::l₁) l₂ := (sublist_append_left l₁ l₂).cons_cons _

@[simp] theorem sublist_append_right : Π (l₁ l₂ : list α), l₂ <+ l₁++l₂
| []      l₂ := sublist.refl _
| (a::l₁) l₂ := sublist.cons _ _ _ (sublist_append_right l₁ l₂)

theorem sublist_cons_of_sublist (a : α) {l₁ l₂ : list α} : l₁ <+ l₂ → l₁ <+ a::l₂ :=
sublist.cons _ _ _

theorem sublist_append_of_sublist_left {l l₁ l₂ : list α} (s : l <+ l₁) : l <+ l₁++l₂ :=
s.trans $ sublist_append_left _ _

theorem sublist_append_of_sublist_right {l l₁ l₂ : list α} (s : l <+ l₂) : l <+ l₁++l₂ :=
s.trans $ sublist_append_right _ _

theorem sublist_of_cons_sublist_cons {l₁ l₂ : list α} : ∀ {a : α}, a::l₁ <+ a::l₂ → l₁ <+ l₂
| ._ (sublist.cons  ._ ._ a s) := sublist_of_cons_sublist s
| ._ (sublist.cons2 ._ ._ a s) := s

theorem cons_sublist_cons_iff {l₁ l₂ : list α} {a : α} : a::l₁ <+ a::l₂ ↔ l₁ <+ l₂ :=
⟨sublist_of_cons_sublist_cons, sublist.cons_cons _⟩

@[simp] theorem append_sublist_append_left {l₁ l₂ : list α} : ∀ l, l++l₁ <+ l++l₂ ↔ l₁ <+ l₂
| []     := iff.rfl
| (a::l) := cons_sublist_cons_iff.trans (append_sublist_append_left l)

theorem sublist.append_right {l₁ l₂ : list α} (h : l₁ <+ l₂) (l) : l₁++l <+ l₂++l :=
begin
  induction h with _ _ a _ ih _ _ a _ ih,
  { refl },
  { apply sublist_cons_of_sublist a ih },
  { apply ih.cons_cons a }
end

theorem sublist_or_mem_of_sublist {l l₁ l₂ : list α} {a : α} (h : l <+ l₁ ++ a::l₂) :
  l <+ l₁ ++ l₂ ∨ a ∈ l :=
begin
  induction l₁ with b l₁ IH generalizing l,
  { cases h, { left, exact ‹l <+ l₂› }, { right, apply mem_cons_self } },
  { cases h with _ _ _ h _ _ _ h,
    { exact or.imp_left (sublist_cons_of_sublist _) (IH h) },
    { exact (IH h).imp (sublist.cons_cons _) (mem_cons_of_mem _) } }
end

theorem sublist.reverse {l₁ l₂ : list α} (h : l₁ <+ l₂) : l₁.reverse <+ l₂.reverse :=
begin
  induction h with _ _ _ _ ih _ _ a _ ih, {refl},
  { rw reverse_cons, exact sublist_append_of_sublist_left ih },
  { rw [reverse_cons, reverse_cons], exact ih.append_right [a] }
end

@[simp] theorem reverse_sublist_iff {l₁ l₂ : list α} : l₁.reverse <+ l₂.reverse ↔ l₁ <+ l₂ :=
⟨λ h, l₁.reverse_reverse ▸ l₂.reverse_reverse ▸ h.reverse, sublist.reverse⟩

@[simp] theorem append_sublist_append_right {l₁ l₂ : list α} (l) : l₁++l <+ l₂++l ↔ l₁ <+ l₂ :=
⟨λ h, by simpa only [reverse_append, append_sublist_append_left, reverse_sublist_iff]
  using h.reverse,
 λ h, h.append_right l⟩

theorem sublist.append {l₁ l₂ r₁ r₂ : list α}
  (hl : l₁ <+ l₂) (hr : r₁ <+ r₂) : l₁ ++ r₁ <+ l₂ ++ r₂ :=
(hl.append_right _).trans ((append_sublist_append_left _).2 hr)

theorem sublist.subset : Π {l₁ l₂ : list α}, l₁ <+ l₂ → l₁ ⊆ l₂
| ._ ._ sublist.slnil             b h := h
| ._ ._ (sublist.cons  l₁ l₂ a s) b h := mem_cons_of_mem _ (sublist.subset s h)
| ._ ._ (sublist.cons2 l₁ l₂ a s) b h :=
  match eq_or_mem_of_mem_cons h with
  | or.inl h := h ▸ mem_cons_self _ _
  | or.inr h := mem_cons_of_mem _ (sublist.subset s h)
  end

@[simp] theorem singleton_sublist {a : α} {l} : [a] <+ l ↔ a ∈ l :=
⟨λ h, h.subset (mem_singleton_self _), λ h,
let ⟨s, t, e⟩ := mem_split h in e.symm ▸
  ((nil_sublist _).cons_cons _ ).trans (sublist_append_right _ _)⟩

theorem eq_nil_of_sublist_nil {l : list α} (s : l <+ []) : l = [] :=
eq_nil_of_subset_nil $ s.subset

@[simp] theorem sublist_nil_iff_eq_nil {l : list α} : l <+ [] ↔ l = [] :=
⟨eq_nil_of_sublist_nil, λ H, H ▸ sublist.refl _⟩

@[simp] theorem repeat_sublist_repeat (a : α) {m n} : repeat a m <+ repeat a n ↔ m ≤ n :=
⟨λ h, by simpa only [length_repeat] using length_le_of_sublist h,
 λ h, by induction h; [refl, simp only [*, repeat_succ, sublist.cons]] ⟩

theorem eq_of_sublist_of_length_eq : ∀ {l₁ l₂ : list α}, l₁ <+ l₂ → length l₁ = length l₂ → l₁ = l₂
| ._ ._ sublist.slnil             h := rfl
| ._ ._ (sublist.cons  l₁ l₂ a s) h :=
  absurd (length_le_of_sublist s) $ not_le_of_gt $ by rw h; apply lt_succ_self
| ._ ._ (sublist.cons2 l₁ l₂ a s) h :=
  by rw [length, length] at h; injection h with h; rw eq_of_sublist_of_length_eq s h

theorem eq_of_sublist_of_length_le {l₁ l₂ : list α} (s : l₁ <+ l₂) (h : length l₂ ≤ length l₁) :
  l₁ = l₂ :=
eq_of_sublist_of_length_eq s (le_antisymm (length_le_of_sublist s) h)

theorem sublist.antisymm {l₁ l₂ : list α} (s₁ : l₁ <+ l₂) (s₂ : l₂ <+ l₁) : l₁ = l₂ :=
eq_of_sublist_of_length_le s₁ (length_le_of_sublist s₂)

instance decidable_sublist [decidable_eq α] : ∀ (l₁ l₂ : list α), decidable (l₁ <+ l₂)
| []      l₂      := is_true $ nil_sublist _
| (a::l₁) []      := is_false $ λh, list.no_confusion $ eq_nil_of_sublist_nil h
| (a::l₁) (b::l₂) :=
  if h : a = b then
    decidable_of_decidable_of_iff (decidable_sublist l₁ l₂) $
      by rw [← h]; exact ⟨sublist.cons_cons _, sublist_of_cons_sublist_cons⟩
  else decidable_of_decidable_of_iff (decidable_sublist (a::l₁) l₂)
    ⟨sublist_cons_of_sublist _, λs, match a, l₁, s, h with
    | a, l₁, sublist.cons ._ ._ ._ s', h := s'
    | ._, ._, sublist.cons2 t ._ ._ s', h := absurd rfl h
    end⟩

/-! ### index_of -/

section index_of
variable [decidable_eq α]

@[simp] theorem index_of_nil (a : α) : index_of a [] = 0 := rfl

theorem index_of_cons (a b : α) (l : list α) :
  index_of a (b::l) = if a = b then 0 else succ (index_of a l) := rfl

theorem index_of_cons_eq {a b : α} (l : list α) : a = b → index_of a (b::l) = 0 :=
assume e, if_pos e

@[simp] theorem index_of_cons_self (a : α) (l : list α) : index_of a (a::l) = 0 :=
index_of_cons_eq _ rfl

@[simp, priority 990]
theorem index_of_cons_ne {a b : α} (l : list α) : a ≠ b → index_of a (b::l) = succ (index_of a l) :=
assume n, if_neg n

theorem index_of_eq_length {a : α} {l : list α} : index_of a l = length l ↔ a ∉ l :=
begin
  induction l with b l ih,
  { exact iff_of_true rfl (not_mem_nil _) },
  simp only [length, mem_cons_iff, index_of_cons], split_ifs,
  { exact iff_of_false (by rintro ⟨⟩) (λ H, H $ or.inl h) },
  { simp only [h, false_or], rw ← ih, exact succ_inj' }
end

@[simp, priority 980]
theorem index_of_of_not_mem {l : list α} {a : α} : a ∉ l → index_of a l = length l :=
index_of_eq_length.2

theorem index_of_le_length {a : α} {l : list α} : index_of a l ≤ length l :=
begin
  induction l with b l ih, {refl},
  simp only [length, index_of_cons],
  by_cases h : a = b, {rw if_pos h, exact nat.zero_le _},
  rw if_neg h, exact succ_le_succ ih
end

theorem index_of_lt_length {a} {l : list α} : index_of a l < length l ↔ a ∈ l :=
⟨λh, decidable.by_contradiction $ λ al, ne_of_lt h $ index_of_eq_length.2 al,
λal, lt_of_le_of_ne index_of_le_length $ λ h, index_of_eq_length.1 h al⟩

end index_of

/-! ### nth element -/

theorem nth_le_of_mem : ∀ {a} {l : list α}, a ∈ l → ∃ n h, nth_le l n h = a
| a (_ :: l) (or.inl rfl) := ⟨0, succ_pos _, rfl⟩
| a (b :: l) (or.inr m)   :=
  let ⟨n, h, e⟩ := nth_le_of_mem m in ⟨n+1, succ_lt_succ h, e⟩

theorem nth_le_nth : ∀ {l : list α} {n} h, nth l n = some (nth_le l n h)
| (a :: l) 0     h := rfl
| (a :: l) (n+1) h := @nth_le_nth l n _

theorem nth_len_le : ∀ {l : list α} {n}, length l ≤ n → nth l n = none
| []       n     h := rfl
| (a :: l) (n+1) h := nth_len_le (le_of_succ_le_succ h)

theorem nth_eq_some {l : list α} {n a} : nth l n = some a ↔ ∃ h, nth_le l n h = a :=
⟨λ e,
  have h : n < length l, from lt_of_not_ge $ λ hn,
    by rw nth_len_le hn at e; contradiction,
  ⟨h, by rw nth_le_nth h at e;
    injection e with e; apply nth_le_mem⟩,
λ ⟨h, e⟩, e ▸ nth_le_nth _⟩

@[simp]
theorem nth_eq_none_iff : ∀ {l : list α} {n}, nth l n = none ↔ length l ≤ n :=
begin
  intros, split,
  { intro h, by_contradiction h',
    have h₂ : ∃ h, l.nth_le n h = l.nth_le n (lt_of_not_ge h') := ⟨lt_of_not_ge h', rfl⟩,
    rw [← nth_eq_some, h] at h₂, cases h₂ },
  { solve_by_elim [nth_len_le] },
end

theorem nth_of_mem {a} {l : list α} (h : a ∈ l) : ∃ n, nth l n = some a :=
let ⟨n, h, e⟩ := nth_le_of_mem h in ⟨n, by rw [nth_le_nth, e]⟩

theorem nth_le_mem : ∀ (l : list α) n h, nth_le l n h ∈ l
| (a :: l) 0     h := mem_cons_self _ _
| (a :: l) (n+1) h := mem_cons_of_mem _ (nth_le_mem l _ _)

theorem nth_mem {l : list α} {n a} (e : nth l n = some a) : a ∈ l :=
let ⟨h, e⟩ := nth_eq_some.1 e in e ▸ nth_le_mem _ _ _

theorem mem_iff_nth_le {a} {l : list α} : a ∈ l ↔ ∃ n h, nth_le l n h = a :=
⟨nth_le_of_mem, λ ⟨n, h, e⟩, e ▸ nth_le_mem _ _ _⟩

theorem mem_iff_nth {a} {l : list α} : a ∈ l ↔ ∃ n, nth l n = some a :=
mem_iff_nth_le.trans $ exists_congr $ λ n, nth_eq_some.symm

lemma nth_zero (l : list α) : l.nth 0 = l.head' := by cases l; refl

lemma nth_injective {α : Type u} {xs : list α} {i j : ℕ}
  (h₀ : i < xs.length)
  (h₁ : nodup xs)
  (h₂ : xs.nth i = xs.nth j) : i = j :=
begin
  induction xs with x xs generalizing i j,
  { cases h₀ },
  { cases i; cases j,
    case nat.zero nat.zero
    { refl },
    case nat.succ nat.succ
    { congr, cases h₁,
      apply xs_ih;
      solve_by_elim [lt_of_succ_lt_succ] },
    iterate 2
    { dsimp at h₂,
      cases h₁ with _ _ h h',
      cases h x _ rfl,
      rw mem_iff_nth,
      exact ⟨_, h₂.symm⟩ <|>
        exact ⟨_, h₂⟩ } },
end

@[simp] theorem nth_map (f : α → β) : ∀ l n, nth (map f l) n = (nth l n).map f
| []       n     := rfl
| (a :: l) 0     := rfl
| (a :: l) (n+1) := nth_map l n

theorem nth_le_map (f : α → β) {l n} (H1 H2) : nth_le (map f l) n H1 = f (nth_le l n H2) :=
option.some.inj $ by rw [← nth_le_nth, nth_map, nth_le_nth]; refl

/-- A version of `nth_le_map` that can be used for rewriting. -/
theorem nth_le_map_rev (f : α → β) {l n} (H) :
  f (nth_le l n H) = nth_le (map f l) n ((length_map f l).symm ▸ H) :=
(nth_le_map f _ _).symm

@[simp] theorem nth_le_map' (f : α → β) {l n} (H) :
  nth_le (map f l) n H = f (nth_le l n (length_map f l ▸ H)) :=
nth_le_map f _ _

/-- If one has `nth_le L i hi` in a formula and `h : L = L'`, one can not `rw h` in the formula as
`hi` gives `i < L.length` and not `i < L'.length`. The lemma `nth_le_of_eq` can be used to make
such a rewrite, with `rw (nth_le_of_eq h)`. -/
lemma nth_le_of_eq {L L' : list α} (h : L = L') {i : ℕ} (hi : i < L.length) :
  nth_le L i hi = nth_le L' i (h ▸ hi) :=
by { congr, exact h}

@[simp] lemma nth_le_singleton (a : α) {n : ℕ} (hn : n < 1) :
  nth_le [a] n hn = a :=
have hn0 : n = 0 := le_zero_iff.1 (le_of_lt_succ hn),
by subst hn0; refl

lemma nth_le_zero [inhabited α] {L : list α} (h : 0 < L.length) :
  L.nth_le 0 h = L.head :=
by { cases L, cases h, simp, }

lemma nth_le_append : ∀ {l₁ l₂ : list α} {n : ℕ} (hn₁) (hn₂),
  (l₁ ++ l₂).nth_le n hn₁ = l₁.nth_le n hn₂
| []     _ n     hn₁ hn₂  := (nat.not_lt_zero _ hn₂).elim
| (a::l) _ 0     hn₁ hn₂ := rfl
| (a::l) _ (n+1) hn₁ hn₂ := by simp only [nth_le, cons_append];
                         exact nth_le_append _ _

lemma nth_le_append_right_aux {l₁ l₂ : list α} {n : ℕ}
  (h₁ : l₁.length ≤ n) (h₂ : n < (l₁ ++ l₂).length) : n - l₁.length < l₂.length :=
begin
  rw list.length_append at h₂,
  convert (tsub_lt_tsub_iff_right h₁).mpr h₂,
  simp,
end

lemma nth_le_append_right : ∀ {l₁ l₂ : list α} {n : ℕ} (h₁ : l₁.length ≤ n) (h₂),
  (l₁ ++ l₂).nth_le n h₂ = l₂.nth_le (n - l₁.length) (nth_le_append_right_aux h₁ h₂)
| []       _ n     h₁ h₂ := rfl
| (a :: l) _ (n+1) h₁ h₂ :=
  begin
    dsimp,
    conv { to_rhs, congr, skip,
      rw [tsub_add_eq_tsub_tsub, tsub_right_comm, add_tsub_cancel_right], },
    rw nth_le_append_right (nat.lt_succ_iff.mp h₁),
  end

@[simp] lemma nth_le_repeat (a : α) {n m : ℕ} (h : m < (list.repeat a n).length) :
  (list.repeat a n).nth_le m h = a :=
eq_of_mem_repeat (nth_le_mem _ _ _)

lemma nth_append {l₁ l₂ : list α} {n : ℕ} (hn : n < l₁.length) :
  (l₁ ++ l₂).nth n = l₁.nth n :=
have hn' : n < (l₁ ++ l₂).length := lt_of_lt_of_le hn
  (by rw length_append; exact nat.le_add_right _ _),
by rw [nth_le_nth hn, nth_le_nth hn', nth_le_append]

lemma nth_append_right {l₁ l₂ : list α} {n : ℕ} (hn : l₁.length ≤ n) :
  (l₁ ++ l₂).nth n = l₂.nth (n - l₁.length) :=
begin
  by_cases hl : n < (l₁ ++ l₂).length,
  { rw [nth_le_nth hl, nth_le_nth, nth_le_append_right hn] },
  { rw [nth_len_le (le_of_not_lt hl), nth_len_le],
    rw [not_lt, length_append] at hl,
    exact le_tsub_of_add_le_left hl }
end

lemma last_eq_nth_le : ∀ (l : list α) (h : l ≠ []),
  last l h = l.nth_le (l.length - 1) (nat.sub_lt (length_pos_of_ne_nil h) one_pos)
| [] h := rfl
| [a] h := by rw [last_singleton, nth_le_singleton]
| (a :: b :: l) h := by { rw [last_cons, last_eq_nth_le (b :: l)],
                          refl, exact cons_ne_nil b l }

@[simp] lemma nth_concat_length : ∀ (l : list α) (a : α), (l ++ [a]).nth l.length = some a
| []     a := rfl
| (b::l) a := by rw [cons_append, length_cons, nth, nth_concat_length]

lemma nth_le_cons_length (x : α) (xs : list α) (n : ℕ) (h : n = xs.length) :
  (x :: xs).nth_le n (by simp [h]) = (x :: xs).last (cons_ne_nil x xs) :=
begin
  rw last_eq_nth_le,
  congr,
  simp [h]
end

@[ext]
theorem ext : ∀ {l₁ l₂ : list α}, (∀n, nth l₁ n = nth l₂ n) → l₁ = l₂
| []      []       h := rfl
| (a::l₁) []       h := by have h0 := h 0; contradiction
| []      (a'::l₂) h := by have h0 := h 0; contradiction
| (a::l₁) (a'::l₂) h := by have h0 : some a = some a' := h 0; injection h0 with aa;
    simp only [aa, ext (λn, h (n+1))]; split; refl

theorem ext_le {l₁ l₂ : list α} (hl : length l₁ = length l₂)
  (h : ∀n h₁ h₂, nth_le l₁ n h₁ = nth_le l₂ n h₂) : l₁ = l₂ :=
ext $ λn, if h₁ : n < length l₁
  then by rw [nth_le_nth, nth_le_nth, h n h₁ (by rwa [← hl])]
  else let h₁ := le_of_not_gt h₁ in by { rw [nth_len_le h₁, nth_len_le], rwa [←hl], }

@[simp] theorem index_of_nth_le [decidable_eq α] {a : α} :
  ∀ {l : list α} h, nth_le l (index_of a l) h = a
| (b::l) h := by by_cases h' : a = b;
  simp only [h', if_pos, if_false, index_of_cons, nth_le, @index_of_nth_le l]

@[simp] theorem index_of_nth [decidable_eq α] {a : α} {l : list α} (h : a ∈ l) :
  nth l (index_of a l) = some a :=
by rw [nth_le_nth, index_of_nth_le (index_of_lt_length.2 h)]

theorem nth_le_reverse_aux1 :
  ∀ (l r : list α) (i h1 h2), nth_le (reverse_core l r) (i + length l) h1 = nth_le r i h2
| []       r i := λh1 h2, rfl
| (a :: l) r i :=
  by rw (show i + length (a :: l) = i + 1 + length l, from add_right_comm i (length l) 1);
    exact λh1 h2, nth_le_reverse_aux1 l (a :: r) (i+1) h1 (succ_lt_succ h2)

lemma index_of_inj [decidable_eq α] {l : list α} {x y : α}
  (hx : x ∈ l) (hy : y ∈ l) : index_of x l = index_of y l ↔ x = y :=
⟨λ h, have nth_le l (index_of x l) (index_of_lt_length.2 hx) =
        nth_le l (index_of y l) (index_of_lt_length.2 hy),
      by simp only [h],
    by simpa only [index_of_nth_le],
  λ h, by subst h⟩

theorem nth_le_reverse_aux2 : ∀ (l r : list α) (i : nat) (h1) (h2),
  nth_le (reverse_core l r) (length l - 1 - i) h1 = nth_le l i h2
| []       r i     h1 h2 := absurd h2 (nat.not_lt_zero _)
| (a :: l) r 0     h1 h2 := begin
    have aux := nth_le_reverse_aux1 l (a :: r) 0,
    rw zero_add at aux,
    exact aux _ (zero_lt_succ _)
  end
| (a :: l) r (i+1) h1 h2 := begin
    have aux := nth_le_reverse_aux2 l (a :: r) i,
    have heq := calc length (a :: l) - 1 - (i + 1)
          = length l - (1 + i) : by rw add_comm; refl
      ... = length l - 1 - i   : by rw ← tsub_add_eq_tsub_tsub,
    rw [← heq] at aux,
    apply aux
  end

@[simp] theorem nth_le_reverse (l : list α) (i : nat) (h1 h2) :
  nth_le (reverse l) (length l - 1 - i) h1 = nth_le l i h2 :=
nth_le_reverse_aux2 _ _ _ _ _

lemma nth_le_reverse' (l : list α) (n : ℕ) (hn : n < l.reverse.length) (hn') :
  l.reverse.nth_le n hn = l.nth_le (l.length - 1 - n) hn' :=
begin
  rw eq_comm,
  convert nth_le_reverse l.reverse _ _ _ using 1,
  { simp },
  { simpa }
end

lemma eq_cons_of_length_one {l : list α} (h : l.length = 1) :
  l = [l.nth_le 0 (h.symm ▸ zero_lt_one)] :=
begin
  refine ext_le (by convert h) (λ n h₁ h₂, _),
  simp only [nth_le_singleton],
  congr,
  exact eq_bot_iff.mpr (nat.lt_succ_iff.mp h₂)
end

lemma modify_nth_tail_modify_nth_tail {f g : list α → list α} (m : ℕ) :
  ∀n (l:list α), (l.modify_nth_tail f n).modify_nth_tail g (m + n) =
    l.modify_nth_tail (λl, (f l).modify_nth_tail g m) n
| 0     l      := rfl
| (n+1) []     := rfl
| (n+1) (a::l) := congr_arg (list.cons a) (modify_nth_tail_modify_nth_tail n l)

lemma modify_nth_tail_modify_nth_tail_le
  {f g : list α → list α} (m n : ℕ) (l : list α) (h : n ≤ m) :
  (l.modify_nth_tail f n).modify_nth_tail g m =
    l.modify_nth_tail (λl, (f l).modify_nth_tail g (m - n)) n :=
begin
  rcases le_iff_exists_add.1 h with ⟨m, rfl⟩,
  rw [add_tsub_cancel_left, add_comm, modify_nth_tail_modify_nth_tail]
end

lemma modify_nth_tail_modify_nth_tail_same {f g : list α → list α} (n : ℕ) (l:list α) :
  (l.modify_nth_tail f n).modify_nth_tail g n = l.modify_nth_tail (g ∘ f) n :=
by rw [modify_nth_tail_modify_nth_tail_le n n l (le_refl n), tsub_self]; refl

lemma modify_nth_tail_id :
  ∀n (l:list α), l.modify_nth_tail id n = l
| 0     l      := rfl
| (n+1) []     := rfl
| (n+1) (a::l) := congr_arg (list.cons a) (modify_nth_tail_id n l)

theorem remove_nth_eq_nth_tail : ∀ n (l : list α), remove_nth l n = modify_nth_tail tail n l
| 0     l      := by cases l; refl
| (n+1) []     := rfl
| (n+1) (a::l) := congr_arg (cons _) (remove_nth_eq_nth_tail _ _)

theorem update_nth_eq_modify_nth (a : α) : ∀ n (l : list α),
  update_nth l n a = modify_nth (λ _, a) n l
| 0     l      := by cases l; refl
| (n+1) []     := rfl
| (n+1) (b::l) := congr_arg (cons _) (update_nth_eq_modify_nth _ _)

theorem modify_nth_eq_update_nth (f : α → α) : ∀ n (l : list α),
  modify_nth f n l = ((λ a, update_nth l n (f a)) <$> nth l n).get_or_else l
| 0     l      := by cases l; refl
| (n+1) []     := rfl
| (n+1) (b::l) := (congr_arg (cons b)
  (modify_nth_eq_update_nth n l)).trans $ by cases nth l n; refl

theorem nth_modify_nth (f : α → α) : ∀ n (l : list α) m,
  nth (modify_nth f n l) m = (λ a, if n = m then f a else a) <$> nth l m
| n     l      0     := by cases l; cases n; refl
| n     []     (m+1) := by cases n; refl
| 0     (a::l) (m+1) := by cases nth l m; refl
| (n+1) (a::l) (m+1) := (nth_modify_nth n l m).trans $
  by cases nth l m with b; by_cases n = m;
  simp only [h, if_pos, if_true, if_false, option.map_none, option.map_some, mt succ.inj,
    not_false_iff]

theorem modify_nth_tail_length (f : list α → list α) (H : ∀ l, length (f l) = length l) :
  ∀ n l, length (modify_nth_tail f n l) = length l
| 0     l      := H _
| (n+1) []     := rfl
| (n+1) (a::l) := @congr_arg _ _ _ _ (+1) (modify_nth_tail_length _ _)

@[simp] theorem modify_nth_length (f : α → α) :
  ∀ n l, length (modify_nth f n l) = length l :=
modify_nth_tail_length _ (λ l, by cases l; refl)

@[simp] theorem update_nth_length (l : list α) (n) (a : α) :
  length (update_nth l n a) = length l :=
by simp only [update_nth_eq_modify_nth, modify_nth_length]

@[simp] theorem nth_modify_nth_eq (f : α → α) (n) (l : list α) :
  nth (modify_nth f n l) n = f <$> nth l n :=
by simp only [nth_modify_nth, if_pos]

@[simp] theorem nth_modify_nth_ne (f : α → α) {m n} (l : list α) (h : m ≠ n) :
  nth (modify_nth f m l) n = nth l n :=
by simp only [nth_modify_nth, if_neg h, id_map']

theorem nth_update_nth_eq (a : α) (n) (l : list α) :
  nth (update_nth l n a) n = (λ _, a) <$> nth l n :=
by simp only [update_nth_eq_modify_nth, nth_modify_nth_eq]

theorem nth_update_nth_of_lt (a : α) {n} {l : list α} (h : n < length l) :
  nth (update_nth l n a) n = some a :=
by rw [nth_update_nth_eq, nth_le_nth h]; refl

theorem nth_update_nth_ne (a : α) {m n} (l : list α) (h : m ≠ n) :
  nth (update_nth l m a) n = nth l n :=
by simp only [update_nth_eq_modify_nth, nth_modify_nth_ne _ _ h]

@[simp] lemma update_nth_nil (n : ℕ) (a : α) : [].update_nth n a = [] := rfl

@[simp] lemma update_nth_succ (x : α) (xs : list α) (n : ℕ) (a : α) :
  (x :: xs).update_nth n.succ a = x :: xs.update_nth n a := rfl

lemma update_nth_comm (a b : α) : Π {n m : ℕ} (l : list α) (h : n ≠ m),
  (l.update_nth n a).update_nth m b = (l.update_nth m b).update_nth n a
| _ _ [] _ := by simp
| 0 0 (x :: t) h := absurd rfl h
| (n + 1) 0 (x :: t) h := by simp [list.update_nth]
| 0 (m + 1) (x :: t) h := by simp [list.update_nth]
| (n + 1) (m + 1) (x :: t) h := by { simp only [update_nth, true_and, eq_self_iff_true],
  exact update_nth_comm t (λ h', h $ nat.succ_inj'.mpr h'), }

@[simp] lemma nth_le_update_nth_eq (l : list α) (i : ℕ) (a : α)
  (h : i < (l.update_nth i a).length) : (l.update_nth i a).nth_le i h = a :=
by rw [← option.some_inj, ← nth_le_nth, nth_update_nth_eq, nth_le_nth]; simp * at *

@[simp] lemma nth_le_update_nth_of_ne {l : list α} {i j : ℕ} (h : i ≠ j) (a : α)
  (hj : j < (l.update_nth i a).length) :
  (l.update_nth i a).nth_le j hj = l.nth_le j (by simpa using hj) :=
by rw [← option.some_inj, ← list.nth_le_nth, list.nth_update_nth_ne _ _ h, list.nth_le_nth]

lemma mem_or_eq_of_mem_update_nth : ∀ {l : list α} {n : ℕ} {a b : α}
  (h : a ∈ l.update_nth n b), a ∈ l ∨ a = b
| []     n     a b h := false.elim h
| (c::l) 0     a b h := ((mem_cons_iff _ _ _).1 h).elim
  or.inr (or.inl ∘ mem_cons_of_mem _)
| (c::l) (n+1) a b h := ((mem_cons_iff _ _ _).1 h).elim
  (λ h, h ▸ or.inl (mem_cons_self _ _))
  (λ h, (mem_or_eq_of_mem_update_nth h).elim
    (or.inl ∘ mem_cons_of_mem _) or.inr)

section insert_nth
variable {a : α}

@[simp] lemma insert_nth_zero (s : list α) (x : α) : insert_nth 0 x s = x :: s := rfl

@[simp] lemma insert_nth_succ_nil (n : ℕ) (a : α) : insert_nth (n + 1) a [] = [] := rfl

@[simp] lemma insert_nth_succ_cons (s : list α) (hd x : α) (n : ℕ) :
  insert_nth (n + 1) x (hd :: s) = hd :: (insert_nth n x s) := rfl

lemma length_insert_nth : ∀n as, n ≤ length as → length (insert_nth n a as) = length as + 1
| 0     as       h := rfl
| (n+1) []       h := (nat.not_succ_le_zero _ h).elim
| (n+1) (a'::as) h := congr_arg nat.succ $ length_insert_nth n as (nat.le_of_succ_le_succ h)

lemma remove_nth_insert_nth (n:ℕ) (l : list α) : (l.insert_nth n a).remove_nth n = l :=
by rw [remove_nth_eq_nth_tail, insert_nth, modify_nth_tail_modify_nth_tail_same];
from modify_nth_tail_id _ _

lemma insert_nth_remove_nth_of_ge : ∀n m as, n < length as → n ≤ m →
  insert_nth m a (as.remove_nth n) = (as.insert_nth (m + 1) a).remove_nth n
| 0     0     []      has _   := (lt_irrefl _ has).elim
| 0     0     (a::as) has hmn := by simp [remove_nth, insert_nth]
| 0     (m+1) (a::as) has hmn := rfl
| (n+1) (m+1) (a::as) has hmn :=
  congr_arg (cons a) $
    insert_nth_remove_nth_of_ge n m as (nat.lt_of_succ_lt_succ has) (nat.le_of_succ_le_succ hmn)

lemma insert_nth_remove_nth_of_le : ∀n m as, n < length as → m ≤ n →
  insert_nth m a (as.remove_nth n) = (as.insert_nth m a).remove_nth (n + 1)
| n       0       (a :: as) has hmn := rfl
| (n + 1) (m + 1) (a :: as) has hmn :=
  congr_arg (cons a) $
    insert_nth_remove_nth_of_le n m as (nat.lt_of_succ_lt_succ has) (nat.le_of_succ_le_succ hmn)

lemma insert_nth_comm (a b : α) :
  ∀(i j : ℕ) (l : list α) (h : i ≤ j) (hj : j ≤ length l),
    (l.insert_nth i a).insert_nth (j + 1) b = (l.insert_nth j b).insert_nth i a
| 0       j     l      := by simp [insert_nth]
| (i + 1) 0     l      := assume h, (nat.not_lt_zero _ h).elim
| (i + 1) (j+1) []     := by simp
| (i + 1) (j+1) (c::l) :=
  assume h₀ h₁,
  by simp [insert_nth];
    exact insert_nth_comm i j l (nat.le_of_succ_le_succ h₀) (nat.le_of_succ_le_succ h₁)

lemma mem_insert_nth {a b : α} : ∀ {n : ℕ} {l : list α} (hi : n ≤ l.length),
  a ∈ l.insert_nth n b ↔ a = b ∨ a ∈ l
| 0     as       h := iff.rfl
| (n+1) []       h := (nat.not_succ_le_zero _ h).elim
| (n+1) (a'::as) h := begin
  dsimp [list.insert_nth],
  erw [list.mem_cons_iff, mem_insert_nth (nat.le_of_succ_le_succ h), list.mem_cons_iff,
    ← or.assoc, or_comm (a = a'), or.assoc]
end

lemma inj_on_insert_nth_index_of_not_mem (l : list α) (x : α) (hx : x ∉ l) :
  set.inj_on (λ k, insert_nth k x l) {n | n ≤ l.length} :=
begin
  induction l with hd tl IH,
  { intros n hn m hm h,
    simp only [set.mem_singleton_iff, set.set_of_eq_eq_singleton, length, nonpos_iff_eq_zero]
      at hn hm,
    simp [hn, hm] },
  { intros n hn m hm h,
    simp only [length, set.mem_set_of_eq] at hn hm,
    simp only [mem_cons_iff, not_or_distrib] at hx,
    cases n;
    cases m,
    { refl },
    { simpa [hx.left] using h },
    { simpa [ne.symm hx.left] using h },
    { simp only [true_and, eq_self_iff_true, insert_nth_succ_cons] at h,
      rw nat.succ_inj',
      refine IH hx.right _ _ h,
      { simpa [nat.succ_le_succ_iff] using hn },
      { simpa [nat.succ_le_succ_iff] using hm } } }
end

lemma insert_nth_of_length_lt (l : list α) (x : α) (n : ℕ) (h : l.length < n) :
  insert_nth n x l = l :=
begin
  induction l with hd tl IH generalizing n,
  { cases n,
    { simpa using h },
    { simp } },
  { cases n,
    { simpa using h },
    { simp only [nat.succ_lt_succ_iff, length] at h,
      simpa using IH _ h } }
end

@[simp] lemma insert_nth_length_self (l : list α) (x : α) :
  insert_nth l.length x l = l ++ [x] :=
begin
  induction l with hd tl IH,
  { simp },
  { simpa using IH }
end

lemma length_le_length_insert_nth (l : list α) (x : α) (n : ℕ) :
  l.length ≤ (insert_nth n x l).length :=
begin
  cases le_or_lt n l.length with hn hn,
  { rw length_insert_nth _ _ hn,
    exact (nat.lt_succ_self _).le },
  { rw insert_nth_of_length_lt _ _ _ hn }
end

lemma length_insert_nth_le_succ (l : list α) (x : α) (n : ℕ) :
  (insert_nth n x l).length ≤ l.length + 1 :=
begin
  cases le_or_lt n l.length with hn hn,
  { rw length_insert_nth _ _ hn },
  { rw insert_nth_of_length_lt _ _ _ hn,
    exact (nat.lt_succ_self _).le }
end

lemma nth_le_insert_nth_of_lt (l : list α) (x : α) (n k : ℕ) (hn : k < n)
  (hk : k < l.length)
  (hk' : k < (insert_nth n x l).length := hk.trans_le (length_le_length_insert_nth _ _ _)):
  (insert_nth n x l).nth_le k hk' = l.nth_le k hk :=
begin
  induction n with n IH generalizing k l,
  { simpa using hn },
  { cases l with hd tl,
    { simp },
    { cases k,
      { simp },
      { rw nat.succ_lt_succ_iff at hn,
        simpa using IH _ _ hn _ } } }
end

@[simp] lemma nth_le_insert_nth_self (l : list α) (x : α) (n : ℕ)
  (hn : n ≤ l.length) (hn' : n < (insert_nth n x l).length :=
    by rwa [length_insert_nth _ _ hn, nat.lt_succ_iff]) :
  (insert_nth n x l).nth_le n hn' = x :=
begin
  induction l with hd tl IH generalizing n,
  { simp only [length, nonpos_iff_eq_zero] at hn,
    simp [hn] },
  { cases n,
    { simp },
    { simp only [nat.succ_le_succ_iff, length] at hn,
      simpa using IH _ hn } }
end

lemma nth_le_insert_nth_add_succ (l : list α) (x : α) (n k : ℕ)
  (hk' : n + k < l.length)
  (hk : n + k + 1 < (insert_nth n x l).length :=
    by rwa [length_insert_nth _ _ (le_self_add.trans hk'.le), nat.succ_lt_succ_iff]) :
  (insert_nth n x l).nth_le (n + k + 1) hk = nth_le l (n + k) hk' :=
begin
  induction l with hd tl IH generalizing n k,
  { simpa using hk' },
  { cases n,
    { simpa },
    { simpa [succ_add] using IH _ _ _ } }
end

lemma insert_nth_injective (n : ℕ) (x : α) : function.injective (insert_nth n x) :=
begin
  induction n with n IH,
  { have : insert_nth 0 x = cons x := funext (λ _, rfl),
    simp [this] },
  { rintros (_|⟨a, as⟩) (_|⟨b, bs⟩) h;
    simpa [IH.eq_iff] using h <|> refl }
end

end insert_nth

/-! ### map -/

@[simp] lemma map_nil (f : α → β) : map f [] = [] := rfl

theorem map_eq_foldr (f : α → β) (l : list α) :
  map f l = foldr (λ a bs, f a :: bs) [] l :=
by induction l; simp *

lemma map_congr {f g : α → β} : ∀ {l : list α}, (∀ x ∈ l, f x = g x) → map f l = map g l
| []     _ := rfl
| (a::l) h := let ⟨h₁, h₂⟩ := forall_mem_cons.1 h in
  by rw [map, map, h₁, map_congr h₂]

lemma map_eq_map_iff {f g : α → β} {l : list α} : map f l = map g l ↔ (∀ x ∈ l, f x = g x) :=
begin
  refine ⟨_, map_congr⟩, intros h x hx,
  rw [mem_iff_nth_le] at hx, rcases hx with ⟨n, hn, rfl⟩,
  rw [nth_le_map_rev f, nth_le_map_rev g], congr, exact h
end

theorem map_concat (f : α → β) (a : α) (l : list α) : map f (concat l a) = concat (map f l) (f a) :=
by induction l; [refl, simp only [*, concat_eq_append, cons_append, map, map_append]]; split; refl

@[simp] theorem map_id'' (l : list α) : map (λ x, x) l = l :=
map_id _

theorem map_id' {f : α → α} (h : ∀ x, f x = x) (l : list α) : map f l = l :=
by simp [show f = id, from funext h]

theorem eq_nil_of_map_eq_nil {f : α → β} {l : list α} (h : map f l = nil) : l = nil :=
eq_nil_of_length_eq_zero $ by rw [← length_map f l, h]; refl

@[simp] theorem map_join (f : α → β) (L : list (list α)) :
  map f (join L) = join (map (map f) L) :=
by induction L; [refl, simp only [*, join, map, map_append]]

theorem bind_ret_eq_map (f : α → β) (l : list α) :
  l.bind (list.ret ∘ f) = map f l :=
by unfold list.bind; induction l; simp only [map, join, list.ret, cons_append, nil_append, *];
  split; refl

@[simp] theorem map_eq_map {α β} (f : α → β) (l : list α) : f <$> l = map f l := rfl

@[simp] theorem map_tail (f : α → β) (l) : map f (tail l) = tail (map f l) :=
by cases l; refl

@[simp] theorem map_injective_iff {f : α → β} : injective (map f) ↔ injective f :=
begin
  split; intros h x y hxy,
  { suffices : [x] = [y], { simpa using this }, apply h, simp [hxy] },
  { induction y generalizing x, simpa using hxy,
    cases x, simpa using hxy, simp at hxy, simp [y_ih hxy.2, h hxy.1] }
end

/--
A single `list.map` of a composition of functions is equal to
composing a `list.map` with another `list.map`, fully applied.
This is the reverse direction of `list.map_map`.
-/
lemma comp_map (h : β → γ) (g : α → β) (l : list α) :
  map (h ∘ g) l = map h (map g l) := (map_map _ _ _).symm

/--
Composing a `list.map` with another `list.map` is equal to
a single `list.map` of composed functions.
-/
@[simp] lemma map_comp_map (g : β → γ) (f : α → β) :
  map g ∘ map f = map (g ∘ f) :=
by { ext l, rw comp_map }

theorem map_filter_eq_foldr (f : α → β) (p : α → Prop) [decidable_pred p] (as : list α) :
  map f (filter p as) = foldr (λ a bs, if p a then f a :: bs else bs) [] as :=
by { induction as, { refl }, { simp! [*, apply_ite (map f)] } }

lemma last_map (f : α → β) {l : list α} (hl : l ≠ []) :
  (l.map f).last (mt eq_nil_of_map_eq_nil hl) = f (l.last hl) :=
begin
  induction l with l_ih l_tl l_ih,
  { apply (hl rfl).elim },
  { cases l_tl,
    { simp },
    { simpa using l_ih } }
end

/-! ### map₂ -/

theorem nil_map₂ (f : α → β → γ) (l : list β) : map₂ f [] l = [] :=
by cases l; refl

theorem map₂_nil (f : α → β → γ) (l : list α) : map₂ f l [] = [] :=
by cases l; refl

@[simp] theorem map₂_flip (f : α → β → γ) :
  ∀ as bs, map₂ (flip f) bs as = map₂ f as bs
| [] [] := rfl
| [] (b :: bs) := rfl
| (a :: as) [] := rfl
| (a :: as) (b :: bs) := by { simp! [map₂_flip], refl }

/-! ### take, drop -/
@[simp] theorem take_zero (l : list α) : take 0 l = [] := rfl

@[simp] theorem take_nil : ∀ n, take n [] = ([] : list α)
| 0     := rfl
| (n+1) := rfl

theorem take_cons (n) (a : α) (l : list α) : take (succ n) (a::l) = a :: take n l := rfl

@[simp] theorem take_length : ∀ (l : list α), take (length l) l = l
| []     := rfl
| (a::l) := begin change a :: (take (length l) l) = a :: l, rw take_length end

theorem take_all_of_le : ∀ {n} {l : list α}, length l ≤ n → take n l = l
| 0     []     h := rfl
| 0     (a::l) h := absurd h (not_le_of_gt (zero_lt_succ _))
| (n+1) []     h := rfl
| (n+1) (a::l) h :=
  begin
    change a :: take n l = a :: l,
    rw [take_all_of_le (le_of_succ_le_succ h)]
  end

@[simp] theorem take_left : ∀ l₁ l₂ : list α, take (length l₁) (l₁ ++ l₂) = l₁
| []      l₂ := rfl
| (a::l₁) l₂ := congr_arg (cons a) (take_left l₁ l₂)

theorem take_left' {l₁ l₂ : list α} {n} (h : length l₁ = n) :
  take n (l₁ ++ l₂) = l₁ :=
by rw ← h; apply take_left

theorem take_take : ∀ (n m) (l : list α), take n (take m l) = take (min n m) l
| n         0        l      := by rw [min_zero, take_zero, take_nil]
| 0         m        l      := by rw [zero_min, take_zero, take_zero]
| (succ n)  (succ m) nil    := by simp only [take_nil]
| (succ n)  (succ m) (a::l) := by simp only [take, min_succ_succ, take_take n m l]; split; refl

theorem take_repeat (a : α) : ∀ (n m : ℕ), take n (repeat a m) = repeat a (min n m)
| n        0        := by simp
| 0        m        := by simp
| (succ n) (succ m) := by simp [min_succ_succ, take_repeat]

lemma map_take {α β : Type*} (f : α → β) :
  ∀ (L : list α) (i : ℕ), (L.take i).map f = (L.map f).take i
| [] i := by simp
| L 0 := by simp
| (h :: t) (n+1) := by { dsimp, rw [map_take], }

/-- Taking the first `n` elements in `l₁ ++ l₂` is the same as appending the first `n` elements
of `l₁` to the first `n - l₁.length` elements of `l₂`. -/
lemma take_append_eq_append_take {l₁ l₂ : list α} {n : ℕ} :
  take n (l₁ ++ l₂) = take n l₁ ++ take (n - l₁.length) l₂ :=
begin
  induction l₁ generalizing n, { simp },
  cases n, { simp }, simp *
end

lemma take_append_of_le_length {l₁ l₂ : list α} {n : ℕ} (h : n ≤ l₁.length) :
  (l₁ ++ l₂).take n = l₁.take n :=
by simp [take_append_eq_append_take, tsub_eq_zero_iff_le.mpr h]

/-- Taking the first `l₁.length + i` elements in `l₁ ++ l₂` is the same as appending the first
`i` elements of `l₂` to `l₁`. -/
lemma take_append {l₁ l₂ : list α} (i : ℕ) :
  take (l₁.length + i) (l₁ ++ l₂) = l₁ ++ (take i l₂) :=
by simp [take_append_eq_append_take, take_all_of_le le_self_add]

/-- The `i`-th element of a list coincides with the `i`-th element of any of its prefixes of
length `> i`. Version designed to rewrite from the big list to the small list. -/
lemma nth_le_take (L : list α) {i j : ℕ} (hi : i < L.length) (hj : i < j) :
  nth_le L i hi = nth_le (L.take j) i (by { rw length_take, exact lt_min hj hi }) :=
by { rw nth_le_of_eq (take_append_drop j L).symm hi, exact nth_le_append _ _ }

/-- The `i`-th element of a list coincides with the `i`-th element of any of its prefixes of
length `> i`. Version designed to rewrite from the small list to the big list. -/
lemma nth_le_take' (L : list α) {i j : ℕ} (hi : i < (L.take j).length) :
  nth_le (L.take j) i hi = nth_le L i (lt_of_lt_of_le hi (by simp [le_refl])) :=
by { simp at hi, rw nth_le_take L _ hi.1 }

lemma nth_take {l : list α} {n m : ℕ} (h : m < n) :
  (l.take n).nth m = l.nth m :=
begin
  induction n with n hn generalizing l m,
  { simp only [nat.nat_zero_eq_zero] at h,
    exact absurd h (not_lt_of_le m.zero_le) },
  { cases l with hd tl,
    { simp only [take_nil] },
    { cases m,
      { simp only [nth, take] },
      { simpa only using hn (nat.lt_of_succ_lt_succ h) } } },
end

@[simp] lemma nth_take_of_succ {l : list α} {n : ℕ} :
  (l.take (n + 1)).nth n = l.nth n :=
nth_take (nat.lt_succ_self n)

lemma take_succ {l : list α} {n : ℕ} :
  l.take (n + 1) = l.take n ++ (l.nth n).to_list :=
begin
  induction l with hd tl hl generalizing n,
  { simp only [option.to_list, nth, take_nil, append_nil]},
  { cases n,
    { simp only [option.to_list, nth, eq_self_iff_true, and_self, take, nil_append] },
    { simp only [hl, cons_append, nth, eq_self_iff_true, and_self, take] } }
end

@[simp] lemma take_eq_nil_iff {l : list α} {k : ℕ} :
  l.take k = [] ↔ l = [] ∨ k = 0 :=
by { cases l; cases k; simp [nat.succ_ne_zero] }

lemma init_eq_take (l : list α) : l.init = l.take l.length.pred :=
begin
  cases l with x l,
  { simp [init] },
  { induction l with hd tl hl generalizing x,
    { simp [init], },
    { simp [init, hl] } }
end

lemma init_take {n : ℕ} {l : list α} (h : n < l.length) :
  (l.take n).init = l.take n.pred :=
by simp [init_eq_take, min_eq_left_of_lt h, take_take, pred_le]

@[simp] lemma init_cons_of_ne_nil {α : Type*} {x : α} :
  ∀ {l : list α} (h : l ≠ []), (x :: l).init = x :: l.init
| []       h := false.elim (h rfl)
| (a :: l) _ := by simp [init]

@[simp] lemma init_append_of_ne_nil {α : Type*} {l : list α} :
  ∀ (l' : list α) (h : l ≠ []), (l' ++ l).init = l' ++ l.init
| []        _ := by simp only [nil_append]
| (a :: l') h := by simp [append_ne_nil_of_ne_nil_right l' l h, init_append_of_ne_nil l' h]

@[simp] lemma drop_eq_nil_of_le {l : list α} {k : ℕ} (h : l.length ≤ k) :
  l.drop k = [] :=
by simpa [←length_eq_zero] using tsub_eq_zero_iff_le.mpr h

lemma drop_eq_nil_iff_le {l : list α} {k : ℕ} :
  l.drop k = [] ↔ l.length ≤ k :=
begin
  refine ⟨λ h, _, drop_eq_nil_of_le⟩,
  induction k with k hk generalizing l,
  { simp only [drop] at h,
    simp [h] },
  { cases l,
    { simp },
    { simp only [drop] at h,
      simpa [nat.succ_le_succ_iff] using hk h } }
end

lemma tail_drop (l : list α) (n : ℕ) : (l.drop n).tail = l.drop (n + 1) :=
begin
  induction l with hd tl hl generalizing n,
  { simp },
  { cases n,
    { simp },
    { simp [hl] } }
end

lemma cons_nth_le_drop_succ {l : list α} {n : ℕ} (hn : n < l.length) :
  l.nth_le n hn :: l.drop (n + 1) = l.drop n :=
begin
  induction l with hd tl hl generalizing n,
  { exact absurd n.zero_le (not_le_of_lt (by simpa using hn)) },
  { cases n,
    { simp },
    { simp only [nat.succ_lt_succ_iff, list.length] at hn,
      simpa [list.nth_le, list.drop] using hl hn } }
end

theorem drop_nil : ∀ n, drop n [] = ([] : list α) :=
λ _, drop_eq_nil_of_le (nat.zero_le _)

@[simp] theorem drop_one : ∀ l : list α, drop 1 l = tail l
| []       := rfl
| (a :: l) := rfl

theorem drop_add : ∀ m n (l : list α), drop (m + n) l = drop m (drop n l)
| m 0     l      := rfl
| m (n+1) []     := (drop_nil _).symm
| m (n+1) (a::l) := drop_add m n _

@[simp] theorem drop_left : ∀ l₁ l₂ : list α, drop (length l₁) (l₁ ++ l₂) = l₂
| []      l₂ := rfl
| (a::l₁) l₂ := drop_left l₁ l₂

theorem drop_left' {l₁ l₂ : list α} {n} (h : length l₁ = n) :
  drop n (l₁ ++ l₂) = l₂ :=
by rw ← h; apply drop_left

theorem drop_eq_nth_le_cons : ∀ {n} {l : list α} h,
  drop n l = nth_le l n h :: drop (n+1) l
| 0     (a::l) h := rfl
| (n+1) (a::l) h := @drop_eq_nth_le_cons n _ _

@[simp] lemma drop_length (l : list α) : l.drop l.length = [] :=
calc l.drop l.length = (l ++ []).drop l.length : by simp
                 ... = [] : drop_left _ _

/-- Dropping the elements up to `n` in `l₁ ++ l₂` is the same as dropping the elements up to `n`
in `l₁`, dropping the elements up to `n - l₁.length` in `l₂`, and appending them. -/
lemma drop_append_eq_append_drop {l₁ l₂ : list α} {n : ℕ} :
  drop n (l₁ ++ l₂) = drop n l₁ ++ drop (n - l₁.length) l₂ :=
begin
  induction l₁ generalizing n, { simp },
  cases n, { simp }, simp *
end

lemma drop_append_of_le_length {l₁ l₂ : list α} {n : ℕ} (h : n ≤ l₁.length) :
  (l₁ ++ l₂).drop n = l₁.drop n ++ l₂ :=
by simp [drop_append_eq_append_drop, tsub_eq_zero_iff_le.mpr h]

/-- Dropping the elements up to `l₁.length + i` in `l₁ + l₂` is the same as dropping the elements
up to `i` in `l₂`. -/
lemma drop_append {l₁ l₂ : list α} (i : ℕ) :
  drop (l₁.length + i) (l₁ ++ l₂) = drop i l₂ :=
by simp [drop_append_eq_append_drop, take_all_of_le le_self_add]

/-- The `i + j`-th element of a list coincides with the `j`-th element of the list obtained by
dropping the first `i` elements. Version designed to rewrite from the big list to the small list. -/
lemma nth_le_drop (L : list α) {i j : ℕ} (h : i + j < L.length) :
  nth_le L (i + j) h = nth_le (L.drop i) j
begin
  have A : i < L.length := lt_of_le_of_lt (nat.le.intro rfl) h,
  rw (take_append_drop i L).symm at h,
  simpa only [le_of_lt A, min_eq_left, add_lt_add_iff_left, length_take, length_append] using h
end :=
begin
  have A : length (take i L) = i, by simp [le_of_lt (lt_of_le_of_lt (nat.le.intro rfl) h)],
  rw [nth_le_of_eq (take_append_drop i L).symm h, nth_le_append_right];
  simp [A]
end

/--  The `i + j`-th element of a list coincides with the `j`-th element of the list obtained by
dropping the first `i` elements. Version designed to rewrite from the small list to the big list. -/
lemma nth_le_drop' (L : list α) {i j : ℕ} (h : j < (L.drop i).length) :
  nth_le (L.drop i) j h = nth_le L (i + j) (lt_tsub_iff_left.mp ((length_drop i L) ▸ h)) :=
by rw nth_le_drop

lemma nth_drop (L : list α) (i j : ℕ) :
  nth (L.drop i) j = nth L (i + j) :=
begin
  ext,
  simp only [nth_eq_some, nth_le_drop', option.mem_def],
  split;
  exact λ ⟨h, ha⟩, ⟨by simpa [lt_tsub_iff_left] using h, ha⟩
end

@[simp] theorem drop_drop (n : ℕ) : ∀ (m) (l : list α), drop n (drop m l) = drop (n + m) l
| m     []     := by simp
| 0     l      := by simp
| (m+1) (a::l) :=
  calc drop n (drop (m + 1) (a :: l)) = drop n (drop m l) : rfl
    ... = drop (n + m) l : drop_drop m l
    ... = drop (n + (m + 1)) (a :: l) : rfl

theorem drop_take : ∀ (m : ℕ) (n : ℕ) (l : list α),
  drop m (take (m + n) l) = take n (drop m l)
| 0     n _      := by simp
| (m+1) n nil    := by simp
| (m+1) n (_::l) :=
  have h: m + 1 + n = (m+n) + 1, by ac_refl,
  by simpa [take_cons, h] using drop_take m n l

lemma map_drop {α β : Type*} (f : α → β) :
  ∀ (L : list α) (i : ℕ), (L.drop i).map f = (L.map f).drop i
| [] i := by simp
| L 0 := by simp
| (h :: t) (n+1) := by { dsimp, rw [map_drop], }

theorem modify_nth_tail_eq_take_drop (f : list α → list α) (H : f [] = []) :
  ∀ n l, modify_nth_tail f n l = take n l ++ f (drop n l)
| 0     l      := rfl
| (n+1) []     := H.symm
| (n+1) (b::l) := congr_arg (cons b) (modify_nth_tail_eq_take_drop n l)

theorem modify_nth_eq_take_drop (f : α → α) :
  ∀ n l, modify_nth f n l = take n l ++ modify_head f (drop n l) :=
modify_nth_tail_eq_take_drop _ rfl

theorem modify_nth_eq_take_cons_drop (f : α → α) {n l} (h) :
  modify_nth f n l = take n l ++ f (nth_le l n h) :: drop (n+1) l :=
by rw [modify_nth_eq_take_drop, drop_eq_nth_le_cons h]; refl

theorem update_nth_eq_take_cons_drop (a : α) {n l} (h : n < length l) :
  update_nth l n a = take n l ++ a :: drop (n+1) l :=
by rw [update_nth_eq_modify_nth, modify_nth_eq_take_cons_drop _ h]

lemma reverse_take {α} {xs : list α} (n : ℕ)
  (h : n ≤ xs.length) :
  xs.reverse.take n = (xs.drop (xs.length - n)).reverse :=
begin
  induction xs generalizing n;
    simp only [reverse_cons, drop, reverse_nil, zero_tsub, length, take_nil],
  cases h.lt_or_eq_dec with h' h',
  { replace h' := le_of_succ_le_succ h',
    rwa [take_append_of_le_length, xs_ih _ h'],
    rw [show xs_tl.length + 1 - n = succ (xs_tl.length - n), from _, drop],
    { rwa [succ_eq_add_one, ← tsub_add_eq_add_tsub] },
    { rwa length_reverse } },
  { subst h', rw [length, tsub_self, drop],
    suffices : xs_tl.length + 1 = (xs_tl.reverse ++ [xs_hd]).length,
      by rw [this, take_length, reverse_cons],
    rw [length_append, length_reverse], refl }
end

@[simp] lemma update_nth_eq_nil (l : list α) (n : ℕ) (a : α) : l.update_nth n a = [] ↔ l = [] :=
by cases l; cases n; simp only [update_nth]

section take'
variable [inhabited α]

@[simp] theorem take'_length : ∀ n l, length (@take' α _ n l) = n
| 0     l := rfl
| (n+1) l := congr_arg succ (take'_length _ _)

@[simp] theorem take'_nil : ∀ n, take' n (@nil α) = repeat default n
| 0     := rfl
| (n+1) := congr_arg (cons _) (take'_nil _)

theorem take'_eq_take : ∀ {n} {l : list α},
  n ≤ length l → take' n l = take n l
| 0     l      h := rfl
| (n+1) (a::l) h := congr_arg (cons _) $
  take'_eq_take $ le_of_succ_le_succ h

@[simp] theorem take'_left (l₁ l₂ : list α) : take' (length l₁) (l₁ ++ l₂) = l₁ :=
(take'_eq_take (by simp only [length_append, nat.le_add_right])).trans (take_left _ _)

theorem take'_left' {l₁ l₂ : list α} {n} (h : length l₁ = n) :
  take' n (l₁ ++ l₂) = l₁ :=
by rw ← h; apply take'_left

end take'

/-! ### foldl, foldr -/

lemma foldl_ext (f g : α → β → α) (a : α)
  {l : list β} (H : ∀ a : α, ∀ b ∈ l, f a b = g a b) :
  foldl f a l = foldl g a l :=
begin
  induction l with hd tl ih generalizing a, {refl},
  unfold foldl,
  rw [ih (λ a b bin, H a b $ mem_cons_of_mem _ bin), H a hd (mem_cons_self _ _)]
end

lemma foldr_ext (f g : α → β → β) (b : β)
  {l : list α} (H : ∀ a ∈ l, ∀ b : β, f a b = g a b) :
  foldr f b l = foldr g b l :=
begin
  induction l with hd tl ih, {refl},
  simp only [mem_cons_iff, or_imp_distrib, forall_and_distrib, forall_eq] at H,
  simp only [foldr, ih H.2, H.1]
end

@[simp] theorem foldl_nil (f : α → β → α) (a : α) : foldl f a [] = a := rfl

@[simp] theorem foldl_cons (f : α → β → α) (a : α) (b : β) (l : list β) :
  foldl f a (b::l) = foldl f (f a b) l := rfl

@[simp] theorem foldr_nil (f : α → β → β) (b : β) : foldr f b [] = b := rfl

@[simp] theorem foldr_cons (f : α → β → β) (b : β) (a : α) (l : list α) :
  foldr f b (a::l) = f a (foldr f b l) := rfl

@[simp] theorem foldl_append (f : α → β → α) :
  ∀ (a : α) (l₁ l₂ : list β), foldl f a (l₁++l₂) = foldl f (foldl f a l₁) l₂
| a []      l₂ := rfl
| a (b::l₁) l₂ := by simp only [cons_append, foldl_cons, foldl_append (f a b) l₁ l₂]

@[simp] theorem foldr_append (f : α → β → β) :
  ∀ (b : β) (l₁ l₂ : list α), foldr f b (l₁++l₂) = foldr f (foldr f b l₂) l₁
| b []      l₂ := rfl
| b (a::l₁) l₂ := by simp only [cons_append, foldr_cons, foldr_append b l₁ l₂]

<<<<<<< HEAD
theorem foldl_empty [is_empty α] (f : α → β → α) (a : α) : Π l : list β, foldl f a l = a
=======
theorem foldl_empty [is_empty β] (f : α → β → α) (a : α) : Π l : list β, foldl f a l = a
>>>>>>> 42044ef6
| []     := rfl
| (b::l) := is_empty_elim b

theorem foldr_empty [is_empty α] (f : α → β → β) (b : β) : Π l : list α, foldr f b l = b
| []     := rfl
| (a::l) := is_empty_elim a

<<<<<<< HEAD
=======
theorem foldl_fixed (f : α → β → α) {a : α} (hf : ∀ i, f a i = a) : Π l : list β, foldl f a l = a
| []     := rfl
| (b::l) := by rw [foldl_cons, hf b, foldl_fixed l]

theorem foldr_fixed (f : α → β → β) {b : β} (hf : ∀ i, f i b = b) : Π l : list α, foldr f b l = b
| []     := rfl
| (a::l) := by rw [foldr_cons, foldr_fixed l, hf a]

>>>>>>> 42044ef6
@[simp] theorem foldl_join (f : α → β → α) :
  ∀ (a : α) (L : list (list β)), foldl f a (join L) = foldl (foldl f) a L
| a []     := rfl
| a (l::L) := by simp only [join, foldl_append, foldl_cons, foldl_join (foldl f a l) L]

@[simp] theorem foldr_join (f : α → β → β) :
  ∀ (b : β) (L : list (list α)), foldr f b (join L) = foldr (λ l b, foldr f b l) b L
| a []     := rfl
| a (l::L) := by simp only [join, foldr_append, foldr_join a L, foldr_cons]

theorem foldl_reverse (f : α → β → α) (a : α) (l : list β) :
  foldl f a (reverse l) = foldr (λx y, f y x) a l :=
by induction l; [refl, simp only [*, reverse_cons, foldl_append, foldl_cons, foldl_nil, foldr]]

theorem foldr_reverse (f : α → β → β) (a : β) (l : list α) :
  foldr f a (reverse l) = foldl (λx y, f y x) a l :=
let t := foldl_reverse (λx y, f y x) a (reverse l) in
by rw reverse_reverse l at t; rwa t

@[simp] theorem foldr_eta : ∀ (l : list α), foldr cons [] l = l
| []     := rfl
| (x::l) := by simp only [foldr_cons, foldr_eta l]; split; refl

@[simp] theorem reverse_foldl {l : list α} : reverse (foldl (λ t h, h :: t) [] l) = l :=
by rw ←foldr_reverse; simp

@[simp] theorem foldl_map (g : β → γ) (f : α → γ → α) (a : α) (l : list β) :
  foldl f a (map g l) = foldl (λx y, f x (g y)) a l :=
by revert a; induction l; intros; [refl, simp only [*, map, foldl]]

@[simp] theorem foldr_map (g : β → γ) (f : γ → α → α) (a : α) (l : list β) :
  foldr f a (map g l) = foldr (f ∘ g) a l :=
by revert a; induction l; intros; [refl, simp only [*, map, foldr]]

theorem foldl_map' {α β: Type u} (g : α → β) (f : α → α → α) (f' : β → β → β)
  (a : α) (l : list α) (h : ∀ x y, f' (g x) (g y) = g (f x y)) :
  list.foldl f' (g a) (l.map g) = g (list.foldl f a l) :=
begin
  induction l generalizing a,
  { simp }, { simp [l_ih, h] }
end

theorem foldr_map' {α β: Type u} (g : α → β) (f : α → α → α) (f' : β → β → β)
  (a : α) (l : list α) (h : ∀ x y, f' (g x) (g y) = g (f x y)) :
  list.foldr f' (g a) (l.map g) = g (list.foldr f a l) :=
begin
  induction l generalizing a,
  { simp }, { simp [l_ih, h] }
end

theorem foldl_hom (l : list γ) (f : α → β) (op : α → γ → α) (op' : β → γ → β) (a : α)
  (h : ∀a x, f (op a x) = op' (f a) x) : foldl op' (f a) l = f (foldl op a l) :=
eq.symm $ by { revert a, induction l; intros; [refl, simp only [*, foldl]] }

theorem foldr_hom (l : list γ) (f : α → β) (op : γ → α → α) (op' : γ → β → β) (a : α)
  (h : ∀x a, f (op x a) = op' x (f a)) : foldr op' (f a) l = f (foldr op a l) :=
by { revert a, induction l; intros; [refl, simp only [*, foldr]] }

lemma foldl_hom₂ (l : list ι) (f : α → β → γ) (op₁ : α → ι → α) (op₂ : β → ι → β) (op₃ : γ → ι → γ)
  (a : α) (b : β) (h : ∀ a b i, f (op₁ a i) (op₂ b i) = op₃ (f a b) i) :
  foldl op₃ (f a b) l = f (foldl op₁ a l) (foldl op₂ b l) :=
eq.symm $ by { revert a b, induction l; intros; [refl, simp only [*, foldl]] }

lemma foldr_hom₂ (l : list ι) (f : α → β → γ) (op₁ : ι → α → α) (op₂ : ι → β → β) (op₃ : ι → γ → γ)
  (a : α) (b : β) (h : ∀ a b i, f (op₁ i a) (op₂ i b) = op₃ i (f a b)) :
  foldr op₃ (f a b) l = f (foldr op₁ a l) (foldr op₂ b l) :=
by { revert a, induction l; intros; [refl, simp only [*, foldr]] }

lemma injective_foldl_comp {α : Type*} {l : list (α → α)} {f : α → α}
  (hl : ∀ f ∈ l, function.injective f) (hf : function.injective f):
  function.injective (@list.foldl (α → α) (α → α) function.comp f l) :=
begin
  induction l generalizing f,
  { exact hf },
  { apply l_ih (λ _ h, hl _ (list.mem_cons_of_mem _ h)),
    apply function.injective.comp hf,
    apply hl _ (list.mem_cons_self _ _) }
end

/-- Induction principle for values produced by a `foldr`: if a property holds
for the seed element `b : β` and for all incremental `op : α → β → β`
performed on the elements `(a : α) ∈ l`. The principle is given for
a `Sort`-valued predicate, i.e., it can also be used to construct data. -/
def foldr_rec_on {C : β → Sort*} (l : list α) (op : α → β → β) (b : β) (hb : C b)
  (hl : ∀ (b : β) (hb : C b) (a : α) (ha : a ∈ l), C (op a b)) :
  C (foldr op b l) :=
begin
  induction l with hd tl IH,
  { exact hb },
  { refine hl _ _ hd (mem_cons_self hd tl),
    refine IH _,
    intros y hy x hx,
    exact hl y hy x (mem_cons_of_mem hd hx) }
end

/-- Induction principle for values produced by a `foldl`: if a property holds
for the seed element `b : β` and for all incremental `op : β → α → β`
performed on the elements `(a : α) ∈ l`. The principle is given for
a `Sort`-valued predicate, i.e., it can also be used to construct data. -/
def foldl_rec_on {C : β → Sort*} (l : list α) (op : β → α → β) (b : β) (hb : C b)
  (hl : ∀ (b : β) (hb : C b) (a : α) (ha : a ∈ l), C (op b a)) :
  C (foldl op b l) :=
begin
  induction l with hd tl IH generalizing b,
  { exact hb },
  { refine IH _ _ _,
    { intros y hy x hx,
      exact hl y hy x (mem_cons_of_mem hd hx) },
    { exact hl b hb hd (mem_cons_self hd tl) } }
end

@[simp] lemma foldr_rec_on_nil {C : β → Sort*} (op : α → β → β) (b) (hb : C b) (hl) :
  foldr_rec_on [] op b hb hl = hb := rfl

@[simp] lemma foldr_rec_on_cons {C : β → Sort*} (x : α) (l : list α)
  (op : α → β → β) (b) (hb : C b)
  (hl : ∀ (b : β) (hb : C b) (a : α) (ha : a ∈ (x :: l)), C (op a b)) :
  foldr_rec_on (x :: l) op b hb hl = hl _ (foldr_rec_on l op b hb
    (λ b hb a ha, hl b hb a (mem_cons_of_mem _ ha))) x (mem_cons_self _ _) := rfl

@[simp] lemma foldl_rec_on_nil {C : β → Sort*} (op : β → α → β) (b) (hb : C b) (hl) :
  foldl_rec_on [] op b hb hl = hb := rfl

/- scanl -/

section scanl

variables {f : β → α → β} {b : β} {a : α} {l : list α}

lemma length_scanl :
  ∀ a l, length (scanl f a l) = l.length + 1
| a [] := rfl
| a (x :: l) := by erw [length_cons, length_cons, length_scanl]

@[simp] lemma scanl_nil (b : β) : scanl f b nil = [b] := rfl

@[simp] lemma scanl_cons :
  scanl f b (a :: l) = [b] ++ scanl f (f b a) l :=
by simp only [scanl, eq_self_iff_true, singleton_append, and_self]

@[simp] lemma nth_zero_scanl : (scanl f b l).nth 0 = some b :=
begin
  cases l,
  { simp only [nth, scanl_nil] },
  { simp only [nth, scanl_cons, singleton_append] }
end

@[simp] lemma nth_le_zero_scanl {h : 0 < (scanl f b l).length} :
  (scanl f b l).nth_le 0 h = b :=
begin
  cases l,
  { simp only [nth_le, scanl_nil] },
  { simp only [nth_le, scanl_cons, singleton_append] }
end

lemma nth_succ_scanl {i : ℕ} :
  (scanl f b l).nth (i + 1) = ((scanl f b l).nth i).bind (λ x, (l.nth i).map (λ y, f x y)) :=
begin
  induction l with hd tl hl generalizing b i,
  { symmetry,
    simp only [option.bind_eq_none', nth, forall_2_true_iff, not_false_iff, option.map_none',
               scanl_nil, option.not_mem_none, forall_true_iff] },
  { simp only [nth, scanl_cons, singleton_append],
    cases i,
    { simp only [option.map_some', nth_zero_scanl, nth, option.some_bind'] },
    { simp only [hl, nth] } }
end

lemma nth_le_succ_scanl {i : ℕ} {h : i + 1 < (scanl f b l).length} :
  (scanl f b l).nth_le (i + 1) h =
  f ((scanl f b l).nth_le i (nat.lt_of_succ_lt h))
    (l.nth_le i (nat.lt_of_succ_lt_succ (lt_of_lt_of_le h (le_of_eq (length_scanl b l))))) :=
begin
  induction i with i hi generalizing b l,
  { cases l,
    { simp only [length, zero_add, scanl_nil] at h,
      exact absurd h (lt_irrefl 1) },
    { simp only [scanl_cons, singleton_append, nth_le_zero_scanl, nth_le] } },
  { cases l,
    { simp only [length, add_lt_iff_neg_right, scanl_nil] at h,
      exact absurd h (not_lt_of_lt nat.succ_pos') },
    { simp_rw scanl_cons,
      rw nth_le_append_right _,
      { simpa only [hi, length, succ_add_sub_one] },
      { simp only [length, nat.zero_le, le_add_iff_nonneg_left] } } }
end

end scanl

/- scanr -/

@[simp] theorem scanr_nil (f : α → β → β) (b : β) : scanr f b [] = [b] := rfl

@[simp] theorem scanr_aux_cons (f : α → β → β) (b : β) : ∀ (a : α) (l : list α),
  scanr_aux f b (a::l) = (foldr f b (a::l), scanr f b l)
| a []     := rfl
| a (x::l) := let t := scanr_aux_cons x l in
  by simp only [scanr, scanr_aux, t, foldr_cons]

@[simp] theorem scanr_cons (f : α → β → β) (b : β) (a : α) (l : list α) :
  scanr f b (a::l) = foldr f b (a::l) :: scanr f b l :=
by simp only [scanr, scanr_aux_cons, foldr_cons]; split; refl

section foldl_eq_foldr
-- foldl and foldr coincide when f is commutative and associative
variables {f : α → α → α} (hcomm : commutative f) (hassoc : associative f)

include hassoc
theorem foldl1_eq_foldr1 : ∀ a b l, foldl f a (l++[b]) = foldr f b (a::l)
| a b nil      := rfl
| a b (c :: l) :=
  by simp only [cons_append, foldl_cons, foldr_cons, foldl1_eq_foldr1 _ _ l]; rw hassoc

include hcomm
theorem foldl_eq_of_comm_of_assoc : ∀ a b l, foldl f a (b::l) = f b (foldl f a l)
| a b  nil    := hcomm a b
| a b  (c::l) := by simp only [foldl_cons];
  rw [← foldl_eq_of_comm_of_assoc, right_comm _ hcomm hassoc]; refl

theorem foldl_eq_foldr : ∀ a l, foldl f a l = foldr f a l
| a nil      := rfl
| a (b :: l) :=
  by simp only [foldr_cons, foldl_eq_of_comm_of_assoc hcomm hassoc]; rw (foldl_eq_foldr a l)

end foldl_eq_foldr

section foldl_eq_foldlr'

variables {f : α → β → α}
variables hf : ∀ a b c, f (f a b) c = f (f a c) b
include hf

theorem foldl_eq_of_comm' : ∀ a b l, foldl f a (b::l) = f (foldl f a l) b
| a b [] := rfl
| a b (c :: l) := by rw [foldl,foldl,foldl,← foldl_eq_of_comm',foldl,hf]

theorem foldl_eq_foldr' : ∀ a l, foldl f a l = foldr (flip f) a l
| a [] := rfl
| a (b :: l) := by rw [foldl_eq_of_comm' hf,foldr,foldl_eq_foldr']; refl

end foldl_eq_foldlr'

section foldl_eq_foldlr'

variables {f : α → β → β}
variables hf : ∀ a b c, f a (f b c) = f b (f a c)
include hf

theorem foldr_eq_of_comm' : ∀ a b l, foldr f a (b::l) = foldr f (f b a) l
| a b [] := rfl
| a b (c :: l) := by rw [foldr,foldr,foldr,hf,← foldr_eq_of_comm']; refl

end foldl_eq_foldlr'

section
variables {op : α → α → α} [ha : is_associative α op] [hc : is_commutative α op]
local notation a * b := op a b
local notation l <*> a := foldl op a l

include ha

lemma foldl_assoc : ∀ {l : list α} {a₁ a₂}, l <*> (a₁ * a₂) = a₁ * (l <*> a₂)
| [] a₁ a₂ := rfl
| (a :: l) a₁ a₂ :=
  calc a::l <*> (a₁ * a₂) = l <*> (a₁ * (a₂ * a)) : by simp only [foldl_cons, ha.assoc]
    ... = a₁ * (a::l <*> a₂) : by rw [foldl_assoc, foldl_cons]

lemma foldl_op_eq_op_foldr_assoc : ∀{l : list α} {a₁ a₂}, (l <*> a₁) * a₂ = a₁ * l.foldr (*) a₂
| [] a₁ a₂ := rfl
| (a :: l) a₁ a₂ := by simp only [foldl_cons, foldr_cons, foldl_assoc, ha.assoc];
  rw [foldl_op_eq_op_foldr_assoc]

include hc

lemma foldl_assoc_comm_cons {l : list α} {a₁ a₂} : (a₁ :: l) <*> a₂ = a₁ * (l <*> a₂) :=
by rw [foldl_cons, hc.comm, foldl_assoc]

end

/-! ### mfoldl, mfoldr, mmap -/

section mfoldl_mfoldr
variables {m : Type v → Type w} [monad m]

@[simp] theorem mfoldl_nil (f : β → α → m β) {b} : mfoldl f b [] = pure b := rfl

@[simp] theorem mfoldr_nil (f : α → β → m β) {b} : mfoldr f b [] = pure b := rfl

@[simp] theorem mfoldl_cons {f : β → α → m β} {b a l} :
  mfoldl f b (a :: l) = f b a >>= λ b', mfoldl f b' l := rfl

@[simp] theorem mfoldr_cons {f : α → β → m β} {b a l} :
  mfoldr f b (a :: l) = mfoldr f b l >>= f a := rfl

theorem mfoldr_eq_foldr (f : α → β → m β) (b l) :
  mfoldr f b l = foldr (λ a mb, mb >>= f a) (pure b) l :=
by induction l; simp *

attribute [simp] mmap mmap'

variables [is_lawful_monad m]

theorem mfoldl_eq_foldl (f : β → α → m β) (b l) :
  mfoldl f b l = foldl (λ mb a, mb >>= λ b, f b a) (pure b) l :=
begin
  suffices h : ∀ (mb : m β),
    (mb >>= λ b, mfoldl f b l) = foldl (λ mb a, mb >>= λ b, f b a) mb l,
  by simp [←h (pure b)],
  induction l; intro,
  { simp },
  { simp only [mfoldl, foldl, ←l_ih] with functor_norm }
end

@[simp] theorem mfoldl_append {f : β → α → m β} : ∀ {b l₁ l₂},
  mfoldl f b (l₁ ++ l₂) = mfoldl f b l₁ >>= λ x, mfoldl f x l₂
| _ []     _ := by simp only [nil_append, mfoldl_nil, pure_bind]
| _ (_::_) _ := by simp only [cons_append, mfoldl_cons, mfoldl_append, is_lawful_monad.bind_assoc]

@[simp] theorem mfoldr_append {f : α → β → m β} : ∀ {b l₁ l₂},
  mfoldr f b (l₁ ++ l₂) = mfoldr f b l₂ >>= λ x, mfoldr f x l₁
| _ []     _ := by simp only [nil_append, mfoldr_nil, bind_pure]
| _ (_::_) _ := by simp only [mfoldr_cons, cons_append, mfoldr_append, is_lawful_monad.bind_assoc]

end mfoldl_mfoldr

/-! ### intersperse -/
@[simp] lemma intersperse_nil {α : Type u} (a : α) : intersperse a [] = [] := rfl

@[simp] lemma intersperse_singleton {α : Type u} (a b : α) : intersperse a [b] = [b] := rfl

@[simp] lemma intersperse_cons_cons {α : Type u} (a b c : α) (tl : list α) :
  intersperse a (b :: c :: tl) = b :: a :: intersperse a (c :: tl) := rfl

/-! ### split_at and split_on -/

@[simp] theorem split_at_eq_take_drop : ∀ (n : ℕ) (l : list α), split_at n l = (take n l, drop n l)
| 0        a         := rfl
| (succ n) []        := rfl
| (succ n) (x :: xs) := by simp only [split_at, split_at_eq_take_drop n xs, take, drop]

@[simp] lemma split_on_nil {α : Type u} [decidable_eq α] (a : α) : [].split_on a = [[]] := rfl

/-- An auxiliary definition for proving a specification lemma for `split_on_p`.

`split_on_p_aux' P xs ys` splits the list `ys ++ xs` at every element satisfying `P`,
where `ys` is an accumulating parameter for the initial segment of elements not satisfying `P`.
-/
def split_on_p_aux' {α : Type u} (P : α → Prop) [decidable_pred P] : list α → list α → list (list α)
| [] xs       := [xs]
| (h :: t) xs :=
  if P h then xs :: split_on_p_aux' t []
  else split_on_p_aux' t (xs ++ [h])

lemma split_on_p_aux_eq {α : Type u} (P : α → Prop) [decidable_pred P] (xs ys : list α) :
  split_on_p_aux' P xs ys = split_on_p_aux P xs ((++) ys) :=
begin
  induction xs with a t ih generalizing ys; simp! only [append_nil, eq_self_iff_true, and_self],
  split_ifs; rw ih,
  { refine ⟨rfl, rfl⟩ },
  { congr, ext, simp }
end

lemma split_on_p_aux_nil {α : Type u} (P : α → Prop) [decidable_pred P] (xs : list α) :
  split_on_p_aux P xs id = split_on_p_aux' P xs [] :=
by { rw split_on_p_aux_eq, refl }

/-- The original list `L` can be recovered by joining the lists produced by `split_on_p p L`,
interspersed with the elements `L.filter p`. -/
lemma split_on_p_spec {α : Type u} (p : α → Prop) [decidable_pred p] (as : list α) :
  join (zip_with (++) (split_on_p p as) ((as.filter p).map (λ x, [x]) ++ [[]])) = as :=
begin
  rw [split_on_p, split_on_p_aux_nil],
  suffices : ∀ xs,
    join (zip_with (++) (split_on_p_aux' p as xs) ((as.filter p).map(λ x, [x]) ++ [[]])) = xs ++ as,
  { rw this, refl },
  induction as; intro; simp! only [split_on_p_aux', append_nil],
  split_ifs; simp [zip_with, join, *],
end

/-! ### map for partial functions -/

/-- Partial map. If `f : Π a, p a → β` is a partial function defined on
  `a : α` satisfying `p`, then `pmap f l h` is essentially the same as `map f l`
  but is defined only when all members of `l` satisfy `p`, using the proof
  to apply `f`. -/
@[simp] def pmap {p : α → Prop} (f : Π a, p a → β) : Π l : list α, (∀ a ∈ l, p a) → list β
| []     H := []
| (a::l) H := f a (forall_mem_cons.1 H).1 :: pmap l (forall_mem_cons.1 H).2

/-- "Attach" the proof that the elements of `l` are in `l` to produce a new list
  with the same elements but in the type `{x // x ∈ l}`. -/
def attach (l : list α) : list {x // x ∈ l} := pmap subtype.mk l (λ a, id)

theorem sizeof_lt_sizeof_of_mem [has_sizeof α] {x : α} {l : list α} (hx : x ∈ l) :
  sizeof x < sizeof l :=
begin
  induction l with h t ih; cases hx,
  { rw hx, exact lt_add_of_lt_of_nonneg (lt_one_add _) (nat.zero_le _) },
  { exact lt_add_of_pos_of_le (zero_lt_one_add _) (le_of_lt (ih hx)) }
end

@[simp] theorem pmap_eq_map (p : α → Prop) (f : α → β) (l : list α) (H) :
  @pmap _ _ p (λ a _, f a) l H = map f l :=
by induction l; [refl, simp only [*, pmap, map]]; split; refl

theorem pmap_congr {p q : α → Prop} {f : Π a, p a → β} {g : Π a, q a → β}
  (l : list α) {H₁ H₂} (h : ∀ a h₁ h₂, f a h₁ = g a h₂) :
  pmap f l H₁ = pmap g l H₂ :=
by induction l with _ _ ih; [refl, rw [pmap, pmap, h, ih]]

theorem map_pmap {p : α → Prop} (g : β → γ) (f : Π a, p a → β)
  (l H) : map g (pmap f l H) = pmap (λ a h, g (f a h)) l H :=
by induction l; [refl, simp only [*, pmap, map]]; split; refl

theorem pmap_map {p : β → Prop} (g : ∀ b, p b → γ) (f : α → β)
  (l H) : pmap g (map f l) H = pmap (λ a h, g (f a) h) l (λ a h, H _ (mem_map_of_mem _ h)) :=
by induction l; [refl, simp only [*, pmap, map]]; split; refl

theorem pmap_eq_map_attach {p : α → Prop} (f : Π a, p a → β)
  (l H) : pmap f l H = l.attach.map (λ x, f x.1 (H _ x.2)) :=
by rw [attach, map_pmap]; exact pmap_congr l (λ a h₁ h₂, rfl)

theorem attach_map_val (l : list α) : l.attach.map subtype.val = l :=
by rw [attach, map_pmap]; exact (pmap_eq_map _ _ _ _).trans (map_id l)

@[simp] theorem mem_attach (l : list α) : ∀ x, x ∈ l.attach | ⟨a, h⟩ :=
by have := mem_map.1 (by rw [attach_map_val]; exact h);
   { rcases this with ⟨⟨_, _⟩, m, rfl⟩, exact m }

@[simp] theorem mem_pmap {p : α → Prop} {f : Π a, p a → β}
  {l H b} : b ∈ pmap f l H ↔ ∃ a (h : a ∈ l), f a (H a h) = b :=
by simp only [pmap_eq_map_attach, mem_map, mem_attach, true_and, subtype.exists]

@[simp] theorem length_pmap {p : α → Prop} {f : Π a, p a → β}
  {l H} : length (pmap f l H) = length l :=
by induction l; [refl, simp only [*, pmap, length]]

@[simp] lemma length_attach (L : list α) : L.attach.length = L.length := length_pmap

@[simp] lemma pmap_eq_nil {p : α → Prop} {f : Π a, p a → β}
  {l H} : pmap f l H = [] ↔ l = [] :=
by rw [← length_eq_zero, length_pmap, length_eq_zero]

@[simp] lemma attach_eq_nil (l : list α) : l.attach = [] ↔ l = [] := pmap_eq_nil

lemma last_pmap {α β : Type*} (p : α → Prop) (f : Π a, p a → β)
  (l : list α) (hl₁ : ∀ a ∈ l, p a) (hl₂ : l ≠ []) :
  (l.pmap f hl₁).last (mt list.pmap_eq_nil.1 hl₂) = f (l.last hl₂) (hl₁ _ (list.last_mem hl₂)) :=
begin
  induction l with l_hd l_tl l_ih,
  { apply (hl₂ rfl).elim },
  { cases l_tl,
    { simp },
    { apply l_ih } }
end

lemma nth_pmap {p : α → Prop} (f : Π a, p a → β) {l : list α} (h : ∀ a ∈ l, p a) (n : ℕ) :
  nth (pmap f l h) n = option.pmap f (nth l n) (λ x H, h x (nth_mem H)) :=
begin
  induction l with hd tl hl generalizing n,
  { simp },
  { cases n; simp [hl] }
end

lemma nth_le_pmap {p : α → Prop} (f : Π a, p a → β) {l : list α} (h : ∀ a ∈ l, p a) {n : ℕ}
  (hn : n < (pmap f l h).length) :
  nth_le (pmap f l h) n hn = f (nth_le l n (@length_pmap _ _ p f l h ▸ hn))
    (h _ (nth_le_mem l n (@length_pmap _ _ p f l h ▸ hn))) :=
begin
  induction l with hd tl hl generalizing n,
  { simp only [length, pmap] at hn,
    exact absurd hn (not_lt_of_le n.zero_le) },
  { cases n,
    { simp },
    { simpa [hl] } }
end

/-! ### find -/

section find
variables {p : α → Prop} [decidable_pred p] {l : list α} {a : α}

@[simp] theorem find_nil (p : α → Prop) [decidable_pred p] : find p [] = none :=
rfl

@[simp] theorem find_cons_of_pos (l) (h : p a) : find p (a::l) = some a :=
if_pos h

@[simp] theorem find_cons_of_neg (l) (h : ¬ p a) : find p (a::l) = find p l :=
if_neg h

@[simp] theorem find_eq_none : find p l = none ↔ ∀ x ∈ l, ¬ p x :=
begin
  induction l with a l IH,
  { exact iff_of_true rfl (forall_mem_nil _) },
  rw forall_mem_cons, by_cases h : p a,
  { simp only [find_cons_of_pos _ h, h, not_true, false_and] },
  { rwa [find_cons_of_neg _ h, iff_true_intro h, true_and] }
end

theorem find_some (H : find p l = some a) : p a :=
begin
  induction l with b l IH, {contradiction},
  by_cases h : p b,
  { rw find_cons_of_pos _ h at H, cases H, exact h },
  { rw find_cons_of_neg _ h at H, exact IH H }
end

@[simp] theorem find_mem (H : find p l = some a) : a ∈ l :=
begin
  induction l with b l IH, {contradiction},
  by_cases h : p b,
  { rw find_cons_of_pos _ h at H, cases H, apply mem_cons_self },
  { rw find_cons_of_neg _ h at H, exact mem_cons_of_mem _ (IH H) }
end

end find

/-! ### lookmap -/
section lookmap
variables (f : α → option α)

@[simp] theorem lookmap_nil : [].lookmap f = [] := rfl

@[simp] theorem lookmap_cons_none {a : α} (l : list α) (h : f a = none) :
  (a :: l).lookmap f = a :: l.lookmap f :=
by simp [lookmap, h]

@[simp] theorem lookmap_cons_some {a b : α} (l : list α) (h : f a = some b) :
  (a :: l).lookmap f = b :: l :=
by simp [lookmap, h]

theorem lookmap_some : ∀ l : list α, l.lookmap some = l
| []     := rfl
| (a::l) := rfl

theorem lookmap_none : ∀ l : list α, l.lookmap (λ _, none) = l
| []     := rfl
| (a::l) := congr_arg (cons a) (lookmap_none l)

theorem lookmap_congr {f g : α → option α} :
  ∀ {l : list α}, (∀ a ∈ l, f a = g a) → l.lookmap f = l.lookmap g
| []     H := rfl
| (a::l) H := begin
  cases forall_mem_cons.1 H with H₁ H₂,
  cases h : g a with b,
  { simp [h, H₁.trans h, lookmap_congr H₂] },
  { simp [lookmap_cons_some _ _ h, lookmap_cons_some _ _ (H₁.trans h)] }
end

theorem lookmap_of_forall_not {l : list α} (H : ∀ a ∈ l, f a = none) : l.lookmap f = l :=
(lookmap_congr H).trans (lookmap_none l)

theorem lookmap_map_eq (g : α → β) (h : ∀ a (b ∈ f a), g a = g b) :
  ∀ l : list α, map g (l.lookmap f) = map g l
| []     := rfl
| (a::l) := begin
  cases h' : f a with b,
  { simp [h', lookmap_map_eq] },
  { simp [lookmap_cons_some _ _ h', h _ _ h'] }
end

theorem lookmap_id' (h : ∀ a (b ∈ f a), a = b) (l : list α) : l.lookmap f = l :=
by rw [← map_id (l.lookmap f), lookmap_map_eq, map_id]; exact h

theorem length_lookmap (l : list α) : length (l.lookmap f) = length l :=
by rw [← length_map, lookmap_map_eq _ (λ _, ()), length_map]; simp

end lookmap

/-! ### filter_map -/

@[simp] theorem filter_map_nil (f : α → option β) : filter_map f [] = [] := rfl

@[simp] theorem filter_map_cons_none {f : α → option β} (a : α) (l : list α) (h : f a = none) :
  filter_map f (a :: l) = filter_map f l :=
by simp only [filter_map, h]

@[simp] theorem filter_map_cons_some (f : α → option β)
  (a : α) (l : list α) {b : β} (h : f a = some b) :
  filter_map f (a :: l) = b :: filter_map f l :=
by simp only [filter_map, h]; split; refl

theorem filter_map_cons (f : α → option β) (a : α) (l : list α) :
  filter_map f (a :: l) = option.cases_on (f a) (filter_map f l) (λb, b :: filter_map f l) :=
begin
  generalize eq : f a = b,
  cases b,
  { rw filter_map_cons_none _ _ eq },
  { rw filter_map_cons_some _ _ _ eq },
end

lemma filter_map_append {α β : Type*} (l l' : list α) (f : α → option β) :
  filter_map f (l ++ l') = filter_map f l ++ filter_map f l' :=
begin
  induction l with hd tl hl generalizing l',
  { simp },
  { rw [cons_append, filter_map, filter_map],
    cases f hd;
    simp only [filter_map, hl, cons_append, eq_self_iff_true, and_self] }
end

theorem filter_map_eq_map (f : α → β) : filter_map (some ∘ f) = map f :=
begin
  funext l,
  induction l with a l IH, {refl},
  simp only [filter_map_cons_some (some ∘ f) _ _ rfl, IH, map_cons], split; refl
end

theorem filter_map_eq_filter (p : α → Prop) [decidable_pred p] :
  filter_map (option.guard p) = filter p :=
begin
  funext l,
  induction l with a l IH, {refl},
  by_cases pa : p a,
  { simp only [filter_map, option.guard, IH, if_pos pa, filter_cons_of_pos _ pa], split; refl },
  { simp only [filter_map, option.guard, IH, if_neg pa, filter_cons_of_neg _ pa] }
end

theorem filter_map_filter_map (f : α → option β) (g : β → option γ) (l : list α) :
  filter_map g (filter_map f l) = filter_map (λ x, (f x).bind g) l :=
begin
  induction l with a l IH, {refl},
  cases h : f a with b,
  { rw [filter_map_cons_none _ _ h, filter_map_cons_none, IH],
    simp only [h, option.none_bind'] },
  rw filter_map_cons_some _ _ _ h,
  cases h' : g b with c;
  [ rw [filter_map_cons_none _ _ h', filter_map_cons_none, IH],
    rw [filter_map_cons_some _ _ _ h', filter_map_cons_some, IH] ];
  simp only [h, h', option.some_bind']
end

theorem map_filter_map (f : α → option β) (g : β → γ) (l : list α) :
  map g (filter_map f l) = filter_map (λ x, (f x).map g) l :=
by rw [← filter_map_eq_map, filter_map_filter_map]; refl

theorem filter_map_map (f : α → β) (g : β → option γ) (l : list α) :
  filter_map g (map f l) = filter_map (g ∘ f) l :=
by rw [← filter_map_eq_map, filter_map_filter_map]; refl

theorem filter_filter_map (f : α → option β) (p : β → Prop) [decidable_pred p] (l : list α) :
  filter p (filter_map f l) = filter_map (λ x, (f x).filter p) l :=
by rw [← filter_map_eq_filter, filter_map_filter_map]; refl

theorem filter_map_filter (p : α → Prop) [decidable_pred p] (f : α → option β) (l : list α) :
  filter_map f (filter p l) = filter_map (λ x, if p x then f x else none) l :=
begin
  rw [← filter_map_eq_filter, filter_map_filter_map], congr,
  funext x,
  show (option.guard p x).bind f = ite (p x) (f x) none,
  by_cases h : p x,
  { simp only [option.guard, if_pos h, option.some_bind'] },
  { simp only [option.guard, if_neg h, option.none_bind'] }
end

@[simp] theorem filter_map_some (l : list α) : filter_map some l = l :=
by rw filter_map_eq_map; apply map_id

@[simp] theorem mem_filter_map (f : α → option β) (l : list α) {b : β} :
  b ∈ filter_map f l ↔ ∃ a, a ∈ l ∧ f a = some b :=
begin
  induction l with a l IH,
  { split, { intro H, cases H }, { rintro ⟨_, H, _⟩, cases H } },
  cases h : f a with b',
  { have : f a ≠ some b, {rw h, intro, contradiction},
    simp only [filter_map_cons_none _ _ h, IH, mem_cons_iff,
      or_and_distrib_right, exists_or_distrib, exists_eq_left, this, false_or] },
  { have : f a = some b ↔ b = b',
    { split; intro t, {rw t at h; injection h}, {exact t.symm ▸ h} },
      simp only [filter_map_cons_some _ _ _ h, IH, mem_cons_iff,
        or_and_distrib_right, exists_or_distrib, this, exists_eq_left] }
end

theorem map_filter_map_of_inv (f : α → option β) (g : β → α)
  (H : ∀ x : α, (f x).map g = some x) (l : list α) :
  map g (filter_map f l) = l :=
by simp only [map_filter_map, H, filter_map_some]

theorem sublist.filter_map (f : α → option β) {l₁ l₂ : list α}
  (s : l₁ <+ l₂) : filter_map f l₁ <+ filter_map f l₂ :=
by induction s with l₁ l₂ a s IH l₁ l₂ a s IH;
   simp only [filter_map]; cases f a with b;
   simp only [filter_map, IH, sublist.cons, sublist.cons2]

theorem sublist.map (f : α → β) {l₁ l₂ : list α}
  (s : l₁ <+ l₂) : map f l₁ <+ map f l₂ :=
filter_map_eq_map f ▸ s.filter_map _

/-! ### reduce_option -/

@[simp] lemma reduce_option_cons_of_some (x : α) (l : list (option α)) :
  reduce_option (some x :: l) = x :: l.reduce_option :=
by simp only [reduce_option, filter_map, id.def, eq_self_iff_true, and_self]

@[simp] lemma reduce_option_cons_of_none (l : list (option α)) :
  reduce_option (none :: l) = l.reduce_option :=
by simp only [reduce_option, filter_map, id.def]

@[simp] lemma reduce_option_nil : @reduce_option α [] = [] := rfl

@[simp] lemma reduce_option_map {l : list (option α)} {f : α → β} :
  reduce_option (map (option.map f) l) = map f (reduce_option l) :=
begin
  induction l with hd tl hl,
  { simp only [reduce_option_nil, map_nil] },
  { cases hd;
    simpa only [true_and, option.map_some', map, eq_self_iff_true,
                reduce_option_cons_of_some] using hl },
end

lemma reduce_option_append (l l' : list (option α)) :
  (l ++ l').reduce_option = l.reduce_option ++ l'.reduce_option :=
filter_map_append l l' id

lemma reduce_option_length_le (l : list (option α)) :
  l.reduce_option.length ≤ l.length :=
begin
  induction l with hd tl hl,
  { simp only [reduce_option_nil, length] },
  { cases hd,
    { exact nat.le_succ_of_le hl },
    { simpa only [length, add_le_add_iff_right, reduce_option_cons_of_some] using hl} }
end

lemma reduce_option_length_eq_iff {l : list (option α)} :
  l.reduce_option.length = l.length ↔ ∀ x ∈ l, option.is_some x :=
begin
  induction l with hd tl hl,
  { simp only [forall_const, reduce_option_nil, not_mem_nil,
               forall_prop_of_false, eq_self_iff_true, length, not_false_iff] },
  { cases hd,
    { simp only [mem_cons_iff, forall_eq_or_imp, bool.coe_sort_ff, false_and,
                 reduce_option_cons_of_none, length, option.is_some_none, iff_false],
      intro H,
      have := reduce_option_length_le tl,
      rw H at this,
      exact absurd (nat.lt_succ_self _) (not_lt_of_le this) },
    { simp only [hl, true_and, mem_cons_iff, forall_eq_or_imp, add_left_inj,
                 bool.coe_sort_tt, length, option.is_some_some, reduce_option_cons_of_some] } }
end

lemma reduce_option_length_lt_iff {l : list (option α)} :
  l.reduce_option.length < l.length ↔ none ∈ l :=
begin
  rw [(reduce_option_length_le l).lt_iff_ne, ne, reduce_option_length_eq_iff],
  induction l; simp *,
  rw [eq_comm, ← option.not_is_some_iff_eq_none, decidable.imp_iff_not_or]
end

lemma reduce_option_singleton (x : option α) :
  [x].reduce_option = x.to_list :=
by cases x; refl

lemma reduce_option_concat (l : list (option α)) (x : option α) :
  (l.concat x).reduce_option = l.reduce_option ++ x.to_list :=
begin
  induction l with hd tl hl generalizing x,
  { cases x;
    simp [option.to_list] },
  { simp only [concat_eq_append, reduce_option_append] at hl,
    cases hd;
    simp [hl, reduce_option_append] }
end

lemma reduce_option_concat_of_some (l : list (option α)) (x : α) :
  (l.concat (some x)).reduce_option = l.reduce_option.concat x :=
by simp only [reduce_option_nil, concat_eq_append, reduce_option_append, reduce_option_cons_of_some]

lemma reduce_option_mem_iff {l : list (option α)} {x : α} :
  x ∈ l.reduce_option ↔ (some x) ∈ l :=
by simp only [reduce_option, id.def, mem_filter_map, exists_eq_right]


lemma reduce_option_nth_iff {l : list (option α)} {x : α} :
  (∃ i, l.nth i = some (some x)) ↔ ∃ i, l.reduce_option.nth i = some x :=
by rw [←mem_iff_nth, ←mem_iff_nth, reduce_option_mem_iff]

/-! ### filter -/

section filter
variables {p : α → Prop} [decidable_pred p]

theorem filter_eq_foldr (p : α → Prop) [decidable_pred p] (l : list α) :
  filter p l = foldr (λ a out, if p a then a :: out else out) [] l :=
by induction l; simp [*, filter]

lemma filter_congr' {p q : α → Prop} [decidable_pred p] [decidable_pred q]
  : ∀ {l : list α}, (∀ x ∈ l, p x ↔ q x) → filter p l = filter q l
| [] _     := rfl
| (a::l) h := by rw forall_mem_cons at h; by_cases pa : p a;
  [simp only [filter_cons_of_pos _ pa, filter_cons_of_pos _ (h.1.1 pa), filter_congr' h.2],
   simp only [filter_cons_of_neg _ pa, filter_cons_of_neg _ (mt h.1.2 pa), filter_congr' h.2]];
     split; refl

@[simp] theorem filter_subset (l : list α) : filter p l ⊆ l :=
(filter_sublist l).subset

theorem of_mem_filter {a : α} : ∀ {l}, a ∈ filter p l → p a
| (b::l) ain :=
  if pb : p b then
    have a ∈ b :: filter p l, by simpa only [filter_cons_of_pos _ pb] using ain,
    or.elim (eq_or_mem_of_mem_cons this)
      (assume : a = b, begin rw [← this] at pb, exact pb end)
      (assume : a ∈ filter p l, of_mem_filter this)
  else
    begin simp only [filter_cons_of_neg _ pb] at ain, exact (of_mem_filter ain) end

theorem mem_of_mem_filter {a : α} {l} (h : a ∈ filter p l) : a ∈ l :=
filter_subset l h

theorem mem_filter_of_mem {a : α} : ∀ {l}, a ∈ l → p a → a ∈ filter p l
| (_::l) (or.inl rfl) pa := by rw filter_cons_of_pos _ pa; apply mem_cons_self
| (b::l) (or.inr ain) pa := if pb : p b
    then by rw [filter_cons_of_pos _ pb]; apply mem_cons_of_mem; apply mem_filter_of_mem ain pa
    else by rw [filter_cons_of_neg _ pb]; apply mem_filter_of_mem ain pa

@[simp] theorem mem_filter {a : α} {l} : a ∈ filter p l ↔ a ∈ l ∧ p a :=
⟨λ h, ⟨mem_of_mem_filter h, of_mem_filter h⟩, λ ⟨h₁, h₂⟩, mem_filter_of_mem h₁ h₂⟩

lemma monotone_filter_left (p : α → Prop) [decidable_pred p]
  ⦃l l' : list α⦄ (h : l ⊆ l') : filter p l ⊆ filter p l' :=
begin
  intros x hx,
  rw [mem_filter] at hx ⊢,
  exact ⟨h hx.left, hx.right⟩
end

theorem filter_eq_self {l} : filter p l = l ↔ ∀ a ∈ l, p a :=
begin
  induction l with a l ih,
  { exact iff_of_true rfl (forall_mem_nil _) },
  rw forall_mem_cons, by_cases p a,
  { rw [filter_cons_of_pos _ h, cons_inj, ih, and_iff_right h] },
  { rw [filter_cons_of_neg _ h],
    refine iff_of_false _ (mt and.left h), intro e,
    have := filter_sublist l, rw e at this,
    exact not_lt_of_ge (length_le_of_sublist this) (lt_succ_self _) }
end

theorem filter_length_eq_length {l} : (filter p l).length = l.length ↔ ∀ a ∈ l, p a :=
iff.trans ⟨eq_of_sublist_of_length_eq l.filter_sublist, congr_arg list.length⟩ filter_eq_self

theorem filter_eq_nil {l} : filter p l = [] ↔ ∀ a ∈ l, ¬p a :=
by simp only [eq_nil_iff_forall_not_mem, mem_filter, not_and]

variable (p)
theorem sublist.filter {l₁ l₂} (s : l₁ <+ l₂) : filter p l₁ <+ filter p l₂ :=
filter_map_eq_filter p ▸ s.filter_map _

lemma monotone_filter_right (l : list α) ⦃p q : α → Prop⦄ [decidable_pred p] [decidable_pred q]
  (h : p ≤ q) : l.filter p <+ l.filter q :=
begin
  induction l with hd tl IH,
  { refl },
  { by_cases hp : p hd,
    { rw [filter_cons_of_pos _ hp, filter_cons_of_pos _ (h _ hp)],
      exact IH.cons_cons hd },
    { rw filter_cons_of_neg _ hp,
      by_cases hq : q hd,
      { rw filter_cons_of_pos _ hq,
        exact sublist_cons_of_sublist hd IH },
      { rw filter_cons_of_neg _ hq,
        exact IH } } }
end

theorem map_filter (f : β → α) (l : list β) :
  filter p (map f l) = map f (filter (p ∘ f) l) :=
by rw [← filter_map_eq_map, filter_filter_map, filter_map_filter]; refl

@[simp] theorem filter_filter (q) [decidable_pred q] : ∀ l,
  filter p (filter q l) = filter (λ a, p a ∧ q a) l
| [] := rfl
| (a :: l) := by by_cases hp : p a; by_cases hq : q a; simp only [hp, hq, filter, if_true, if_false,
    true_and, false_and, filter_filter l, eq_self_iff_true]

@[simp] lemma filter_true {h : decidable_pred (λ a : α, true)} (l : list α) :
  @filter α (λ _, true) h l = l :=
by convert filter_eq_self.2 (λ _ _, trivial)

@[simp] lemma filter_false {h : decidable_pred (λ a : α, false)} (l : list α) :
  @filter α (λ _, false) h l = [] :=
by convert filter_eq_nil.2 (λ _ _, id)

@[simp] theorem span_eq_take_drop : ∀ (l : list α), span p l = (take_while p l, drop_while p l)
| []     := rfl
| (a::l) :=
    if pa : p a then by simp only [span, if_pos pa, span_eq_take_drop l, take_while, drop_while]
    else by simp only [span, take_while, drop_while, if_neg pa]

@[simp] theorem take_while_append_drop : ∀ (l : list α), take_while p l ++ drop_while p l = l
| []     := rfl
| (a::l) := if pa : p a then by rw [take_while, drop_while, if_pos pa, if_pos pa, cons_append,
      take_while_append_drop l]
    else by rw [take_while, drop_while, if_neg pa, if_neg pa, nil_append]

end filter

/-! ### erasep -/
section erasep
variables {p : α → Prop} [decidable_pred p]

@[simp] theorem erasep_nil : [].erasep p = [] := rfl

theorem erasep_cons (a : α) (l : list α) :
  (a :: l).erasep p = if p a then l else a :: l.erasep p := rfl

@[simp] theorem erasep_cons_of_pos {a : α} {l : list α} (h : p a) : (a :: l).erasep p = l :=
by simp [erasep_cons, h]

@[simp] theorem erasep_cons_of_neg {a : α} {l : list α} (h : ¬ p a) :
  (a::l).erasep p = a :: l.erasep p :=
by simp [erasep_cons, h]

theorem erasep_of_forall_not {l : list α}
  (h : ∀ a ∈ l, ¬ p a) : l.erasep p = l :=
by induction l with _ _ ih; [refl,
  simp [h _ (or.inl rfl), ih (forall_mem_of_forall_mem_cons h)]]

theorem exists_of_erasep {l : list α} {a} (al : a ∈ l) (pa : p a) :
  ∃ a l₁ l₂, (∀ b ∈ l₁, ¬ p b) ∧ p a ∧ l = l₁ ++ a :: l₂ ∧ l.erasep p = l₁ ++ l₂ :=
begin
  induction l with b l IH, {cases al},
  by_cases pb : p b,
  { exact ⟨b, [], l, forall_mem_nil _, pb, by simp [pb]⟩ },
  { rcases al with rfl | al, {exact pb.elim pa},
    rcases IH al with ⟨c, l₁, l₂, h₁, h₂, h₃, h₄⟩,
    exact ⟨c, b::l₁, l₂, forall_mem_cons.2 ⟨pb, h₁⟩,
      h₂, by rw h₃; refl, by simp [pb, h₄]⟩ }
end

theorem exists_or_eq_self_of_erasep (p : α → Prop) [decidable_pred p] (l : list α) :
  l.erasep p = l ∨ ∃ a l₁ l₂, (∀ b ∈ l₁, ¬ p b) ∧ p a ∧ l = l₁ ++ a :: l₂ ∧ l.erasep p = l₁ ++ l₂ :=
begin
  by_cases h : ∃ a ∈ l, p a,
  { rcases h with ⟨a, ha, pa⟩,
    exact or.inr (exists_of_erasep ha pa) },
  { simp at h, exact or.inl (erasep_of_forall_not h) }
end

@[simp] theorem length_erasep_of_mem {l : list α} {a} (al : a ∈ l) (pa : p a) :
 length (l.erasep p) = pred (length l) :=
by rcases exists_of_erasep al pa with ⟨_, l₁, l₂, _, _, e₁, e₂⟩;
   rw e₂; simp [-add_comm, e₁]; refl

@[simp] lemma length_erasep_add_one {l : list α} {a} (al : a ∈ l) (pa : p a) :
  (l.erasep p).length + 1 = l.length :=
let ⟨_, l₁, l₂, _, _, h₁, h₂⟩ := exists_of_erasep al pa in
by { rw [h₂, h₁, length_append, length_append], refl }

theorem erasep_append_left {a : α} (pa : p a) :
  ∀ {l₁ : list α} (l₂), a ∈ l₁ → (l₁++l₂).erasep p = l₁.erasep p ++ l₂
| (x::xs) l₂ h := begin
  by_cases h' : p x; simp [h'],
  rw erasep_append_left l₂ (mem_of_ne_of_mem (mt _ h') h),
  rintro rfl, exact pa
end

theorem erasep_append_right :
  ∀ {l₁ : list α} (l₂), (∀ b ∈ l₁, ¬ p b) → (l₁++l₂).erasep p = l₁ ++ l₂.erasep p
| []      l₂ h := rfl
| (x::xs) l₂ h := by simp [(forall_mem_cons.1 h).1,
  erasep_append_right _ (forall_mem_cons.1 h).2]

theorem erasep_sublist (l : list α) : l.erasep p <+ l :=
by rcases exists_or_eq_self_of_erasep p l with h | ⟨c, l₁, l₂, h₁, h₂, h₃, h₄⟩;
   [rw h, {rw [h₄, h₃], simp}]

theorem erasep_subset (l : list α) : l.erasep p ⊆ l :=
(erasep_sublist l).subset

theorem sublist.erasep {l₁ l₂ : list α} (s : l₁ <+ l₂) : l₁.erasep p <+ l₂.erasep p :=
begin
  induction s,
  case list.sublist.slnil { refl },
  case list.sublist.cons : l₁ l₂ a s IH
  { by_cases h : p a; simp [h],
    exacts [IH.trans (erasep_sublist _), IH.cons _ _ _] },
  case list.sublist.cons2 : l₁ l₂ a s IH
  { by_cases h : p a; simp [h],
    exacts [s, IH.cons2 _ _ _] }
end

theorem mem_of_mem_erasep {a : α} {l : list α} : a ∈ l.erasep p → a ∈ l :=
@erasep_subset _ _ _ _ _

@[simp] theorem mem_erasep_of_neg {a : α} {l : list α} (pa : ¬ p a) : a ∈ l.erasep p ↔ a ∈ l :=
⟨mem_of_mem_erasep, λ al, begin
  rcases exists_or_eq_self_of_erasep p l with h | ⟨c, l₁, l₂, h₁, h₂, h₃, h₄⟩,
  { rwa h },
  { rw h₄, rw h₃ at al,
    have : a ≠ c, {rintro rfl, exact pa.elim h₂},
    simpa [this] using al }
end⟩

theorem erasep_map (f : β → α) :
  ∀ (l : list β), (map f l).erasep p = map f (l.erasep (p ∘ f))
| []     := rfl
| (b::l) := by by_cases p (f b); simp [h, erasep_map l]

@[simp] theorem extractp_eq_find_erasep :
  ∀ l : list α, extractp p l = (find p l, erasep p l)
| []     := rfl
| (a::l) := by by_cases pa : p a; simp [extractp, pa, extractp_eq_find_erasep l]

end erasep

/-! ### erase -/
section erase
variable [decidable_eq α]

@[simp] theorem erase_nil (a : α) : [].erase a = [] := rfl

theorem erase_cons (a b : α) (l : list α) :
  (b :: l).erase a = if b = a then l else b :: l.erase a := rfl

@[simp] theorem erase_cons_head (a : α) (l : list α) : (a :: l).erase a = l :=
by simp only [erase_cons, if_pos rfl]

@[simp] theorem erase_cons_tail {a b : α} (l : list α) (h : b ≠ a) :
  (b::l).erase a = b :: l.erase a :=
by simp only [erase_cons, if_neg h]; split; refl

theorem erase_eq_erasep (a : α) (l : list α) : l.erase a = l.erasep (eq a) :=
by { induction l with b l, {refl},
  by_cases a = b; [simp [h], simp [h, ne.symm h, *]] }

@[simp, priority 980]
theorem erase_of_not_mem {a : α} {l : list α} (h : a ∉ l) : l.erase a = l :=
by rw [erase_eq_erasep, erasep_of_forall_not]; rintro b h' rfl; exact h h'

theorem exists_erase_eq {a : α} {l : list α} (h : a ∈ l) :
  ∃ l₁ l₂, a ∉ l₁ ∧ l = l₁ ++ a :: l₂ ∧ l.erase a = l₁ ++ l₂ :=
by rcases exists_of_erasep h rfl with ⟨_, l₁, l₂, h₁, rfl, h₂, h₃⟩;
   rw erase_eq_erasep; exact ⟨l₁, l₂, λ h, h₁ _ h rfl, h₂, h₃⟩

@[simp] theorem length_erase_of_mem {a : α} {l : list α} (h : a ∈ l) :
  length (l.erase a) = pred (length l) :=
by rw erase_eq_erasep; exact length_erasep_of_mem h rfl

@[simp] lemma length_erase_add_one {a : α} {l : list α} (h : a ∈ l) :
  (l.erase a).length + 1 = l.length :=
by rw [erase_eq_erasep, length_erasep_add_one h rfl]

theorem erase_append_left {a : α} {l₁ : list α} (l₂) (h : a ∈ l₁) :
  (l₁++l₂).erase a = l₁.erase a ++ l₂ :=
by simp [erase_eq_erasep]; exact erasep_append_left (by refl) l₂ h

theorem erase_append_right {a : α} {l₁ : list α} (l₂) (h : a ∉ l₁) :
  (l₁++l₂).erase a = l₁ ++ l₂.erase a :=
by rw [erase_eq_erasep, erase_eq_erasep, erasep_append_right];
   rintro b h' rfl; exact h h'

theorem erase_sublist (a : α) (l : list α) : l.erase a <+ l :=
by rw erase_eq_erasep; apply erasep_sublist

theorem erase_subset (a : α) (l : list α) : l.erase a ⊆ l :=
(erase_sublist a l).subset

theorem sublist.erase (a : α) {l₁ l₂ : list α} (h : l₁ <+ l₂) : l₁.erase a <+ l₂.erase a :=
by simp [erase_eq_erasep]; exact sublist.erasep h

theorem mem_of_mem_erase {a b : α} {l : list α} : a ∈ l.erase b → a ∈ l :=
@erase_subset _ _ _ _ _

@[simp] theorem mem_erase_of_ne {a b : α} {l : list α} (ab : a ≠ b) : a ∈ l.erase b ↔ a ∈ l :=
by rw erase_eq_erasep; exact mem_erasep_of_neg ab.symm

theorem erase_comm (a b : α) (l : list α) : (l.erase a).erase b = (l.erase b).erase a :=
if ab : a = b then by rw ab else
if ha : a ∈ l then
if hb : b ∈ l then match l, l.erase a, exists_erase_eq ha, hb with
| ._, ._, ⟨l₁, l₂, ha', rfl, rfl⟩, hb :=
  if h₁ : b ∈ l₁ then
    by rw [erase_append_left _ h₁, erase_append_left _ h₁,
           erase_append_right _ (mt mem_of_mem_erase ha'), erase_cons_head]
  else
    by rw [erase_append_right _ h₁, erase_append_right _ h₁, erase_append_right _ ha',
           erase_cons_tail _ ab, erase_cons_head]
end
else by simp only [erase_of_not_mem hb, erase_of_not_mem (mt mem_of_mem_erase hb)]
else by simp only [erase_of_not_mem ha, erase_of_not_mem (mt mem_of_mem_erase ha)]

theorem map_erase [decidable_eq β] {f : α → β} (finj : injective f) {a : α}
  (l : list α) : map f (l.erase a) = (map f l).erase (f a) :=
have this : eq a = eq (f a) ∘ f, { ext b, simp [finj.eq_iff] },
by simp [erase_eq_erasep, erase_eq_erasep, erasep_map, this]

theorem map_foldl_erase [decidable_eq β] {f : α → β} (finj : injective f) {l₁ l₂ : list α} :
  map f (foldl list.erase l₁ l₂) = foldl (λ l a, l.erase (f a)) (map f l₁) l₂ :=
by induction l₂ generalizing l₁; [refl,
simp only [foldl_cons, map_erase finj, *]]

end erase

/-! ### diff -/
section diff
variable [decidable_eq α]

@[simp] theorem diff_nil (l : list α) : l.diff [] = l := rfl

@[simp] theorem diff_cons (l₁ l₂ : list α) (a : α) : l₁.diff (a::l₂) = (l₁.erase a).diff l₂ :=
if h : a ∈ l₁ then by simp only [list.diff, if_pos h]
else by simp only [list.diff, if_neg h, erase_of_not_mem h]

lemma diff_cons_right (l₁ l₂ : list α) (a : α) : l₁.diff (a::l₂) = (l₁.diff l₂).erase a :=
begin
  induction l₂ with b l₂ ih generalizing l₁ a,
  { simp_rw [diff_cons, diff_nil] },
  { rw [diff_cons, diff_cons, erase_comm, ← diff_cons, ih, ← diff_cons] }
end

lemma diff_erase (l₁ l₂ : list α) (a : α) : (l₁.diff l₂).erase a = (l₁.erase a).diff l₂ :=
by rw [← diff_cons_right, diff_cons]

@[simp] theorem nil_diff (l : list α) : [].diff l = [] :=
by induction l; [refl, simp only [*, diff_cons, erase_of_not_mem (not_mem_nil _)]]

theorem diff_eq_foldl : ∀ (l₁ l₂ : list α), l₁.diff l₂ = foldl list.erase l₁ l₂
| l₁ []      := rfl
| l₁ (a::l₂) := (diff_cons l₁ l₂ a).trans (diff_eq_foldl _ _)

@[simp] theorem diff_append (l₁ l₂ l₃ : list α) : l₁.diff (l₂ ++ l₃) = (l₁.diff l₂).diff l₃ :=
by simp only [diff_eq_foldl, foldl_append]

@[simp] theorem map_diff [decidable_eq β] {f : α → β} (finj : injective f) {l₁ l₂ : list α} :
  map f (l₁.diff l₂) = (map f l₁).diff (map f l₂) :=
by simp only [diff_eq_foldl, foldl_map, map_foldl_erase finj]

theorem diff_sublist : ∀ l₁ l₂ : list α, l₁.diff l₂ <+ l₁
| l₁ []      := sublist.refl _
| l₁ (a::l₂) := calc l₁.diff (a :: l₂) = (l₁.erase a).diff l₂ : diff_cons _ _ _
  ... <+ l₁.erase a : diff_sublist _ _
  ... <+ l₁ : list.erase_sublist _ _

theorem diff_subset (l₁ l₂ : list α) : l₁.diff l₂ ⊆ l₁ :=
(diff_sublist _ _).subset

theorem mem_diff_of_mem {a : α} : ∀ {l₁ l₂ : list α}, a ∈ l₁ → a ∉ l₂ → a ∈ l₁.diff l₂
| l₁ []      h₁ h₂ := h₁
| l₁ (b::l₂) h₁ h₂ := by rw diff_cons; exact
  mem_diff_of_mem ((mem_erase_of_ne (ne_of_not_mem_cons h₂)).2 h₁) (not_mem_of_not_mem_cons h₂)

theorem sublist.diff_right : ∀ {l₁ l₂ l₃: list α}, l₁ <+ l₂ → l₁.diff l₃ <+ l₂.diff l₃
| l₁ l₂ [] h      := h
| l₁ l₂ (a::l₃) h := by simp only
  [diff_cons, (h.erase _).diff_right]

theorem erase_diff_erase_sublist_of_sublist {a : α} : ∀ {l₁ l₂ : list α},
  l₁ <+ l₂ → (l₂.erase a).diff (l₁.erase a) <+ l₂.diff l₁
| []      l₂ h := erase_sublist _ _
| (b::l₁) l₂ h := if heq : b = a then by simp only [heq, erase_cons_head, diff_cons]
                  else by simpa only [erase_cons_head, erase_cons_tail _ heq, diff_cons,
                    erase_comm a b l₂]
                  using erase_diff_erase_sublist_of_sublist (h.erase b)

end diff

/-! ### enum -/

theorem length_enum_from : ∀ n (l : list α), length (enum_from n l) = length l
| n []     := rfl
| n (a::l) := congr_arg nat.succ (length_enum_from _ _)

theorem length_enum : ∀ (l : list α), length (enum l) = length l := length_enum_from _

@[simp] theorem enum_from_nth : ∀ n (l : list α) m,
  nth (enum_from n l) m = (λ a, (n + m, a)) <$> nth l m
| n []       m     := rfl
| n (a :: l) 0     := rfl
| n (a :: l) (m+1) := (enum_from_nth (n+1) l m).trans $
  by rw [add_right_comm]; refl

@[simp] theorem enum_nth : ∀ (l : list α) n,
  nth (enum l) n = (λ a, (n, a)) <$> nth l n :=
by simp only [enum, enum_from_nth, zero_add]; intros; refl

@[simp] theorem enum_from_map_snd : ∀ n (l : list α),
  map prod.snd (enum_from n l) = l
| n []       := rfl
| n (a :: l) := congr_arg (cons _) (enum_from_map_snd _ _)

@[simp] theorem enum_map_snd : ∀ (l : list α),
  map prod.snd (enum l) = l := enum_from_map_snd _

theorem mem_enum_from {x : α} {i : ℕ} :
   ∀ {j : ℕ} (xs : list α), (i, x) ∈ xs.enum_from j → j ≤ i ∧ i < j + xs.length ∧ x ∈ xs
| j [] := by simp [enum_from]
| j (y :: ys) :=
suffices i = j ∧ x = y ∨ (i, x) ∈ enum_from (j + 1) ys →
    j ≤ i ∧ i < j + (length ys + 1) ∧ (x = y ∨ x ∈ ys),
  by simpa [enum_from, mem_enum_from ys],
begin
  rintro (h|h),
  { refine ⟨le_of_eq h.1.symm,h.1 ▸ _,or.inl h.2⟩,
    apply nat.lt_add_of_pos_right; simp },
  { obtain ⟨hji, hijlen, hmem⟩ := mem_enum_from _ h,
    refine ⟨_, _, _⟩,
    { exact le_trans (nat.le_succ _) hji },
    { convert hijlen using 1, ac_refl },
    { simp [hmem] } }
end

section choose
variables (p : α → Prop) [decidable_pred p] (l : list α)

lemma choose_spec (hp : ∃ a, a ∈ l ∧ p a) : choose p l hp ∈ l ∧ p (choose p l hp) :=
(choose_x p l hp).property

lemma choose_mem (hp : ∃ a, a ∈ l ∧ p a) : choose p l hp ∈ l := (choose_spec _ _ _).1

lemma choose_property (hp : ∃ a, a ∈ l ∧ p a) : p (choose p l hp) := (choose_spec _ _ _).2

end choose

/-! ### map₂_left' -/

section map₂_left'

-- The definitional equalities for `map₂_left'` can already be used by the
-- simplifie because `map₂_left'` is marked `@[simp]`.

@[simp] theorem map₂_left'_nil_right (f : α → option β → γ) (as) :
  map₂_left' f as [] = (as.map (λ a, f a none), []) :=
by cases as; refl

end map₂_left'

/-! ### map₂_right' -/

section map₂_right'

variables (f : option α → β → γ) (a : α) (as : list α) (b : β) (bs : list β)

@[simp] theorem map₂_right'_nil_left :
  map₂_right' f [] bs = (bs.map (f none), []) :=
by cases bs; refl

@[simp] theorem map₂_right'_nil_right  :
  map₂_right' f as [] = ([], as) :=
rfl

@[simp] theorem map₂_right'_nil_cons :
  map₂_right' f [] (b :: bs) = (f none b :: bs.map (f none), []) :=
rfl

@[simp] theorem map₂_right'_cons_cons :
  map₂_right' f (a :: as) (b :: bs) =
    let rec := map₂_right' f as bs in
    (f (some a) b :: rec.fst, rec.snd) :=
rfl

end map₂_right'

/-! ### zip_left' -/

section zip_left'

variables (a : α) (as : list α) (b : β) (bs : list β)

@[simp] theorem zip_left'_nil_right :
  zip_left' as ([] : list β) = (as.map (λ a, (a, none)), []) :=
by cases as; refl

@[simp] theorem zip_left'_nil_left :
  zip_left' ([] : list α) bs = ([], bs) :=
rfl

@[simp] theorem zip_left'_cons_nil :
  zip_left' (a :: as) ([] : list β) = ((a, none) :: as.map (λ a, (a, none)), []) :=
rfl

@[simp] theorem zip_left'_cons_cons :
  zip_left' (a :: as) (b :: bs) =
    let rec := zip_left' as bs in
    ((a, some b) :: rec.fst, rec.snd) :=
rfl

end zip_left'

/-! ### zip_right' -/

section zip_right'

variables (a : α) (as : list α) (b : β) (bs : list β)

@[simp] theorem zip_right'_nil_left :
  zip_right' ([] : list α) bs = (bs.map (λ b, (none, b)), []) :=
by cases bs; refl

@[simp] theorem zip_right'_nil_right :
  zip_right' as ([] : list β) = ([], as) :=
rfl

@[simp] theorem zip_right'_nil_cons :
  zip_right' ([] : list α) (b :: bs) = ((none, b) :: bs.map (λ b, (none, b)), []) :=
rfl

@[simp] theorem zip_right'_cons_cons :
  zip_right' (a :: as) (b :: bs) =
    let rec := zip_right' as bs in
    ((some a, b) :: rec.fst, rec.snd) :=
rfl

end zip_right'

/-! ### map₂_left -/

section map₂_left

variables (f : α → option β → γ) (as : list α)

-- The definitional equalities for `map₂_left` can already be used by the
-- simplifier because `map₂_left` is marked `@[simp]`.

@[simp] theorem map₂_left_nil_right :
  map₂_left f as [] = as.map (λ a, f a none) :=
by cases as; refl

theorem map₂_left_eq_map₂_left' : ∀ as bs,
  map₂_left f as bs = (map₂_left' f as bs).fst
| [] bs := by simp!
| (a :: as) [] := by simp!
| (a :: as) (b :: bs) := by simp! [*]

theorem map₂_left_eq_map₂ : ∀ as bs,
  length as ≤ length bs →
  map₂_left f as bs = map₂ (λ a b, f a (some b)) as bs
| [] [] h := by simp!
| [] (b :: bs) h := by simp!
| (a :: as) [] h := by { simp at h, contradiction }
| (a :: as) (b :: bs) h := by { simp at h, simp! [*] }

end map₂_left

/-! ### map₂_right -/

section map₂_right

variables (f : option α → β → γ) (a : α) (as : list α) (b : β) (bs : list β)

@[simp] theorem map₂_right_nil_left :
  map₂_right f [] bs = bs.map (f none) :=
by cases bs; refl

@[simp] theorem map₂_right_nil_right :
  map₂_right f as [] = [] :=
rfl

@[simp] theorem map₂_right_nil_cons :
  map₂_right f [] (b :: bs) = f none b :: bs.map (f none) :=
rfl

@[simp] theorem map₂_right_cons_cons :
  map₂_right f (a :: as) (b :: bs) = f (some a) b :: map₂_right f as bs :=
rfl

theorem map₂_right_eq_map₂_right' :
  map₂_right f as bs = (map₂_right' f as bs).fst :=
by simp only [map₂_right, map₂_right', map₂_left_eq_map₂_left']

theorem map₂_right_eq_map₂ (h : length bs ≤ length as) :
  map₂_right f as bs = map₂ (λ a b, f (some a) b) as bs :=
begin
  have : (λ a b, flip f a (some b)) = (flip (λ a b, f (some a) b)) := rfl,
  simp only [map₂_right, map₂_left_eq_map₂, map₂_flip, *]
end

end map₂_right

/-! ### zip_left -/

section zip_left

variables (a : α) (as : list α) (b : β) (bs : list β)

@[simp] theorem zip_left_nil_right :
  zip_left as ([] : list β) = as.map (λ a, (a, none)) :=
by cases as; refl

@[simp] theorem zip_left_nil_left :
  zip_left ([] : list α) bs = [] :=
rfl

@[simp] theorem zip_left_cons_nil :
  zip_left (a :: as) ([] : list β) = (a, none) :: as.map (λ a, (a, none)) :=
rfl

@[simp] theorem zip_left_cons_cons :
  zip_left (a :: as) (b :: bs) = (a, some b) :: zip_left as bs :=
rfl

theorem zip_left_eq_zip_left' :
  zip_left as bs = (zip_left' as bs).fst :=
by simp only [zip_left, zip_left', map₂_left_eq_map₂_left']

end zip_left

/-! ### zip_right -/

section zip_right

variables (a : α) (as : list α) (b : β) (bs : list β)

@[simp] theorem zip_right_nil_left :
  zip_right ([] : list α) bs = bs.map (λ b, (none, b)) :=
by cases bs; refl

@[simp] theorem zip_right_nil_right :
  zip_right as ([] : list β) = [] :=
rfl

@[simp] theorem zip_right_nil_cons :
  zip_right ([] : list α) (b :: bs) = (none, b) :: bs.map (λ b, (none, b)) :=
rfl

@[simp] theorem zip_right_cons_cons :
  zip_right (a :: as) (b :: bs) = (some a, b) :: zip_right as bs :=
rfl

theorem zip_right_eq_zip_right' :
  zip_right as bs = (zip_right' as bs).fst :=
by simp only [zip_right, zip_right', map₂_right_eq_map₂_right']

end zip_right

/-! ### to_chunks -/

section to_chunks

@[simp] theorem to_chunks_nil (n) : @to_chunks α n [] = [] := by cases n; refl

theorem to_chunks_aux_eq (n) : ∀ xs i,
  @to_chunks_aux α n xs i = (xs.take i, (xs.drop i).to_chunks (n+1))
| [] i := by cases i; refl
| (x::xs) 0 := by rw [to_chunks_aux, drop, to_chunks]; cases to_chunks_aux n xs n; refl
| (x::xs) (i+1) := by rw [to_chunks_aux, to_chunks_aux_eq]; refl

theorem to_chunks_eq_cons' (n) : ∀ {xs : list α} (h : xs ≠ []),
  xs.to_chunks (n+1) = xs.take (n+1) :: (xs.drop (n+1)).to_chunks (n+1)
| [] e := (e rfl).elim
| (x::xs) _ := by rw [to_chunks, to_chunks_aux_eq]; refl

theorem to_chunks_eq_cons : ∀ {n} {xs : list α} (n0 : n ≠ 0) (x0 : xs ≠ []),
  xs.to_chunks n = xs.take n :: (xs.drop n).to_chunks n
| 0 _ e := (e rfl).elim
| (n+1) xs _ := to_chunks_eq_cons' _

theorem to_chunks_aux_join {n} : ∀ {xs i l L}, @to_chunks_aux α n xs i = (l, L) → l ++ L.join = xs
| [] _ _ _ rfl := rfl
| (x::xs) i l L e := begin
    cases i; [
      cases e' : to_chunks_aux n xs n with l L,
      cases e' : to_chunks_aux n xs i with l L];
    { rw [to_chunks_aux, e', to_chunks_aux] at e, cases e,
      exact (congr_arg (cons x) (to_chunks_aux_join e') : _) }
  end

@[simp] theorem to_chunks_join : ∀ n xs, (@to_chunks α n xs).join = xs
| n [] := by cases n; refl
| 0 (x::xs) := by simp only [to_chunks, join]; rw append_nil
| (n+1) (x::xs) := begin
    rw to_chunks,
    cases e : to_chunks_aux n xs n with l L,
    exact (congr_arg (cons x) (to_chunks_aux_join e) : _),
  end

theorem to_chunks_length_le : ∀ n xs, n ≠ 0 → ∀ l : list α,
  l ∈ @to_chunks α n xs → l.length ≤ n
| 0 _ e _ := (e rfl).elim
| (n+1) xs _ l := begin
  refine (measure_wf length).induction xs _, intros xs IH h,
  by_cases x0 : xs = [], {subst xs, cases h},
  rw to_chunks_eq_cons' _ x0 at h, rcases h with rfl|h,
  { apply length_take_le },
  { refine IH _ _ h,
    simp only [measure, inv_image, length_drop],
    exact tsub_lt_self (length_pos_iff_ne_nil.2 x0) (succ_pos _) },
end

end to_chunks

/-! ### Retroattributes

The list definitions happen earlier than `to_additive`, so here we tag the few multiplicative
definitions that couldn't be tagged earlier.
-/

attribute [to_additive] list.prod -- `list.sum`

attribute [to_additive] alternating_prod -- `list.alternating_sum`

/-! ### Miscellaneous lemmas -/

theorem ilast'_mem : ∀ a l, @ilast' α a l ∈ a :: l
| a []     := or.inl rfl
| a (b::l) := or.inr (ilast'_mem b l)

@[simp] lemma nth_le_attach (L : list α) (i) (H : i < L.attach.length) :
  (L.attach.nth_le i H).1 = L.nth_le i (length_attach L ▸ H) :=
calc  (L.attach.nth_le i H).1
    = (L.attach.map subtype.val).nth_le i (by simpa using H) : by rw nth_le_map'
... = L.nth_le i _ : by congr; apply attach_map_val

@[simp]
theorem mem_map_swap (x : α) (y : β) (xs : list (α × β)) :
  (y, x) ∈ map prod.swap xs ↔ (x, y) ∈ xs :=
begin
  induction xs with x xs,
  { simp only [not_mem_nil, map_nil] },
  { cases x with a b,
    simp only [mem_cons_iff, prod.mk.inj_iff, map, prod.swap_prod_mk,
      prod.exists, xs_ih, and_comm] },
end

lemma slice_eq (xs : list α) (n m : ℕ) :
  slice n m xs = xs.take n ++ xs.drop (n+m) :=
begin
  induction n generalizing xs,
  { simp [slice] },
  { cases xs; simp [slice, *, nat.succ_add], }
end

lemma sizeof_slice_lt [has_sizeof α] (i j : ℕ) (hj : 0 < j) (xs : list α) (hi : i < xs.length) :
  sizeof (list.slice i j xs) < sizeof xs :=
begin
  induction xs generalizing i j,
  case list.nil : i j h
  { cases hi },
  case list.cons : x xs xs_ih i j h
  { cases i; simp only [-slice_eq, list.slice],
    { cases j, cases h,
      dsimp only [drop], unfold_wf,
      apply @lt_of_le_of_lt _ _ _ xs.sizeof,
      { clear_except,
        induction xs generalizing j; unfold_wf,
        case list.nil : j
        { refl },
        case list.cons : xs_hd xs_tl xs_ih j
        { cases j; unfold_wf, refl,
          transitivity, apply xs_ih,
          simp }, },
      unfold_wf, apply zero_lt_one_add, },
    { unfold_wf, apply xs_ih _ _ h,
      apply lt_of_succ_lt_succ hi, } },
end

end list<|MERGE_RESOLUTION|>--- conflicted
+++ resolved
@@ -2093,11 +2093,7 @@
 | b []      l₂ := rfl
 | b (a::l₁) l₂ := by simp only [cons_append, foldr_cons, foldr_append b l₁ l₂]
 
-<<<<<<< HEAD
-theorem foldl_empty [is_empty α] (f : α → β → α) (a : α) : Π l : list β, foldl f a l = a
-=======
 theorem foldl_empty [is_empty β] (f : α → β → α) (a : α) : Π l : list β, foldl f a l = a
->>>>>>> 42044ef6
 | []     := rfl
 | (b::l) := is_empty_elim b
 
@@ -2105,8 +2101,6 @@
 | []     := rfl
 | (a::l) := is_empty_elim a
 
-<<<<<<< HEAD
-=======
 theorem foldl_fixed (f : α → β → α) {a : α} (hf : ∀ i, f a i = a) : Π l : list β, foldl f a l = a
 | []     := rfl
 | (b::l) := by rw [foldl_cons, hf b, foldl_fixed l]
@@ -2115,7 +2109,6 @@
 | []     := rfl
 | (a::l) := by rw [foldr_cons, foldr_fixed l, hf a]
 
->>>>>>> 42044ef6
 @[simp] theorem foldl_join (f : α → β → α) :
   ∀ (a : α) (L : list (list β)), foldl f a (join L) = foldl (foldl f) a L
 | a []     := rfl
