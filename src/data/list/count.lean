--- conflicted
+++ resolved
@@ -83,11 +83,7 @@
 
 variables {p q}
 
-<<<<<<< HEAD
-lemma countp_le_of_imp (h : ∀ x ∈ l, p x → q x) : countp p l ≤ countp q l :=
-=======
 lemma countp_mono_left (h : ∀ x ∈ l, p x → q x) : countp p l ≤ countp q l :=
->>>>>>> b2e818bb
 begin
   induction l with a l ihl, { refl },
   rw [forall_mem_cons] at h, cases h with ha hl,
@@ -98,11 +94,7 @@
 end
 
 lemma countp_congr (h : ∀ x ∈ l, p x ↔ q x) : countp p l = countp q l :=
-<<<<<<< HEAD
-le_antisymm (countp_le_of_imp $ λ x hx, (h x hx).1) (countp_le_of_imp $ λ x hx, (h x hx).2)
-=======
 le_antisymm (countp_mono_left $ λ x hx, (h x hx).1) (countp_mono_left $ λ x hx, (h x hx).2)
->>>>>>> b2e818bb
 
 end countp
 
@@ -166,12 +158,8 @@
 @[simp] lemma count_eq_zero {a : α} {l} : count a l = 0 ↔ a ∉ l :=
 ⟨not_mem_of_count_eq_zero, count_eq_zero_of_not_mem⟩
 
-<<<<<<< HEAD
-@[simp] lemma count_eq_length {a : α} {l} : count a l = l.length ↔ ∀ b ∈ l, a = b := countp_eq_length _
-=======
 @[simp] lemma count_eq_length {a : α} {l} : count a l = l.length ↔ ∀ b ∈ l, a = b :=
 countp_eq_length _
->>>>>>> b2e818bb
 
 @[simp] lemma count_repeat (a : α) (n : ℕ) : count a (repeat a n) = n :=
 by rw [count, countp_eq_length_filter, filter_eq_self.2, length_repeat];
@@ -207,11 +195,7 @@
   count x l ≤ count (f x) (map f l) :=
 begin
   rw [count, count, countp_map],
-<<<<<<< HEAD
-  exact countp_le_of_imp (λ y hyl, congr_arg f),
-=======
   exact countp_mono_left (λ y hyl, congr_arg f),
->>>>>>> b2e818bb
 end
 
 @[simp] lemma count_erase_self (a : α) :
