--- conflicted
+++ resolved
@@ -152,8 +152,6 @@
   (M.map f).map g = M.map (g ∘ f) :=
 by { ext, simp, }
 
-<<<<<<< HEAD
-=======
 /-- The transpose of a matrix. -/
 def transpose (M : matrix m n α) : matrix n m α
 | x y := M y x
@@ -166,7 +164,6 @@
 
 localized "postfix `ᴴ`:1500 := matrix.conj_transpose" in matrix
 
->>>>>>> 29b63a7e
 /-- `matrix.col u` is the column matrix whose entries are given by `u`. -/
 def col (w : m → α) : matrix m unit α
 | x y := w x
@@ -1005,21 +1002,9 @@
 
 end transpose
 
-<<<<<<< HEAD
-section has_star
-variables [has_star α]
-instance : has_star (matrix n n α) := {star := conj_transpose}
-lemma conj_transpose_eq_star_of_square_matrix (M : matrix m m α) :
-star M = Mᴴ := rfl
-end has_star
-
-section star_ring
-variables [decidable_eq n] [semiring α] [star_ring α]
-=======
 section conj_transpose
 
 open_locale matrix
->>>>>>> 29b63a7e
 
 /--
   Tell `simp` what the entries are in a conjugate transposed matrix.
