/-
Copyright (c) 2015 Microsoft Corporation. All rights reserved.
Released under Apache 2.0 license as described in the file LICENSE.
Authors: Mario Carneiro
-/
import data.bool.all_any
import data.list.perm

/-!
# Multisets
These are implemented as the quotient of a list by permutations.
## Notation
We define the global infix notation `::ₘ` for `multiset.cons`.
-/

open list subtype nat

variables {α : Type*} {β : Type*} {γ : Type*}

/-- `multiset α` is the quotient of `list α` by list permutation. The result
  is a type of finite sets with duplicates allowed.  -/
def {u} multiset (α : Type u) : Type u :=
quotient (list.is_setoid α)

namespace multiset

instance : has_coe (list α) (multiset α) := ⟨quot.mk _⟩

@[simp] theorem quot_mk_to_coe (l : list α) : @eq (multiset α) ⟦l⟧ l := rfl

@[simp] theorem quot_mk_to_coe' (l : list α) : @eq (multiset α) (quot.mk (≈) l) l := rfl

@[simp] theorem quot_mk_to_coe'' (l : list α) : @eq (multiset α) (quot.mk setoid.r l) l := rfl

@[simp] theorem coe_eq_coe {l₁ l₂ : list α} : (l₁ : multiset α) = l₂ ↔ l₁ ~ l₂ := quotient.eq

instance has_decidable_eq [decidable_eq α] : decidable_eq (multiset α)
| s₁ s₂ := quotient.rec_on_subsingleton₂ s₁ s₂ $ λ l₁ l₂,
  decidable_of_iff' _ quotient.eq

/-- defines a size for a multiset by referring to the size of the underlying list -/
protected def sizeof [has_sizeof α] (s : multiset α) : ℕ :=
quot.lift_on s sizeof $ λ l₁ l₂, perm.sizeof_eq_sizeof

instance has_sizeof [has_sizeof α] : has_sizeof (multiset α) := ⟨multiset.sizeof⟩

/-! ### Empty multiset -/

/-- `0 : multiset α` is the empty set -/
protected def zero : multiset α := @nil α

instance : has_zero (multiset α)   := ⟨multiset.zero⟩
instance : has_emptyc (multiset α) := ⟨0⟩
instance inhabited_multiset : inhabited (multiset α)  := ⟨0⟩

@[simp] theorem coe_nil : (@nil α : multiset α) = 0 := rfl
@[simp] theorem empty_eq_zero : (∅ : multiset α) = 0 := rfl

@[simp] theorem coe_eq_zero (l : list α) : (l : multiset α) = 0 ↔ l = [] :=
iff.trans coe_eq_coe perm_nil

/-! ### `multiset.cons` -/

/-- `cons a s` is the multiset which contains `s` plus one more
  instance of `a`. -/
def cons (a : α) (s : multiset α) : multiset α :=
quot.lift_on s (λ l, (a :: l : multiset α))
  (λ l₁ l₂ p, quot.sound (p.cons a))

infixr ` ::ₘ `:67  := multiset.cons

instance : has_insert α (multiset α) := ⟨cons⟩

@[simp] theorem insert_eq_cons (a : α) (s : multiset α) :
  insert a s = a ::ₘ s := rfl

@[simp] theorem cons_coe (a : α) (l : list α) :
  (a ::ₘ l : multiset α) = (a::l : list α) := rfl

@[simp] theorem cons_inj_left {a b : α} (s : multiset α) :
  a ::ₘ s = b ::ₘ s ↔ a = b :=
⟨quot.induction_on s $ λ l e,
  have [a] ++ l ~ [b] ++ l, from quotient.exact e,
  singleton_perm_singleton.1 $ (perm_append_right_iff _).1 this, congr_arg _⟩

@[simp] theorem cons_inj_right (a : α) : ∀{s t : multiset α}, a ::ₘ s = a ::ₘ t ↔ s = t :=
by rintros ⟨l₁⟩ ⟨l₂⟩; simp

@[recursor 5] protected theorem induction {p : multiset α → Prop}
  (h₁ : p 0) (h₂ : ∀ ⦃a : α⦄ {s : multiset α}, p s → p (a ::ₘ s)) : ∀s, p s :=
by rintros ⟨l⟩; induction l with _ _ ih; [exact h₁, exact h₂ ih]

@[elab_as_eliminator] protected theorem induction_on {p : multiset α → Prop}
  (s : multiset α) (h₁ : p 0) (h₂ : ∀ ⦃a : α⦄ {s : multiset α}, p s → p (a ::ₘ s)) : p s :=
multiset.induction h₁ h₂ s

theorem cons_swap (a b : α) (s : multiset α) : a ::ₘ b ::ₘ s = b ::ₘ a ::ₘ s :=
quot.induction_on s $ λ l, quotient.sound $ perm.swap _ _ _

section rec
variables {C : multiset α → Sort*}

/-- Dependent recursor on multisets.
TODO: should be @[recursor 6], but then the definition of `multiset.pi` fails with a stack
overflow in `whnf`.
-/
protected def rec
  (C_0 : C 0)
  (C_cons : Πa m, C m → C (a ::ₘ m))
  (C_cons_heq : ∀ a a' m b, C_cons a (a' ::ₘ m) (C_cons a' m b) ==
    C_cons a' (a ::ₘ m) (C_cons a m b))
  (m : multiset α) : C m :=
quotient.hrec_on m (@list.rec α (λl, C ⟦l⟧) C_0 (λa l b, C_cons a ⟦l⟧ b)) $
  assume l l' h,
  h.rec_heq
    (assume a l l' b b' hl, have ⟦l⟧ = ⟦l'⟧, from quot.sound hl, by cc)
    (assume a a' l, C_cons_heq a a' ⟦l⟧)

/-- Companion to `multiset.rec` with more convenient argument order. -/
@[elab_as_eliminator]
protected def rec_on (m : multiset α)
  (C_0 : C 0)
  (C_cons : Πa m, C m → C (a ::ₘ m))
  (C_cons_heq : ∀a a' m b, C_cons a (a' ::ₘ m) (C_cons a' m b) ==
      C_cons a' (a ::ₘ m) (C_cons a m b)) :
  C m :=
multiset.rec C_0 C_cons C_cons_heq m

variables {C_0 : C 0} {C_cons : Πa m, C m → C (a ::ₘ m)}
  {C_cons_heq : ∀a a' m b, C_cons a (a' ::ₘ m) (C_cons a' m b) ==
    C_cons a' (a ::ₘ m) (C_cons a m b)}

@[simp] lemma rec_on_0 : @multiset.rec_on α C (0:multiset α) C_0 C_cons C_cons_heq = C_0 :=
rfl

@[simp] lemma rec_on_cons (a : α) (m : multiset α) :
  (a ::ₘ m).rec_on C_0 C_cons C_cons_heq = C_cons a m (m.rec_on C_0 C_cons C_cons_heq) :=
quotient.induction_on m $ assume l, rfl

end rec

section mem

/-- `a ∈ s` means that `a` has nonzero multiplicity in `s`. -/
def mem (a : α) (s : multiset α) : Prop :=
quot.lift_on s (λ l, a ∈ l) (λ l₁ l₂ (e : l₁ ~ l₂), propext $ e.mem_iff)

instance : has_mem α (multiset α) := ⟨mem⟩

@[simp] lemma mem_coe {a : α} {l : list α} : a ∈ (l : multiset α) ↔ a ∈ l := iff.rfl

instance decidable_mem [decidable_eq α] (a : α) (s : multiset α) : decidable (a ∈ s) :=
quot.rec_on_subsingleton s $ list.decidable_mem a

@[simp] theorem mem_cons {a b : α} {s : multiset α} : a ∈ b ::ₘ s ↔ a = b ∨ a ∈ s :=
quot.induction_on s $ λ l, iff.rfl

lemma mem_cons_of_mem {a b : α} {s : multiset α} (h : a ∈ s) : a ∈ b ::ₘ s :=
mem_cons.2 $ or.inr h

@[simp] theorem mem_cons_self (a : α) (s : multiset α) : a ∈ a ::ₘ s :=
mem_cons.2 (or.inl rfl)

theorem forall_mem_cons {p : α → Prop} {a : α} {s : multiset α} :
  (∀ x ∈ (a ::ₘ s), p x) ↔ p a ∧ ∀ x ∈ s, p x :=
quotient.induction_on' s $ λ L, list.forall_mem_cons

theorem exists_cons_of_mem {s : multiset α} {a : α} : a ∈ s → ∃ t, s = a ::ₘ t :=
quot.induction_on s $ λ l (h : a ∈ l),
let ⟨l₁, l₂, e⟩ := mem_split h in
e.symm ▸ ⟨(l₁++l₂ : list α), quot.sound perm_middle⟩

@[simp] theorem not_mem_zero (a : α) : a ∉ (0 : multiset α) := id

theorem eq_zero_of_forall_not_mem {s : multiset α} : (∀x, x ∉ s) → s = 0 :=
quot.induction_on s $ λ l H, by rw eq_nil_iff_forall_not_mem.mpr H; refl

theorem eq_zero_iff_forall_not_mem {s : multiset α} : s = 0 ↔ ∀ a, a ∉ s :=
⟨λ h, h.symm ▸ λ _, not_false, eq_zero_of_forall_not_mem⟩

theorem exists_mem_of_ne_zero {s : multiset α} : s ≠ 0 → ∃ a : α, a ∈ s :=
quot.induction_on s $ assume l hl,
  match l, hl with
  | [] := assume h, false.elim $ h rfl
  | (a :: l) := assume _, ⟨a, by simp⟩
  end

lemma empty_or_exists_mem (s : multiset α) : s = 0 ∨ ∃ a, a ∈ s :=
or_iff_not_imp_left.mpr multiset.exists_mem_of_ne_zero

@[simp] lemma zero_ne_cons {a : α} {m : multiset α} : 0 ≠ a ::ₘ m :=
assume h, have a ∈ (0:multiset α), from h.symm ▸ mem_cons_self _ _, not_mem_zero _ this

@[simp] lemma cons_ne_zero {a : α} {m : multiset α} : a ::ₘ m ≠ 0 := zero_ne_cons.symm

lemma cons_eq_cons {a b : α} {as bs : multiset α} :
  a ::ₘ as = b ::ₘ bs ↔ ((a = b ∧ as = bs) ∨ (a ≠ b ∧ ∃cs, as = b ::ₘ cs ∧ bs = a ::ₘ cs)) :=
begin
  haveI : decidable_eq α := classical.dec_eq α,
  split,
  { assume eq,
    by_cases a = b,
    { subst h, simp * at * },
    { have : a ∈ b ::ₘ bs, from eq ▸ mem_cons_self _ _,
      have : a ∈ bs, by simpa [h],
      rcases exists_cons_of_mem this with ⟨cs, hcs⟩,
      simp [h, hcs],
      have : a ::ₘ as = b ::ₘ a ::ₘ cs, by simp [eq, hcs],
      have : a ::ₘ as = a ::ₘ b ::ₘ cs, by rwa [cons_swap],
      simpa using this } },
  { assume h,
    rcases h with ⟨eq₁, eq₂⟩ | ⟨h, cs, eq₁, eq₂⟩,
    { simp * },
    { simp [*, cons_swap a b] } }
end

end mem

/-! ### Singleton -/

instance : has_singleton α (multiset α) := ⟨λ a, a ::ₘ 0⟩

instance : is_lawful_singleton α (multiset α) := ⟨λ a, rfl⟩

@[simp] theorem cons_zero (a : α) : (a ::ₘ 0 : multiset α) = {a} := rfl

@[simp] theorem mem_singleton {a b : α} : b ∈ ({a} : multiset α) ↔ b = a :=
by simp only [←cons_zero, mem_cons, iff_self, or_false, not_mem_zero]

theorem mem_singleton_self (a : α) : a ∈ ({a} : multiset α) :=
by { rw ←cons_zero, exact mem_cons_self _ _ }

theorem singleton_inj {a b : α} : ({a} : multiset α) = {b} ↔ a = b :=
by { simp_rw [←cons_zero], exact cons_inj_left _ }

theorem pair_comm (x y : α) : ({x, y} : multiset α) = {y, x} := cons_swap x y 0

@[simp] lemma coe_single (a : α) : ([a] : multiset α) = {a} := rfl

@[simp] lemma coe_eq_singleton {a : α} {l : list α} : (l : multiset α) = {a} ↔ l = [a] :=
by rw [←multiset.coe_single, multiset.coe_eq_coe, list.perm_singleton]

/-! ### `multiset.subset` -/

section subset

/-- `s ⊆ t` is the lift of the list subset relation. It means that any
  element with nonzero multiplicity in `s` has nonzero multiplicity in `t`,
  but it does not imply that the multiplicity of `a` in `s` is less or equal than in `t`;
  see `s ≤ t` for this relation. -/
protected def subset (s t : multiset α) : Prop := ∀ ⦃a : α⦄, a ∈ s → a ∈ t

instance : has_subset (multiset α) := ⟨multiset.subset⟩
instance : has_ssubset (multiset α) := ⟨λ s t, s ⊆ t ∧ ¬ t ⊆ s⟩

@[simp] theorem coe_subset {l₁ l₂ : list α} : (l₁ : multiset α) ⊆ l₂ ↔ l₁ ⊆ l₂ := iff.rfl

@[simp] theorem subset.refl (s : multiset α) : s ⊆ s := λ a h, h

theorem subset.trans {s t u : multiset α} : s ⊆ t → t ⊆ u → s ⊆ u :=
λ h₁ h₂ a m, h₂ (h₁ m)

theorem subset_iff {s t : multiset α} : s ⊆ t ↔ (∀⦃x⦄, x ∈ s → x ∈ t) := iff.rfl

theorem mem_of_subset {s t : multiset α} {a : α} (h : s ⊆ t) : a ∈ s → a ∈ t := @h _

@[simp] theorem zero_subset (s : multiset α) : 0 ⊆ s :=
λ a, (not_mem_nil a).elim

lemma subset_cons (s : multiset α) (a : α) : s ⊆ a ::ₘ s := λ _, mem_cons_of_mem

lemma ssubset_cons {s : multiset α} {a : α} (ha : a ∉ s) : s ⊂ a ::ₘ s :=
⟨subset_cons _ _, λ h, ha $ h $ mem_cons_self _ _⟩

@[simp] theorem cons_subset {a : α} {s t : multiset α} : (a ::ₘ s) ⊆ t ↔ a ∈ t ∧ s ⊆ t :=
by simp [subset_iff, or_imp_distrib, forall_and_distrib]

lemma cons_subset_cons {a : α} {s t : multiset α} : s ⊆ t → a ::ₘ s ⊆ a ::ₘ t :=
quotient.induction_on₂ s t $ λ _ _, cons_subset_cons _

theorem eq_zero_of_subset_zero {s : multiset α} (h : s ⊆ 0) : s = 0 :=
eq_zero_of_forall_not_mem h

theorem subset_zero {s : multiset α} : s ⊆ 0 ↔ s = 0 :=
⟨eq_zero_of_subset_zero, λ xeq, xeq.symm ▸ subset.refl 0⟩

lemma induction_on' {p : multiset α → Prop} (S : multiset α)
  (h₁ : p 0) (h₂ : ∀ {a s}, a ∈ S → s ⊆ S → p s → p (insert a s)) : p S :=
@multiset.induction_on α (λ T, T ⊆ S → p T) S (λ _, h₁) (λ a s hps hs,
  let ⟨hS, sS⟩ := cons_subset.1 hs in h₂ hS sS (hps sS)) (subset.refl S)

end subset

/-! ### `multiset.to_list` -/

section to_list

/-- Produces a list of the elements in the multiset using choice. -/
@[reducible] noncomputable def to_list {α : Type*} (s : multiset α) :=
classical.some (quotient.exists_rep s)

@[simp] lemma to_list_zero {α : Type*} : (multiset.to_list 0 : list α) = [] :=
(multiset.coe_eq_zero _).1 (classical.some_spec (quotient.exists_rep multiset.zero))

@[simp, norm_cast]
lemma coe_to_list {α : Type*} (s : multiset α) : (s.to_list : multiset α) = s :=
classical.some_spec (quotient.exists_rep _)

@[simp]
lemma mem_to_list {α : Type*} (a : α) (s : multiset α) : a ∈ s.to_list ↔ a ∈ s :=
by rw [←multiset.mem_coe, multiset.coe_to_list]

@[simp] lemma to_list_eq_singleton_iff {a : α} {m : multiset α} : m.to_list = [a] ↔ m = {a} :=
by rw [←perm_singleton, ←coe_eq_coe, coe_to_list, coe_single]

@[simp] lemma to_list_singleton (a : α) : ({a} : multiset α).to_list = [a] :=
multiset.to_list_eq_singleton_iff.2 rfl

end to_list

/-! ### Partial order on `multiset`s -/

/-- `s ≤ t` means that `s` is a sublist of `t` (up to permutation).
  Equivalently, `s ≤ t` means that `count a s ≤ count a t` for all `a`. -/
protected def le (s t : multiset α) : Prop :=
quotient.lift_on₂ s t (<+~) $ λ v₁ v₂ w₁ w₂ p₁ p₂,
  propext (p₂.subperm_left.trans p₁.subperm_right)

instance : partial_order (multiset α) :=
{ le          := multiset.le,
  le_refl     := by rintros ⟨l⟩; exact subperm.refl _,
  le_trans    := by rintros ⟨l₁⟩ ⟨l₂⟩ ⟨l₃⟩; exact @subperm.trans _ _ _ _,
  le_antisymm := by rintros ⟨l₁⟩ ⟨l₂⟩ h₁ h₂; exact quot.sound (subperm.antisymm h₁ h₂) }

section
variables {s t : multiset α} {a : α}

lemma subset_of_le : s ≤ t → s ⊆ t := quotient.induction_on₂ s t $ λ l₁ l₂, subperm.subset

alias subset_of_le ← le.subset

lemma mem_of_le (h : s ≤ t) : a ∈ s → a ∈ t := mem_of_subset (subset_of_le h)

lemma not_mem_mono (h : s ⊆ t) : a ∉ t → a ∉ s := mt $ @h _

@[simp] theorem coe_le {l₁ l₂ : list α} : (l₁ : multiset α) ≤ l₂ ↔ l₁ <+~ l₂ := iff.rfl

@[elab_as_eliminator] theorem le_induction_on {C : multiset α → multiset α → Prop}
  {s t : multiset α} (h : s ≤ t)
  (H : ∀ {l₁ l₂ : list α}, l₁ <+ l₂ → C l₁ l₂) : C s t :=
quotient.induction_on₂ s t (λ l₁ l₂ ⟨l, p, s⟩,
  (show ⟦l⟧ = ⟦l₁⟧, from quot.sound p) ▸ H s) h

theorem zero_le (s : multiset α) : 0 ≤ s :=
quot.induction_on s $ λ l, (nil_sublist l).subperm

lemma le_zero : s ≤ 0 ↔ s = 0 := ⟨λ h, le_antisymm h (zero_le _), le_of_eq⟩

theorem lt_cons_self (s : multiset α) (a : α) : s < a ::ₘ s :=
quot.induction_on s $ λ l,
suffices l <+~ a :: l ∧ (¬l ~ a :: l),
  by simpa [lt_iff_le_and_ne],
⟨(sublist_cons _ _).subperm,
 λ p, ne_of_lt (lt_succ_self (length l)) p.length_eq⟩

theorem le_cons_self (s : multiset α) (a : α) : s ≤ a ::ₘ s :=
le_of_lt $ lt_cons_self _ _

lemma cons_le_cons_iff (a : α) : a ::ₘ s ≤ a ::ₘ t ↔ s ≤ t :=
quotient.induction_on₂ s t $ λ l₁ l₂, subperm_cons a

lemma cons_le_cons (a : α) : s ≤ t → a ::ₘ s ≤ a ::ₘ t := (cons_le_cons_iff a).2

lemma le_cons_of_not_mem (m : a ∉ s) : s ≤ a ::ₘ t ↔ s ≤ t :=
begin
  refine ⟨_, λ h, le_trans h $ le_cons_self _ _⟩,
  suffices : ∀ {t'} (_ : s ≤ t') (_ : a ∈ t'), a ::ₘ s ≤ t',
  { exact λ h, (cons_le_cons_iff a).1 (this h (mem_cons_self _ _)) },
  introv h, revert m, refine le_induction_on h _,
  introv s m₁ m₂,
  rcases mem_split m₂ with ⟨r₁, r₂, rfl⟩,
  exact perm_middle.subperm_left.2 ((subperm_cons _).2 $
    ((sublist_or_mem_of_sublist s).resolve_right m₁).subperm)
end

<<<<<<< HEAD
=======
end

/-! ### Singleton -/

instance : has_singleton α (multiset α) := ⟨λ a, a ::ₘ 0⟩

instance : is_lawful_singleton α (multiset α) := ⟨λ a, rfl⟩

@[simp] theorem cons_zero (a : α) : a ::ₘ 0 = {a} := rfl

@[simp] theorem coe_singleton (a : α) : ([a] : multiset α) = {a} := rfl

@[simp] theorem mem_singleton {a b : α} : b ∈ ({a} : multiset α) ↔ b = a :=
by simp only [←cons_zero, mem_cons, iff_self, or_false, not_mem_zero]

theorem mem_singleton_self (a : α) : a ∈ ({a} : multiset α) :=
by { rw ←cons_zero, exact mem_cons_self _ _ }

@[simp] theorem singleton_inj {a b : α} : ({a} : multiset α) = {b} ↔ a = b :=
by { simp_rw [←cons_zero], exact cons_inj_left _ }

@[simp] theorem singleton_ne_zero (a : α) : ({a} : multiset α) ≠ 0 :=
ne_of_gt (lt_cons_self _ _)

>>>>>>> 72fdd04f
@[simp] theorem singleton_le {a : α} {s : multiset α} : {a} ≤ s ↔ a ∈ s :=
⟨λ h, mem_of_le h (mem_singleton_self _),
 λ h, let ⟨t, e⟩ := exists_cons_of_mem h in e.symm ▸ cons_le_cons _ (zero_le _)⟩

<<<<<<< HEAD
@[simp] theorem singleton_ne_zero (a : α) : ({a} : multiset α) ≠ 0 :=
ne_of_gt (lt_cons_self _ _)

end
=======
@[simp] lemma singleton_eq_cons_iff {a b : α} (m : multiset α) : {a} = b ::ₘ m ↔ a = b ∧ m = 0 :=
by { rw [←cons_zero, cons_eq_cons], simp [eq_comm] }

theorem pair_comm (x y : α) : ({x, y} : multiset α) = {y, x} := cons_swap x y 0
>>>>>>> 72fdd04f

/-! ### Additive monoid -/

/-- The sum of two multisets is the lift of the list append operation.
  This adds the multiplicities of each element,
  i.e. `count a (s + t) = count a s + count a t`. -/
protected def add (s₁ s₂ : multiset α) : multiset α :=
quotient.lift_on₂ s₁ s₂ (λ l₁ l₂, ((l₁ ++ l₂ : list α) : multiset α)) $
  λ v₁ v₂ w₁ w₂ p₁ p₂, quot.sound $ p₁.append p₂

instance : has_add (multiset α) := ⟨multiset.add⟩

@[simp] theorem coe_add (s t : list α) : (s + t : multiset α) = (s ++ t : list α) := rfl

@[simp] theorem singleton_add (a : α) (s : multiset α) : {a} + s = a ::ₘ s := rfl

private theorem add_le_add_iff_left' {s t u : multiset α} : s + t ≤ s + u ↔ t ≤ u :=
quotient.induction_on₃ s t u $ λ l₁ l₂ l₃, subperm_append_left _

instance : covariant_class (multiset α) (multiset α) (+) (≤) :=
⟨λ s t u, add_le_add_iff_left'.2⟩

instance : contravariant_class (multiset α) (multiset α) (+) (≤) :=
⟨λ s t u, add_le_add_iff_left'.1⟩

instance : ordered_cancel_add_comm_monoid (multiset α) :=
{ zero                  := 0,
  add                   := (+),
  add_comm              := λ s t, quotient.induction_on₂ s t $ λ l₁ l₂, quot.sound perm_append_comm,
  add_assoc             := λ s₁ s₂ s₃, quotient.induction_on₃ s₁ s₂ s₃ $ λ l₁ l₂ l₃,
    congr_arg coe $ append_assoc l₁ l₂ l₃,
  zero_add              := λ s, quot.induction_on s $ λ l, rfl,
  add_zero              := λ s, quotient.induction_on s $ λ l, congr_arg coe $ append_nil l,
  add_left_cancel       := λ a b c, add_left_cancel'',
  add_le_add_left       := λ s₁ s₂, add_le_add_left,
  le_of_add_le_add_left := λ s₁ s₂ s₃, le_of_add_le_add_left,
  ..@multiset.partial_order α }

theorem le_add_right (s t : multiset α) : s ≤ s + t :=
by simpa using add_le_add_left (zero_le t) s

theorem le_add_left (s t : multiset α) : s ≤ t + s :=
by simpa using add_le_add_right (zero_le t) s
theorem le_iff_exists_add {s t : multiset α} : s ≤ t ↔ ∃ u, t = s + u :=
⟨λ h, le_induction_on h $ λ l₁ l₂ s,
  let ⟨l, p⟩ := s.exists_perm_append in ⟨l, quot.sound p⟩,
 λ ⟨u, e⟩, e.symm ▸ le_add_right _ _⟩

instance : order_bot (multiset α) :=
{ bot                   := 0,
  bot_le                := multiset.zero_le }

instance : canonically_ordered_add_monoid (multiset α) :=
{ le_self_add := le_add_right,
  exists_add_of_le := λ a b h, le_induction_on h $ λ l₁ l₂ s,
    let ⟨l, p⟩ := s.exists_perm_append in ⟨l, quot.sound p⟩,
  ..multiset.order_bot,
  ..multiset.ordered_cancel_add_comm_monoid }

/-- This is a `rfl` and `simp` version of `bot_eq_zero`. -/
@[simp] theorem bot_eq_zero : (⊥ : multiset α) = 0 := rfl

@[simp] theorem cons_add (a : α) (s t : multiset α) : a ::ₘ s + t = a ::ₘ (s + t) :=
by rw [← singleton_add, ← singleton_add, add_assoc]

@[simp] theorem add_cons (a : α) (s t : multiset α) : s + a ::ₘ t = a ::ₘ (s + t) :=
by rw [add_comm, cons_add, add_comm]

@[simp] theorem mem_add {a : α} {s t : multiset α} : a ∈ s + t ↔ a ∈ s ∨ a ∈ t :=
quotient.induction_on₂ s t $ λ l₁ l₂, mem_append

lemma mem_of_mem_nsmul {a : α} {s : multiset α} {n : ℕ} (h : a ∈ n • s) : a ∈ s :=
begin
  induction n with n ih,
  { rw zero_nsmul at h,
    exact absurd h (not_mem_zero _) },
  { rw [succ_nsmul, mem_add] at h,
    exact h.elim id ih },
end

@[simp]
lemma mem_nsmul {a : α} {s : multiset α} {n : ℕ} (h0 : n ≠ 0) : a ∈ n • s ↔ a ∈ s :=
begin
  refine ⟨mem_of_mem_nsmul, λ h, _⟩,
  obtain ⟨n, rfl⟩ := exists_eq_succ_of_ne_zero h0,
  rw [succ_nsmul, mem_add],
  exact or.inl h
end

lemma nsmul_cons {s : multiset α} (n : ℕ) (a : α) : n • (a ::ₘ s) = n • {a} + n • s :=
by rw [←singleton_add, nsmul_add]

/-! ### Cardinality -/

/-- The cardinality of a multiset is the sum of the multiplicities
  of all its elements, or simply the length of the underlying list. -/
def card : multiset α →+ ℕ :=
{ to_fun := λ s, quot.lift_on s length $ λ l₁ l₂, perm.length_eq,
  map_zero' := rfl,
  map_add' := λ s t, quotient.induction_on₂ s t length_append }

@[simp] theorem coe_card (l : list α) : card (l : multiset α) = length l := rfl

@[simp] theorem card_zero : @card α 0 = 0 := rfl

theorem card_add (s t : multiset α) : card (s + t) = card s + card t :=
card.map_add s t

lemma card_nsmul (s : multiset α) (n : ℕ) :
  (n • s).card = n * s.card :=
by rw [card.map_nsmul s n, nat.nsmul_eq_mul]

@[simp] theorem card_cons (a : α) (s : multiset α) : card (a ::ₘ s) = card s + 1 :=
quot.induction_on s $ λ l, rfl

@[simp] theorem card_singleton (a : α) : card ({a} : multiset α) = 1 :=
by simp only [←cons_zero, card_zero, eq_self_iff_true, zero_add, card_cons]

lemma card_pair (a b : α) : ({a, b} : multiset α).card = 2 :=
by rw [insert_eq_cons, card_cons, card_singleton]

theorem card_eq_one {s : multiset α} : card s = 1 ↔ ∃ a, s = {a} :=
⟨quot.induction_on s $ λ l h,
  (list.length_eq_one.1 h).imp $ λ a, congr_arg coe,
 λ ⟨a, e⟩, e.symm ▸ rfl⟩

theorem card_le_of_le {s t : multiset α} (h : s ≤ t) : card s ≤ card t :=
le_induction_on h $ λ l₁ l₂, length_le_of_sublist

@[mono] theorem card_mono : monotone (@card α) := λ a b, card_le_of_le

theorem eq_of_le_of_card_le {s t : multiset α} (h : s ≤ t) : card t ≤ card s → s = t :=
le_induction_on h $ λ l₁ l₂ s h₂, congr_arg coe $ eq_of_sublist_of_length_le s h₂

theorem card_lt_of_lt {s t : multiset α} (h : s < t) : card s < card t :=
lt_of_not_ge $ λ h₂, ne_of_lt h $ eq_of_le_of_card_le (le_of_lt h) h₂

theorem lt_iff_cons_le {s t : multiset α} : s < t ↔ ∃ a, a ::ₘ s ≤ t :=
⟨quotient.induction_on₂ s t $ λ l₁ l₂ h,
  subperm.exists_of_length_lt (le_of_lt h) (card_lt_of_lt h),
λ ⟨a, h⟩, lt_of_lt_of_le (lt_cons_self _ _) h⟩

@[simp] theorem card_eq_zero {s : multiset α} : card s = 0 ↔ s = 0 :=
⟨λ h, (eq_of_le_of_card_le (zero_le _) (le_of_eq h)).symm, λ e, by simp [e]⟩

theorem card_pos {s : multiset α} : 0 < card s ↔ s ≠ 0 :=
pos_iff_ne_zero.trans $ not_congr card_eq_zero

theorem card_pos_iff_exists_mem {s : multiset α} : 0 < card s ↔ ∃ a, a ∈ s :=
quot.induction_on s $ λ l, length_pos_iff_exists_mem

lemma card_eq_two {s : multiset α} : s.card = 2 ↔ ∃ x y, s = {x, y} :=
⟨quot.induction_on s (λ l h, (list.length_eq_two.mp h).imp
  (λ a, Exists.imp (λ b, congr_arg coe))), λ ⟨a, b, e⟩, e.symm ▸ rfl⟩

lemma card_eq_three {s : multiset α} : s.card = 3 ↔ ∃ x y z, s = {x, y, z} :=
⟨quot.induction_on s (λ l h, (list.length_eq_three.mp h).imp
  (λ a, Exists.imp (λ b, Exists.imp (λ c, congr_arg coe)))), λ ⟨a, b, c, e⟩, e.symm ▸ rfl⟩

/-! ### Induction principles -/

/-- A strong induction principle for multisets:
If you construct a value for a particular multiset given values for all strictly smaller multisets,
you can construct a value for any multiset.
-/
@[elab_as_eliminator] def strong_induction_on {p : multiset α → Sort*} :
  ∀ (s : multiset α), (∀ s, (∀t < s, p t) → p s) → p s
| s := λ ih, ih s $ λ t h,
  have card t < card s, from card_lt_of_lt h,
  strong_induction_on t ih
using_well_founded {rel_tac := λ _ _, `[exact ⟨_, measure_wf card⟩]}

theorem strong_induction_eq {p : multiset α → Sort*}
  (s : multiset α) (H) : @strong_induction_on _ p s H =
    H s (λ t h, @strong_induction_on _ p t H) :=
by rw [strong_induction_on]
@[elab_as_eliminator] lemma case_strong_induction_on {p : multiset α → Prop}
  (s : multiset α) (h₀ : p 0) (h₁ : ∀ a s, (∀t ≤ s, p t) → p (a ::ₘ s)) : p s :=
multiset.strong_induction_on s $ assume s,
multiset.induction_on s (λ _, h₀) $ λ a s _ ih, h₁ _ _ $
λ t h, ih _ $ lt_of_le_of_lt h $ lt_cons_self _ _

/-- Suppose that, given that `p t` can be defined on all supersets of `s` of cardinality less than
`n`, one knows how to define `p s`. Then one can inductively define `p s` for all multisets `s` of
cardinality less than `n`, starting from multisets of card `n` and iterating. This
can be used either to define data, or to prove properties. -/
def strong_downward_induction {p : multiset α → Sort*} {n : ℕ} (H : ∀ t₁, (∀ {t₂ : multiset α},
  t₂.card ≤ n → t₁ < t₂ → p t₂) → t₁.card ≤ n → p t₁) :
  ∀ (s : multiset α), s.card ≤ n → p s
| s := H s (λ t ht h, have n - card t < n - card s,
     from (tsub_lt_tsub_iff_left_of_le ht).2 (card_lt_of_lt h),
  strong_downward_induction t ht)
using_well_founded {rel_tac := λ _ _, `[exact ⟨_, measure_wf (λ (t : multiset α), n - t.card)⟩]}

lemma strong_downward_induction_eq {p : multiset α → Sort*} {n : ℕ} (H : ∀ t₁, (∀ {t₂ : multiset α},
  t₂.card ≤ n → t₁ < t₂ → p t₂) → t₁.card ≤ n → p t₁) (s : multiset α) :
  strong_downward_induction H s = H s (λ t ht hst, strong_downward_induction H t ht) :=
by rw strong_downward_induction

/-- Analogue of `strong_downward_induction` with order of arguments swapped. -/
@[elab_as_eliminator] def strong_downward_induction_on {p : multiset α → Sort*} {n : ℕ} :
  ∀ (s : multiset α), (∀ t₁, (∀ {t₂ : multiset α}, t₂.card ≤ n → t₁ < t₂ → p t₂) → t₁.card ≤ n →
  p t₁) → s.card ≤ n → p s :=
λ s H, strong_downward_induction H s

lemma strong_downward_induction_on_eq {p : multiset α → Sort*} (s : multiset α) {n : ℕ} (H : ∀ t₁,
  (∀ {t₂ : multiset α}, t₂.card ≤ n → t₁ < t₂ → p t₂) → t₁.card ≤ n → p t₁) :
  s.strong_downward_induction_on H = H s (λ t ht h, t.strong_downward_induction_on H ht) :=
by { dunfold strong_downward_induction_on, rw strong_downward_induction }

/-- Another way of expressing `strong_induction_on`: the `(<)` relation is well-founded. -/
lemma well_founded_lt : well_founded ((<) : multiset α → multiset α → Prop) :=
subrelation.wf (λ _ _, multiset.card_lt_of_lt) (measure_wf multiset.card)

/-! ### `multiset.repeat` -/

/-- `repeat a n` is the multiset containing only `a` with multiplicity `n`. -/
def repeat (a : α) (n : ℕ) : multiset α := repeat a n

@[simp] lemma repeat_zero (a : α) : repeat a 0 = 0 := rfl

@[simp] lemma repeat_succ (a : α) (n) : repeat a (n+1) = a ::ₘ repeat a n := by simp [repeat]

@[simp] lemma repeat_one (a : α) : repeat a 1 = {a} :=
by simp only [repeat_succ, ←cons_zero, eq_self_iff_true, repeat_zero, cons_inj_right]

@[simp] lemma card_repeat : ∀ (a : α) n, card (repeat a n) = n := length_repeat

lemma mem_repeat {a b : α} {n : ℕ} : b ∈ repeat a n ↔ n ≠ 0 ∧ b = a := mem_repeat

theorem eq_of_mem_repeat {a b : α} {n} : b ∈ repeat a n → b = a := eq_of_mem_repeat

theorem eq_repeat' {a : α} {s : multiset α} : s = repeat a s.card ↔ ∀ b ∈ s, b = a :=
quot.induction_on s $ λ l, iff.trans ⟨λ h,
  (perm_repeat.1 $ (quotient.exact h)), congr_arg coe⟩ eq_repeat'

theorem eq_repeat_of_mem {a : α} {s : multiset α} : (∀ b ∈ s, b = a) → s = repeat a s.card :=
eq_repeat'.2

theorem eq_repeat {a : α} {n} {s : multiset α} : s = repeat a n ↔ card s = n ∧ ∀ b ∈ s, b = a :=
⟨λ h, h.symm ▸ ⟨card_repeat _ _, λ b, eq_of_mem_repeat⟩,
 λ ⟨e, al⟩, e ▸ eq_repeat_of_mem al⟩

lemma repeat_left_injective {n : ℕ} (hn : n ≠ 0) : function.injective (λ a : α, repeat a n) :=
λ a b h, (eq_repeat.1 h).2 _ $ mem_repeat.2 ⟨hn, rfl⟩

@[simp] lemma repeat_left_inj {a b : α} {n : ℕ} (h : n ≠ 0) : repeat a n = repeat b n ↔ a = b :=
(repeat_left_injective h).eq_iff

theorem repeat_injective (a : α) : function.injective (repeat a) :=
λ m n h, by rw [← (eq_repeat.1 h).1, card_repeat]

theorem repeat_subset_singleton : ∀ (a : α) n, repeat a n ⊆ {a} := repeat_subset_singleton

theorem repeat_le_coe {a : α} {n} {l : list α} : repeat a n ≤ l ↔ list.repeat a n <+ l :=
⟨λ ⟨l', p, s⟩, (perm_repeat.1 p) ▸ s, sublist.subperm⟩

theorem nsmul_singleton (a : α) (n) : n • ({a} : multiset α) = repeat a n :=
begin
  refine eq_repeat.mpr ⟨_, λ b hb, mem_singleton.mp (mem_of_mem_nsmul hb)⟩,
  rw [card_nsmul, card_singleton, mul_one]
end

lemma nsmul_repeat {a : α} (n m : ℕ) : n • (repeat a m) = repeat a (n * m) :=
begin
  rw eq_repeat,
  split,
  { rw [card_nsmul, card_repeat] },
  { exact λ b hb, eq_of_mem_repeat (mem_of_mem_nsmul hb) },
end

/-! ### Erasing one copy of an element -/
section erase
variables [decidable_eq α] {s t : multiset α} {a b : α}

/-- `erase s a` is the multiset that subtracts 1 from the
  multiplicity of `a`. -/
def erase (s : multiset α) (a : α) : multiset α :=
quot.lift_on s (λ l, (l.erase a : multiset α))
  (λ l₁ l₂ p, quot.sound (p.erase a))

@[simp] theorem coe_erase (l : list α) (a : α) :
  erase (l : multiset α) a = l.erase a := rfl

@[simp] theorem erase_zero (a : α) : (0 : multiset α).erase a = 0 := rfl

@[simp] theorem erase_cons_head (a : α) (s : multiset α) : (a ::ₘ s).erase a = s :=
quot.induction_on s $ λ l, congr_arg coe $ erase_cons_head a l

@[simp, priority 990]
theorem erase_cons_tail {a b : α} (s : multiset α) (h : b ≠ a) :
  (b ::ₘ s).erase a = b ::ₘ s.erase a :=
quot.induction_on s $ λ l, congr_arg coe $ erase_cons_tail l h

@[simp] theorem erase_singleton (a : α) : ({a} : multiset α).erase a = 0 := erase_cons_head a 0

@[simp, priority 980]
theorem erase_of_not_mem {a : α} {s : multiset α} : a ∉ s → s.erase a = s :=
quot.induction_on s $ λ l h, congr_arg coe $ erase_of_not_mem h

@[simp, priority 980]
theorem cons_erase {s : multiset α} {a : α} : a ∈ s → a ::ₘ s.erase a = s :=
quot.induction_on s $ λ l h, quot.sound (perm_cons_erase h).symm

theorem le_cons_erase (s : multiset α) (a : α) : s ≤ a ::ₘ s.erase a :=
if h : a ∈ s then le_of_eq (cons_erase h).symm
else by rw erase_of_not_mem h; apply le_cons_self

lemma add_singleton_eq_iff {s t : multiset α} {a : α} :
  s + {a} = t ↔ a ∈ t ∧ s = t.erase a :=
begin
  rw [add_comm, singleton_add], split,
  { rintro rfl, exact ⟨s.mem_cons_self a, (s.erase_cons_head a).symm⟩ },
  { rintro ⟨h, rfl⟩, exact cons_erase h },
end

theorem erase_add_left_pos {a : α} {s : multiset α} (t) : a ∈ s → (s + t).erase a = s.erase a + t :=
quotient.induction_on₂ s t $ λ l₁ l₂ h, congr_arg coe $ erase_append_left l₂ h

theorem erase_add_right_pos {a : α} (s) {t : multiset α} (h : a ∈ t) :
  (s + t).erase a = s + t.erase a :=
by rw [add_comm, erase_add_left_pos s h, add_comm]

theorem erase_add_right_neg {a : α} {s : multiset α} (t) :
  a ∉ s → (s + t).erase a = s + t.erase a :=
quotient.induction_on₂ s t $ λ l₁ l₂ h, congr_arg coe $ erase_append_right l₂ h

theorem erase_add_left_neg {a : α} (s) {t : multiset α} (h : a ∉ t) :
  (s + t).erase a = s.erase a + t :=
by rw [add_comm, erase_add_right_neg s h, add_comm]

theorem erase_le (a : α) (s : multiset α) : s.erase a ≤ s :=
quot.induction_on s $ λ l, (erase_sublist a l).subperm

@[simp] theorem erase_lt {a : α} {s : multiset α} : s.erase a < s ↔ a ∈ s :=
⟨λ h, not_imp_comm.1 erase_of_not_mem (ne_of_lt h),
 λ h, by simpa [h] using lt_cons_self (s.erase a) a⟩

theorem erase_subset (a : α) (s : multiset α) : s.erase a ⊆ s :=
subset_of_le (erase_le a s)

theorem mem_erase_of_ne {a b : α} {s : multiset α} (ab : a ≠ b) : a ∈ s.erase b ↔ a ∈ s :=
quot.induction_on s $ λ l, list.mem_erase_of_ne ab

theorem mem_of_mem_erase {a b : α} {s : multiset α} : a ∈ s.erase b → a ∈ s :=
mem_of_subset (erase_subset _ _)

theorem erase_comm (s : multiset α) (a b : α) : (s.erase a).erase b = (s.erase b).erase a :=
quot.induction_on s $ λ l, congr_arg coe $ l.erase_comm a b

theorem erase_le_erase {s t : multiset α} (a : α) (h : s ≤ t) : s.erase a ≤ t.erase a :=
le_induction_on h $ λ l₁ l₂ h, (h.erase _).subperm

theorem erase_le_iff_le_cons {s t : multiset α} {a : α} : s.erase a ≤ t ↔ s ≤ a ::ₘ t :=
⟨λ h, le_trans (le_cons_erase _ _) (cons_le_cons _ h),
 λ h, if m : a ∈ s
  then by rw ← cons_erase m at h; exact (cons_le_cons_iff _).1 h
  else le_trans (erase_le _ _) ((le_cons_of_not_mem m).1 h)⟩

@[simp] theorem card_erase_of_mem {a : α} {s : multiset α} :
  a ∈ s → card (s.erase a) = pred (card s) :=
quot.induction_on s $ λ l, length_erase_of_mem

@[simp] lemma card_erase_add_one {a : α} {s : multiset α} :
  a ∈ s → (s.erase a).card + 1 = s.card :=
quot.induction_on s $ λ l, length_erase_add_one

theorem card_erase_lt_of_mem {a : α} {s : multiset α} : a ∈ s → card (s.erase a) < card s :=
λ h, card_lt_of_lt (erase_lt.mpr h)

theorem card_erase_le {a : α} {s : multiset α} : card (s.erase a) ≤ card s :=
card_le_of_le (erase_le a s)

theorem card_erase_eq_ite {a : α} {s : multiset α} :
  card (s.erase a) = if a ∈ s then pred (card s) else card s :=
begin
  by_cases h : a ∈ s,
  { rwa [card_erase_of_mem h, if_pos] },
  { rwa [erase_of_not_mem h, if_neg] }
end

end erase

@[simp] theorem coe_reverse (l : list α) : (reverse l : multiset α) = l :=
quot.sound $ reverse_perm _

/-! ### `multiset.map` -/

/-- `map f s` is the lift of the list `map` operation. The multiplicity
  of `b` in `map f s` is the number of `a ∈ s` (counting multiplicity)
  such that `f a = b`. -/
def map (f : α → β) (s : multiset α) : multiset β :=
quot.lift_on s (λ l : list α, (l.map f : multiset β))
  (λ l₁ l₂ p, quot.sound (p.map f))

@[congr]
theorem map_congr {f g : α → β} {s t : multiset α} :
  s = t → (∀ x ∈ t, f x = g x) → map f s = map g t :=
begin
  rintros rfl h,
  induction s using quot.induction_on,
  exact congr_arg coe (map_congr h)
end

lemma map_hcongr {β' : Type*} {m : multiset α} {f : α → β} {f' : α → β'}
  (h : β = β') (hf : ∀a∈m, f a == f' a) : map f m == map f' m :=
begin subst h, simp at hf, simp [map_congr rfl hf] end

theorem forall_mem_map_iff {f : α → β} {p : β → Prop} {s : multiset α} :
  (∀ y ∈ s.map f, p y) ↔ (∀ x ∈ s, p (f x)) :=
quotient.induction_on' s $ λ L, list.forall_mem_map_iff

@[simp] theorem coe_map (f : α → β) (l : list α) : map f ↑l = l.map f := rfl

@[simp] theorem map_zero (f : α → β) : map f 0 = 0 := rfl

@[simp] theorem map_cons (f : α → β) (a s) : map f (a ::ₘ s) = f a ::ₘ map f s :=
quot.induction_on s $ λ l, rfl

theorem map_comp_cons (f : α → β) (t) : map f ∘ cons t = cons (f t) ∘ map f :=
by { ext, simp }

@[simp] theorem map_singleton (f : α → β) (a : α) : ({a} : multiset α).map f = {f a} := rfl

theorem map_repeat (f : α → β) (a : α) (k : ℕ) : (repeat a k).map f = repeat (f a) k := by
{ induction k, simp, simpa }

@[simp] theorem map_add (f : α → β) (s t) : map f (s + t) = map f s + map f t :=
quotient.induction_on₂ s t $ λ l₁ l₂, congr_arg coe $ map_append _ _ _

/-- If each element of `s : multiset α` can be lifted to `β`, then `s` can be lifted to
`multiset β`. -/
instance [can_lift α β] : can_lift (multiset α) (multiset β) :=
{ cond := λ s, ∀ x ∈ s, can_lift.cond β x,
  coe := map can_lift.coe,
  prf := by { rintro ⟨l⟩ hl, lift l to list β using hl, exact ⟨l, coe_map _ _⟩ } }

/-- `multiset.map` as an `add_monoid_hom`. -/
def map_add_monoid_hom (f : α → β) : multiset α →+ multiset β :=
{ to_fun := map f,
  map_zero' := map_zero _,
  map_add' := map_add _ }

@[simp] lemma coe_map_add_monoid_hom (f : α → β) :
  (map_add_monoid_hom f : multiset α → multiset β) = map f := rfl

theorem map_nsmul (f : α → β) (n : ℕ) (s) : map f (n • s) = n • (map f s) :=
(map_add_monoid_hom f).map_nsmul _ _

@[simp] theorem mem_map {f : α → β} {b : β} {s : multiset α} :
  b ∈ map f s ↔ ∃ a, a ∈ s ∧ f a = b :=
quot.induction_on s $ λ l, mem_map

@[simp] theorem card_map (f : α → β) (s) : card (map f s) = card s :=
quot.induction_on s $ λ l, length_map _ _

@[simp] theorem map_eq_zero {s : multiset α} {f : α → β} : s.map f = 0 ↔ s = 0 :=
by rw [← multiset.card_eq_zero, multiset.card_map, multiset.card_eq_zero]

theorem mem_map_of_mem (f : α → β) {a : α} {s : multiset α} (h : a ∈ s) : f a ∈ map f s :=
mem_map.2 ⟨_, h, rfl⟩

lemma map_eq_singleton {f : α → β} {s : multiset α} {b : β} :
  map f s = {b} ↔ ∃ a : α, s = {a} ∧ f a = b :=
begin
  split,
  { intro h,
    obtain ⟨a, ha⟩ : ∃ a, s = {a},
    { rw [←card_eq_one, ←card_map, h, card_singleton] },
    refine ⟨a, ha, _⟩,
    rw [←mem_singleton, ←h, ha, map_singleton, mem_singleton] },
  { rintro ⟨a, rfl, rfl⟩,
    simp }
end

lemma map_eq_cons [decidable_eq α] (f : α → β) (s : multiset α) (t : multiset β) (b : β) :
  (∃ a ∈ s, f a = b ∧ (s.erase a).map f = t) ↔ s.map f = b ::ₘ t :=
begin
  split,
  { rintro ⟨a, ha, rfl, rfl⟩,
    rw [←map_cons, multiset.cons_erase ha] },
  { intro h,
    have : b ∈ s.map f,
    { rw h, exact mem_cons_self _ _ },
    obtain ⟨a, h1, rfl⟩ := mem_map.mp this,
    obtain ⟨u, rfl⟩ := exists_cons_of_mem h1,
    rw [map_cons, cons_inj_right] at h,
    refine ⟨a, mem_cons_self _ _, rfl, _⟩,
    rw [multiset.erase_cons_head, h] }
end

theorem mem_map_of_injective {f : α → β} (H : function.injective f) {a : α} {s : multiset α} :
  f a ∈ map f s ↔ a ∈ s :=
quot.induction_on s $ λ l, mem_map_of_injective H

@[simp] theorem map_map (g : β → γ) (f : α → β) (s : multiset α) :
  map g (map f s) = map (g ∘ f) s :=
quot.induction_on s $ λ l, congr_arg coe $ list.map_map _ _ _

theorem map_id (s : multiset α) : map id s = s :=
quot.induction_on s $ λ l, congr_arg coe $ map_id _

@[simp] lemma map_id' (s : multiset α) : map (λx, x) s = s := map_id s

@[simp] theorem map_const (s : multiset α) (b : β) : map (function.const α b) s = repeat b s.card :=
quot.induction_on s $ λ l, congr_arg coe $ map_const _ _

theorem eq_of_mem_map_const {b₁ b₂ : β} {l : list α} (h : b₁ ∈ map (function.const α b₂) l) :
  b₁ = b₂ :=
eq_of_mem_repeat $ by rwa map_const at h

@[simp] theorem map_le_map {f : α → β} {s t : multiset α} (h : s ≤ t) : map f s ≤ map f t :=
le_induction_on h $ λ l₁ l₂ h, (h.map f).subperm

@[simp] lemma map_lt_map {f : α → β} {s t : multiset α} (h : s < t) : s.map f < t.map f :=
begin
  refine (map_le_map h.le).lt_of_not_le (λ H, h.ne $ eq_of_le_of_card_le h.le _),
  rw [←s.card_map f, ←t.card_map f],
  exact card_le_of_le H,
end

lemma map_mono (f : α → β) : monotone (map f) := λ _ _, map_le_map
lemma map_strict_mono (f : α → β) : strict_mono (map f) := λ _ _, map_lt_map

@[simp] theorem map_subset_map {f : α → β} {s t : multiset α} (H : s ⊆ t) : map f s ⊆ map f t :=
λ b m, let ⟨a, h, e⟩ := mem_map.1 m in mem_map.2 ⟨a, H h, e⟩

lemma map_erase [decidable_eq α] [decidable_eq β]
  (f : α → β) (hf : function.injective f) (x : α) (s : multiset α) :
  (s.erase x).map f = (s.map f).erase (f x) :=
begin
  induction s using multiset.induction_on with y s ih,
  { simp },
  by_cases hxy : y = x,
  { cases hxy, simp },
  { rw [s.erase_cons_tail hxy, map_cons, map_cons, (s.map f).erase_cons_tail (hf.ne hxy), ih] }
end

lemma map_surjective_of_surjective {f : α → β} (hf : function.surjective f) :
  function.surjective (map f) :=
begin
  intro s,
  induction s using multiset.induction_on with x s ih,
  { exact ⟨0, map_zero _⟩ },
  { obtain ⟨y, rfl⟩ := hf x,
    obtain ⟨t, rfl⟩ := ih,
    exact ⟨y ::ₘ t, map_cons _ _ _⟩ }
end

/-! ### `multiset.fold` -/

/-- `foldl f H b s` is the lift of the list operation `foldl f b l`,
  which folds `f` over the multiset. It is well defined when `f` is right-commutative,
  that is, `f (f b a₁) a₂ = f (f b a₂) a₁`. -/
def foldl (f : β → α → β) (H : right_commutative f) (b : β) (s : multiset α) : β :=
quot.lift_on s (λ l, foldl f b l)
  (λ l₁ l₂ p, p.foldl_eq H b)

@[simp] theorem foldl_zero (f : β → α → β) (H b) : foldl f H b 0 = b := rfl

@[simp] theorem foldl_cons (f : β → α → β) (H b a s) :
  foldl f H b (a ::ₘ s) = foldl f H (f b a) s :=
quot.induction_on s $ λ l, rfl

@[simp] theorem foldl_add (f : β → α → β) (H b s t) :
  foldl f H b (s + t) = foldl f H (foldl f H b s) t :=
quotient.induction_on₂ s t $ λ l₁ l₂, foldl_append _ _ _ _

/-- `foldr f H b s` is the lift of the list operation `foldr f b l`,
  which folds `f` over the multiset. It is well defined when `f` is left-commutative,
  that is, `f a₁ (f a₂ b) = f a₂ (f a₁ b)`. -/
def foldr (f : α → β → β) (H : left_commutative f) (b : β) (s : multiset α) : β :=
quot.lift_on s (λ l, foldr f b l)
  (λ l₁ l₂ p, p.foldr_eq H b)

@[simp] theorem foldr_zero (f : α → β → β) (H b) : foldr f H b 0 = b := rfl

@[simp] theorem foldr_cons (f : α → β → β) (H b a s) :
  foldr f H b (a ::ₘ s) = f a (foldr f H b s) :=
quot.induction_on s $ λ l, rfl

@[simp] theorem foldr_singleton (f : α → β → β) (H b a) :
  foldr f H b ({a} : multiset α) = f a b :=
rfl

@[simp] theorem foldr_add (f : α → β → β) (H b s t) :
  foldr f H b (s + t) = foldr f H (foldr f H b t) s :=
quotient.induction_on₂ s t $ λ l₁ l₂, foldr_append _ _ _ _

@[simp] theorem coe_foldr (f : α → β → β) (H : left_commutative f) (b : β) (l : list α) :
  foldr f H b l = l.foldr f b := rfl

@[simp] theorem coe_foldl (f : β → α → β) (H : right_commutative f) (b : β) (l : list α) :
  foldl f H b l = l.foldl f b := rfl

theorem coe_foldr_swap (f : α → β → β) (H : left_commutative f) (b : β) (l : list α) :
  foldr f H b l = l.foldl (λ x y, f y x) b :=
(congr_arg (foldr f H b) (coe_reverse l)).symm.trans $ foldr_reverse _ _ _

theorem foldr_swap (f : α → β → β) (H : left_commutative f) (b : β) (s : multiset α) :
  foldr f H b s = foldl (λ x y, f y x) (λ x y z, (H _ _ _).symm) b s :=
quot.induction_on s $ λ l, coe_foldr_swap _ _ _ _

theorem foldl_swap (f : β → α → β) (H : right_commutative f) (b : β) (s : multiset α) :
  foldl f H b s = foldr (λ x y, f y x) (λ x y z, (H _ _ _).symm) b s :=
(foldr_swap _ _ _ _).symm

lemma foldr_induction' (f : α → β → β) (H : left_commutative f) (x : β) (q : α → Prop)
  (p : β → Prop) (s : multiset α) (hpqf : ∀ a b, q a → p b → p (f a b)) (px : p x)
  (q_s : ∀ a ∈ s, q a) :
  p (foldr f H x s) :=
begin
  revert s,
  refine multiset.induction (by simp [px]) _,
  intros a s hs hsa,
  rw foldr_cons,
  have hps : ∀ (x : α), x ∈ s → q x, from λ x hxs, hsa x (mem_cons_of_mem hxs),
  exact hpqf a (foldr f H x s) (hsa a (mem_cons_self a s)) (hs hps),
end

lemma foldr_induction (f : α → α → α) (H : left_commutative f) (x : α) (p : α → Prop)
  (s : multiset α) (p_f : ∀ a b, p a → p b → p (f a b)) (px : p x) (p_s : ∀ a ∈ s, p a) :
  p (foldr f H x s) :=
foldr_induction' f H x p p s p_f px p_s

lemma foldl_induction' (f : β → α → β) (H : right_commutative f) (x : β) (q : α → Prop)
  (p : β → Prop) (s : multiset α) (hpqf : ∀ a b, q a → p b → p (f b a)) (px : p x)
  (q_s : ∀ a ∈ s, q a) :
  p (foldl f H x s) :=
begin
  rw foldl_swap,
  exact foldr_induction' (λ x y, f y x) (λ x y z, (H _ _ _).symm) x q p s hpqf px q_s,
end

lemma foldl_induction (f : α → α → α) (H : right_commutative f) (x : α) (p : α → Prop)
  (s : multiset α) (p_f : ∀ a b, p a → p b → p (f b a)) (px : p x) (p_s : ∀ a ∈ s, p a) :
  p (foldl f H x s) :=
foldl_induction' f H x p p s p_f px p_s

/-! ### Map for partial functions -/

/-- Lift of the list `pmap` operation. Map a partial function `f` over a multiset
  `s` whose elements are all in the domain of `f`. -/
def pmap {p : α → Prop} (f : Π a, p a → β) (s : multiset α) : (∀ a ∈ s, p a) → multiset β :=
quot.rec_on s (λ l H, ↑(pmap f l H)) $ λ l₁ l₂ (pp : l₁ ~ l₂),
funext $ λ (H₂ : ∀ a ∈ l₂, p a),
have H₁ : ∀ a ∈ l₁, p a, from λ a h, H₂ a (pp.subset h),
have ∀ {s₂ e H}, @eq.rec (multiset α) l₁
  (λ s, (∀ a ∈ s, p a) → multiset β) (λ _, ↑(pmap f l₁ H₁))
  s₂ e H = ↑(pmap f l₁ H₁), by intros s₂ e _; subst e,
this.trans $ quot.sound $ pp.pmap f

@[simp] theorem coe_pmap {p : α → Prop} (f : Π a, p a → β)
  (l : list α) (H : ∀ a ∈ l, p a) : pmap f l H = l.pmap f H := rfl

@[simp] lemma pmap_zero {p : α → Prop} (f : Π a, p a → β) (h : ∀a∈(0:multiset α), p a) :
  pmap f 0 h = 0 := rfl

@[simp] lemma pmap_cons {p : α → Prop} (f : Π a, p a → β) (a : α) (m : multiset α) :
  ∀(h : ∀b∈a ::ₘ m, p b), pmap f (a ::ₘ m) h =
    f a (h a (mem_cons_self a m)) ::ₘ pmap f m (λa ha, h a $ mem_cons_of_mem ha) :=
quotient.induction_on m $ assume l h, rfl

/-- "Attach" a proof that `a ∈ s` to each element `a` in `s` to produce
  a multiset on `{x // x ∈ s}`. -/
def attach (s : multiset α) : multiset {x // x ∈ s} := pmap subtype.mk s (λ a, id)

@[simp] theorem coe_attach (l : list α) :
 @eq (multiset {x // x ∈ l}) (@attach α l) l.attach := rfl

theorem sizeof_lt_sizeof_of_mem [has_sizeof α] {x : α} {s : multiset α} (hx : x ∈ s) :
  sizeof x < sizeof s := by
{ induction s with l a b, exact list.sizeof_lt_sizeof_of_mem hx, refl }

theorem pmap_eq_map (p : α → Prop) (f : α → β) (s : multiset α) :
  ∀ H, @pmap _ _ p (λ a _, f a) s H = map f s :=
quot.induction_on s $ λ l H, congr_arg coe $ pmap_eq_map p f l H

theorem pmap_congr {p q : α → Prop} {f : Π a, p a → β} {g : Π a, q a → β}
  (s : multiset α) {H₁ H₂} (h : ∀ a h₁ h₂, f a h₁ = g a h₂) :
  pmap f s H₁ = pmap g s H₂ :=
quot.induction_on s (λ l H₁ H₂, congr_arg coe $ pmap_congr l h) H₁ H₂

theorem map_pmap {p : α → Prop} (g : β → γ) (f : Π a, p a → β)
  (s) : ∀ H, map g (pmap f s H) = pmap (λ a h, g (f a h)) s H :=
quot.induction_on s $ λ l H, congr_arg coe $ map_pmap g f l H

theorem pmap_eq_map_attach {p : α → Prop} (f : Π a, p a → β)
  (s) : ∀ H, pmap f s H = s.attach.map (λ x, f x.1 (H _ x.2)) :=
quot.induction_on s $ λ l H, congr_arg coe $ pmap_eq_map_attach f l H

theorem attach_map_val (s : multiset α) : s.attach.map subtype.val = s :=
quot.induction_on s $ λ l, congr_arg coe $ attach_map_val l

@[simp] theorem mem_attach (s : multiset α) : ∀ x, x ∈ s.attach :=
quot.induction_on s $ λ l, mem_attach _

@[simp] theorem mem_pmap {p : α → Prop} {f : Π a, p a → β}
  {s H b} : b ∈ pmap f s H ↔ ∃ a (h : a ∈ s), f a (H a h) = b :=
quot.induction_on s (λ l H, mem_pmap) H

@[simp] theorem card_pmap {p : α → Prop} (f : Π a, p a → β)
  (s H) : card (pmap f s H) = card s :=
quot.induction_on s (λ l H, length_pmap) H

@[simp] theorem card_attach {m : multiset α} : card (attach m) = card m := card_pmap _ _ _

@[simp] lemma attach_zero : (0 : multiset α).attach = 0 := rfl

lemma attach_cons (a : α) (m : multiset α) :
  (a ::ₘ m).attach = ⟨a, mem_cons_self a m⟩ ::ₘ (m.attach.map $ λp, ⟨p.1, mem_cons_of_mem p.2⟩) :=
quotient.induction_on m $ assume l, congr_arg coe $ congr_arg (list.cons _) $
  by rw [list.map_pmap]; exact list.pmap_congr _ (assume a' h₁ h₂, subtype.eq rfl)

section decidable_pi_exists
variables {m : multiset α}

/-- If `p` is a decidable predicate,
so is the predicate that all elements of a multiset satisfy `p`. -/
protected def decidable_forall_multiset {p : α → Prop} [hp : ∀ a, decidable (p a)] :
  decidable (∀ a ∈ m, p a) :=
quotient.rec_on_subsingleton m (λl, decidable_of_iff (∀a ∈ l, p a) $ by simp)

instance decidable_dforall_multiset {p : Π a ∈ m, Prop} [hp : ∀ a (h : a ∈ m), decidable (p a h)] :
  decidable (∀ a (h : a ∈ m), p a h) :=
decidable_of_decidable_of_iff
  (@multiset.decidable_forall_multiset {a // a ∈ m} m.attach (λa, p a.1 a.2) _)
  (iff.intro (assume h a ha, h ⟨a, ha⟩ (mem_attach _ _)) (assume h ⟨a, ha⟩ _, h _ _))

/-- decidable equality for functions whose domain is bounded by multisets -/
instance decidable_eq_pi_multiset {β : α → Type*} [h : ∀ a, decidable_eq (β a)] :
  decidable_eq (Π a ∈ m, β a) :=
assume f g, decidable_of_iff (∀ a (h : a ∈ m), f a h = g a h) (by simp [function.funext_iff])

/-- If `p` is a decidable predicate,
so is the existence of an element in a multiset satisfying `p`. -/
protected def decidable_exists_multiset {p : α → Prop} [decidable_pred p] :
  decidable (∃ x ∈ m, p x) :=
quotient.rec_on_subsingleton m (λl, decidable_of_iff (∃ a ∈ l, p a) $ by simp)

instance decidable_dexists_multiset {p : Π a ∈ m, Prop} [hp : ∀ a (h : a ∈ m), decidable (p a h)] :
  decidable (∃ a (h : a ∈ m), p a h) :=
decidable_of_decidable_of_iff
  (@multiset.decidable_exists_multiset {a // a ∈ m} m.attach (λa, p a.1 a.2) _)
  (iff.intro (λ ⟨⟨a, ha₁⟩, _, ha₂⟩, ⟨a, ha₁, ha₂⟩)
    (λ ⟨a, ha₁, ha₂⟩, ⟨⟨a, ha₁⟩, mem_attach _ _, ha₂⟩))

end decidable_pi_exists

/-! ### Subtraction -/
section
variables [decidable_eq α] {s t u : multiset α} {a b : α}

/-- `s - t` is the multiset such that `count a (s - t) = count a s - count a t` for all `a`
  (note that it is truncated subtraction, so it is `0` if `count a t ≥ count a s`). -/
protected def sub (s t : multiset α) : multiset α :=
quotient.lift_on₂ s t (λ l₁ l₂, (l₁.diff l₂ : multiset α)) $ λ v₁ v₂ w₁ w₂ p₁ p₂,
  quot.sound $ p₁.diff p₂

instance : has_sub (multiset α) := ⟨multiset.sub⟩

@[simp] theorem coe_sub (s t : list α) : (s - t : multiset α) = (s.diff t : list α) := rfl

/-- This is a special case of `tsub_zero`, which should be used instead of this.
  This is needed to prove `has_ordered_sub (multiset α)`. -/
protected theorem sub_zero (s : multiset α) : s - 0 = s :=
quot.induction_on s $ λ l, rfl

@[simp] theorem sub_cons (a : α) (s t : multiset α) : s - a ::ₘ t = s.erase a - t :=
quotient.induction_on₂ s t $ λ l₁ l₂, congr_arg coe $ diff_cons _ _ _

/-- This is a special case of `tsub_le_iff_right`, which should be used instead of this.
  This is needed to prove `has_ordered_sub (multiset α)`. -/
protected theorem sub_le_iff_le_add : s - t ≤ u ↔ s ≤ u + t :=
by revert s; exact
multiset.induction_on t (by simp [multiset.sub_zero])
  (λ a t IH s, by simp [IH, erase_le_iff_le_cons])

instance : has_ordered_sub (multiset α) :=
⟨λ n m k, multiset.sub_le_iff_le_add⟩

theorem sub_eq_fold_erase (s t : multiset α) : s - t = foldl erase erase_comm s t :=
quotient.induction_on₂ s t $ λ l₁ l₂,
show ↑(l₁.diff l₂) = foldl erase erase_comm ↑l₁ ↑l₂,
by { rw diff_eq_foldl l₁ l₂, symmetry, exact foldl_hom _ _ _ _ _ (λ x y, rfl) }

@[simp] theorem card_sub {s t : multiset α} (h : t ≤ s) : card (s - t) = card s - card t :=
(tsub_eq_of_eq_add_rev $ by rw [add_comm, ← card_add, tsub_add_cancel_of_le h]).symm

/-! ### Union -/

/-- `s ∪ t` is the lattice join operation with respect to the
  multiset `≤`. The multiplicity of `a` in `s ∪ t` is the maximum
  of the multiplicities in `s` and `t`. -/
def union (s t : multiset α) : multiset α := s - t + t

instance : has_union (multiset α) := ⟨union⟩

theorem union_def (s t : multiset α) : s ∪ t = s - t + t := rfl

theorem le_union_left (s t : multiset α) : s ≤ s ∪ t := le_tsub_add

theorem le_union_right (s t : multiset α) : t ≤ s ∪ t := le_add_left _ _

theorem eq_union_left : t ≤ s → s ∪ t = s := tsub_add_cancel_of_le

theorem union_le_union_right (h : s ≤ t) (u) : s ∪ u ≤ t ∪ u :=
add_le_add_right (tsub_le_tsub_right h _) u

theorem union_le (h₁ : s ≤ u) (h₂ : t ≤ u) : s ∪ t ≤ u :=
by rw ← eq_union_left h₂; exact union_le_union_right h₁ t

@[simp] theorem mem_union : a ∈ s ∪ t ↔ a ∈ s ∨ a ∈ t :=
⟨λ h, (mem_add.1 h).imp_left (mem_of_le tsub_le_self),
 or.rec (mem_of_le $ le_union_left _ _) (mem_of_le $ le_union_right _ _)⟩

@[simp] theorem map_union [decidable_eq β] {f : α → β} (finj : function.injective f)
  {s t : multiset α} :
  map f (s ∪ t) = map f s ∪ map f t :=
quotient.induction_on₂ s t $ λ l₁ l₂,
congr_arg coe (by rw [list.map_append f, list.map_diff finj])

/-! ### Intersection -/

/-- `s ∩ t` is the lattice meet operation with respect to the
  multiset `≤`. The multiplicity of `a` in `s ∩ t` is the minimum
  of the multiplicities in `s` and `t`. -/
def inter (s t : multiset α) : multiset α :=
quotient.lift_on₂ s t (λ l₁ l₂, (l₁.bag_inter l₂ : multiset α)) $ λ v₁ v₂ w₁ w₂ p₁ p₂,
  quot.sound $ p₁.bag_inter p₂

instance : has_inter (multiset α) := ⟨inter⟩

@[simp] theorem inter_zero (s : multiset α) : s ∩ 0 = 0 :=
quot.induction_on s $ λ l, congr_arg coe l.bag_inter_nil

@[simp] theorem zero_inter (s : multiset α) : 0 ∩ s = 0 :=
quot.induction_on s $ λ l, congr_arg coe l.nil_bag_inter

@[simp] theorem cons_inter_of_pos {a} (s : multiset α) {t} :
  a ∈ t → (a ::ₘ s) ∩ t = a ::ₘ s ∩ t.erase a :=
quotient.induction_on₂ s t $ λ l₁ l₂ h,
congr_arg coe $ cons_bag_inter_of_pos _ h

@[simp] theorem cons_inter_of_neg {a} (s : multiset α) {t} :
  a ∉ t → (a ::ₘ s) ∩ t = s ∩ t :=
quotient.induction_on₂ s t $ λ l₁ l₂ h,
congr_arg coe $ cons_bag_inter_of_neg _ h

theorem inter_le_left (s t : multiset α) : s ∩ t ≤ s :=
quotient.induction_on₂ s t $ λ l₁ l₂,
(bag_inter_sublist_left _ _).subperm

theorem inter_le_right (s : multiset α) : ∀ t, s ∩ t ≤ t :=
multiset.induction_on s (λ t, (zero_inter t).symm ▸ zero_le _) $
λ a s IH t, if h : a ∈ t
  then by simpa [h] using cons_le_cons a (IH (t.erase a))
  else by simp [h, IH]

theorem le_inter (h₁ : s ≤ t) (h₂ : s ≤ u) : s ≤ t ∩ u :=
begin
  revert s u, refine multiset.induction_on t _ (λ a t IH, _); intros,
  { simp [h₁] },
  by_cases a ∈ u,
  { rw [cons_inter_of_pos _ h, ← erase_le_iff_le_cons],
    exact IH (erase_le_iff_le_cons.2 h₁) (erase_le_erase _ h₂) },
  { rw cons_inter_of_neg _ h,
    exact IH ((le_cons_of_not_mem $ mt (mem_of_le h₂) h).1 h₁) h₂ }
end

@[simp] theorem mem_inter : a ∈ s ∩ t ↔ a ∈ s ∧ a ∈ t :=
⟨λ h, ⟨mem_of_le (inter_le_left _ _) h, mem_of_le (inter_le_right _ _) h⟩,
 λ ⟨h₁, h₂⟩, by rw [← cons_erase h₁, cons_inter_of_pos _ h₂]; apply mem_cons_self⟩

instance : lattice (multiset α) :=
{ sup          := (∪),
  sup_le       := @union_le _ _,
  le_sup_left  := le_union_left,
  le_sup_right := le_union_right,
  inf          := (∩),
  le_inf       := @le_inter _ _,
  inf_le_left  := inter_le_left,
  inf_le_right := inter_le_right,
  ..@multiset.partial_order α }

@[simp] theorem sup_eq_union (s t : multiset α) : s ⊔ t = s ∪ t := rfl
@[simp] theorem inf_eq_inter (s t : multiset α) : s ⊓ t = s ∩ t := rfl

@[simp] theorem le_inter_iff : s ≤ t ∩ u ↔ s ≤ t ∧ s ≤ u := le_inf_iff
@[simp] theorem union_le_iff : s ∪ t ≤ u ↔ s ≤ u ∧ t ≤ u := sup_le_iff

theorem union_comm (s t : multiset α) : s ∪ t = t ∪ s := sup_comm
theorem inter_comm (s t : multiset α) : s ∩ t = t ∩ s := inf_comm

theorem eq_union_right (h : s ≤ t) : s ∪ t = t :=
by rw [union_comm, eq_union_left h]

theorem union_le_union_left (h : s ≤ t) (u) : u ∪ s ≤ u ∪ t :=
sup_le_sup_left h _

theorem union_le_add (s t : multiset α) : s ∪ t ≤ s + t :=
union_le (le_add_right _ _) (le_add_left _ _)

theorem union_add_distrib (s t u : multiset α) : (s ∪ t) + u = (s + u) ∪ (t + u) :=
by simpa [(∪), union, eq_comm, add_assoc] using show s + u - (t + u) = s - t,
by rw [add_comm t, tsub_add_eq_tsub_tsub, add_tsub_cancel_right]

theorem add_union_distrib (s t u : multiset α) : s + (t ∪ u) = (s + t) ∪ (s + u) :=
by rw [add_comm, union_add_distrib, add_comm s, add_comm s]

theorem cons_union_distrib (a : α) (s t : multiset α) : a ::ₘ (s ∪ t) = (a ::ₘ s) ∪ (a ::ₘ t) :=
by simpa using add_union_distrib (a ::ₘ 0) s t

theorem inter_add_distrib (s t u : multiset α) : (s ∩ t) + u = (s + u) ∩ (t + u) :=
begin
  by_contra h,
  cases lt_iff_cons_le.1 (lt_of_le_of_ne (le_inter
    (add_le_add_right (inter_le_left s t) u)
    (add_le_add_right (inter_le_right s t) u)) h) with a hl,
  rw ← cons_add at hl,
  exact not_le_of_lt (lt_cons_self (s ∩ t) a) (le_inter
    (le_of_add_le_add_right (le_trans hl (inter_le_left _ _)))
    (le_of_add_le_add_right (le_trans hl (inter_le_right _ _))))
end

theorem add_inter_distrib (s t u : multiset α) : s + (t ∩ u) = (s + t) ∩ (s + u) :=
by rw [add_comm, inter_add_distrib, add_comm s, add_comm s]

theorem cons_inter_distrib (a : α) (s t : multiset α) : a ::ₘ (s ∩ t) = (a ::ₘ s) ∩ (a ::ₘ t) :=
by simp

theorem union_add_inter (s t : multiset α) : s ∪ t + s ∩ t = s + t :=
begin
  apply le_antisymm,
  { rw union_add_distrib,
    refine union_le (add_le_add_left (inter_le_right _ _) _) _,
    rw add_comm, exact add_le_add_right (inter_le_left _ _) _ },
  { rw [add_comm, add_inter_distrib],
    refine le_inter (add_le_add_right (le_union_right _ _) _) _,
    rw add_comm, exact add_le_add_right (le_union_left _ _) _ }
end

theorem sub_add_inter (s t : multiset α) : s - t + s ∩ t = s :=
begin
  rw [inter_comm],
  revert s, refine multiset.induction_on t (by simp) (λ a t IH s, _),
  by_cases a ∈ s,
  { rw [cons_inter_of_pos _ h, sub_cons, add_cons, IH, cons_erase h] },
  { rw [cons_inter_of_neg _ h, sub_cons, erase_of_not_mem h, IH] }
end

theorem sub_inter (s t : multiset α) : s - (s ∩ t) = s - t :=
add_right_cancel $ by rw [sub_add_inter s t, tsub_add_cancel_of_le (inter_le_left s t)]

end

/-! ### `multiset.filter` -/
section
variables (p : α → Prop) [decidable_pred p]

/-- `filter p s` returns the elements in `s` (with the same multiplicities)
  which satisfy `p`, and removes the rest. -/
def filter (s : multiset α) : multiset α :=
quot.lift_on s (λ l, (filter p l : multiset α))
  (λ l₁ l₂ h, quot.sound $ h.filter p)

@[simp] theorem coe_filter (l : list α) : filter p (↑l) = l.filter p := rfl

@[simp] theorem filter_zero : filter p 0 = 0 := rfl

lemma filter_congr {p q : α → Prop} [decidable_pred p] [decidable_pred q]
  {s : multiset α} : (∀ x ∈ s, p x ↔ q x) → filter p s = filter q s :=
quot.induction_on s $ λ l h, congr_arg coe $ filter_congr' h

@[simp] theorem filter_add (s t : multiset α) : filter p (s + t) = filter p s + filter p t :=
quotient.induction_on₂ s t $ λ l₁ l₂, congr_arg coe $ filter_append _ _

@[simp] theorem filter_le (s : multiset α) : filter p s ≤ s :=
quot.induction_on s $ λ l, (filter_sublist _).subperm

@[simp] theorem filter_subset (s : multiset α) : filter p s ⊆ s :=
subset_of_le $ filter_le _ _

theorem filter_le_filter {s t} (h : s ≤ t) : filter p s ≤ filter p t :=
le_induction_on h $ λ l₁ l₂ h, (h.filter p).subperm

lemma monotone_filter_left :
  monotone (filter p) :=
λ s t, filter_le_filter p

lemma monotone_filter_right (s : multiset α) ⦃p q : α → Prop⦄
  [decidable_pred p] [decidable_pred q] (h : p ≤ q) :
  s.filter p ≤ s.filter q :=
quotient.induction_on s (λ l, (l.monotone_filter_right h).subperm)

variable {p}

@[simp] theorem filter_cons_of_pos {a : α} (s) : p a → filter p (a ::ₘ s) = a ::ₘ filter p s :=
quot.induction_on s $ λ l h, congr_arg coe $ filter_cons_of_pos l h

@[simp] theorem filter_cons_of_neg {a : α} (s) : ¬ p a → filter p (a ::ₘ s) = filter p s :=
quot.induction_on s $ λ l h, @congr_arg _ _ _ _ coe $ filter_cons_of_neg l h

@[simp] theorem mem_filter {a : α} {s} : a ∈ filter p s ↔ a ∈ s ∧ p a :=
quot.induction_on s $ λ l, mem_filter

theorem of_mem_filter {a : α} {s} (h : a ∈ filter p s) : p a :=
(mem_filter.1 h).2

theorem mem_of_mem_filter {a : α} {s} (h : a ∈ filter p s) : a ∈ s :=
(mem_filter.1 h).1

theorem mem_filter_of_mem {a : α} {l} (m : a ∈ l) (h : p a) : a ∈ filter p l :=
mem_filter.2 ⟨m, h⟩

theorem filter_eq_self {s} : filter p s = s ↔ ∀ a ∈ s, p a :=
quot.induction_on s $ λ l, iff.trans ⟨λ h,
  eq_of_sublist_of_length_eq (filter_sublist _) (@congr_arg _ _ _ _ card h),
  congr_arg coe⟩ filter_eq_self

theorem filter_eq_nil {s} : filter p s = 0 ↔ ∀ a ∈ s, ¬p a :=
quot.induction_on s $ λ l, iff.trans ⟨λ h,
  eq_nil_of_length_eq_zero (@congr_arg _ _ _ _ card h),
  congr_arg coe⟩ filter_eq_nil

theorem le_filter {s t} : s ≤ filter p t ↔ s ≤ t ∧ ∀ a ∈ s, p a :=
⟨λ h, ⟨le_trans h (filter_le _ _), λ a m, of_mem_filter (mem_of_le h m)⟩,
 λ ⟨h, al⟩, filter_eq_self.2 al ▸ filter_le_filter p h⟩

theorem filter_cons {a : α} (s : multiset α) :
  filter p (a ::ₘ s) = (if p a then {a} else 0) + filter p s :=
begin
  split_ifs with h,
  { rw [filter_cons_of_pos _ h, singleton_add] },
  { rw [filter_cons_of_neg _ h, zero_add] },
end

lemma filter_singleton {a : α} (p : α → Prop) [decidable_pred p] :
  filter p {a} = if p a then {a} else ∅ :=
by simp only [singleton, filter_cons, filter_zero, add_zero, empty_eq_zero]

lemma filter_nsmul (s : multiset α) (n : ℕ) :
  filter p (n • s) = n • filter p s :=
begin
  refine s.induction_on _ _,
  { simp only [filter_zero, nsmul_zero] },
  { intros a ha ih,
    rw [nsmul_cons, filter_add, ih, filter_cons, nsmul_add],
    congr,
    split_ifs with hp;
    { simp only [filter_eq_self, nsmul_zero, filter_eq_nil],
      intros b hb,
      rwa (mem_singleton.mp (mem_of_mem_nsmul hb)) } }
end

variable (p)

@[simp] theorem filter_sub [decidable_eq α] (s t : multiset α) :
  filter p (s - t) = filter p s - filter p t :=
begin
  revert s, refine multiset.induction_on t (by simp) (λ a t IH s, _),
  rw [sub_cons, IH],
  by_cases p a,
  { rw [filter_cons_of_pos _ h, sub_cons], congr,
    by_cases m : a ∈ s,
    { rw [← cons_inj_right a, ← filter_cons_of_pos _ h,
          cons_erase (mem_filter_of_mem m h), cons_erase m] },
    { rw [erase_of_not_mem m, erase_of_not_mem (mt mem_of_mem_filter m)] } },
  { rw [filter_cons_of_neg _ h],
    by_cases m : a ∈ s,
    { rw [(by rw filter_cons_of_neg _ h : filter p (erase s a) = filter p (a ::ₘ erase s a)),
          cons_erase m] },
    { rw [erase_of_not_mem m] } }
end

@[simp] theorem filter_union [decidable_eq α] (s t : multiset α) :
  filter p (s ∪ t) = filter p s ∪ filter p t :=
by simp [(∪), union]

@[simp] theorem filter_inter [decidable_eq α] (s t : multiset α) :
  filter p (s ∩ t) = filter p s ∩ filter p t :=
le_antisymm (le_inter
    (filter_le_filter _ $ inter_le_left _ _)
    (filter_le_filter _ $ inter_le_right _ _)) $ le_filter.2
⟨inf_le_inf (filter_le _ _) (filter_le _ _),
  λ a h, of_mem_filter (mem_of_le (inter_le_left _ _) h)⟩

@[simp] theorem filter_filter (q) [decidable_pred q] (s : multiset α) :
  filter p (filter q s) = filter (λ a, p a ∧ q a) s :=
quot.induction_on s $ λ l, congr_arg coe $ filter_filter p q l

theorem filter_add_filter (q) [decidable_pred q] (s : multiset α) :
  filter p s + filter q s = filter (λ a, p a ∨ q a) s + filter (λ a, p a ∧ q a) s :=
multiset.induction_on s rfl $ λ a s IH,
by by_cases p a; by_cases q a; simp *

theorem filter_add_not (s : multiset α) :
  filter p s + filter (λ a, ¬ p a) s = s :=
by rw [filter_add_filter, filter_eq_self.2, filter_eq_nil.2]; simp [decidable.em]

theorem map_filter (f : β → α) (s : multiset β) :
  filter p (map f s) = map f (filter (p ∘ f) s) :=
quot.induction_on s (λ l, by simp [map_filter])

/-! ### Simultaneously filter and map elements of a multiset -/

/-- `filter_map f s` is a combination filter/map operation on `s`.
  The function `f : α → option β` is applied to each element of `s`;
  if `f a` is `some b` then `b` is added to the result, otherwise
  `a` is removed from the resulting multiset. -/
def filter_map (f : α → option β) (s : multiset α) : multiset β :=
quot.lift_on s (λ l, (filter_map f l : multiset β))
  (λ l₁ l₂ h, quot.sound $ h.filter_map f)

@[simp] theorem coe_filter_map (f : α → option β) (l : list α) :
  filter_map f l = l.filter_map f := rfl

@[simp] theorem filter_map_zero (f : α → option β) : filter_map f 0 = 0 := rfl

@[simp] theorem filter_map_cons_none {f : α → option β} (a : α) (s : multiset α) (h : f a = none) :
  filter_map f (a ::ₘ s) = filter_map f s :=
quot.induction_on s $ λ l, @congr_arg _ _ _ _ coe $ filter_map_cons_none a l h

@[simp] theorem filter_map_cons_some (f : α → option β)
  (a : α) (s : multiset α) {b : β} (h : f a = some b) :
  filter_map f (a ::ₘ s) = b ::ₘ filter_map f s :=
quot.induction_on s $ λ l, @congr_arg _ _ _ _ coe $ filter_map_cons_some f a l h

theorem filter_map_eq_map (f : α → β) : filter_map (some ∘ f) = map f :=
funext $ λ s, quot.induction_on s $ λ l,
@congr_arg _ _ _ _ coe $ congr_fun (filter_map_eq_map f) l

theorem filter_map_eq_filter : filter_map (option.guard p) = filter p :=
funext $ λ s, quot.induction_on s $ λ l,
@congr_arg _ _ _ _ coe $ congr_fun (filter_map_eq_filter p) l

theorem filter_map_filter_map (f : α → option β) (g : β → option γ) (s : multiset α) :
  filter_map g (filter_map f s) = filter_map (λ x, (f x).bind g) s :=
quot.induction_on s $ λ l, congr_arg coe $ filter_map_filter_map f g l

theorem map_filter_map (f : α → option β) (g : β → γ) (s : multiset α) :
  map g (filter_map f s) = filter_map (λ x, (f x).map g) s :=
quot.induction_on s $ λ l, congr_arg coe $ map_filter_map f g l

theorem filter_map_map (f : α → β) (g : β → option γ) (s : multiset α) :
  filter_map g (map f s) = filter_map (g ∘ f) s :=
quot.induction_on s $ λ l, congr_arg coe $ filter_map_map f g l

theorem filter_filter_map (f : α → option β) (p : β → Prop) [decidable_pred p] (s : multiset α) :
  filter p (filter_map f s) = filter_map (λ x, (f x).filter p) s :=
quot.induction_on s $ λ l, congr_arg coe $ filter_filter_map f p l

theorem filter_map_filter (f : α → option β) (s : multiset α) :
  filter_map f (filter p s) = filter_map (λ x, if p x then f x else none) s :=
quot.induction_on s $ λ l, congr_arg coe $ filter_map_filter p f l

@[simp] theorem filter_map_some (s : multiset α) : filter_map some s = s :=
quot.induction_on s $ λ l, congr_arg coe $ filter_map_some l

@[simp] theorem mem_filter_map (f : α → option β) (s : multiset α) {b : β} :
  b ∈ filter_map f s ↔ ∃ a, a ∈ s ∧ f a = some b :=
quot.induction_on s $ λ l, mem_filter_map f l

theorem map_filter_map_of_inv (f : α → option β) (g : β → α)
  (H : ∀ x : α, (f x).map g = some x) (s : multiset α) :
  map g (filter_map f s) = s :=
quot.induction_on s $ λ l, congr_arg coe $ map_filter_map_of_inv f g H l

theorem filter_map_le_filter_map (f : α → option β) {s t : multiset α}
  (h : s ≤ t) : filter_map f s ≤ filter_map f t :=
le_induction_on h $ λ l₁ l₂ h, (h.filter_map _).subperm

/-! ### countp -/

/-- `countp p s` counts the number of elements of `s` (with multiplicity) that
  satisfy `p`. -/
def countp (s : multiset α) : ℕ :=
quot.lift_on s (countp p) (λ l₁ l₂, perm.countp_eq p)

@[simp] theorem coe_countp (l : list α) : countp p l = l.countp p := rfl

@[simp] theorem countp_zero : countp p 0 = 0 := rfl

variable {p}

@[simp] theorem countp_cons_of_pos {a : α} (s) : p a → countp p (a ::ₘ s) = countp p s + 1 :=
quot.induction_on s $ countp_cons_of_pos p

@[simp] theorem countp_cons_of_neg {a : α} (s) : ¬ p a → countp p (a ::ₘ s) = countp p s :=
quot.induction_on s $ countp_cons_of_neg p

variable (p)

theorem countp_cons (b : α) (s) : countp p (b ::ₘ s) = countp p s + (if p b then 1 else 0) :=
quot.induction_on s $ by simp [list.countp_cons]

theorem countp_eq_card_filter (s) : countp p s = card (filter p s) :=
quot.induction_on s $ λ l, l.countp_eq_length_filter p

theorem countp_le_card (s) : countp p s ≤ card s :=
quot.induction_on s $ λ l, countp_le_length p

@[simp] theorem countp_add (s t) : countp p (s + t) = countp p s + countp p t :=
by simp [countp_eq_card_filter]

@[simp] theorem countp_nsmul (s) (n : ℕ) : countp p (n • s) = n * countp p s :=
by induction n; simp [*, succ_nsmul', succ_mul, zero_nsmul]

theorem card_eq_countp_add_countp (s) : card s = countp p s + countp (λ x, ¬ p x) s :=
quot.induction_on s $ λ l, by simp [l.length_eq_countp_add_countp p]

/-- `countp p`, the number of elements of a multiset satisfying `p`, promoted to an
`add_monoid_hom`. -/
def countp_add_monoid_hom : multiset α →+ ℕ :=
{ to_fun := countp p,
  map_zero' := countp_zero _,
  map_add' := countp_add _ }

@[simp] lemma coe_countp_add_monoid_hom :
  (countp_add_monoid_hom p : multiset α → ℕ) = countp p := rfl

@[simp] theorem countp_sub [decidable_eq α] {s t : multiset α} (h : t ≤ s) :
  countp p (s - t) = countp p s - countp p t :=
by simp [countp_eq_card_filter, h, filter_le_filter]

theorem countp_le_of_le {s t} (h : s ≤ t) : countp p s ≤ countp p t :=
by simpa [countp_eq_card_filter] using card_le_of_le (filter_le_filter p h)

@[simp] theorem countp_filter (q) [decidable_pred q] (s : multiset α) :
  countp p (filter q s) = countp (λ a, p a ∧ q a) s :=
by simp [countp_eq_card_filter]

theorem countp_eq_countp_filter_add
  (s) (p q : α → Prop) [decidable_pred p] [decidable_pred q] :
  countp p s = (filter q s).countp p + (filter (λ a, ¬ q a) s).countp p :=
quot.induction_on s $ λ l, l.countp_eq_countp_filter_add _ _

@[simp] lemma countp_true {s : multiset α} : countp (λ _, true) s = card s :=
quot.induction_on s $ λ l, list.countp_true

@[simp] lemma countp_false {s : multiset α} : countp (λ _, false) s = 0 :=
quot.induction_on s $ λ l, list.countp_false

theorem countp_map (f : α → β) (s : multiset α) (p : β → Prop) [decidable_pred p] :
  countp p (map f s) = (s.filter (λ a, p (f a))).card :=
begin
  refine multiset.induction_on s _ (λ a t IH, _),
  { rw [map_zero, countp_zero, filter_zero, card_zero] },
  { rw [map_cons, countp_cons, IH, filter_cons, card_add, apply_ite card, card_zero,
      card_singleton, add_comm] },
end

variable {p}

theorem countp_pos {s} : 0 < countp p s ↔ ∃ a ∈ s, p a :=
quot.induction_on s $ λ l, list.countp_pos p

theorem countp_eq_zero {s} : countp p s = 0 ↔ ∀ a ∈ s, ¬ p a :=
quot.induction_on s $ λ l, list.countp_eq_zero p

theorem countp_eq_card {s} : countp p s = card s ↔ ∀ a ∈ s, p a :=
quot.induction_on s $ λ l, list.countp_eq_length p

theorem countp_pos_of_mem {s a} (h : a ∈ s) (pa : p a) : 0 < countp p s :=
countp_pos.2 ⟨_, h, pa⟩

theorem countp_congr {s s' : multiset α} (hs : s = s')
  {p p' : α → Prop} [decidable_pred p] [decidable_pred p']
  (hp : ∀ x ∈ s, p x = p' x) : s.countp p = s'.countp p' :=
quot.induction_on₂ s s' (λ l l' hs hp, begin
  simp only [quot_mk_to_coe'', coe_eq_coe] at hs,
  exact hs.countp_congr hp,
end) hs hp

end

/-! ### Multiplicity of an element -/

section
variable [decidable_eq α]

/-- `count a s` is the multiplicity of `a` in `s`. -/
def count (a : α) : multiset α → ℕ := countp (eq a)

@[simp] theorem coe_count (a : α) (l : list α) : count a (↑l) = l.count a := coe_countp _ _

@[simp] theorem count_zero (a : α) : count a 0 = 0 := rfl

@[simp] theorem count_cons_self (a : α) (s : multiset α) : count a (a ::ₘ s) = succ (count a s) :=
countp_cons_of_pos _ rfl

@[simp, priority 990]
theorem count_cons_of_ne {a b : α} (h : a ≠ b) (s : multiset α) : count a (b ::ₘ s) = count a s :=
countp_cons_of_neg _ h

theorem count_le_card (a : α) (s) : count a s ≤ card s :=
countp_le_card _ _

theorem count_le_of_le (a : α) {s t} : s ≤ t → count a s ≤ count a t :=
countp_le_of_le _

theorem count_le_count_cons (a b : α) (s : multiset α) : count a s ≤ count a (b ::ₘ s) :=
count_le_of_le _ (le_cons_self _ _)

theorem count_cons (a b : α) (s : multiset α) :
  count a (b ::ₘ s) = count a s + (if a = b then 1 else 0) :=
countp_cons _ _ _

<<<<<<< HEAD
@[simp] theorem count_singleton_self (a : α) : count a ({a} : multiset α) = 1 :=
by simp only [count_cons_self, ←cons_zero, eq_self_iff_true, count_zero]
=======
theorem count_singleton_self (a : α) : count a ({a} : multiset α) = 1 :=
count_eq_one_of_mem (nodup_singleton a) $ mem_singleton_self a
>>>>>>> 72fdd04f

theorem count_singleton (a b : α) : count a ({b} : multiset α) = if a = b then 1 else 0 :=
by simp only [count_cons, ←cons_zero, count_zero, zero_add]

@[simp] theorem count_add (a : α) : ∀ s t, count a (s + t) = count a s + count a t :=
countp_add _

/-- `count a`, the multiplicity of `a` in a multiset, promoted to an `add_monoid_hom`. -/
def count_add_monoid_hom (a : α) : multiset α →+ ℕ := countp_add_monoid_hom (eq a)

@[simp] lemma coe_count_add_monoid_hom {a : α} :
  (count_add_monoid_hom a : multiset α → ℕ) = count a := rfl

@[simp] theorem count_nsmul (a : α) (n s) : count a (n • s) = n * count a s :=
by induction n; simp [*, succ_nsmul', succ_mul, zero_nsmul]

theorem count_pos {a : α} {s : multiset α} : 0 < count a s ↔ a ∈ s :=
by simp [count, countp_pos]

theorem one_le_count_iff_mem {a : α} {s : multiset α} : 1 ≤ count a s ↔ a ∈ s :=
by rw [succ_le_iff, count_pos]

@[simp, priority 980]
theorem count_eq_zero_of_not_mem {a : α} {s : multiset α} (h : a ∉ s) : count a s = 0 :=
by_contradiction $ λ h', h $ count_pos.1 (nat.pos_of_ne_zero h')

@[simp] theorem count_eq_zero {a : α} {s : multiset α} : count a s = 0 ↔ a ∉ s :=
iff_not_comm.1 $ count_pos.symm.trans pos_iff_ne_zero

theorem count_ne_zero {a : α} {s : multiset α} : count a s ≠ 0 ↔ a ∈ s :=
by simp [ne.def, count_eq_zero]

theorem count_eq_card {a : α} {s} : count a s = card s ↔ ∀ (x ∈ s), a = x :=
countp_eq_card

@[simp] theorem count_repeat_self (a : α) (n : ℕ) : count a (repeat a n) = n :=
by simp [repeat]

theorem count_repeat (a b : α) (n : ℕ)  :
  count a (repeat b n) = if (a = b) then n else 0 :=
begin
  split_ifs with h₁,
  { rw [h₁, count_repeat_self] },
  { rw [count_eq_zero],
    apply mt eq_of_mem_repeat h₁ },
end

@[simp] theorem count_erase_self (a : α) (s : multiset α) :
  count a (erase s a) = pred (count a s) :=
begin
  by_cases a ∈ s,
  { rw [(by rw cons_erase h : count a s = count a (a ::ₘ erase s a)),
        count_cons_self]; refl },
  { rw [erase_of_not_mem h, count_eq_zero.2 h]; refl }
end

@[simp, priority 980] theorem count_erase_of_ne {a b : α} (ab : a ≠ b) (s : multiset α) :
  count a (erase s b) = count a s :=
begin
  by_cases b ∈ s,
  { rw [← count_cons_of_ne ab, cons_erase h] },
  { rw [erase_of_not_mem h] }
end

@[simp] theorem count_sub (a : α) (s t : multiset α) : count a (s - t) = count a s - count a t :=
begin
  revert s, refine multiset.induction_on t (by simp) (λ b t IH s, _),
  rw [sub_cons, IH],
  by_cases ab : a = b,
  { subst b, rw [count_erase_self, count_cons_self, sub_succ, pred_sub] },
  { rw [count_erase_of_ne ab, count_cons_of_ne ab] }
end

@[simp] theorem count_union (a : α) (s t : multiset α) :
  count a (s ∪ t) = max (count a s) (count a t) :=
by simp [(∪), union, tsub_add_eq_max, -add_comm]

@[simp] theorem count_inter (a : α) (s t : multiset α) :
  count a (s ∩ t) = min (count a s) (count a t) :=
begin
  apply @nat.add_left_cancel (count a (s - t)),
  rw [← count_add, sub_add_inter, count_sub, tsub_add_min],
end

theorem le_count_iff_repeat_le {a : α} {s : multiset α} {n : ℕ} : n ≤ count a s ↔ repeat a n ≤ s :=
quot.induction_on s $ λ l, le_count_iff_repeat_sublist.trans repeat_le_coe.symm

@[simp] theorem count_filter_of_pos {p} [decidable_pred p]
  {a} {s : multiset α} (h : p a) : count a (filter p s) = count a s :=
quot.induction_on s $ λ l, count_filter h

@[simp] theorem count_filter_of_neg {p} [decidable_pred p]
  {a} {s : multiset α} (h : ¬ p a) : count a (filter p s) = 0 :=
multiset.count_eq_zero_of_not_mem (λ t, h (of_mem_filter t))

theorem count_filter {p} [decidable_pred p] {a} {s : multiset α} :
  count a (filter p s) = if p a then count a s else 0 :=
begin
  split_ifs with h,
  { exact count_filter_of_pos h },
  { exact count_filter_of_neg h },
end

theorem ext {s t : multiset α} : s = t ↔ ∀ a, count a s = count a t :=
quotient.induction_on₂ s t $ λ l₁ l₂, quotient.eq.trans perm_iff_count

@[ext]
theorem ext' {s t : multiset α} : (∀ a, count a s = count a t) → s = t :=
ext.2

@[simp] theorem coe_inter (s t : list α) : (s ∩ t : multiset α) = (s.bag_inter t : list α) :=
by ext; simp

theorem le_iff_count {s t : multiset α} : s ≤ t ↔ ∀ a, count a s ≤ count a t :=
⟨λ h a, count_le_of_le a h, λ al,
 by rw ← (ext.2 (λ a, by simp [max_eq_right (al a)]) : s ∪ t = t);
    apply le_union_left⟩

instance : distrib_lattice (multiset α) :=
{ le_sup_inf := λ s t u, le_of_eq $ eq.symm $
    ext.2 $ λ a, by simp only [max_min_distrib_left,
      multiset.count_inter, multiset.sup_eq_union, multiset.count_union, multiset.inf_eq_inter],
  ..multiset.lattice }

theorem repeat_inf (s : multiset α) (a : α) (n : ℕ) :
  (repeat a n) ⊓ s = repeat a (min (s.count a) n) :=
begin
  ext x,
  rw [inf_eq_inter, count_inter, count_repeat, count_repeat],
  by_cases x = a,
    simp only [min_comm, h, if_true, eq_self_iff_true],
    simp only [h, if_false, zero_min],
end

theorem count_map {α β : Type*} (f : α → β) (s : multiset α) [decidable_eq β] (b : β) :
  count b (map f s) = (s.filter (λ a, b = f a)).card :=
countp_map _ _ _

/-- `multiset.map f` preserves `count` if `f` is injective on the set of elements contained in
the multiset -/
theorem count_map_eq_count [decidable_eq β] (f : α → β) (s : multiset α)
  (hf : set.inj_on f {x : α | x ∈ s}) (x ∈ s) : (s.map f).count (f x) = s.count x :=
begin
  suffices : (filter (λ (a : α), f x = f a) s).count x = card (filter (λ (a : α), f x = f a) s),
  { rw [count, countp_map, ← this],
    exact count_filter_of_pos rfl },
  { rw eq_repeat.2 ⟨rfl, λ b hb, eq_comm.1 ((hf H (mem_filter.1 hb).left) (mem_filter.1 hb).right)⟩,
    simp only [count_repeat, eq_self_iff_true, if_true, card_repeat]},
end

/-- `multiset.map f` preserves `count` if `f` is injective -/
theorem count_map_eq_count' [decidable_eq β] (f : α → β) (s : multiset α)
  (hf : function.injective f) (x : α) : (s.map f).count (f x) = s.count x :=
begin
  by_cases H : x ∈ s,
  { exact count_map_eq_count f _ (set.inj_on_of_injective hf _) _ H, },
  { rw [count_eq_zero_of_not_mem H, count_eq_zero, mem_map],
    rintro ⟨k, hks, hkx⟩,
    rw hf hkx at *,
    contradiction }
end

lemma filter_eq' (s : multiset α) (b : α) : s.filter (= b) = repeat b (count b s) :=
begin
  ext a,
  rw [count_repeat, count_filter],
  exact if_ctx_congr iff.rfl (λ h, congr_arg _ h) (λ h, rfl),
end

lemma filter_eq (s : multiset α) (b : α) : s.filter (eq b) = repeat b (count b s) :=
by simp_rw [←filter_eq', eq_comm]

@[simp] lemma repeat_inter (x : α) (n : ℕ) (s : multiset α) :
  repeat x n ∩ s = repeat x (min n (s.count x)) :=
begin
  refine le_antisymm _ _,
  { simp only [le_iff_count, count_inter, count_repeat],
    intro a,
    split_ifs with h,
    { rw h },
    { rw [nat.zero_min] } },
  simp only [le_inter_iff, ← le_count_iff_repeat_le, count_inter, count_repeat_self],
end

@[simp] lemma inter_repeat (s : multiset α) (x : α) (n : ℕ) :
  s ∩ repeat x n = repeat x (min (s.count x) n) :=
by rw [inter_comm, repeat_inter, min_comm]

end

section embedding

@[simp] lemma map_le_map_iff {f : α → β} (hf : function.injective f) {s t : multiset α} :
  s.map f ≤ t.map f ↔ s ≤ t :=
begin
  classical,
  refine ⟨λ h, le_iff_count.mpr (λ a, _), map_le_map⟩,
  simpa [count_map_eq_count' f _ hf] using le_iff_count.mp h (f a),
end

/-- Associate to an embedding `f` from `α` to `β` the order embedding that maps a multiset to its
image under `f`. -/
@[simps]
def map_embedding (f : α ↪ β) : multiset α ↪o multiset β :=
order_embedding.of_map_le_iff (map f) (λ _ _, map_le_map_iff f.inj')

end embedding

lemma count_eq_card_filter_eq [decidable_eq α] (s : multiset α) (a : α) :
  s.count a = (s.filter (eq a)).card :=
by rw [count, countp_eq_card_filter]

/--
Mapping a multiset through a predicate and counting the `true`s yields the cardinality of the set
filtered by the predicate. Note that this uses the notion of a multiset of `Prop`s - due to the
decidability requirements of `count`, the decidability instance on the LHS is different from the
RHS. In particular, the decidability instance on the left leaks `classical.dec_eq`.
See [here](https://github.com/leanprover-community/mathlib/pull/11306#discussion_r782286812)
for more discussion.
-/
@[simp] lemma map_count_true_eq_filter_card (s : multiset α) (p : α → Prop) [decidable_pred p] :
  (s.map p).count true = (s.filter p).card :=
by simp only [count_eq_card_filter_eq, map_filter, card_map, function.comp.left_id, eq_true_eq_id]

/-! ### Lift a relation to `multiset`s -/

section rel

/-- `rel r s t` -- lift the relation `r` between two elements to a relation between `s` and `t`,
s.t. there is a one-to-one mapping betweem elements in `s` and `t` following `r`. -/
@[mk_iff] inductive rel (r : α → β → Prop) : multiset α → multiset β → Prop
| zero : rel 0 0
| cons {a b as bs} : r a b → rel as bs → rel (a ::ₘ as) (b ::ₘ bs)

variables {δ : Type*} {r : α → β → Prop} {p : γ → δ → Prop}

private lemma rel_flip_aux {s t} (h : rel r s t) : rel (flip r) t s :=
rel.rec_on h rel.zero (assume _ _ _ _ h₀ h₁ ih, rel.cons h₀ ih)

lemma rel_flip {s t} : rel (flip r) s t ↔ rel r t s :=
⟨rel_flip_aux, rel_flip_aux⟩

lemma rel_refl_of_refl_on {m : multiset α} {r : α → α → Prop} :
  (∀ x ∈ m, r x x) → rel r m m :=
begin
  apply m.induction_on,
  { intros, apply rel.zero },
  { intros a m ih h,
    exact rel.cons (h _ (mem_cons_self _ _)) (ih (λ _ ha, h _ (mem_cons_of_mem ha))) }
end

lemma rel_eq_refl {s : multiset α} : rel (=) s s :=
rel_refl_of_refl_on (λ x hx, rfl)

lemma rel_eq {s t : multiset α} : rel (=) s t ↔ s = t :=
begin
  split,
  { assume h, induction h; simp * },
  { assume h, subst h, exact rel_eq_refl }
end

lemma rel.mono {r p : α → β → Prop} {s t} (hst : rel r s t) (h : ∀(a ∈ s) (b ∈ t), r a b → p a b) :
  rel p s t :=
begin
  induction hst,
  case rel.zero { exact rel.zero },
  case rel.cons : a b s t hab hst ih
  { apply rel.cons (h a (mem_cons_self _ _) b (mem_cons_self _ _) hab),
    exact ih (λ a' ha' b' hb' h', h a' (mem_cons_of_mem ha') b' (mem_cons_of_mem hb') h') }
end

lemma rel.add {s t u v} (hst : rel r s t) (huv : rel r u v) : rel r (s + u) (t + v) :=
begin
  induction hst,
  case rel.zero { simpa using huv },
  case rel.cons : a b s t hab hst ih { simpa using ih.cons hab }
end

lemma rel_flip_eq  {s t : multiset α} : rel (λa b, b = a) s t ↔ s = t :=
show rel (flip (=)) s t ↔ s = t, by rw [rel_flip, rel_eq, eq_comm]

@[simp] lemma rel_zero_left {b : multiset β} : rel r 0 b ↔ b = 0 :=
by rw [rel_iff]; simp

@[simp] lemma rel_zero_right {a : multiset α} : rel r a 0 ↔ a = 0 :=
by rw [rel_iff]; simp

lemma rel_cons_left {a as bs} :
  rel r (a ::ₘ as) bs ↔ (∃b bs', r a b ∧ rel r as bs' ∧ bs = b ::ₘ bs') :=
begin
  split,
  { generalize hm : a ::ₘ as = m,
    assume h,
    induction h generalizing as,
    case rel.zero { simp at hm, contradiction },
    case rel.cons : a' b as' bs ha'b h ih
    { rcases cons_eq_cons.1 hm with ⟨eq₁, eq₂⟩ | ⟨h, cs, eq₁, eq₂⟩,
      { subst eq₁, subst eq₂, exact ⟨b, bs, ha'b, h, rfl⟩ },
      { rcases ih eq₂.symm with ⟨b', bs', h₁, h₂, eq⟩,
        exact ⟨b', b ::ₘ bs', h₁, eq₁.symm ▸ rel.cons ha'b h₂, eq.symm ▸ cons_swap _ _ _⟩ } } },
  { exact assume ⟨b, bs', hab, h, eq⟩, eq.symm ▸ rel.cons hab h }
end

lemma rel_cons_right {as b bs} :
  rel r as (b ::ₘ bs) ↔ (∃a as', r a b ∧ rel r as' bs ∧ as = a ::ₘ as') :=
begin
  rw [← rel_flip, rel_cons_left],
  refine exists₂_congr (λ a as', _),
  rw [rel_flip, flip]
end

lemma rel_add_left {as₀ as₁} :
  ∀{bs}, rel r (as₀ + as₁) bs ↔ (∃bs₀ bs₁, rel r as₀ bs₀ ∧ rel r as₁ bs₁ ∧ bs = bs₀ + bs₁) :=
multiset.induction_on as₀ (by simp)
  begin
    assume a s ih bs,
    simp only [ih, cons_add, rel_cons_left],
    split,
    { assume h,
      rcases h with ⟨b, bs', hab, h, rfl⟩,
      rcases h with ⟨bs₀, bs₁, h₀, h₁, rfl⟩,
      exact ⟨b ::ₘ bs₀, bs₁, ⟨b, bs₀, hab, h₀, rfl⟩, h₁, by simp⟩ },
    { assume h,
      rcases h with ⟨bs₀, bs₁, h, h₁, rfl⟩,
      rcases h with ⟨b, bs, hab, h₀, rfl⟩,
      exact ⟨b, bs + bs₁, hab, ⟨bs, bs₁, h₀, h₁, rfl⟩, by simp⟩ }
  end

lemma rel_add_right {as bs₀ bs₁} :
  rel r as (bs₀ + bs₁) ↔ (∃as₀ as₁, rel r as₀ bs₀ ∧ rel r as₁ bs₁ ∧ as = as₀ + as₁) :=
by rw [← rel_flip, rel_add_left]; simp [rel_flip]

lemma rel_map_left {s : multiset γ} {f : γ → α} :
  ∀{t}, rel r (s.map f) t ↔ rel (λa b, r (f a) b) s t :=
multiset.induction_on s (by simp) (by simp [rel_cons_left] {contextual := tt})

lemma rel_map_right {s : multiset α} {t : multiset γ} {f : γ → β} :
  rel r s (t.map f) ↔ rel (λa b, r a (f b)) s t :=
by rw [← rel_flip, rel_map_left, ← rel_flip]; refl

lemma rel_map {s : multiset α} {t : multiset β} {f : α → γ} {g : β → δ} :
  rel p (s.map f) (t.map g) ↔ rel (λa b, p (f a) (g b)) s t :=
rel_map_left.trans rel_map_right

lemma card_eq_card_of_rel {r : α → β → Prop} {s : multiset α} {t : multiset β} (h : rel r s t) :
  card s = card t :=
by induction h; simp [*]

lemma exists_mem_of_rel_of_mem {r : α → β → Prop} {s : multiset α} {t : multiset β}
  (h : rel r s t) :
  ∀ {a : α} (ha : a ∈ s), ∃ b ∈ t, r a b :=
begin
  induction h with x y s t hxy hst ih,
  { simp },
  { assume a ha,
    cases mem_cons.1 ha with ha ha,
    { exact ⟨y, mem_cons_self _ _, ha.symm ▸ hxy⟩ },
    { rcases ih ha with ⟨b, hbt, hab⟩,
      exact ⟨b, mem_cons.2 (or.inr hbt), hab⟩ } }
end

lemma rel_of_forall {m1 m2 : multiset α} {r : α → α → Prop} (h : ∀ a b, a ∈ m1 → b ∈ m2 → r a b)
   (hc : card m1 = card m2) :
   m1.rel r m2 :=
begin
  revert m1,
  apply m2.induction_on,
  { intros m h hc,
    rw [rel_zero_right, ← card_eq_zero, hc, card_zero] },
  { intros a t ih m h hc,
    rw card_cons at hc,
    obtain ⟨b, hb⟩ := card_pos_iff_exists_mem.1 (show 0 < card m, from hc.symm ▸ (nat.succ_pos _)),
    obtain ⟨m', rfl⟩ := exists_cons_of_mem hb,
    refine rel_cons_right.mpr ⟨b, m', h _ _ hb (mem_cons_self _ _), ih _ _, rfl⟩,
    { exact λ _ _ ha hb, h _ _ (mem_cons_of_mem ha) (mem_cons_of_mem hb) },
    { simpa using hc } }
end

lemma rel_repeat_left {m : multiset α} {a : α} {r : α → α → Prop} {n : ℕ} :
  (repeat a n).rel r m ↔ m.card = n ∧ ∀ x, x ∈ m → r a x :=
⟨λ h, ⟨(card_eq_card_of_rel h).symm.trans (card_repeat _ _), λ x hx, begin
    obtain ⟨b, hb1, hb2⟩ := exists_mem_of_rel_of_mem (rel_flip.2 h) hx,
    rwa eq_of_mem_repeat hb1 at hb2,
  end⟩,
  λ h, rel_of_forall (λ x y hx hy, (eq_of_mem_repeat hx).symm ▸ (h.2 _ hy))
  (eq.trans (card_repeat _ _) h.1.symm)⟩

lemma rel_repeat_right {m : multiset α} {a : α} {r : α → α → Prop} {n : ℕ} :
  m.rel r (repeat a n) ↔ m.card = n ∧ ∀ x, x ∈ m → r x a :=
by { rw [← rel_flip], exact rel_repeat_left }

lemma rel.trans (r : α → α → Prop) [is_trans α r] {s t u : multiset α}
  (r1 : rel r s t) (r2 : rel r t u) :
  rel r s u :=
begin
  induction t using multiset.induction_on with x t ih generalizing s u,
  { rw [rel_zero_right.mp r1, rel_zero_left.mp r2, rel_zero_left] },
  { obtain ⟨a, as, ha1, ha2, rfl⟩ := rel_cons_right.mp r1,
    obtain ⟨b, bs, hb1, hb2, rfl⟩ := rel_cons_left.mp r2,
    exact multiset.rel.cons (trans ha1 hb1) (ih ha2 hb2) }
end

lemma rel.countp_eq (r : α → α → Prop) [is_trans α r] [is_symm α r] {s t : multiset α} (x : α)
  [decidable_pred (r x)] (h : rel r s t) :
  countp (r x) s = countp (r x) t :=
begin
  induction s using multiset.induction_on with y s ih generalizing t,
  { rw rel_zero_left.mp h, },
  { obtain ⟨b, bs, hb1, hb2, rfl⟩ := rel_cons_left.mp h,
    rw [countp_cons, countp_cons, ih hb2],
    exact congr_arg _ (if_congr ⟨λ h, trans h hb1, λ h, trans h (symm hb1)⟩ rfl rfl) },
end

end rel

section map

theorem map_eq_map {f : α → β} (hf : function.injective f) {s t : multiset α} :
  s.map f = t.map f ↔ s = t :=
by { rw [← rel_eq, ← rel_eq, rel_map], simp only [hf.eq_iff] }

theorem map_injective {f : α → β} (hf : function.injective f) :
  function.injective (multiset.map f) :=
assume x y, (map_eq_map hf).1

end map

section quot

theorem map_mk_eq_map_mk_of_rel {r : α → α → Prop} {s t : multiset α} (hst : s.rel r t) :
 s.map (quot.mk r) = t.map (quot.mk r) :=
rel.rec_on hst rfl $ assume a b s t hab hst ih, by simp [ih, quot.sound hab]

theorem exists_multiset_eq_map_quot_mk {r : α → α → Prop} (s : multiset (quot r)) :
  ∃t:multiset α, s = t.map (quot.mk r) :=
multiset.induction_on s ⟨0, rfl⟩ $
  assume a s ⟨t, ht⟩, quot.induction_on a $ assume a, ht.symm ▸ ⟨a ::ₘ t, (map_cons _ _ _).symm⟩

theorem induction_on_multiset_quot
  {r : α → α → Prop} {p : multiset (quot r) → Prop} (s : multiset (quot r)) :
  (∀s:multiset α, p (s.map (quot.mk r))) → p s :=
match s, exists_multiset_eq_map_quot_mk s with _, ⟨t, rfl⟩ := assume h, h _ end

end quot

/-! ### Disjoint multisets -/

/-- `disjoint s t` means that `s` and `t` have no elements in common. -/
def disjoint (s t : multiset α) : Prop := ∀ ⦃a⦄, a ∈ s → a ∈ t → false

@[simp] theorem coe_disjoint (l₁ l₂ : list α) : @disjoint α l₁ l₂ ↔ l₁.disjoint l₂ := iff.rfl

theorem disjoint.symm {s t : multiset α} (d : disjoint s t) : disjoint t s
| a i₂ i₁ := d i₁ i₂

theorem disjoint_comm {s t : multiset α} : disjoint s t ↔ disjoint t s :=
⟨disjoint.symm, disjoint.symm⟩

theorem disjoint_left {s t : multiset α} : disjoint s t ↔ ∀ {a}, a ∈ s → a ∉ t := iff.rfl

theorem disjoint_right {s t : multiset α} : disjoint s t ↔ ∀ {a}, a ∈ t → a ∉ s :=
disjoint_comm

theorem disjoint_iff_ne {s t : multiset α} : disjoint s t ↔ ∀ a ∈ s, ∀ b ∈ t, a ≠ b :=
by simp [disjoint_left, imp_not_comm]

theorem disjoint_of_subset_left {s t u : multiset α} (h : s ⊆ u) (d : disjoint u t) : disjoint s t
| x m₁ := d (h m₁)

theorem disjoint_of_subset_right {s t u : multiset α} (h : t ⊆ u) (d : disjoint s u) : disjoint s t
| x m m₁ := d m (h m₁)

theorem disjoint_of_le_left {s t u : multiset α} (h : s ≤ u) : disjoint u t → disjoint s t :=
disjoint_of_subset_left (subset_of_le h)

theorem disjoint_of_le_right {s t u : multiset α} (h : t ≤ u) : disjoint s u → disjoint s t :=
disjoint_of_subset_right (subset_of_le h)

@[simp] theorem zero_disjoint (l : multiset α) : disjoint 0 l
| a := (not_mem_nil a).elim

@[simp, priority 1100]
theorem singleton_disjoint {l : multiset α} {a : α} : disjoint {a} l ↔ a ∉ l :=
by simp [disjoint]; refl

@[simp, priority 1100]
theorem disjoint_singleton {l : multiset α} {a : α} : disjoint l {a} ↔ a ∉ l :=
by rw [disjoint_comm, singleton_disjoint]

@[simp] theorem disjoint_add_left {s t u : multiset α} :
  disjoint (s + t) u ↔ disjoint s u ∧ disjoint t u :=
by simp [disjoint, or_imp_distrib, forall_and_distrib]

@[simp] theorem disjoint_add_right {s t u : multiset α} :
  disjoint s (t + u) ↔ disjoint s t ∧ disjoint s u :=
by rw [disjoint_comm, disjoint_add_left]; tauto

@[simp] theorem disjoint_cons_left {a : α} {s t : multiset α} :
  disjoint (a ::ₘ s) t ↔ a ∉ t ∧ disjoint s t :=
(@disjoint_add_left _ {a} s t).trans $ by rw singleton_disjoint

@[simp] theorem disjoint_cons_right {a : α} {s t : multiset α} :
  disjoint s (a ::ₘ t) ↔ a ∉ s ∧ disjoint s t :=
by rw [disjoint_comm, disjoint_cons_left]; tauto

theorem inter_eq_zero_iff_disjoint [decidable_eq α] {s t : multiset α} : s ∩ t = 0 ↔ disjoint s t :=
by rw ← subset_zero; simp [subset_iff, disjoint]

@[simp] theorem disjoint_union_left [decidable_eq α] {s t u : multiset α} :
  disjoint (s ∪ t) u ↔ disjoint s u ∧ disjoint t u :=
by simp [disjoint, or_imp_distrib, forall_and_distrib]

@[simp] theorem disjoint_union_right [decidable_eq α] {s t u : multiset α} :
  disjoint s (t ∪ u) ↔ disjoint s t ∧ disjoint s u :=
by simp [disjoint, or_imp_distrib, forall_and_distrib]

lemma add_eq_union_iff_disjoint [decidable_eq α] {s t : multiset α} :
  s + t = s ∪ t ↔ disjoint s t :=
by simp_rw [←inter_eq_zero_iff_disjoint, ext, count_add, count_union, count_inter, count_zero,
            nat.min_eq_zero_iff, nat.add_eq_max_iff]

lemma disjoint_map_map {f : α → γ} {g : β → γ} {s : multiset α} {t : multiset β} :
  disjoint (s.map f) (t.map g) ↔ (∀a∈s, ∀b∈t, f a ≠ g b) :=
by { simp [disjoint, @eq_comm _ (f _) (g _)], refl }

/-- `pairwise r m` states that there exists a list of the elements s.t. `r` holds pairwise on this
list. -/
def pairwise (r : α → α → Prop) (m : multiset α) : Prop :=
∃l:list α, m = l ∧ l.pairwise r

@[simp] lemma pairwise_nil (r : α → α → Prop) :
  multiset.pairwise r 0 := ⟨[], rfl, list.pairwise.nil⟩

lemma pairwise_coe_iff {r : α → α → Prop} {l : list α} :
  multiset.pairwise r l ↔ ∃ l' : list α, l ~ l' ∧ l'.pairwise r :=
exists_congr $ by simp

lemma pairwise_coe_iff_pairwise {r : α → α → Prop} (hr : symmetric r) {l : list α} :
  multiset.pairwise r l ↔ l.pairwise r :=
iff.intro
  (assume ⟨l', eq, h⟩, ((quotient.exact eq).pairwise_iff hr).2 h)
  (assume h, ⟨l, rfl, h⟩)

end multiset

namespace multiset

section choose
variables (p : α → Prop) [decidable_pred p] (l : multiset α)

/-- Given a proof `hp` that there exists a unique `a ∈ l` such that `p a`, `choose_x p l hp` returns
that `a` together with proofs of `a ∈ l` and `p a`. -/
def choose_x : Π hp : (∃! a, a ∈ l ∧ p a), { a // a ∈ l ∧ p a } :=
quotient.rec_on l (λ l' ex_unique, list.choose_x p l' (exists_of_exists_unique ex_unique)) begin
  intros,
  funext hp,
  suffices all_equal : ∀ x y : { t // t ∈ b ∧ p t }, x = y,
  { apply all_equal },
  { rintros ⟨x, px⟩ ⟨y, py⟩,
    rcases hp with ⟨z, ⟨z_mem_l, pz⟩, z_unique⟩,
    congr,
    calc x = z : z_unique x px
    ...    = y : (z_unique y py).symm }
end

/-- Given a proof `hp` that there exists a unique `a ∈ l` such that `p a`, `choose p l hp` returns
that `a`. -/
def choose (hp : ∃! a, a ∈ l ∧ p a) : α := choose_x p l hp

lemma choose_spec (hp : ∃! a, a ∈ l ∧ p a) : choose p l hp ∈ l ∧ p (choose p l hp) :=
(choose_x p l hp).property

lemma choose_mem (hp : ∃! a, a ∈ l ∧ p a) : choose p l hp ∈ l := (choose_spec _ _ _).1

lemma choose_property (hp : ∃! a, a ∈ l ∧ p a) : p (choose p l hp) := (choose_spec _ _ _).2

end choose

variable (α)

/-- The equivalence between lists and multisets of a subsingleton type. -/
def subsingleton_equiv [subsingleton α] : list α ≃ multiset α :=
{ to_fun := coe,
  inv_fun := quot.lift id $ λ (a b : list α) (h : a ~ b),
    list.ext_le h.length_eq $ λ n h₁ h₂, subsingleton.elim _ _,
  left_inv := λ l, rfl,
  right_inv := λ m, quot.induction_on m $ λ l, rfl }

variable {α}

@[simp]
lemma coe_subsingleton_equiv [subsingleton α] :
  (subsingleton_equiv α : list α → multiset α) = coe :=
rfl

end multiset<|MERGE_RESOLUTION|>--- conflicted
+++ resolved
@@ -383,48 +383,14 @@
     ((sublist_or_mem_of_sublist s).resolve_right m₁).subperm)
 end
 
-<<<<<<< HEAD
-=======
-end
-
-/-! ### Singleton -/
-
-instance : has_singleton α (multiset α) := ⟨λ a, a ::ₘ 0⟩
-
-instance : is_lawful_singleton α (multiset α) := ⟨λ a, rfl⟩
-
-@[simp] theorem cons_zero (a : α) : a ::ₘ 0 = {a} := rfl
-
-@[simp] theorem coe_singleton (a : α) : ([a] : multiset α) = {a} := rfl
-
-@[simp] theorem mem_singleton {a b : α} : b ∈ ({a} : multiset α) ↔ b = a :=
-by simp only [←cons_zero, mem_cons, iff_self, or_false, not_mem_zero]
-
-theorem mem_singleton_self (a : α) : a ∈ ({a} : multiset α) :=
-by { rw ←cons_zero, exact mem_cons_self _ _ }
-
-@[simp] theorem singleton_inj {a b : α} : ({a} : multiset α) = {b} ↔ a = b :=
-by { simp_rw [←cons_zero], exact cons_inj_left _ }
-
-@[simp] theorem singleton_ne_zero (a : α) : ({a} : multiset α) ≠ 0 :=
-ne_of_gt (lt_cons_self _ _)
-
->>>>>>> 72fdd04f
 @[simp] theorem singleton_le {a : α} {s : multiset α} : {a} ≤ s ↔ a ∈ s :=
 ⟨λ h, mem_of_le h (mem_singleton_self _),
  λ h, let ⟨t, e⟩ := exists_cons_of_mem h in e.symm ▸ cons_le_cons _ (zero_le _)⟩
 
-<<<<<<< HEAD
 @[simp] theorem singleton_ne_zero (a : α) : ({a} : multiset α) ≠ 0 :=
 ne_of_gt (lt_cons_self _ _)
 
 end
-=======
-@[simp] lemma singleton_eq_cons_iff {a b : α} (m : multiset α) : {a} = b ::ₘ m ↔ a = b ∧ m = 0 :=
-by { rw [←cons_zero, cons_eq_cons], simp [eq_comm] }
-
-theorem pair_comm (x y : α) : ({x, y} : multiset α) = {y, x} := cons_swap x y 0
->>>>>>> 72fdd04f
 
 /-! ### Additive monoid -/
 
@@ -1733,13 +1699,8 @@
   count a (b ::ₘ s) = count a s + (if a = b then 1 else 0) :=
 countp_cons _ _ _
 
-<<<<<<< HEAD
-@[simp] theorem count_singleton_self (a : α) : count a ({a} : multiset α) = 1 :=
-by simp only [count_cons_self, ←cons_zero, eq_self_iff_true, count_zero]
-=======
 theorem count_singleton_self (a : α) : count a ({a} : multiset α) = 1 :=
 count_eq_one_of_mem (nodup_singleton a) $ mem_singleton_self a
->>>>>>> 72fdd04f
 
 theorem count_singleton (a b : α) : count a ({b} : multiset α) = if a = b then 1 else 0 :=
 by simp only [count_cons, ←cons_zero, count_zero, zero_add]
