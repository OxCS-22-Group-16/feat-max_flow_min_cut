--- conflicted
+++ resolved
@@ -6,10 +6,7 @@
 
 import algebra.category.Module.projective
 import algebraic_topology.extra_degeneracy
-<<<<<<< HEAD
-=======
 import category_theory.abelian.ext
->>>>>>> 70d50ecf
 import representation_theory.Rep
 import algebra.homology.short_complex.Module
 
@@ -442,38 +439,6 @@
   exact linear_map.ext_iff.1 this _,
 end
 
-<<<<<<< HEAD
-theorem forget₂_to_Module_exact_succ (n : ℕ) :
-  exact ((group_cohomology.resolution.forget₂_to_Module k G).d (n + 2) (n + 1))
-    ((group_cohomology.resolution.forget₂_to_Module k G).d (n + 1) n) :=
-(exact_iff_homology_zero _ _ ((group_cohomology.resolution.forget₂_to_Module k G).d_comp_d _ _ _)).2
-⟨(chain_complex.homology_succ_iso _ _).symm ≪≫
-  (homology_obj_iso_of_homotopy_equiv (forget₂_to_Module_homotopy_equiv k G) _) ≪≫
-  chain_complex.homology_single₀_succ _ _⟩
-
-theorem exact_at_succ (n : ℕ) :
-  exact ((group_cohomology.resolution k G).d (n + 2) (n + 1))
-    ((group_cohomology.resolution k G).d (n + 1) n) :=
-(forget₂ (Rep k G) (Module.{u} k)).exact_of_exact_map
-  (forget₂_to_Module_exact_succ _ _ _)
-
-lemma forget_to_Module_exact₀ :
-  exact ((group_cohomology.resolution.forget₂_to_Module k G).d 1 0)
-  ((forget₂_to_Module_homotopy_equiv k G).1.f 0) :=
-begin
-  have h : (forget₂_to_Module k G).d 1 0 ≫ (forget₂_to_Module_homotopy_equiv k G).hom.f 0 = 0,
-  { rw ← (forget₂_to_Module_homotopy_equiv k G).1.2 1 0 rfl,
-    simp only [chain_complex.single₀_obj_X_d, comp_zero], },
-  rw exact_iff_homology_zero _ _ h,
-  refine nonempty.intro (short_complex.homology_iso_kernel_desc _ ≪≫ _),
-  { suffices : is_split_mono (cokernel.desc _ _ h),
-    { haveI := this, apply kernel.of_mono, },
-      refine is_split_mono.mk' ⟨(forget₂_to_Module_homotopy_equiv k G).2.f 0 ≫
-        cokernel.π ((forget₂_to_Module k G).d 1 0), coequalizer.hom_ext _⟩,
-      rw [cokernel.π_desc_assoc, ← category.assoc, ← homological_complex.comp_f,
-        (forget₂_to_Module_homotopy_equiv k G).homotopy_hom_inv_id.comm 0],
-      simp, },
-=======
 /-- The chain map from the standard resolution of `k` to `k[0]` given by `∑ nᵢgᵢ ↦ ∑ nᵢ` in
 degree zero. -/
 def ε_to_single₀ : group_cohomology.resolution k G ⟶ (chain_complex.single₀ _).obj
@@ -497,7 +462,6 @@
   rw ← ε_to_single₀_comp_eq k G at h,
   haveI := h,
   exact quasi_iso_of_comp_right _ (((chain_complex.single₀_map_homological_complex _).hom.app _)),
->>>>>>> 70d50ecf
 end
 
 instance : quasi_iso (ε_to_single₀ k G) :=
