--- conflicted
+++ resolved
@@ -10,15 +10,9 @@
 import category_theory.adjunction.limits
 import category_theory.monoidal.functor_category
 import category_theory.monoidal.transport
-<<<<<<< HEAD
-import category_theory.monoidal.linear
-import category_theory.monoidal.rigid.of_equivalence
-import category_theory.monoidal.rigid.functor_category
-=======
 import category_theory.monoidal.rigid.of_equivalence
 import category_theory.monoidal.rigid.functor_category
 import category_theory.monoidal.linear
->>>>>>> ade64940
 import category_theory.monoidal.braided
 import category_theory.abelian.functor_category
 import category_theory.abelian.transfer
@@ -316,16 +310,12 @@
   smul_comp' := by { intros, ext, exact linear.smul_comp _ _ _ _ _ _, },
   comp_smul' := by { intros, ext, exact linear.comp_smul _ _ _ _ _ _, }, }
 
-<<<<<<< HEAD
 instance forget_linear :
   functor.linear R (forget V G) := {}
 instance forget₂_linear [concrete_category V] :
   functor.linear R (forget₂ (Action V G) V) := {}
 instance functor_category_equivalence_linear :
   functor.linear R (functor_category_equivalence V G).functor := {}
-=======
-instance : functor.linear R (functor_category_equivalence V G).functor := {}
->>>>>>> ade64940
 
 @[simp] lemma smul_hom {X Y : Action V G} (r : R) (f : X ⟶ Y) : (r • f).hom = r • f.hom := rfl
 
@@ -420,26 +410,16 @@
 symmetric_category_of_faithful (forget_braided V G)
 
 section
-<<<<<<< HEAD
 variables [preadditive V] [monoidal_preadditive V]
 
 local attribute [simp] monoidal_preadditive.tensor_add monoidal_preadditive.add_tensor
 
-=======
-local attribute [simp] monoidal_preadditive.tensor_add monoidal_preadditive.add_tensor
-
-variables [preadditive V] [monoidal_preadditive V]
-
->>>>>>> ade64940
 instance : monoidal_preadditive (Action V G) := {}
 
 variables {R : Type*} [semiring R] [linear R V] [monoidal_linear R V]
 
 instance : monoidal_linear R (Action V G) := {}
-<<<<<<< HEAD
-=======
-
->>>>>>> ade64940
+
 end
 
 variables (V G)
