--- conflicted
+++ resolved
@@ -113,12 +113,7 @@
     refine congr (congr_arg (*) (congr (congr_arg (*) _) rfl)) rfl,
     -- Now it's just about binomial coefficients
     exact_mod_cast congr_arg (λ m : ℕ, (m : R[X])) (nat.succ_mul_choose_eq n ν).symm, },
-<<<<<<< HEAD
   { move_mul [← ↑(nat.choose _ _), ← ↑(n - ν)],
-=======
-  { rw [← tsub_add_eq_tsub_tsub, ← mul_assoc, ← mul_assoc], congr' 1,
-    rw [mul_comm, ←mul_assoc, ←mul_assoc], congr' 1,
->>>>>>> c982179e
     norm_cast,
     congr' 2,
     rw [← nat.succ_sub_succ_eq_sub n, ← nat.choose_mul_succ_eq n (ν + 1)] },
