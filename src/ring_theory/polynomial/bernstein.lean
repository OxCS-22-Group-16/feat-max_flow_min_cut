--- conflicted
+++ resolved
@@ -114,19 +114,12 @@
     congrm _ * _ * _,
     -- Now it's just about binomial coefficients
     exact_mod_cast congr_arg (λ m : ℕ, (m : R[X])) (nat.succ_mul_choose_eq n ν).symm, },
-<<<<<<< HEAD
-  { move_mul [← ↑(nat.choose _ _), ← ↑(n - ν)],
-    norm_cast,
-    congr' 2,
-    rw [← nat.succ_sub_succ_eq_sub n, ← nat.choose_mul_succ_eq n (ν + 1)] },
-=======
   { move_mul X ^_,
     norm_cast,
     congrm ↑_ * _ * _,
     convert (nat.choose_mul_succ_eq n (ν + 1)).symm using 1,
     rw (nat.succ_sub_succ n ν),
     exact mul_comm (n + 1) (choose n (ν + 1)) },
->>>>>>> 28dedc38
 end
 
 lemma derivative_succ (n ν : ℕ) :
