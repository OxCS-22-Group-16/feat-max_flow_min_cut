/-
Copyright (c) 2020 Riccardo Brasca. All rights reserved.
Released under Apache 2.0 license as described in the file LICENSE.
Authors: Riccardo Brasca
-/

import algebra.ne_zero
import algebra.polynomial.big_operators
import analysis.complex.roots_of_unity
import data.polynomial.lifts
import data.polynomial.splits
import data.zmod.algebra
import field_theory.ratfunc
import field_theory.separable
import number_theory.arithmetic_function
import ring_theory.roots_of_unity

/-!
# Cyclotomic polynomials.

For `n : ℕ` and an integral domain `R`, we define a modified version of the `n`-th cyclotomic
polynomial with coefficients in `R`, denoted `cyclotomic' n R`, as `∏ (X - μ)`, where `μ` varies
over the primitive `n`th roots of unity. If there is a primitive `n`th root of unity in `R` then
this the standard definition. We then define the standard cyclotomic polynomial `cyclotomic n R`
with coefficients in any ring `R`.

## Main definition

* `cyclotomic n R` : the `n`-th cyclotomic polynomial with coefficients in `R`.

## Main results

* `int_coeff_of_cycl` : If there is a primitive `n`-th root of unity in `K`, then `cyclotomic' n K`
comes from a polynomial with integer coefficients.
* `deg_of_cyclotomic` : The degree of `cyclotomic n` is `totient n`.
* `prod_cyclotomic_eq_X_pow_sub_one` : `X ^ n - 1 = ∏ (cyclotomic i)`, where `i` divides `n`.
* `cyclotomic_eq_prod_X_pow_sub_one_pow_moebius` : The Möbius inversion formula for
  `cyclotomic n R` over an abstract fraction field for `R[X]`.
* `cyclotomic.irreducible` : `cyclotomic n ℤ` is irreducible.

## Implementation details

Our definition of `cyclotomic' n R` makes sense in any integral domain `R`, but the interesting
results hold if there is a primitive `n`-th root of unity in `R`. In particular, our definition is
not the standard one unless there is a primitive `n`th root of unity in `R`. For example,
`cyclotomic' 3 ℤ = 1`, since there are no primitive cube roots of unity in `ℤ`. The main example is
`R = ℂ`, we decided to work in general since the difficulties are essentially the same.
To get the standard cyclotomic polynomials, we use `int_coeff_of_cycl`, with `R = ℂ`, to get a
polynomial with integer coefficients and then we map it to `R[X]`, for any ring `R`.
To prove `cyclotomic.irreducible`, the irreducibility of `cyclotomic n ℤ`, we show in
`cyclotomic_eq_minpoly` that `cyclotomic n ℤ` is the minimal polynomial of any `n`-th primitive root
of unity `μ : K`, where `K` is a field of characteristic `0`.
-/

open_locale classical big_operators polynomial
noncomputable theory

universe u

namespace polynomial

section cyclotomic'

section is_domain

variables {R : Type*} [comm_ring R] [is_domain R]

/-- The modified `n`-th cyclotomic polynomial with coefficients in `R`, it is the usual cyclotomic
polynomial if there is a primitive `n`-th root of unity in `R`. -/
def cyclotomic' (n : ℕ) (R : Type*) [comm_ring R] [is_domain R] : R[X] :=
∏ μ in primitive_roots n R, (X - C μ)

/-- The zeroth modified cyclotomic polyomial is `1`. -/
@[simp] lemma cyclotomic'_zero
  (R : Type*) [comm_ring R] [is_domain R] : cyclotomic' 0 R = 1 :=
by simp only [cyclotomic', finset.prod_empty, primitive_roots_zero]

/-- The first modified cyclotomic polyomial is `X - 1`. -/
@[simp] lemma cyclotomic'_one
  (R : Type*) [comm_ring R] [is_domain R] : cyclotomic' 1 R = X - 1 :=
begin
  simp only [cyclotomic', finset.prod_singleton, ring_hom.map_one,
  is_primitive_root.primitive_roots_one]
end

/-- The second modified cyclotomic polyomial is `X + 1` if the characteristic of `R` is not `2`. -/
@[simp] lemma cyclotomic'_two
  (R : Type*) [comm_ring R] [is_domain R] (p : ℕ) [char_p R p] (hp : p ≠ 2) :
  cyclotomic' 2 R = X + 1 :=
begin
  rw [cyclotomic'],
  have prim_root_two : primitive_roots 2 R = {(-1 : R)},
  { simp only [finset.eq_singleton_iff_unique_mem, mem_primitive_roots two_ne_zero],
    exact ⟨is_primitive_root.neg_one p hp, λ x, is_primitive_root.eq_neg_one_of_two_right⟩ },
  simp only [prim_root_two, finset.prod_singleton, ring_hom.map_neg, ring_hom.map_one,
  sub_neg_eq_add]
end

/-- `cyclotomic' n R` is monic. -/
lemma cyclotomic'.monic
  (n : ℕ) (R : Type*) [comm_ring R] [is_domain R] : (cyclotomic' n R).monic :=
monic_prod_of_monic _ _ $ λ z hz, monic_X_sub_C _

/-- `cyclotomic' n R` is different from `0`. -/
lemma cyclotomic'_ne_zero
  (n : ℕ) (R : Type*) [comm_ring R] [is_domain R] : cyclotomic' n R ≠ 0 :=
(cyclotomic'.monic n R).ne_zero

/-- The natural degree of `cyclotomic' n R` is `totient n` if there is a primitive root of
unity in `R`. -/
lemma nat_degree_cyclotomic' {ζ : R} {n : ℕ} (h : is_primitive_root ζ n) :
  (cyclotomic' n R).nat_degree = nat.totient n :=
begin
  rw [cyclotomic'],
  rw nat_degree_prod (primitive_roots n R) (λ (z : R), (X - C z)),
  simp only [is_primitive_root.card_primitive_roots h, mul_one,
  nat_degree_X_sub_C,
  nat.cast_id, finset.sum_const, nsmul_eq_mul],
  intros z hz,
  exact X_sub_C_ne_zero z
end

/-- The degree of `cyclotomic' n R` is `totient n` if there is a primitive root of unity in `R`. -/
lemma degree_cyclotomic' {ζ : R} {n : ℕ} (h : is_primitive_root ζ n) :
  (cyclotomic' n R).degree = nat.totient n :=
by simp only [degree_eq_nat_degree (cyclotomic'_ne_zero n R), nat_degree_cyclotomic' h]

/-- The roots of `cyclotomic' n R` are the primitive `n`-th roots of unity. -/
lemma roots_of_cyclotomic (n : ℕ) (R : Type*) [comm_ring R] [is_domain R] :
  (cyclotomic' n R).roots = (primitive_roots n R).val :=
by { rw cyclotomic', exact roots_prod_X_sub_C (primitive_roots n R) }

/-- If there is a primitive `n`th root of unity in `K`, then `X ^ n - 1 = ∏ (X - μ)`, where `μ`
varies over the `n`-th roots of unity. -/
lemma X_pow_sub_one_eq_prod {ζ : R} {n : ℕ} (hn : n ≠ 0) (h : is_primitive_root ζ n) :
  X ^ n - 1 = ∏ ζ in nth_roots_finset n R, (X - C ζ) :=
begin
  rw [nth_roots_finset, ← multiset.to_finset_eq (is_primitive_root.nth_roots_nodup h)],
  simp only [finset.prod_mk, ring_hom.map_one],
  rw [nth_roots],
  have hmonic : (X ^ n - C (1 : R)).monic := monic_X_pow_sub_C (1 : R) hn,
  symmetry,
  apply prod_multiset_X_sub_C_of_monic_of_roots_card_eq hmonic,
  rw [@nat_degree_X_pow_sub_C R _ _ n 1, ← nth_roots],
  exact is_primitive_root.card_nth_roots h
end

end is_domain

section field

variables {K : Type*} [field K]

/-- `cyclotomic' n K` splits. -/
lemma cyclotomic'_splits (n : ℕ) : splits (ring_hom.id K) (cyclotomic' n K) :=
begin
  apply splits_prod (ring_hom.id K),
  intros z hz,
  simp only [splits_X_sub_C (ring_hom.id K)]
end

/-- If there is a primitive `n`-th root of unity in `K`, then `X ^ n - 1`splits. -/
lemma X_pow_sub_one_splits {ζ : K} {n : ℕ} (h : is_primitive_root ζ n) :
  splits (ring_hom.id K) (X ^ n - C (1 : K)) :=
by rw [splits_iff_card_roots, ← nth_roots, is_primitive_root.card_nth_roots h,
    nat_degree_X_pow_sub_C]

/-- If there is a primitive `n`-th root of unity in `K`, then
`∏ i in nat.divisors n, cyclotomic' i K = X ^ n - 1`. -/
lemma prod_cyclotomic'_eq_X_pow_sub_one {K : Type*} [comm_ring K] [is_domain K] {ζ : K} {n : ℕ}
  (hn : n ≠ 0) (h : is_primitive_root ζ n) : ∏ i in nat.divisors n, cyclotomic' i K = X ^ n - 1 :=
have hd : (n.divisors : set ℕ).pairwise_disjoint (λ k, primitive_roots k K),
  from λ x hx y hy hne, is_primitive_root.disjoint hne,
by simp only [X_pow_sub_one_eq_prod hn h, cyclotomic', ← finset.prod_bUnion hd,
    h.nth_roots_one_eq_bUnion_primitive_roots]

/-- If there is a primitive `n`-th root of unity in `K`, then
`cyclotomic' n K = (X ^ k - 1) /ₘ (∏ i in nat.proper_divisors k, cyclotomic' i K)`. -/
lemma cyclotomic'_eq_X_pow_sub_one_div {K : Type*} [comm_ring K] [is_domain K] {ζ : K} {n : ℕ}
  (hn : n ≠ 0) (h : is_primitive_root ζ n) :
  cyclotomic' n K = (X ^ n - 1) /ₘ (∏ i in nat.proper_divisors n, cyclotomic' i K) :=
begin
<<<<<<< HEAD
  rw [←prod_cyclotomic'_eq_X_pow_sub_one hn h, ← nat.cons_self_proper_divisors hn,
=======
  rw [←prod_cyclotomic'_eq_X_pow_sub_one hpos h, ← nat.cons_self_proper_divisors hpos.ne',
>>>>>>> bd89a386
    finset.prod_cons],
  have prod_monic : (∏ i in nat.proper_divisors n, cyclotomic' i K).monic,
  { apply monic_prod_of_monic,
    intros i hi,
    exact cyclotomic'.monic i K },
  rw (div_mod_by_monic_unique (cyclotomic' n K) 0 prod_monic _).1,
  simp only [degree_zero, zero_add],
  refine ⟨by rw mul_comm, _⟩,
  rw [bot_lt_iff_ne_bot],
  intro h,
  exact monic.ne_zero prod_monic (degree_eq_bot.1 h)
end

/-- If there is a primitive `n`-th root of unity in `K`, then `cyclotomic' n K` comes from a
monic polynomial with integer coefficients. -/
lemma int_coeff_of_cyclotomic' {K : Type*} [comm_ring K] [is_domain K] {ζ : K} {n : ℕ}
  (h : is_primitive_root ζ n) :
  (∃ (P : ℤ[X]), map (int.cast_ring_hom K) P = cyclotomic' n K ∧
    P.degree = (cyclotomic' n K).degree ∧ P.monic) :=
begin
  refine lifts_and_degree_eq_and_monic _ (cyclotomic'.monic n K),
  induction n using nat.strong_induction_on with k ihk generalizing ζ h,
  rcases eq_or_ne k 0 with rfl|hk,
  { use 1,
    simp only [cyclotomic'_zero, coe_map_ring_hom, polynomial.map_one] },
  let B : K[X] := ∏ i in nat.proper_divisors k, cyclotomic' i K,
  have Bmo : B.monic,
  { apply monic_prod_of_monic,
    intros i hi,
    exact (cyclotomic'.monic i K) },
  have Bint : B ∈ lifts (int.cast_ring_hom K),
  { refine subsemiring.prod_mem (lifts (int.cast_ring_hom K)) _,
    intros x hx,
    have xsmall := (nat.mem_proper_divisors.1 hx).2,
    obtain ⟨d, hd⟩ := (nat.mem_proper_divisors.1 hx).1,
    rw [mul_comm] at hd,
    exact ihk x xsmall (h.pow hk hd) },
  replace Bint := lifts_and_degree_eq_and_monic Bint Bmo,
  obtain ⟨B₁, hB₁, hB₁deg, hB₁mo⟩ := Bint,
  let Q₁ : ℤ[X] := (X ^ k - 1) /ₘ B₁,
  have huniq : 0 + B * cyclotomic' k K = X ^ k - 1 ∧ (0 : K[X]).degree < B.degree,
  { split,
<<<<<<< HEAD
    { rw [zero_add, mul_comm, ← prod_cyclotomic'_eq_X_pow_sub_one hk h,
         ← nat.cons_self_proper_divisors hk, finset.prod_cons] },
=======
    { rw [zero_add, mul_comm, ← prod_cyclotomic'_eq_X_pow_sub_one hpos h,
         ← nat.cons_self_proper_divisors hpos.ne', finset.prod_cons] },
>>>>>>> bd89a386
    { simpa only [degree_zero, bot_lt_iff_ne_bot, ne.def, degree_eq_bot] using Bmo.ne_zero } },
  replace huniq := div_mod_by_monic_unique (cyclotomic' k K) (0 : K[X]) Bmo huniq,
  simp only [lifts, ring_hom.mem_srange],
  use Q₁,
  rw [coe_map_ring_hom, (map_div_by_monic (int.cast_ring_hom K) hB₁mo), hB₁, ← huniq.1],
  simp
end

/-- If `K` is of characteristic `0` and there is a primitive `n`-th root of unity in `K`,
then `cyclotomic n K` comes from a unique polynomial with integer coefficients. -/
lemma unique_int_coeff_of_cycl {K : Type*} [comm_ring K] [is_domain K] [char_zero K] {ζ : K}
  {n : ℕ+} (h : is_primitive_root ζ n) :
  (∃! (P : ℤ[X]), map (int.cast_ring_hom K) P = cyclotomic' n K) :=
begin
  obtain ⟨P, hP⟩ := int_coeff_of_cyclotomic' h,
  refine ⟨P, hP.1, λ Q hQ, _⟩,
  apply (map_injective (int.cast_ring_hom K) int.cast_injective),
  rw [hP.1, hQ]
end

end field

end cyclotomic'

section cyclotomic

/-- The `n`-th cyclotomic polynomial with coefficients in `R`. -/
def cyclotomic (n : ℕ) (R : Type*) [ring R] : R[X] :=
if h : n = 0 then 1 else
  map (int.cast_ring_hom R) ((int_coeff_of_cyclotomic' (complex.is_primitive_root_exp n h)).some)

lemma int_cyclotomic_rw {n : ℕ} (h : n ≠ 0) :
  cyclotomic n ℤ = (int_coeff_of_cyclotomic' (complex.is_primitive_root_exp n h)).some :=
begin
  simp only [cyclotomic, h, dif_neg, not_false_iff],
  ext i,
  simp only [coeff_map, int.cast_id, eq_int_cast]
end

/-- `cyclotomic n R` comes from `cyclotomic n ℤ`. -/
lemma map_cyclotomic_int (n : ℕ) (R : Type*) [ring R] :
  map (int.cast_ring_hom R) (cyclotomic n ℤ) = cyclotomic n R :=
begin
  by_cases hzero : n = 0,
  { simp only [hzero, cyclotomic, dif_pos, polynomial.map_one] },
  simp only [cyclotomic, int_cyclotomic_rw, hzero, ne.def, dif_neg, not_false_iff]
end

lemma int_cyclotomic_spec (n : ℕ) : map (int.cast_ring_hom ℂ) (cyclotomic n ℤ) = cyclotomic' n ℂ ∧
  (cyclotomic n ℤ).degree = (cyclotomic' n ℂ).degree ∧ (cyclotomic n ℤ).monic  :=
begin
  by_cases hzero : n = 0,
  { simp only [hzero, cyclotomic, degree_one, monic_one, cyclotomic'_zero, dif_pos,
  eq_self_iff_true, polynomial.map_one, and_self] },
  rw int_cyclotomic_rw hzero,
  exact (int_coeff_of_cyclotomic' (complex.is_primitive_root_exp n hzero)).some_spec
end

lemma int_cyclotomic_unique {n : ℕ} {P : ℤ[X]} (h : map (int.cast_ring_hom ℂ) P =
  cyclotomic' n ℂ) : P = cyclotomic n ℤ :=
begin
  apply map_injective (int.cast_ring_hom ℂ) int.cast_injective,
  rw [h, (int_cyclotomic_spec n).1]
end

/-- The definition of `cyclotomic n R` commutes with any ring homomorphism. -/
@[simp] lemma map_cyclotomic (n : ℕ) {R S : Type*} [ring R] [ring S] (f : R →+* S) :
  map f (cyclotomic n R) = cyclotomic n S :=
begin
  rw [←map_cyclotomic_int n R, ←map_cyclotomic_int n S, map_map],
  congr
end

lemma cyclotomic.eval_apply {R S : Type*} (q : R) (n : ℕ) [ring R] [ring S] (f : R →+* S) :
  eval (f q) (cyclotomic n S) = f (eval q (cyclotomic n R)) :=
by rw [← map_cyclotomic n f, eval_map, eval₂_at_apply]

/-- The zeroth cyclotomic polyomial is `1`. -/
@[simp] lemma cyclotomic_zero (R : Type*) [ring R] : cyclotomic 0 R = 1 :=
by simp only [cyclotomic, dif_pos]

/-- The first cyclotomic polyomial is `X - 1`. -/
@[simp] lemma cyclotomic_one (R : Type*) [ring R] : cyclotomic 1 R = X - 1 :=
begin
  have hspec : map (int.cast_ring_hom ℂ) (X - 1) = cyclotomic' 1 ℂ,
  { simp only [cyclotomic'_one, pnat.one_coe, map_X, polynomial.map_one, polynomial.map_sub] },
  symmetry,
  rw [←map_cyclotomic_int, ←(int_cyclotomic_unique hspec)],
  simp only [map_X, polynomial.map_one, polynomial.map_sub]
end

/-- `cyclotomic n` is monic. -/
lemma cyclotomic.monic (n : ℕ) (R : Type*) [ring R] : (cyclotomic n R).monic :=
begin
  rw ←map_cyclotomic_int,
  exact (int_cyclotomic_spec n).2.2.map _,
end

/-- `cyclotomic n` is primitive. -/
lemma cyclotomic.is_primitive (n : ℕ) (R : Type*) [comm_ring R] : (cyclotomic n R).is_primitive :=
(cyclotomic.monic n R).is_primitive

/-- `cyclotomic n R` is different from `0`. -/
lemma cyclotomic_ne_zero (n : ℕ) (R : Type*) [ring R] [nontrivial R] : cyclotomic n R ≠ 0 :=
(cyclotomic.monic n R).ne_zero

/-- The degree of `cyclotomic n` is `totient n`. -/
lemma degree_cyclotomic (n : ℕ) (R : Type*) [ring R] [nontrivial R] :
  (cyclotomic n R).degree = nat.totient n :=
begin
  rw ←map_cyclotomic_int,
  rw degree_map_eq_of_leading_coeff_ne_zero (int.cast_ring_hom R) _,
  { cases n with k,
    { simp only [cyclotomic, degree_one, dif_pos, nat.totient_zero, with_top.coe_zero]},
      rw [←degree_cyclotomic' (complex.is_primitive_root_exp k.succ (nat.succ_ne_zero k))],
      exact (int_cyclotomic_spec k.succ).2.1 },
  simp only [(int_cyclotomic_spec n).right.right, eq_int_cast, monic.leading_coeff,
  int.cast_one, ne.def, not_false_iff, one_ne_zero]
end

/-- The natural degree of `cyclotomic n` is `totient n`. -/
lemma nat_degree_cyclotomic (n : ℕ) (R : Type*) [ring R] [nontrivial R] :
  (cyclotomic n R).nat_degree = nat.totient n :=
by rw [nat_degree, degree_cyclotomic, with_bot.unbot'_coe]

/-- The degree of `cyclotomic n R` is positive. -/
lemma degree_cyclotomic_pos (n : ℕ) (R : Type*) (h0 : n ≠ 0) [ring R] [nontrivial R] :
  0 < (cyclotomic n R).degree :=
by rwa [degree_cyclotomic n R, with_bot.coe_pos, nat.totient_pos]

open finset

/-- `∏ i in nat.divisors n, cyclotomic i R = X ^ n - 1`. -/
lemma prod_cyclotomic_eq_X_pow_sub_one {n : ℕ} (hn : n ≠ 0) (R : Type*) [comm_ring R] :
  ∏ i in nat.divisors n, cyclotomic i R = X ^ n - 1 :=
begin
  have integer : ∏ i in nat.divisors n, cyclotomic i ℤ = X ^ n - 1,
  { apply map_injective (int.cast_ring_hom ℂ) int.cast_injective,
    simp only [polynomial.map_prod, int_cyclotomic_spec, polynomial.map_pow, map_X,
               polynomial.map_one, polynomial.map_sub],
    exact prod_cyclotomic'_eq_X_pow_sub_one hn (complex.is_primitive_root_exp n hn) },
  simpa only [polynomial.map_prod, map_cyclotomic_int, polynomial.map_sub, polynomial.map_one,
    polynomial.map_pow, polynomial.map_X] using congr_arg (map (int.cast_ring_hom R)) integer
end

lemma cyclotomic.dvd_X_pow_sub_one (n : ℕ) (R : Type*) [ring R] :
  (cyclotomic n R) ∣ X ^ n - 1 :=
begin
  suffices : cyclotomic n ℤ ∣ X ^ n - 1,
  { simpa only [map_cyclotomic_int, polynomial.map_sub, polynomial.map_one, polynomial.map_pow,
      polynomial.map_X] using map_dvd (int.cast_ring_hom R) this },
  rcases eq_or_ne n 0 with rfl | hn,
  { simp },
  rw [← prod_cyclotomic_eq_X_pow_sub_one hn],
  exact finset.dvd_prod_of_mem _ (n.mem_divisors_self hn)
end

lemma prod_cyclotomic_eq_geom_sum {n : ℕ} (h : n ≠ 0) (R) [comm_ring R] :
  ∏ i in n.divisors.erase 1, cyclotomic i R = ∑ i in finset.range n, X ^ i :=
suffices ∏ i in n.divisors.erase 1, cyclotomic i ℤ = ∑ i in finset.range n, X ^ i,
by simpa only [polynomial.map_prod, map_cyclotomic_int, polynomial.map_sum, polynomial.map_pow,
  polynomial.map_X] using congr_arg (map (int.cast_ring_hom R)) this,
by rw [← mul_left_inj' (cyclotomic_ne_zero 1 ℤ), prod_erase_mul _ _ (nat.one_mem_divisors.2 h),
  cyclotomic_one, geom_sum_mul, prod_cyclotomic_eq_X_pow_sub_one h]

/-- If `p` is prime, then `cyclotomic p R = ∑ i in range p, X ^ i`. -/
lemma cyclotomic_prime (R : Type*) [ring R] (p : ℕ) [hp : fact p.prime] :
  cyclotomic p R = ∑ i in finset.range p, X ^ i :=
begin
  suffices : cyclotomic p ℤ = ∑ i in range p, X ^ i,
  { simpa only [map_cyclotomic_int, polynomial.map_sum, polynomial.map_pow, polynomial.map_X]
      using congr_arg (map (int.cast_ring_hom R)) this },
  rw [← prod_cyclotomic_eq_geom_sum hp.out.ne_zero, hp.out.divisors,
    erase_insert (mem_singleton.not.2 hp.out.ne_one.symm), prod_singleton]
end

lemma cyclotomic_prime_mul_X_sub_one (R : Type*) [ring R] (p : ℕ) [hn : fact (nat.prime p)] :
  (cyclotomic p R) * (X - 1) = X ^ p - 1 :=
by rw [cyclotomic_prime, geom_sum_mul]

@[simp] lemma cyclotomic_two (R : Type*) [ring R] : cyclotomic 2 R = X + 1 :=
by simp [cyclotomic_prime]

@[simp] lemma cyclotomic_three (R : Type*) [ring R] : cyclotomic 3 R = X ^ 2 + X + 1 :=
by simp [cyclotomic_prime, sum_range_succ']

lemma cyclotomic_dvd_geom_sum_of_dvd (R) [ring R] {d n : ℕ} (hdn : d ∣ n)
  (hd : d ≠ 1) : cyclotomic d R ∣ ∑ i in finset.range n, X ^ i :=
begin
  suffices : cyclotomic d ℤ ∣ ∑ i in finset.range n, X ^ i,
  { simpa only [map_cyclotomic_int, polynomial.map_sum, polynomial.map_pow, polynomial.map_X]
      using map_dvd (int.cast_ring_hom R) this },
  rcases eq_or_ne n 0 with rfl | hn,
  { simp },
  rw ←prod_cyclotomic_eq_geom_sum hn,
  apply finset.dvd_prod_of_mem,
  simp [hd, hdn, hn]
end

lemma X_pow_sub_one_mul_prod_cyclotomic_eq_X_pow_sub_one_of_dvd (R) [comm_ring R] {d n : ℕ}
  (h : d ∈ n.proper_divisors) :
  (X ^ d - 1) * ∏ x in n.divisors \ d.divisors, cyclotomic x R = X ^ n - 1 :=
begin
  obtain ⟨hd, hdn⟩ := nat.mem_proper_divisors.mp h,
  have h0n : 0 < n := pos_of_gt hdn,
  have h0d : 0 < d := nat.pos_of_dvd_of_pos hd h0n,
  rw [←prod_cyclotomic_eq_X_pow_sub_one h0d.ne', ←prod_cyclotomic_eq_X_pow_sub_one h0n.ne',
      mul_comm, finset.prod_sdiff (nat.divisors_subset_of_dvd h0n.ne' hd)]
end

lemma X_pow_sub_one_mul_cyclotomic_dvd_X_pow_sub_one_of_dvd (R) [comm_ring R] {d n : ℕ}
  (h : d ∈ n.proper_divisors) : (X ^ d - 1) * cyclotomic n R ∣ X ^ n - 1 :=
begin
  have hdn := (nat.mem_proper_divisors.mp h).2,
  use ∏ x in n.proper_divisors \ d.divisors, cyclotomic x R,
  symmetry,
  convert X_pow_sub_one_mul_prod_cyclotomic_eq_X_pow_sub_one_of_dvd R h using 1,
  rw mul_assoc,
  congr' 1,
<<<<<<< HEAD
  rw [nat.divisors_eq_proper_divisors_insert_self hdn.ne_bot,
      finset.insert_sdiff_of_not_mem, finset.prod_insert],
=======
  rw [← nat.insert_self_proper_divisors hdn.ne_bot, insert_sdiff_of_not_mem, prod_insert],
>>>>>>> bd89a386
  { exact finset.not_mem_sdiff_of_not_mem_left nat.proper_divisors.not_self_mem },
  { exact λ hk, hdn.not_le $ nat.divisor_le hk }
end

lemma _root_.is_root_of_unity_iff {n : ℕ} (h : n ≠ 0) (R : Type*) [comm_ring R] [is_domain R]
  {ζ : R} : ζ ^ n = 1 ↔ ∃ i ∈ n.divisors, (cyclotomic i R).is_root ζ :=
by rw [←mem_nth_roots h, nth_roots, mem_roots $ X_pow_sub_C_ne_zero h _,
       C_1, ←prod_cyclotomic_eq_X_pow_sub_one h, is_root_prod]; apply_instance

lemma is_root_of_unity_of_root_cyclotomic {n : ℕ} {R} [comm_ring R] {ζ : R} {i : ℕ}
  (hi : i ∈ n.divisors) (h : (cyclotomic i R).is_root ζ) : ζ ^ n = 1 :=
begin
  rcases eq_or_ne n 0 with rfl | hn,
  { exact pow_zero _ },
  have := congr_arg (eval ζ) (prod_cyclotomic_eq_X_pow_sub_one hn R).symm,
  rw [eval_sub, eval_pow, eval_X, eval_one] at this,
  convert eq_add_of_sub_eq' this,
  convert (add_zero _).symm,
  apply eval_eq_zero_of_dvd_of_eval_eq_zero _ h,
  exact finset.dvd_prod_of_mem _ hi
end

section arithmetic_function
open nat.arithmetic_function
open_locale arithmetic_function

/-- `cyclotomic n R` can be expressed as a product in a fraction field of `R[X]`
  using Möbius inversion. -/
lemma cyclotomic_eq_prod_X_pow_sub_one_pow_moebius {n : ℕ} (R : Type*) [comm_ring R] [is_domain R] :
  algebra_map _ (ratfunc R) (cyclotomic n R) =
    ∏ i in n.divisors_antidiagonal, (algebra_map R[X] _ (X ^ i.snd - 1)) ^ μ i.fst :=
begin
  rcases n.eq_zero_or_pos with rfl | hpos,
  { simp },
  have h : ∀ (n : ℕ), 0 < n →
    ∏ i in nat.divisors n, algebra_map _ (ratfunc R) (cyclotomic i R) = algebra_map _ _ (X ^ n - 1),
  { intros n hn,
    rw [← prod_cyclotomic_eq_X_pow_sub_one hn.ne' R, ring_hom.map_prod] },
  rw (prod_eq_iff_prod_pow_moebius_eq_of_nonzero (λ n hn, _) (λ n hn, _)).1 h n hpos;
  rw [ne.def, is_fraction_ring.to_map_eq_zero_iff],
  { apply cyclotomic_ne_zero },
  { apply monic.ne_zero,
    apply monic_X_pow_sub_C _ (ne_of_gt hn) }
end

end arithmetic_function

/-- We have
`cyclotomic n R = (X ^ k - 1) /ₘ (∏ i in nat.proper_divisors k, cyclotomic i K)`. -/
lemma cyclotomic_eq_X_pow_sub_one_div {R : Type*} [comm_ring R] {n : ℕ}
  (hn: n ≠ 0) : cyclotomic n R = (X ^ n - 1) /ₘ (∏ i in nat.proper_divisors n, cyclotomic i R) :=
begin
  nontriviality R,
<<<<<<< HEAD
  rw [←prod_cyclotomic_eq_X_pow_sub_one hn, ← nat.cons_self_proper_divisors hn, finset.prod_cons],
=======
  rw [←prod_cyclotomic_eq_X_pow_sub_one hpos, ← nat.cons_self_proper_divisors hpos.ne',
    finset.prod_cons],
>>>>>>> bd89a386
  have prod_monic : (∏ i in nat.proper_divisors n, cyclotomic i R).monic,
  { apply monic_prod_of_monic,
    intros i hi,
    exact cyclotomic.monic i R },
  rw (div_mod_by_monic_unique (cyclotomic n R) 0 prod_monic _).1,
  simp only [degree_zero, zero_add],
  split,
  { rw mul_comm },
  rw [bot_lt_iff_ne_bot],
  intro h,
  exact monic.ne_zero prod_monic (degree_eq_bot.1 h)
end

/-- If `m` is a proper divisor of `n`, then `X ^ m - 1` divides
`∏ i in nat.proper_divisors n, cyclotomic i R`. -/
lemma X_pow_sub_one_dvd_prod_cyclotomic (R : Type*) [comm_ring R] {n m : ℕ} (hpos : 0 < n)
  (hm : m ∣ n) (hdiff : m ≠ n) : X ^ m - 1 ∣ ∏ i in nat.proper_divisors n, cyclotomic i R :=
begin
  replace hm := nat.mem_proper_divisors.2 ⟨hm, lt_of_le_of_ne (nat.divisor_le (nat.mem_divisors.2
    ⟨hm, hpos.ne'⟩)) hdiff⟩,
  rw [← finset.sdiff_union_of_subset (nat.divisors_subset_proper_divisors (ne_of_lt hpos).symm
    (nat.mem_proper_divisors.1 hm).1 (ne_of_lt (nat.mem_proper_divisors.1 hm).2)),
    finset.prod_union finset.sdiff_disjoint,
    prod_cyclotomic_eq_X_pow_sub_one (nat.pos_of_mem_proper_divisors hm).ne'],
  exact ⟨(∏ (x : ℕ) in n.proper_divisors \ m.divisors, cyclotomic x R), by rw mul_comm⟩
end

/-- If there is a primitive `n`-th root of unity in `K`, then
`cyclotomic n K = ∏ μ in primitive_roots n R, (X - C μ)`. In particular,
`cyclotomic n K = cyclotomic' n K` -/
lemma cyclotomic_eq_prod_X_sub_primitive_roots {K : Type*} [comm_ring K] [is_domain K] {ζ : K}
  {n : ℕ} (hz : is_primitive_root ζ n) :
  cyclotomic n K = ∏ μ in primitive_roots n K, (X - C μ) :=
begin
  rw ←cyclotomic',
  induction n using nat.strong_induction_on with k ihk generalizing ζ hz,
  rcases eq_or_ne k 0 with rfl|hk,
  { simp only [cyclotomic'_zero, cyclotomic_zero] },
  have h : ∀ i ∈ k.proper_divisors, cyclotomic i K = cyclotomic' i K,
  { intros i hi,
    obtain ⟨d, hd⟩ := (nat.mem_proper_divisors.1 hi).1,
    rw mul_comm at hd,
    exact ihk i (nat.mem_proper_divisors.1 hi).2 (hz.pow hk hd) },
  rw [@cyclotomic_eq_X_pow_sub_one_div _ _ _ hk, cyclotomic'_eq_X_pow_sub_one_div hk hz,
    finset.prod_congr rfl h]
end

section roots

variables {R : Type*} {n : ℕ} [comm_ring R] [is_domain R]

/-- Any `n`-th primitive root of unity is a root of `cyclotomic n K`.-/
lemma _root_.is_primitive_root.is_root_cyclotomic (hn : n ≠ 0) {μ : R}
  (h : is_primitive_root μ n) : is_root (cyclotomic n R) μ :=
begin
  rw [← mem_roots (cyclotomic_ne_zero n R),
      cyclotomic_eq_prod_X_sub_primitive_roots h, roots_prod_X_sub_C, ← finset.mem_def],
  rwa [← mem_primitive_roots hn] at h,
end

private lemma is_root_cyclotomic_iff' {n : ℕ} {K : Type*} [field K] {μ : K} [ne_zero (n : K)] :
  is_root (cyclotomic n K) μ ↔ is_primitive_root μ n :=
begin
  -- in this proof, `o` stands for `order_of μ`
  have hn0 : n ≠ 0 := (ne_zero.of_ne_zero_coe K).out,
  refine ⟨λ hμ, _, is_primitive_root.is_root_cyclotomic hn0⟩,
  have hμn : μ ^ n = 1,
  { rw is_root_of_unity_iff hn0,
    exact ⟨n, n.mem_divisors_self hn0, hμ⟩ },
  by_contra hnμ,
  have ho : 0 < order_of μ,
  { apply order_of_pos',
    rw is_of_fin_order_iff_pow_eq_one,
    exact ⟨n, hn0.bot_lt, hμn⟩ },
  have := pow_order_of_eq_one μ,
  rw is_root_of_unity_iff ho.ne' at this,
  obtain ⟨i, hio, hiμ⟩ := this,
  replace hio := nat.dvd_of_mem_divisors hio,
  rw is_primitive_root.not_iff at hnμ,
  rw ←order_of_dvd_iff_pow_eq_one at hμn,
  have key  : i < n :=
    (nat.le_of_dvd ho hio).trans_lt ((nat.le_of_dvd hn0.bot_lt hμn).lt_of_ne hnμ),
  have key' : i ∣ n := hio.trans hμn,
  rw ←polynomial.dvd_iff_is_root at hμ hiμ,
  have hni : {i, n} ⊆ n.divisors,
  { simp [finset.insert_subset, key', hn0] },
  obtain ⟨k, hk⟩ := hiμ,
  obtain ⟨j, hj⟩ := hμ,
  have := prod_cyclotomic_eq_X_pow_sub_one hn0 K,
  rw [←finset.prod_sdiff hni, finset.prod_pair key.ne, hk, hj] at this,
  have hn := (X_pow_sub_one_separable_iff.mpr $ ne_zero.nat_cast_ne n K).squarefree,
  rw [←this, squarefree] at hn,
  contrapose! hn,
  refine ⟨X - C μ, ⟨(∏ x in n.divisors \ {i, n}, cyclotomic x K) * k * j, by ring⟩, _⟩,
  simp [polynomial.is_unit_iff_degree_eq_zero]
end

lemma is_root_cyclotomic_iff [ne_zero (n : R)] {μ : R} :
  is_root (cyclotomic n R) μ ↔ is_primitive_root μ n :=
begin
  have hf : function.injective _ := is_fraction_ring.injective R (fraction_ring R),
  haveI : ne_zero (n : fraction_ring R) := ne_zero.nat_of_injective hf,
  rw [←is_root_map_iff hf, ←is_primitive_root.map_iff_of_injective hf, map_cyclotomic,
      ←is_root_cyclotomic_iff']
end

lemma roots_cyclotomic_nodup [ne_zero (n : R)] : (cyclotomic n R).roots.nodup :=
begin
  obtain h | ⟨ζ, hζ⟩ := (cyclotomic n R).roots.empty_or_exists_mem,
  { exact h.symm ▸ multiset.nodup_zero },
  rw [mem_roots $ cyclotomic_ne_zero n R, is_root_cyclotomic_iff] at hζ,
  refine multiset.nodup_of_le (roots.le_of_dvd (X_pow_sub_C_ne_zero
    (ne_zero.of_ne_zero_coe R).out 1) $ cyclotomic.dvd_X_pow_sub_one n R) hζ.nth_roots_nodup,
end

lemma cyclotomic.roots_to_finset_eq_primitive_roots [ne_zero (n : R)] :
    (⟨(cyclotomic n R).roots, roots_cyclotomic_nodup⟩ : finset _) = primitive_roots n R :=
by { ext, simp [cyclotomic_ne_zero n R, is_root_cyclotomic_iff,
                mem_primitive_roots, (@ne_zero.of_ne_zero_coe R _ n _).out] }

lemma cyclotomic.roots_eq_primitive_roots_val [ne_zero (n : R)] :
  (cyclotomic n R).roots = (primitive_roots n R).val :=
by rw ←cyclotomic.roots_to_finset_eq_primitive_roots

end roots

/-- If `R` is of characteristic zero, then `ζ` is a root of `cyclotomic n R` if and only if it is a
primitive `n`-th root of unity. -/
lemma is_root_cyclotomic_iff_char_zero {n : ℕ} {R : Type*} [comm_ring R] [is_domain R]
  [char_zero R] {μ : R} (hn : 0 < n) :
  (polynomial.cyclotomic n R).is_root μ ↔ is_primitive_root μ n :=
by { letI := ne_zero.of_gt hn, exact is_root_cyclotomic_iff }

/-- Over a ring `R` of characteristic zero, `λ n, cyclotomic n R` is injective. -/
lemma cyclotomic_injective {R : Type*} [comm_ring R] [char_zero R] :
  function.injective (λ n, cyclotomic n R) :=
begin
  intros n m hnm,
  simp only at hnm,
  rcases eq_or_ne n 0 with rfl | hzero,
  { apply_fun nat_degree at hnm,
    rwa [cyclotomic_zero, nat_degree_one, nat_degree_cyclotomic, eq_comm,
      nat.totient_eq_zero, eq_comm] at hnm },
  { haveI := ne_zero.mk hzero,
    rw [← map_cyclotomic_int _ R, ← map_cyclotomic_int _ R] at hnm,
    replace hnm := map_injective (int.cast_ring_hom R) int.cast_injective hnm,
    replace hnm := congr_arg (map (int.cast_ring_hom ℂ)) hnm,
    rw [map_cyclotomic_int, map_cyclotomic_int] at hnm,
    have hprim := complex.is_primitive_root_exp _ hzero,
    have hroot := is_root_cyclotomic_iff.2 hprim,
    rw hnm at hroot,
    haveI hmzero : ne_zero m := ⟨λ h, by simpa [h] using hroot⟩,
    rw is_root_cyclotomic_iff at hroot,
    replace hprim := hprim.eq_order_of,
    rwa [← is_primitive_root.eq_order_of hroot] at hprim}
end

lemma eq_cyclotomic_iff {R : Type*} [comm_ring R] {n : ℕ} (hn : n ≠ 0)
  (P : R[X]) :
  P = cyclotomic n R ↔ P * (∏ i in nat.proper_divisors n, polynomial.cyclotomic i R) = X ^ n - 1 :=
begin
  nontriviality R,
  refine ⟨λ hcycl, _, λ hP, _⟩,
<<<<<<< HEAD
  { rw [hcycl, ← prod_cyclotomic_eq_X_pow_sub_one hn R, ← nat.cons_self_proper_divisors hn,
=======
  { rw [hcycl, ← prod_cyclotomic_eq_X_pow_sub_one hpos R, ← nat.cons_self_proper_divisors hpos.ne',
>>>>>>> bd89a386
        finset.prod_cons] },
  { have prod_monic : (∏ i in nat.proper_divisors n, cyclotomic i R).monic,
    { apply monic_prod_of_monic,
      intros i hi,
      exact cyclotomic.monic i R },
    rw [@cyclotomic_eq_X_pow_sub_one_div R _ _ hn,
      (div_mod_by_monic_unique P 0 prod_monic _).1],
    refine ⟨by rwa [zero_add, mul_comm], _⟩,
    rw [degree_zero, bot_lt_iff_ne_bot],
    intro h,
    exact monic.ne_zero prod_monic (degree_eq_bot.1 h) },
end

/-- If `p ^ k` is a prime power, then
`cyclotomic (p ^ (n + 1)) R = ∑ i in range p, (X ^ (p ^ n)) ^ i`. -/
lemma cyclotomic_prime_pow_eq_geom_sum {R : Type*} [comm_ring R] {p n : ℕ} (hp : p.prime) :
  cyclotomic (p ^ (n + 1)) R = ∑ i in finset.range p, (X ^ (p ^ n)) ^ i :=
begin
  have : ∀ m, cyclotomic (p ^ (m + 1)) R = ∑ i in finset.range p, (X ^ (p ^ m)) ^ i ↔
    (∑ i in finset.range p, (X ^ (p ^ m)) ^ i) * ∏ (x : ℕ) in finset.range (m + 1),
      cyclotomic (p ^ x) R = X ^ p ^ (m + 1) - 1,
  { intro m,
    have := eq_cyclotomic_iff (pow_ne_zero (m + 1) hp.ne_zero) _,
    rw eq_comm at this,
    rw [this, nat.prod_proper_divisors_prime_pow hp], },
  induction n with n ihn,
  { haveI := fact.mk hp, simp [cyclotomic_prime], },
  rw ((eq_cyclotomic_iff (pow_ne_zero _ hp.ne_zero) _).mpr _).symm,
  rw [nat.prod_proper_divisors_prime_pow hp, finset.prod_range_succ, ihn],
  rw this at ihn,
  rw [mul_comm _ (∑ i in _, _), ihn, geom_sum_mul, sub_left_inj, ← pow_mul, pow_add, pow_one],
end

lemma cyclotomic_prime_pow_mul_X_pow_sub_one (R : Type*) [comm_ring R] (p k : ℕ)
  [hn : fact (nat.prime p)] :
  (cyclotomic (p ^ (k + 1)) R) * (X ^ (p ^ k) - 1) = X ^ (p ^ (k + 1)) - 1 :=
by rw [cyclotomic_prime_pow_eq_geom_sum hn.out, geom_sum_mul, ← pow_mul, pow_succ, mul_comm]

/-- The constant term of `cyclotomic n R` is `1` if `2 ≤ n`. -/
lemma cyclotomic_coeff_zero (R : Type*) [comm_ring R] {n : ℕ} (hn : 1 < n) :
  (cyclotomic n R).coeff 0 = 1 :=
begin
  induction n using nat.strong_induction_on with n hi,
  have hprod : (∏ i in nat.proper_divisors n, (polynomial.cyclotomic i R).coeff 0) = -1,
  { rw [←finset.insert_erase (nat.one_mem_proper_divisors_iff_one_lt.2
      (lt_of_lt_of_le one_lt_two hn)), finset.prod_insert (finset.not_mem_erase 1 _),
      cyclotomic_one R],
    have hleq : ∀ j ∈ n.proper_divisors.erase 1, 2 ≤ j,
    { intros j hj,
      apply nat.succ_le_of_lt,
      exact (ne.le_iff_lt ((finset.mem_erase.1 hj).1).symm).mp
              (nat.succ_le_of_lt (nat.pos_of_mem_proper_divisors (finset.mem_erase.1 hj).2)) },
    have hcongr : ∀ j ∈ n.proper_divisors.erase 1, (cyclotomic j R).coeff 0 = 1,
    { intros j hj,
      exact hi j (nat.mem_proper_divisors.1 (finset.mem_erase.1 hj).2).2 (hleq j hj) },
    have hrw : ∏ (x : ℕ) in n.proper_divisors.erase 1, (cyclotomic x R).coeff 0 = 1,
    { rw finset.prod_congr (refl (n.proper_divisors.erase 1)) hcongr,
      simp only [finset.prod_const_one] },
    simp only [hrw, mul_one, zero_sub, coeff_one_zero, coeff_X_zero, coeff_sub] },
  have hn0 : n ≠ 0, from ne_bot_of_gt hn,
  have heq : (X ^ n - 1).coeff 0 = -(cyclotomic n R).coeff 0,
<<<<<<< HEAD
  { rw [←prod_cyclotomic_eq_X_pow_sub_one hn0, nat.divisors_eq_proper_divisors_insert_self hn0,
        finset.prod_insert nat.proper_divisors.not_self_mem, mul_coeff_zero, coeff_zero_prod, hprod,
        mul_neg, mul_one] },
=======
  { rw [← prod_cyclotomic_eq_X_pow_sub_one (zero_le_one.trans_lt hn),
        ← nat.cons_self_proper_divisors hn.ne_bot, finset.prod_cons, mul_coeff_zero,
        coeff_zero_prod, hprod, mul_neg, mul_one] },
>>>>>>> bd89a386
  have hzero : (X ^ n - 1).coeff 0 = (-1 : R),
  { rw coeff_zero_eq_eval_zero _,
    simp only [zero_pow (lt_of_lt_of_le zero_lt_two hn), eval_X, eval_one, zero_sub, eval_pow,
              eval_sub] },
  rw hzero at heq,
  exact neg_inj.mp (eq.symm heq)
end

/-- If `(a : ℕ)` is a root of `cyclotomic n (zmod p)`, where `p` is a prime, then `a` and `p` are
coprime. -/
lemma coprime_of_root_cyclotomic {n : ℕ} (hn : n ≠ 0) {p : ℕ} [hprime : fact p.prime] {a : ℕ}
  (hroot : is_root (cyclotomic n (zmod p)) (nat.cast_ring_hom (zmod p) a)) :
  a.coprime p :=
begin
  apply nat.coprime.symm,
  rw [hprime.1.coprime_iff_not_dvd],
  intro h,
  replace h := (zmod.nat_coe_zmod_eq_zero_iff_dvd a p).2 h,
  rw [is_root.def, eq_nat_cast, h, ← coeff_zero_eq_eval_zero] at hroot,
  rcases (nat.one_le_iff_ne_zero.2 hn).eq_or_lt with rfl|hone,
  { simp only [cyclotomic_one, zero_sub, coeff_one_zero, coeff_X_zero, neg_eq_zero,
    one_ne_zero, coeff_sub] at hroot,
    exact hroot },
  rw [cyclotomic_coeff_zero (zmod p) (nat.succ_le_of_lt hone)] at hroot,
  exact one_ne_zero hroot
end

end cyclotomic

section order

/-- If `(a : ℕ)` is a root of `cyclotomic n (zmod p)`, then the multiplicative order of `a` modulo
`p` divides `n`. -/
lemma order_of_root_cyclotomic_dvd {n : ℕ} (hn : n ≠ 0) {p : ℕ} [fact p.prime]
  {a : ℕ} (hroot : is_root (cyclotomic n (zmod p)) (nat.cast_ring_hom (zmod p) a)) :
  order_of (zmod.unit_of_coprime a (coprime_of_root_cyclotomic hn hroot)) ∣ n :=
begin
  apply order_of_dvd_of_pow_eq_one,
  suffices hpow : eval (nat.cast_ring_hom (zmod p) a) (X ^ n - 1 : (zmod p)[X]) = 0,
  { simp only [eval_X, eval_one, eval_pow, eval_sub, eq_nat_cast] at hpow,
    apply units.coe_eq_one.1,
    simp only [sub_eq_zero.mp hpow, zmod.coe_unit_of_coprime, units.coe_pow] },
  rw [is_root.def] at hroot,
<<<<<<< HEAD
  rw [← prod_cyclotomic_eq_X_pow_sub_one hn (zmod p),
    nat.divisors_eq_proper_divisors_insert_self hn,
    finset.prod_insert nat.proper_divisors.not_self_mem, eval_mul, hroot, zero_mul]
=======
  rw [← prod_cyclotomic_eq_X_pow_sub_one hpos (zmod p), ← nat.cons_self_proper_divisors hpos.ne',
    finset.prod_cons, eval_mul, hroot, zero_mul]
>>>>>>> bd89a386
end

end order

section minpoly

open is_primitive_root complex

/-- The minimal polynomial of a primitive `n`-th root of unity `μ` divides `cyclotomic n ℤ`. -/
lemma _root_.is_primitive_root.minpoly_dvd_cyclotomic {n : ℕ} {K : Type*} [field K] {μ : K}
  (h : is_primitive_root μ n) (hn : n ≠ 0) [char_zero K] :
  minpoly ℤ μ ∣ cyclotomic n ℤ :=
begin
  apply minpoly.gcd_domain_dvd (is_integral h hn) (cyclotomic_ne_zero n ℤ),
  simpa [aeval_def, eval₂_eq_eval_map, is_root.def] using is_root_cyclotomic hn h
end

lemma _root_.is_primitive_root.minpoly_eq_cyclotomic_of_irreducible {K : Type*} [field K]
  {R : Type*} [comm_ring R] [is_domain R] {μ : R} {n : ℕ} [algebra K R] (hμ : is_primitive_root μ n)
  (h : irreducible $ cyclotomic n K) [ne_zero (n : K)] : cyclotomic n K = minpoly K μ :=
begin
  haveI := ne_zero.of_no_zero_smul_divisors K R n,
  refine minpoly.eq_of_irreducible_of_monic h _ (cyclotomic.monic n K),
  rwa [aeval_def, eval₂_eq_eval_map, map_cyclotomic, ←is_root.def, is_root_cyclotomic_iff]
end

/-- `cyclotomic n ℤ` is the minimal polynomial of a primitive `n`-th root of unity `μ`. -/
lemma cyclotomic_eq_minpoly {n : ℕ} {K : Type*} [field K] {μ : K}
  (h : is_primitive_root μ n) (hn : n ≠ 0) [char_zero K] :
  cyclotomic n ℤ = minpoly ℤ μ :=
begin
  refine eq_of_monic_of_dvd_of_nat_degree_le (minpoly.monic (is_integral h hn))
    (cyclotomic.monic n ℤ) (h.minpoly_dvd_cyclotomic hn) _,
  simpa [nat_degree_cyclotomic n ℤ] using totient_le_degree_minpoly h
end

/-- `cyclotomic n ℚ` is the minimal polynomial of a primitive `n`-th root of unity `μ`. -/
lemma cyclotomic_eq_minpoly_rat {n : ℕ} {K : Type*} [field K] {μ : K}
  (h : is_primitive_root μ n) (hn : n ≠ 0) [char_zero K] :
  cyclotomic n ℚ = minpoly ℚ μ :=
begin
  rw [← map_cyclotomic_int, cyclotomic_eq_minpoly h hn],
  exact (minpoly.gcd_domain_eq_field_fractions' _ (is_integral h hn)).symm
end

/-- `cyclotomic n ℤ` is irreducible. -/
lemma cyclotomic.irreducible {n : ℕ} (hn : n ≠ 0) : irreducible (cyclotomic n ℤ) :=
begin
  rw [cyclotomic_eq_minpoly (is_primitive_root_exp n hn) hn],
  apply minpoly.irreducible,
  exact (is_primitive_root_exp n hn).is_integral hn
end

/-- `cyclotomic n ℚ` is irreducible. -/
lemma cyclotomic.irreducible_rat {n : ℕ} (hn : n ≠ 0) : irreducible (cyclotomic n ℚ) :=
begin
  rw [← map_cyclotomic_int],
  exact (is_primitive.irreducible_iff_irreducible_map_fraction_map (cyclotomic.is_primitive n ℤ)).1
    (cyclotomic.irreducible hn),
end

/-- If `n ≠ m`, then `(cyclotomic n ℚ)` and `(cyclotomic m ℚ)` are coprime. -/
lemma cyclotomic.is_coprime_rat {n m : ℕ} (h : n ≠ m) :
  is_coprime (cyclotomic n ℚ) (cyclotomic m ℚ) :=
begin
  rcases eq_or_ne n 0 with rfl | hnzero,
  { exact is_coprime_one_left },
  rcases eq_or_ne m 0 with rfl | hmzero,
  { exact is_coprime_one_right },
  rw (irreducible.coprime_iff_not_dvd $ cyclotomic.irreducible_rat $ hnzero),
  exact (λ hdiv, h $ cyclotomic_injective $ eq_of_monic_of_associated (cyclotomic.monic n ℚ)
    (cyclotomic.monic m ℚ) $ irreducible.associated_of_dvd (cyclotomic.irreducible_rat
    hnzero) (cyclotomic.irreducible_rat hmzero) hdiv),
end

end minpoly

section expand

/-- If `p` is a prime such that `¬ p ∣ n`, then
`expand R p (cyclotomic n R) = (cyclotomic (n * p) R) * (cyclotomic n R)`. -/
@[simp] lemma cyclotomic_expand_eq_cyclotomic_mul {p n : ℕ} (hp : nat.prime p) (hdiv : ¬p ∣ n)
  (R : Type*) [comm_ring R] :
  expand R p (cyclotomic n R) = (cyclotomic (n * p) R) * (cyclotomic n R) :=
begin
  rcases eq_or_ne n 0 with rfl | hn,
  { simp },
  haveI : ne_zero n := ⟨hn⟩,
  suffices : expand ℤ p (cyclotomic n ℤ) = (cyclotomic (n * p) ℤ) * (cyclotomic n ℤ),
  { rw [← map_cyclotomic_int, ← map_expand, this, polynomial.map_mul, map_cyclotomic_int] },
  refine eq_of_monic_of_dvd_of_nat_degree_le ((cyclotomic.monic _ _).mul
    (cyclotomic.monic _ _)) ((cyclotomic.monic n ℤ).expand hp.ne_zero) _ _,
  { refine (is_primitive.int.dvd_iff_map_cast_dvd_map_cast _ _ (is_primitive.mul
      (cyclotomic.is_primitive (n * p) ℤ) (cyclotomic.is_primitive n ℤ))
      ((cyclotomic.monic n ℤ).expand hp.ne_zero).is_primitive).2 _,
    rw [polynomial.map_mul, map_cyclotomic_int, map_cyclotomic_int, map_expand, map_cyclotomic_int],
    refine is_coprime.mul_dvd (cyclotomic.is_coprime_rat (λ h, _)) _ _,
    { exact hn (eq_zero_of_mul_eq_self_right hp.ne_one h) },
    { have h0 : n * p ≠ 0 := mul_ne_zero hn hp.ne_zero,
      have hprim := complex.is_primitive_root_exp _ h0,
      rw [cyclotomic_eq_minpoly_rat hprim h0],
      refine @minpoly.dvd ℚ ℂ _ _ algebra_rat _ _ _,
      rw [aeval_def, ← eval_map, map_expand, map_cyclotomic, expand_eval, ← is_root.def,
        is_root_cyclotomic_iff],
      convert is_primitive_root.pow_of_dvd hprim hp.ne_zero (dvd_mul_left p n),
      rw [nat.mul_div_cancel _ (nat.prime.pos hp)] },
    { have hprim := complex.is_primitive_root_exp _ hn,
      rw [cyclotomic_eq_minpoly_rat hprim hn],
      refine @minpoly.dvd ℚ ℂ _ _ algebra_rat _ _ _,
      rw [aeval_def, ← eval_map, map_expand, expand_eval, ← is_root.def,
        ← cyclotomic_eq_minpoly_rat hprim hn, map_cyclotomic, is_root_cyclotomic_iff],
      exact is_primitive_root.pow_of_prime hprim hp hdiv,} },
  { rw [nat_degree_expand, nat_degree_cyclotomic, nat_degree_mul (cyclotomic_ne_zero _ ℤ)
      (cyclotomic_ne_zero _ ℤ), nat_degree_cyclotomic, nat_degree_cyclotomic, mul_comm n,
      nat.totient_mul ((nat.prime.coprime_iff_not_dvd hp).2 hdiv),
      nat.totient_prime hp, mul_comm (p - 1), ← nat.mul_succ, nat.sub_one,
      nat.succ_pred_eq_of_pos hp.pos] }
end

/-- If `p` is a prime such that `p ∣ n`, then
`expand R p (cyclotomic n R) = cyclotomic (p * n) R`. -/
@[simp] lemma cyclotomic_expand_eq_cyclotomic {p n : ℕ} (hp : nat.prime p) (hdiv : p ∣ n)
  (R : Type*) [comm_ring R] : expand R p (cyclotomic n R) = cyclotomic (n * p) R :=
begin
  rcases eq_or_ne n 0 with rfl | hzero,
  { simp },
  haveI : ne_zero n := ⟨hzero⟩,
  suffices : expand ℤ p (cyclotomic n ℤ) = cyclotomic (n * p) ℤ,
  { rw [← map_cyclotomic_int, ← map_expand, this, map_cyclotomic_int] },
  refine eq_of_monic_of_dvd_of_nat_degree_le (cyclotomic.monic _ _)
    ((cyclotomic.monic n ℤ).expand hp.ne_zero) _ _,
  { have hnp : n * p ≠ 0 := mul_ne_zero hzero hp.ne_zero,
    have hprim := complex.is_primitive_root_exp _ hnp,
    rw [cyclotomic_eq_minpoly hprim hnp],
    refine minpoly.gcd_domain_dvd (hprim.is_integral hnp)
      ((cyclotomic.monic n ℤ).expand hp.ne_zero).ne_zero _,
    rw [aeval_def, ← eval_map, map_expand, map_cyclotomic, expand_eval,
        ← is_root.def, is_root_cyclotomic_iff],
    { convert is_primitive_root.pow_of_dvd hprim hp.ne_zero (dvd_mul_left p n),
      rw [nat.mul_div_cancel _ hp.pos] } },
  { rw [nat_degree_expand, nat_degree_cyclotomic, nat_degree_cyclotomic, mul_comm n,
        nat.totient_mul_of_prime_of_dvd hp hdiv, mul_comm] }
end

/-- If the `p ^ n`th cyclotomic polynomial is irreducible, so is the `p ^ m`th, for `m ≤ n`. -/
lemma cyclotomic_irreducible_pow_of_irreducible_pow {p : ℕ} (hp : nat.prime p)
  {R} [comm_ring R] [is_domain R] {n m : ℕ} (hmn : m ≤ n)
  (h : irreducible (cyclotomic (p ^ n) R)) : irreducible (cyclotomic (p ^ m) R) :=
begin
  unfreezingI
  { rcases m.eq_zero_or_pos with rfl | hm,
    { simpa using irreducible_X_sub_C (1 : R) },
    obtain ⟨k, rfl⟩ := nat.exists_eq_add_of_le hmn,
    induction k with k hk },
  { simpa using h },
  have : m + k ≠ 0 := (add_pos_of_pos_of_nonneg hm k.zero_le).ne',
  rw [nat.add_succ, pow_succ', ←cyclotomic_expand_eq_cyclotomic hp $ dvd_pow_self p this] at h,
  exact hk (by linarith) (of_irreducible_expand hp.ne_zero h)
end

/-- If `irreducible (cyclotomic (p ^ n) R)` then `irreducible (cyclotomic p R).` -/
lemma cyclotomic_irreducible_of_irreducible_pow {p : ℕ} (hp : nat.prime p) {R} [comm_ring R]
  [is_domain R] {n : ℕ} (hn : n ≠ 0) (h : irreducible (cyclotomic (p ^ n) R)) :
  irreducible (cyclotomic p R) :=
pow_one p ▸ cyclotomic_irreducible_pow_of_irreducible_pow hp hn.bot_lt h

end expand

section char_p

/-- If `R` is of characteristic `p` and `¬p ∣ n`, then
`cyclotomic (n * p) R = (cyclotomic n R) ^ (p - 1)`. -/
lemma cyclotomic_mul_prime_eq_pow_of_not_dvd (R : Type*) {p n : ℕ} [hp : fact (nat.prime p)]
  [ring R] [char_p R p] (hn : ¬p ∣ n) : cyclotomic (n * p) R = (cyclotomic n R) ^ (p - 1) :=
begin
  suffices : cyclotomic (n * p) (zmod p) = (cyclotomic n (zmod p)) ^ (p - 1),
  { rw [← map_cyclotomic _ (algebra_map (zmod p) R), ← map_cyclotomic _ (algebra_map (zmod p) R),
      this, polynomial.map_pow] },
  apply mul_right_injective₀ (cyclotomic_ne_zero n $ zmod p),
  rw [←pow_succ, tsub_add_cancel_of_le hp.out.one_lt.le, mul_comm, ← zmod.expand_card],
  nth_rewrite 2 [← map_cyclotomic_int],
  rw [← map_expand, cyclotomic_expand_eq_cyclotomic_mul hp.out hn, polynomial.map_mul,
    map_cyclotomic, map_cyclotomic]
end

/-- If `R` is of characteristic `p` and `p ∣ n`, then
`cyclotomic (n * p) R = (cyclotomic n R) ^ p`. -/
lemma cyclotomic_mul_prime_dvd_eq_pow (R : Type*) {p n : ℕ} [hp : fact (nat.prime p)] [ring R]
  [char_p R p] (hn : p ∣ n) : cyclotomic (n * p) R = (cyclotomic n R) ^ p :=
begin
  suffices : cyclotomic (n * p) (zmod p) = (cyclotomic n (zmod p)) ^ p,
  { rw [← map_cyclotomic _ (algebra_map (zmod p) R), ← map_cyclotomic _ (algebra_map (zmod p) R),
      this, polynomial.map_pow] },
  rw [← zmod.expand_card, ← map_cyclotomic_int n, ← map_expand, cyclotomic_expand_eq_cyclotomic
    hp.out hn, map_cyclotomic, mul_comm]
end

/-- If `R` is of characteristic `p` and `¬p ∣ m`, then
`cyclotomic (p ^ k * m) R = (cyclotomic m R) ^ (p ^ k - p ^ (k - 1))`. -/
lemma cyclotomic_mul_prime_pow_eq (R : Type*) {p m : ℕ} [fact (nat.prime p)]
  [ring R] [char_p R p] (hm : ¬p ∣ m) :
  ∀ {k}, 0 < k → cyclotomic (p ^ k * m) R = (cyclotomic m R) ^ (p ^ k - p ^ (k - 1))
| 1 _ := by rw [pow_one, nat.sub_self, pow_zero, mul_comm,
  cyclotomic_mul_prime_eq_pow_of_not_dvd R hm]
| (a + 2) _ :=
begin
  have hdiv : p ∣ p ^ a.succ * m := ⟨p ^ a * m, by rw [← mul_assoc, pow_succ]⟩,
  rw [pow_succ, mul_assoc, mul_comm, cyclotomic_mul_prime_dvd_eq_pow R hdiv,
      cyclotomic_mul_prime_pow_eq a.succ_pos, ← pow_mul],
  congr' 1,
  simp only [tsub_zero, nat.succ_sub_succ_eq_sub],
  rw [nat.mul_sub_right_distrib, mul_comm, pow_succ']
end

/-- If `R` is of characteristic `p` and `¬p ∣ m`, then `ζ` is a root of `cyclotomic (p ^ k * m) R`
 if and only if it is a primitive `m`-th root of unity. -/
lemma is_root_cyclotomic_prime_pow_mul_iff_of_char_p {m k p : ℕ} {R : Type*} [comm_ring R]
  [is_domain R] [hp : fact (nat.prime p)] [hchar : char_p R p] {μ : R} [ne_zero (m : R)] :
  (polynomial.cyclotomic (p ^ k * m) R).is_root μ ↔ is_primitive_root μ m :=
begin
  rcases k.eq_zero_or_pos with rfl | hk,
  { rw [pow_zero, one_mul, is_root_cyclotomic_iff] },
  refine ⟨λ h, _, λ h, _⟩,
  { rw [is_root.def, cyclotomic_mul_prime_pow_eq R (ne_zero.not_char_dvd R p m) hk, eval_pow] at h,
    replace h := pow_eq_zero h,
    rwa [← is_root.def, is_root_cyclotomic_iff] at h },
  { rw [← is_root_cyclotomic_iff, is_root.def] at h,
    rw [cyclotomic_mul_prime_pow_eq R (ne_zero.not_char_dvd R p m) hk,
        is_root.def, eval_pow, h, zero_pow],
    simp only [tsub_pos_iff_lt],
    apply pow_strict_mono_right hp.out.one_lt (nat.pred_lt hk.ne') }
end

end char_p

end polynomial<|MERGE_RESOLUTION|>--- conflicted
+++ resolved
@@ -180,11 +180,7 @@
   (hn : n ≠ 0) (h : is_primitive_root ζ n) :
   cyclotomic' n K = (X ^ n - 1) /ₘ (∏ i in nat.proper_divisors n, cyclotomic' i K) :=
 begin
-<<<<<<< HEAD
   rw [←prod_cyclotomic'_eq_X_pow_sub_one hn h, ← nat.cons_self_proper_divisors hn,
-=======
-  rw [←prod_cyclotomic'_eq_X_pow_sub_one hpos h, ← nat.cons_self_proper_divisors hpos.ne',
->>>>>>> bd89a386
     finset.prod_cons],
   have prod_monic : (∏ i in nat.proper_divisors n, cyclotomic' i K).monic,
   { apply monic_prod_of_monic,
@@ -227,13 +223,8 @@
   let Q₁ : ℤ[X] := (X ^ k - 1) /ₘ B₁,
   have huniq : 0 + B * cyclotomic' k K = X ^ k - 1 ∧ (0 : K[X]).degree < B.degree,
   { split,
-<<<<<<< HEAD
     { rw [zero_add, mul_comm, ← prod_cyclotomic'_eq_X_pow_sub_one hk h,
          ← nat.cons_self_proper_divisors hk, finset.prod_cons] },
-=======
-    { rw [zero_add, mul_comm, ← prod_cyclotomic'_eq_X_pow_sub_one hpos h,
-         ← nat.cons_self_proper_divisors hpos.ne', finset.prod_cons] },
->>>>>>> bd89a386
     { simpa only [degree_zero, bot_lt_iff_ne_bot, ne.def, degree_eq_bot] using Bmo.ne_zero } },
   replace huniq := div_mod_by_monic_unique (cyclotomic' k K) (0 : K[X]) Bmo huniq,
   simp only [lifts, ring_hom.mem_srange],
@@ -453,12 +444,7 @@
   convert X_pow_sub_one_mul_prod_cyclotomic_eq_X_pow_sub_one_of_dvd R h using 1,
   rw mul_assoc,
   congr' 1,
-<<<<<<< HEAD
-  rw [nat.divisors_eq_proper_divisors_insert_self hdn.ne_bot,
-      finset.insert_sdiff_of_not_mem, finset.prod_insert],
-=======
   rw [← nat.insert_self_proper_divisors hdn.ne_bot, insert_sdiff_of_not_mem, prod_insert],
->>>>>>> bd89a386
   { exact finset.not_mem_sdiff_of_not_mem_left nat.proper_divisors.not_self_mem },
   { exact λ hk, hdn.not_le $ nat.divisor_le hk }
 end
@@ -512,12 +498,7 @@
   (hn: n ≠ 0) : cyclotomic n R = (X ^ n - 1) /ₘ (∏ i in nat.proper_divisors n, cyclotomic i R) :=
 begin
   nontriviality R,
-<<<<<<< HEAD
   rw [←prod_cyclotomic_eq_X_pow_sub_one hn, ← nat.cons_self_proper_divisors hn, finset.prod_cons],
-=======
-  rw [←prod_cyclotomic_eq_X_pow_sub_one hpos, ← nat.cons_self_proper_divisors hpos.ne',
-    finset.prod_cons],
->>>>>>> bd89a386
   have prod_monic : (∏ i in nat.proper_divisors n, cyclotomic i R).monic,
   { apply monic_prod_of_monic,
     intros i hi,
@@ -681,11 +662,7 @@
 begin
   nontriviality R,
   refine ⟨λ hcycl, _, λ hP, _⟩,
-<<<<<<< HEAD
   { rw [hcycl, ← prod_cyclotomic_eq_X_pow_sub_one hn R, ← nat.cons_self_proper_divisors hn,
-=======
-  { rw [hcycl, ← prod_cyclotomic_eq_X_pow_sub_one hpos R, ← nat.cons_self_proper_divisors hpos.ne',
->>>>>>> bd89a386
         finset.prod_cons] },
   { have prod_monic : (∏ i in nat.proper_divisors n, cyclotomic i R).monic,
     { apply monic_prod_of_monic,
@@ -747,15 +724,8 @@
     simp only [hrw, mul_one, zero_sub, coeff_one_zero, coeff_X_zero, coeff_sub] },
   have hn0 : n ≠ 0, from ne_bot_of_gt hn,
   have heq : (X ^ n - 1).coeff 0 = -(cyclotomic n R).coeff 0,
-<<<<<<< HEAD
-  { rw [←prod_cyclotomic_eq_X_pow_sub_one hn0, nat.divisors_eq_proper_divisors_insert_self hn0,
-        finset.prod_insert nat.proper_divisors.not_self_mem, mul_coeff_zero, coeff_zero_prod, hprod,
-        mul_neg, mul_one] },
-=======
-  { rw [← prod_cyclotomic_eq_X_pow_sub_one (zero_le_one.trans_lt hn),
-        ← nat.cons_self_proper_divisors hn.ne_bot, finset.prod_cons, mul_coeff_zero,
-        coeff_zero_prod, hprod, mul_neg, mul_one] },
->>>>>>> bd89a386
+  { rw [← prod_cyclotomic_eq_X_pow_sub_one hn0, ← nat.cons_self_proper_divisors hn0,
+        finset.prod_cons, mul_coeff_zero, coeff_zero_prod, hprod, mul_neg, mul_one] },
   have hzero : (X ^ n - 1).coeff 0 = (-1 : R),
   { rw coeff_zero_eq_eval_zero _,
     simp only [zero_pow (lt_of_lt_of_le zero_lt_two hn), eval_X, eval_one, zero_sub, eval_pow,
@@ -799,14 +769,8 @@
     apply units.coe_eq_one.1,
     simp only [sub_eq_zero.mp hpow, zmod.coe_unit_of_coprime, units.coe_pow] },
   rw [is_root.def] at hroot,
-<<<<<<< HEAD
-  rw [← prod_cyclotomic_eq_X_pow_sub_one hn (zmod p),
-    nat.divisors_eq_proper_divisors_insert_self hn,
-    finset.prod_insert nat.proper_divisors.not_self_mem, eval_mul, hroot, zero_mul]
-=======
-  rw [← prod_cyclotomic_eq_X_pow_sub_one hpos (zmod p), ← nat.cons_self_proper_divisors hpos.ne',
+  rw [← prod_cyclotomic_eq_X_pow_sub_one hn (zmod p), ← nat.cons_self_proper_divisors hn,
     finset.prod_cons, eval_mul, hroot, zero_mul]
->>>>>>> bd89a386
 end
 
 end order
