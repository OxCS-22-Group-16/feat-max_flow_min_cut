--- conflicted
+++ resolved
@@ -873,18 +873,10 @@
       ((cyclotomic.monic n ℤ).expand hp.ne_zero).is_primitive).2 _,
     rw [polynomial.map_mul, map_cyclotomic_int, map_cyclotomic_int, map_expand, map_cyclotomic_int],
     refine is_coprime.mul_dvd (cyclotomic.is_coprime_rat (λ h, _)) _ _,
-<<<<<<< HEAD
-    { exact hp.ne_one ((nat.mul_right_eq_self_iff hn).1 h) },
+    { exact hp.ne_one (mul_left_cancel₀ hn h) },
     { have h0 : n * p ≠ 0 := mul_ne_zero hn hp.ne_zero,
       have hprim := complex.is_primitive_root_exp _ h0,
       rw [cyclotomic_eq_minpoly_rat hprim h0],
-=======
-    { replace h : n * p = n * 1 := by simp [h],
-      exact nat.prime.ne_one hp (mul_left_cancel₀ hnpos.ne' h) },
-    { have hpos : 0 < n * p := mul_pos hnpos hp.pos,
-      have hprim := complex.is_primitive_root_exp _ hpos.ne',
-      rw [cyclotomic_eq_minpoly_rat hprim hpos],
->>>>>>> 839ab10c
       refine @minpoly.dvd ℚ ℂ _ _ algebra_rat _ _ _,
       rw [aeval_def, ← eval_map, map_expand, map_cyclotomic, expand_eval, ← is_root.def,
         is_root_cyclotomic_iff],
