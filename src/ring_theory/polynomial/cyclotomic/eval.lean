--- conflicted
+++ resolved
@@ -199,11 +199,7 @@
   { refine ⟨ζ, (mem_primitive_roots hn).mpr hζ, _⟩,
     suffices : ¬ same_ray ℝ (q : ℂ) ζ,
     { convert lt_norm_sub_of_not_same_ray this;
-<<<<<<< HEAD
-      simp [abs_of_nonneg hq.le, hζ.norm'_eq_one hn.ne'] },
-=======
-      simp only [hζ.norm'_eq_one hn.ne', real.norm_of_nonneg hq.le, complex.norm_real] },
->>>>>>> 3397560e
+      simp only [hζ.norm'_eq_one hn.ne', abs_of_nonneg hq.le, complex.norm_real] },
     rw complex.same_ray_iff,
     push_neg,
     refine ⟨by exact_mod_cast hq.ne', hζ.ne_zero hn.ne', _⟩,
