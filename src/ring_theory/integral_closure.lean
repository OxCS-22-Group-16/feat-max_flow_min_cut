--- conflicted
+++ resolved
@@ -3,12 +3,9 @@
 Released under Apache 2.0 license as described in the file LICENSE.
 Authors: Kenny Lau
 -/
-<<<<<<< HEAD
 import ring_theory.adjoin
-=======
 import ring_theory.algebra_tower
 import ring_theory.polynomial.scale_roots
->>>>>>> 364d5d4c
 
 /-!
 # Integral closure of a subring.
