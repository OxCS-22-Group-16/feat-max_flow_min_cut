/-
Copyright (c) 2021 Jujian Zhang. All rights reserved.
Released under Apache 2.0 license as described in the file LICENSE.
Authors: Jujian Zhang, Eric Wieser
-/

import ring_theory.ideal.basic
import ring_theory.ideal.operations
import linear_algebra.finsupp
import ring_theory.graded_algebra.basic

/-!

# Homogeneous ideal of a graded algebra

This file defines homogeneous ideals of `graded_algebra A` where `A : ι → ideal R`and operations on
them:
* `mul`, `inf`, `Inf` of homogeneous ideals are homogeneous;
* `⊤`, `⊥`, i.e. the trivial ring and `R` are homogeneous;
* `radical` of a homogeneous ideal is homogeneous.
-/

<<<<<<< HEAD
open set_like direct_sum set
open_locale big_operators pointwise direct_sum

section homogeneous_core

variables {ι R A : Type*} [comm_ring R] [ring A] [algebra R A]
variables (𝒜 : ι → submodule R A)
variable (I : ideal A)

/-- For any `I : ideal R`, not necessarily homogeneous, there is a homogeneous ideal associated with
`I` spanned by all homogeneous elements in `I`. This construction is used when proving that the
radical of a homogeneous ideal is homogeneous. -/
def ideal.homogeneous_core : ideal A :=
ideal.span (coe '' ((coe : subtype (is_homogeneous 𝒜) → A) ⁻¹' I))

lemma ideal.homogeneous_core_is_mono : monotone (ideal.homogeneous_core 𝒜) :=
λ I J I_le_J, ideal.span_mono $ set.image_subset _ $ λ x, @I_le_J _

lemma ideal.homogeneous_core_le_ideal : ideal.homogeneous_core 𝒜 I ≤ I :=
ideal.span_le.2 $ image_preimage_subset _ _

end homogeneous_core

section is_homogeneous_ideal_defs

variables {ι R A : Type*} [comm_ring R] [ring A] [algebra R A]
variables (𝒜 : ι → submodule R A)
variable (I : ideal A)

lemma ideal.is_homogeneous.exists_subset_iff_eq_span :
  (∃ s : set A, s ⊆ set_of (is_homogeneous 𝒜) ∧ I = ideal.span s) ↔
    I = ideal.span (I ∩ set_of (is_homogeneous 𝒜)) :=
begin
  split,
  { rintros ⟨s, hs, rfl⟩,
    apply le_antisymm,
    { exact ideal.span_mono (subset_inter ideal.subset_span hs) },
    { exact ideal.span_le.2 (inter_subset_left _ _) } },
  { intros hI,
    exact ⟨_, inter_subset_right _ _, hI⟩, }
end
=======
open_locale big_operators pointwise

section is_homogeneous_ideal_defs

open set_like direct_sum set
>>>>>>> 85f5504e

variables [decidable_eq ι] [add_comm_monoid ι]  [graded_algebra 𝒜]

/--An `I : ideal R` is homogeneous if for every `r ∈ I`, all homogeneous components
  of `r` are in `I`.-/
def ideal.is_homogeneous : Prop :=
∀ (i : ι) ⦃r : A⦄, r ∈ I → (graded_algebra.decompose 𝒜 r i : A) ∈ I

lemma ideal.is_homogeneous_iff_forall_subset :
  ideal.is_homogeneous 𝒜 I ↔ ∀ i, (I : set A) ⊆ graded_algebra.proj 𝒜 i ⁻¹' I :=
iff.rfl

lemma ideal.is_homogeneous_iff_subset_Inter :
  ideal.is_homogeneous 𝒜 I ↔ (I : set A) ⊆ ⋂ i, graded_algebra.proj 𝒜 i ⁻¹' ↑I :=
subset_Inter_iff.symm

lemma ideal.is_homogeneous.exists_iff_eq_span :
  (∃ (S : set (homogeneous_submonoid 𝒜)), I = ideal.span (coe '' S)) ↔
  I = ideal.span {x | x ∈ I ∧ is_homogeneous 𝒜 x} :=
(subtype.exists_set_subtype _).trans (ideal.is_homogeneous.exists_subset_iff_eq_span _ _)

lemma mul_homogeneous_element_mem_of_mem
  {I : ideal A} (r x : A) (hx₁ : is_homogeneous 𝒜 x) (hx₂ : x ∈ I) (j : ι) :
  graded_algebra.proj 𝒜 j (r * x) ∈ I :=
begin
  letI : Π (i : ι) (x : 𝒜 i), decidable (x ≠ 0) := λ _ _, classical.dec _,
  rw [←graded_algebra.sum_support_decompose 𝒜 r, finset.sum_mul, linear_map.map_sum],
  apply ideal.sum_mem,
  intros k hk,
  obtain ⟨i, hi⟩ := hx₁,
  have mem₁ : (graded_algebra.decompose 𝒜 r k : A) * x ∈ 𝒜 (k + i) := graded_monoid.mul_mem
    (submodule.coe_mem _) hi,
  rw [graded_algebra.proj_apply, graded_algebra.decompose_of_mem 𝒜 mem₁,
    coe_of_submodule_apply 𝒜, submodule.coe_mk],
  split_ifs,
  { exact I.mul_mem_left _ hx₂ },
  { exact I.zero_mem },
end

lemma ideal.is_homogeneous.iff_eq :
  ideal.is_homogeneous 𝒜 I ↔ I = ideal.span {x | x ∈ I ∧ is_homogeneous 𝒜 x} :=
⟨ λ hI, begin
  letI : Π (i : ι) (x : 𝒜 i), decidable (x ≠ 0) := λ _ _, classical.dec _,
  ext, split; intro hx,
  { rw ←graded_algebra.sum_support_decompose 𝒜 x,
    refine ideal.sum_mem _ _,
    intros j hj,
    rw ideal.mem_span, intros J HJ,
    refine HJ ⟨hI j hx, j, submodule.coe_mem _⟩, },
  { rw [ideal.mem_span] at hx,
    apply hx,
    exact inter_subset_left _ _, },
  end,
  λ hI, begin
    intros i r hr,
    rw ←graded_algebra.proj_apply,
    rw [ideal.span, finsupp.span_eq_range_total] at hI,
    rw hI at hr,
    obtain ⟨s, rfl⟩ := hr,
    simp_rw [finsupp.total_apply, finsupp.sum, linear_map.map_sum, smul_eq_mul],
    refine ideal.sum_mem I _,
    rintros ⟨j, ⟨hj₁, hj₂⟩⟩ hj₃,
    exact mul_homogeneous_element_mem_of_mem _ _ _ hj₂ hj₁ _,
  end ⟩

lemma ideal.is_homogeneous.iff_eq_homogeneous_core :
  I.is_homogeneous 𝒜 ↔ I = ideal.homogeneous_core 𝒜 I :=
begin
  rw [ideal.homogeneous_core, image_preimage_eq_inter_range,
    subtype.range_coe, ideal.is_homogeneous.iff_eq],
  refl
end

lemma ideal.is_homogeneous.iff_exists :
  ideal.is_homogeneous 𝒜 I ↔ ∃ (S : set (homogeneous_submonoid 𝒜)), I = ideal.span (coe '' S) :=
by rw [ideal.is_homogeneous.exists_iff_eq_span, ideal.is_homogeneous.iff_eq]

end is_homogeneous_ideal_defs

section operations

<<<<<<< HEAD
variables {ι R A : Type*} [comm_ring R] [comm_ring A] [algebra R A]
variables [decidable_eq ι] [add_comm_monoid ι]
variables (𝒜 : ι → submodule R A) [graded_algebra 𝒜]
variable (I : ideal A)
=======
open set_like direct_sum set

variables {ι R : Type*} [comm_ring R] [decidable_eq ι] [add_comm_monoid ι]
variables (A : ι → ideal R) [graded_algebra A]
variable (I : ideal R)
>>>>>>> 85f5504e

/--For any `comm_ring R`, we collect the homogeneous ideals of `R` into a type.-/
abbreviation homogeneous_ideal : Type* := { I : ideal A // ideal.is_homogeneous 𝒜 I }

lemma ideal.is_homogeneous.bot : ideal.is_homogeneous 𝒜 ⊥ := λ i r hr,
begin
  simp only [ideal.mem_bot] at hr,
  rw [hr, alg_equiv.map_zero, zero_apply],
  apply ideal.zero_mem
end

instance homogeneous_ideal.inhabited : inhabited (homogeneous_ideal 𝒜) :=
{ default := ⟨⊥, ideal.is_homogeneous.bot _⟩}

instance homogeneous_ideal.has_top :
  has_top (homogeneous_ideal 𝒜) :=
⟨⟨⊤, λ _ _ _, by simp only [submodule.mem_top]⟩⟩

@[simp] lemma homogeneous_ideal.eq_top_iff
  (I : homogeneous_ideal 𝒜) : I = ⊤ ↔ I.1 = ⊤ :=
⟨ λ h, by { rw h, refl },
  λ h, begin
    have h' : I.val = (⊤ : homogeneous_ideal 𝒜).val,
    rw h, refl,
    apply subtype.val_injective h',
  end ⟩

instance homogeneous_ideal.order : partial_order (homogeneous_ideal 𝒜) :=
partial_order.lift _ subtype.coe_injective

instance homogeneous_ideal.has_mem : has_mem A (homogeneous_ideal 𝒜) :=
{ mem := λ r I, r ∈ I.1 }

variables {𝒜}

lemma ideal.is_homogeneous.inf {I J : ideal A}
  (HI : ideal.is_homogeneous 𝒜 I) (HJ : ideal.is_homogeneous 𝒜 J) :
  ideal.is_homogeneous 𝒜 (I ⊓ J) :=
λ i r hr, ⟨HI _ hr.1, HJ _ hr.2⟩

lemma homogeneous_ideal.Inf {ℐ : set (ideal A)} (h : ∀ I ∈ ℐ, ideal.is_homogeneous 𝒜 I) :
  ideal.is_homogeneous 𝒜 (Inf ℐ) :=
begin
  intros i x Hx, simp only [ideal.mem_Inf] at Hx ⊢,
  intros J HJ,
  exact h _ HJ _ (Hx HJ),
end

lemma ideal.is_homogeneous.mul {I J : ideal A}
  (HI : ideal.is_homogeneous 𝒜 I) (HJ : ideal.is_homogeneous 𝒜 J) :
  ideal.is_homogeneous 𝒜 (I * J) :=
begin
  rw ideal.is_homogeneous.iff_exists at HI HJ ⊢,
  obtain ⟨⟨s₁, rfl⟩, ⟨s₂, rfl⟩⟩ := ⟨HI, HJ⟩,
  rw [ideal.span_mul_span'],
  refine ⟨s₁ * s₂, _⟩,
  apply congr_arg,
  ext, split; intro hx,
  { rw set.mem_mul at hx,
    obtain ⟨y1, y2, h1, h2, h3⟩ := hx,
    rw set.mem_image at h1, obtain ⟨z1, h1⟩ := h1,
    have hy1 : y1 ∈ set_like.homogeneous_submonoid 𝒜,
    rw ←h1.2, exact z1.2,
    rw set.mem_image at h2, obtain ⟨z2, h2⟩ := h2,
    have hy2 : y2 ∈ set_like.homogeneous_submonoid 𝒜,
    rw ←h2.2, exact z2.2,

    use y1 * y2, apply submonoid.mul_mem,
    exact hy1, exact hy2,
    refine ⟨_, h3⟩, rw set.mem_mul, use y1, assumption,
    use y2, assumption, tidy, },
  { rw set.mem_image at hx,
    obtain ⟨y, hy1, hy⟩ := hx,
    rw set.mem_mul at hy1 ⊢,
    obtain ⟨z1, z2, hz1, hz2, hz3⟩ := hy1,
    use z1, use z2, split, rw set.mem_image, use z1, refine ⟨hz1, rfl⟩,
    split, rw set.mem_image, use z2, refine ⟨hz2, rfl⟩, tidy, }
end

lemma ideal.is_homogeneous.sup {I J : ideal A}
  (HI : ideal.is_homogeneous 𝒜 I) (HJ : ideal.is_homogeneous 𝒜 J) :
  ideal.is_homogeneous 𝒜 (I ⊔ J) :=
begin
  rw ideal.is_homogeneous.iff_exists at HI HJ ⊢,
  obtain ⟨⟨s₁, rfl⟩, ⟨s₂, rfl⟩⟩ := ⟨HI, HJ⟩,
  refine ⟨s₁ ∪ s₂, _⟩,
  rw [set.image_union],
  exact (submodule.span_union _ _).symm,
end

lemma ideal.is_homogeneous.Sup {ℐ : set (ideal A)} (Hℐ : ∀ (I ∈ ℐ), ideal.is_homogeneous 𝒜 I) :
  ideal.is_homogeneous 𝒜 (Sup ℐ) :=
begin
  simp_rw [ideal.is_homogeneous.iff_exists] at Hℐ,
  set 𝓈 : ℐ → set (homogeneous_submonoid 𝒜) := λ I : ℐ, Exists.some (Hℐ I _) with 𝓈_eq,
  have h𝓈 : ∀ I : ℐ, I.1 = ideal.span (coe '' 𝓈 I) := λ I : ℐ, Exists.some_spec (Hℐ I _),
  rw ideal.is_homogeneous.iff_exists,
  use sUnion (set.range 𝓈),
  rw [sUnion_range, image_Union, ideal.span, submodule.span_Union],
  ext r, split,
  { suffices : Sup ℐ ≤ _, revert r, exact this,
    rw Sup_le_iff, intros I HI,
    have ineq1 : I ≤ ideal.span I := ideal.subset_span, refine le_trans ineq1 _,
    rw ideal.span_le, simp only [coe_subset_coe, ideal.submodule_span_eq], intros x hx,
    rw submodule.mem_supr, intros J HJ,
    apply HJ ⟨I, HI⟩, rw ←h𝓈 ⟨I, HI⟩, assumption },
  { suffices : _ ≤  Sup ℐ, revert r, exact this,
    rw supr_le_iff, intros I, rw submodule.span_le, intros x hx,
    simp only [mem_image] at hx, obtain ⟨x', hx1, hx2⟩ := hx,
    simp only [mem_coe, subtype.val_eq_coe], dsimp only at hx1,
    apply ideal.mem_Sup_of_mem, use I.2,
    simp only [subtype.val_eq_coe] at h𝓈 ⊢, rw h𝓈,
    refine ideal.subset_span _, rw [mem_image], use x', refine ⟨hx1, hx2⟩, },
  intros I, exact I.2,
end

variables (𝒜)

instance : has_inf (homogeneous_ideal 𝒜) :=
{ inf := λ I J, ⟨I ⊓ J, I.prop.inf J.prop⟩ }

instance : has_Inf (homogeneous_ideal 𝒜) :=
{ Inf := λ ℐ, ⟨Inf (coe '' ℐ), homogeneous_ideal.Inf $ λ _ ⟨I, _, hI⟩, hI ▸ I.prop⟩ }

instance : has_sup (homogeneous_ideal 𝒜) :=
{ sup := λ I J, ⟨I ⊔ J, I.prop.sup J.prop⟩ }

instance : has_Sup (homogeneous_ideal 𝒜) :=
{ Sup := λ ℐ, ⟨Sup (coe '' ℐ), ideal.is_homogeneous.Sup $ λ _ ⟨I, _, hI⟩, hI ▸ I.prop⟩ }

instance : has_mul (homogeneous_ideal 𝒜) :=
{ mul := λ I J, ⟨I * J, I.prop.mul J.prop⟩ }

instance : has_add (homogeneous_ideal 𝒜) := ⟨(⊔)⟩

end operations

section homogeneous_core

variables {ι R A : Type*} [comm_ring R] [comm_ring A]
variables [algebra R A] [decidable_eq ι] [add_comm_monoid ι]
variables (𝒜 : ι → submodule R A) [graded_algebra 𝒜]
variable (I : ideal A)

lemma ideal.is_homogeneous.homogeneous_core :
  ideal.is_homogeneous 𝒜 (ideal.homogeneous_core 𝒜 I) :=
begin
  rw ideal.is_homogeneous.iff_exists,
  exact ⟨_, rfl⟩,
end

lemma ideal.is_homogeneous.homogeneous_core_eq_self [Π (i : ι) (x : 𝒜 i), decidable (x ≠ 0)]
  (h : ideal.is_homogeneous 𝒜 I) :
  ideal.homogeneous_core 𝒜 I = I :=
begin
  ext x, split; intros hx,
  { apply ideal.homogeneous_core_le_ideal 𝒜, exact hx, },
  { rw ←graded_algebra.sum_support_decompose 𝒜 x,
    refine ideal.sum_mem _ _,
    intros i hi, rw ←(ideal.is_homogeneous.iff_eq_homogeneous_core 𝒜 I).mp h,
    apply h, exact hx, },
end

lemma ideal.homogeneous_core.eq_Sup [Π (i : ι) (x : 𝒜 i), decidable (x ≠ 0)] :
  ideal.homogeneous_core 𝒜 I = Sup { J : ideal A| ideal.is_homogeneous 𝒜 J ∧ J ≤ I } :=
begin
  ext, split; intros hx,
  { rw [ideal.homogeneous_core, ideal.span, mem_span_set] at hx,
    obtain ⟨c, hc1, hc2⟩ := hx,
    rw ←hc2, refine ideal.sum_mem _ _,
    intros r hc, dsimp only, rw [smul_eq_mul], refine ideal.mul_mem_left _ _ _,
    have hr0 := hc1 hc, rw [mem_image] at hr0,
    have hr1 : is_homogeneous 𝒜 r,
    { obtain ⟨⟨x, ⟨k, hx1⟩⟩, hx2, rfl⟩ := hr0,
      use k, exact hx1, },
    obtain ⟨i, hi⟩ := hr1,
    have mem1 : ideal.span {r} ∈ {J : ideal A | ideal.is_homogeneous 𝒜 J ∧ J ≤ I},
    { split, rw ideal.is_homogeneous.iff_exists,
      refine ⟨{(⟨r, ⟨i, hi⟩⟩ : homogeneous_submonoid 𝒜)}, _⟩,
      congr, simp only [image_singleton, subtype.coe_mk], rw ideal.span_le,
      simp only [mem_coe, singleton_subset_iff],
      { obtain ⟨⟨x, ⟨k, hx1⟩⟩, hx2, rfl⟩ := hr0,  rw mem_preimage at hx2, exact hx2, }, },
    apply ideal.mem_Sup_of_mem mem1, rw ideal.mem_span_singleton },
  { have hom1 := ideal.is_homogeneous.homogeneous_core 𝒜 I,
    have hom2 : ideal.is_homogeneous 𝒜 (Sup {J : ideal A | ideal.is_homogeneous 𝒜 J ∧ J ≤ I}),
    { apply ideal.is_homogeneous.Sup, rintros J ⟨HJ1, HJ2⟩, exact HJ1, },
    rw [ideal.homogeneous_core, ideal.mem_span],
    unfold has_Sup.Sup at hx, unfold conditionally_complete_lattice.Sup at hx,
    unfold complete_lattice.Sup at hx, rw ideal.mem_Inf at hx,
    intros J HJ, apply hx, rintro K ⟨HK1, HK2⟩, intros r hr,
    rw ←graded_algebra.sum_support_decompose 𝒜 r, refine ideal.sum_mem _ _,
    intros i hi, apply HJ,
    rw mem_image,
    refine ⟨⟨graded_algebra.decompose 𝒜 r i, ⟨i, submodule.coe_mem _⟩⟩, _, rfl⟩,
    rw mem_preimage, apply HK2, apply HK1, exact hr, }
end

end homogeneous_core

section homogeneous_hull

variables {ι R A : Type*} [comm_ring R] [comm_ring A]
variables [algebra R A] [decidable_eq ι] [add_comm_monoid ι]
variables (𝒜 : ι → submodule R A) [graded_algebra 𝒜]
variable (I : ideal A)

/--For any `I : ideal R`, not necessarily homogeneous, there is a homogeneous ideal associated with
`I` spanned by all homogeneous components of elements in `I`. -/
def ideal.homogeneous_hull : ideal A :=
  ideal.span {r : A | ∃ (i : ι) (x : I), (graded_algebra.decompose 𝒜 x i : A) = r}

lemma ideal.is_homogeneous.homogeneous_hull :
  ideal.is_homogeneous 𝒜 (ideal.homogeneous_hull 𝒜 I) :=
begin
  rw ideal.is_homogeneous.iff_exists,
  use {x : homogeneous_submonoid 𝒜 | ∃ (i : ι) (r : I), (graded_algebra.decompose 𝒜 r i : A) = x},
  rw [ideal.homogeneous_hull], congr, ext r, split; intros h,
  { obtain ⟨i, ⟨x, hx1⟩, hx2⟩ := h,
    exact ⟨⟨(graded_algebra.decompose 𝒜 x i),
      ⟨i, submodule.coe_mem _⟩⟩, ⟨⟨i, ⟨⟨x, hx1⟩, rfl⟩⟩, hx2⟩⟩,},
  { obtain ⟨_, ⟨⟨i, ⟨⟨r, hr⟩, h⟩⟩, rfl⟩⟩ := h,
    use i, use ⟨r, hr⟩, exact h }
end

lemma ideal.ideal_le_homogeneous_hull [Π (i : ι) (x : 𝒜 i), decidable (x ≠ 0)] :
  I ≤ ideal.homogeneous_hull 𝒜 I :=
begin
  intros r hr,
  rw [←graded_algebra.sum_support_decompose 𝒜 r, ideal.homogeneous_hull],
  refine ideal.sum_mem _ _, intros j hj,
  apply ideal.subset_span, use j, use ⟨r, hr⟩, refl,
end

lemma ideal.homogeneous_hull_is_mono : monotone (ideal.homogeneous_hull 𝒜) := λ I J I_le_J,
begin
  apply ideal.span_mono, rintros r ⟨hr1, ⟨x, hx⟩, rfl⟩,
  refine ⟨hr1, ⟨⟨x, I_le_J hx⟩, rfl⟩⟩,
end

lemma ideal.homogeneous_hull.eq_Inf [Π (i : ι) (x : 𝒜 i), decidable (x ≠ 0)] :
  ideal.homogeneous_hull 𝒜 I = Inf { J : ideal A | ideal.is_homogeneous 𝒜 J ∧ I ≤ J } :=
begin
  ext, split; intros hx,
  { rw ideal.mem_Inf, rintros K ⟨HK1, HK2⟩,
    rw [ideal.homogeneous_hull, ideal.mem_span] at hx,
    apply hx K, rintros r ⟨i, ⟨⟨y, hy⟩, rfl⟩⟩,
    apply HK1, apply HK2, exact hy, },
  { rw ideal.mem_Inf at hx,
    refine @hx (ideal.homogeneous_hull 𝒜 I) _,
    exact ⟨ideal.is_homogeneous.homogeneous_hull _ _, ideal.ideal_le_homogeneous_hull _ _⟩, }
end

lemma ideal.is_homogeneous.homogeneous_hull_eq_self [Π (i : ι) (x : 𝒜 i), decidable (x ≠ 0)]
  (h : ideal.is_homogeneous 𝒜 I) :
  ideal.homogeneous_hull 𝒜 I = I :=
begin
  rw ideal.homogeneous_hull.eq_Inf, ext x, split; intros hx,
  rw ideal.mem_Inf at hx, apply hx, refine ⟨h, le_refl I⟩,
  rw ideal.mem_Inf, rintros J ⟨HJ1, HJ2⟩, apply HJ2, exact hx,
end

end homogeneous_hull


section galois_connection

variables {ι R A : Type*} [comm_ring R] [comm_ring A]
variables [algebra R A] [decidable_eq ι] [add_comm_monoid ι]
variables (𝒜 : ι → submodule R A) [graded_algebra 𝒜]
variable [Π (i : ι) (x : 𝒜 i), decidable (x ≠ 0)]

lemma ideal.homgeneous_hull.gc :
  galois_connection
    (λ I, ⟨ideal.homogeneous_hull 𝒜 I, ideal.is_homogeneous.homogeneous_hull 𝒜 I⟩ :
      ideal A → homogeneous_ideal 𝒜)
    (λ I, I.1 : homogeneous_ideal 𝒜 → ideal A)
   := λ I J,
⟨ λ H, begin
    dsimp only at H,
    refine le_trans _ H,
    apply ideal.ideal_le_homogeneous_hull,
  end,
  λ H, begin
    suffices : ideal.homogeneous_hull 𝒜 I ≤ J.val,
    exact this,
    rw ←ideal.is_homogeneous.homogeneous_hull_eq_self 𝒜 J.1 J.2,
    exact ideal.homogeneous_hull_is_mono 𝒜 H,
  end ⟩

lemma ideal.homogeneous_core.gc :
  galois_connection
    (λ I, I.1 : homogeneous_ideal 𝒜 → ideal A)
    (λ I, ⟨ideal.homogeneous_core 𝒜 I, ideal.is_homogeneous.homogeneous_core 𝒜 I⟩ :
      ideal A → homogeneous_ideal 𝒜)
     := λ I J,
⟨ λ H, begin
    dsimp only at H,
    suffices : I.1 ≤ ideal.homogeneous_core 𝒜 J,
    exact this,
    rw ←ideal.is_homogeneous.homogeneous_core_eq_self 𝒜 I.1 I.2,
    exact ideal.homogeneous_core_is_mono 𝒜 H,
  end, λ H, begin
    refine le_trans H _,
    apply ideal.homogeneous_core_le_ideal,
  end⟩

/--There is a galois insertion between homogeneous ideals and ideals via
`ideal.homgeneous_hull A` and `(λ I, I.1)`-/
def ideal.homogeneous_hull.gi :
  galois_insertion
    (λ I, ⟨ideal.homogeneous_hull 𝒜 I, ideal.is_homogeneous.homogeneous_hull 𝒜 I⟩ :
      ideal A → homogeneous_ideal 𝒜)
    (λ I, I.1 : homogeneous_ideal 𝒜 → ideal A) :=
{ choice := λ I H, ⟨I, begin
    have eq : I = ideal.homogeneous_hull 𝒜 I,
    have ineq1 : I ≤ ideal.homogeneous_hull 𝒜 I := ideal.ideal_le_homogeneous_hull 𝒜 I,
    exact le_antisymm ineq1 H,
    rw eq, apply ideal.is_homogeneous.homogeneous_hull,
  end⟩,
  gc := ideal.homgeneous_hull.gc 𝒜,
  le_l_u := λ ⟨I, HI⟩, by { apply ideal.ideal_le_homogeneous_hull },
  choice_eq := λ I H, begin
    refine le_antisymm _ H, apply ideal.ideal_le_homogeneous_hull,
  end }

/--There is a galois coinsertion between homogeneous ideals and ideals via
`(λ I, I.1)` and `ideal.homogeneous_core`-/
def ideal.homogeneous_core.gi :
  galois_coinsertion
    (λ I, I.1 : homogeneous_ideal 𝒜 → ideal A)
    (λ I, ⟨ideal.homogeneous_core 𝒜 I, ideal.is_homogeneous.homogeneous_core 𝒜 I⟩ :
      ideal A → homogeneous_ideal 𝒜) :=
{ choice := λ I HI, ⟨I, begin
    have eq : I = ideal.homogeneous_core 𝒜 I,
    refine le_antisymm HI _,
    apply (ideal.homogeneous_core_le_ideal 𝒜 I),
    rw eq, apply ideal.is_homogeneous.homogeneous_core,
  end⟩,
  gc := ideal.homogeneous_core.gc 𝒜,
  u_l_le := λ I, by apply ideal.homogeneous_core_le_ideal,
  choice_eq := λ I H, begin
    apply le_antisymm, exact H, apply ideal.homogeneous_core_le_ideal,
  end, }

end galois_connection

section linear_ordered_cancel_add_comm_monoid

variables {ι : Type*} [linear_ordered_cancel_add_comm_monoid ι] [decidable_eq ι]
variables {R : Type*} [comm_ring R]
variables (A : ι → ideal R) [graded_algebra A]
variable [Π (I : homogeneous_ideal A) (x : R),
  decidable_pred (λ (i : ι), graded_algebra.proj A i x ∉ I)]
variable [Π (i : ι) (x : A i), decidable (x ≠ 0)]

lemma homogeneous_ideal.is_prime_iff
  (I : homogeneous_ideal A)
  (I_ne_top : I ≠ ⊤)
  (homogeneous_mem_or_mem : ∀ {x y : R},
    set_like.is_homogeneous A x → set_like.is_homogeneous A y
    → (x * y ∈ I.1 → x ∈ I.1 ∨ y ∈ I.1)) : ideal.is_prime I.1 :=
⟨λ rid, begin
  have rid' : I.val = (⊤ : homogeneous_ideal A).val,
  unfold has_top.top, simp only [rid], refl,
  apply I_ne_top, exact subtype.val_injective rid',
end, begin
  intros x y hxy, by_contradiction rid,
  obtain ⟨rid₁, rid₂⟩ := not_or_distrib.mp rid,
  set set₁ := (graded_algebra.support A x).filter (λ i, graded_algebra.proj A i x ∉ I) with set₁_eq,
  set set₂ := (graded_algebra.support A y).filter (λ i, graded_algebra.proj A i y ∉ I) with set₂_eq,
  have set₁_nonempty : set₁.nonempty,
  { replace rid₁ : ¬(∀ (i : ι), (graded_algebra.decompose A x i : R) ∈ I.val),
    { intros rid, apply rid₁, rw ←graded_algebra.sum_support_decompose A x,
      apply ideal.sum_mem, intros, apply rid, },
    rw [not_forall] at rid₁,
    obtain ⟨i, h⟩ := rid₁,
    refine ⟨i, _⟩, rw set₁_eq, simp only [ne.def, dfinsupp.mem_support_to_fun, finset.mem_filter],
    refine ⟨_, h⟩, rw graded_algebra.mem_support_iff, intro rid₃,
    rw graded_algebra.proj_apply at rid₃, rw rid₃ at h,
    simp only [not_true, submodule.zero_mem, add_monoid_hom.map_zero] at h, exact h, },
  have set₂_nonempty : set₂.nonempty,
  { replace rid₂ : ¬(∀ (i : ι), (graded_algebra.decompose A y i : R) ∈ I.val),
    { intros rid, apply rid₂, rw ←graded_algebra.sum_support_decompose A y,
      apply ideal.sum_mem, intros, apply rid, },
    rw [not_forall] at rid₂,
    obtain ⟨i, h⟩ := rid₂,
    refine ⟨i, _⟩, rw set₂_eq, simp only [ne.def, dfinsupp.mem_support_to_fun, finset.mem_filter],
    refine ⟨_, h⟩, rw graded_algebra.mem_support_iff, intro rid₃,
    rw graded_algebra.proj_apply at rid₃, rw rid₃ at h,
    simp only [not_true, submodule.zero_mem, add_monoid_hom.map_zero] at h, exact h, },
  set max₁ := set₁.max' set₁_nonempty with max₁_eq,
  set max₂ := set₂.max' set₂_nonempty with max₂_eq,
  have mem_max₁ := finset.max'_mem set₁ set₁_nonempty,
  rw [←max₁_eq, set₁_eq] at mem_max₁,
  have mem_max₂ := finset.max'_mem set₂ set₂_nonempty,
  rw [←max₂_eq, set₂_eq] at mem_max₂,
  replace hxy : ∀ (i : ι), (graded_algebra.decompose A (x * y) i : R) ∈ I.val,
  { intros i, apply I.2, exact hxy, },
  specialize hxy (max₁ + max₂),
  have eq :=
    calc  graded_algebra.proj A (max₁ + max₂) (x * y)
        = ∑ ij in ((graded_algebra.support A x).product (graded_algebra.support A y)).filter
            (λ (z : ι × ι), z.1 + z.2 = max₁ + max₂),
            (graded_algebra.proj A ij.1 x) * (graded_algebra.proj A ij.2 y)
        : _ --(0)
    ... = ∑ ij in ((graded_algebra.support A x).product (graded_algebra.support A y)).filter
            (λ (z : ι × ι), z.1 + z.2 = max₁ + max₂)
                    \ {(max₁, max₂)} ∪ {(max₁, max₂)},
            (graded_algebra.proj A ij.1 x) * (graded_algebra.proj A ij.2 y)
        : _ -- (1),
    ... = ∑ (ij : ι × ι) in ((graded_algebra.support A x).product
            (graded_algebra.support A y)).filter
            (λ (z : ι × ι), prod.fst z + z.snd = max₁ + max₂)
                    \ {(max₁, max₂)},
            (graded_algebra.proj A (prod.fst ij) x) * (graded_algebra.proj A ij.snd y)
        + ∑ ij in {(max₁, max₂)}, (graded_algebra.proj A (prod.fst ij) x)
            * (graded_algebra.proj A ij.snd y)
        : _ -- (2)
    ... = ∑ ij in ((graded_algebra.support A x).product (graded_algebra.support A y)).filter
            (λ (z : ι × ι), z.1 + z.2 = max₁ + max₂)
                    \ {(max₁, max₂)},
            (graded_algebra.proj A ij.1 x) * (graded_algebra.proj A ij.2 y)
        + _
        : by rw finset.sum_singleton,

  have eq₂ :
    (graded_algebra.proj A (max₁, max₂).fst) x * (graded_algebra.proj A (max₁, max₂).snd) y
          = graded_algebra.proj A (max₁ + max₂) (x * y)
          - ∑ (ij : ι × ι) in finset.filter (λ (z : ι × ι), z.fst + z.snd = max₁ + max₂)
              ((graded_algebra.support A x).product (graded_algebra.support A y)) \ {(max₁, max₂)},
              (graded_algebra.proj A ij.fst) x * (graded_algebra.proj A ij.snd) y,
  { rw eq, ring },

  have mem_I₂ : ∑ (ij : ι × ι) in finset.filter (λ (z : ι × ι), z.fst + z.snd = max₁ + max₂)
              ((graded_algebra.support A x).product (graded_algebra.support A y)) \ {(max₁, max₂)},
              (graded_algebra.proj A ij.fst) x * (graded_algebra.proj A ij.snd) y ∈ I,
  { apply ideal.sum_mem, rintros ⟨i, j⟩ H,
    simp only [not_and, prod.mk.inj_iff, finset.mem_sdiff, ne.def, dfinsupp.mem_support_to_fun,
       finset.mem_singleton, finset.mem_filter, finset.mem_product] at H,
    obtain ⟨⟨⟨H₁, H₂⟩, H₃⟩, H₄⟩ := H,
    cases lt_trichotomy i max₁,
    { -- in this case `i < max₁`, so `max₂ < j`, so `of A j (y j) ∈ I`
      have ineq : max₂ < j,
      { by_contra rid₂, rw not_lt at rid₂,
        have rid₃ := add_lt_add_of_le_of_lt rid₂ h,
        conv_lhs at rid₃ { rw add_comm },
        conv_rhs at rid₃ { rw add_comm },
        rw H₃ at rid₃, exact lt_irrefl _ rid₃, },
      have not_mem_j : j ∉ set₂,
      { intro rid₂,
        rw max₂_eq at ineq,
        have rid₃ := (finset.max'_lt_iff set₂ set₂_nonempty).mp ineq j rid₂,
        exact lt_irrefl _ rid₃, },
      rw set₂_eq at not_mem_j,
      simp only [not_and, not_not, ne.def, dfinsupp.mem_support_to_fun,
        finset.mem_filter] at not_mem_j,
      specialize not_mem_j H₂,
      apply ideal.mul_mem_left,
      convert not_mem_j, },
    { cases h,
      { -- in this case `i = max₁`, so `max₂ = j`, contradictory
        have : j = max₂,
        { rw h at H₃,
          exact linear_ordered_cancel_add_comm_monoid.add_left_cancel _ _ _ H₃, },
        exfalso,
        exact H₄ h this, },
      { -- in this case `i > max₁`, so `i < max₁`, so `of A i (x i) ∈ I`
        have ineq : max₁ < i,
        { by_contra rid₂, rw not_lt at rid₂,
          have rid₃ := add_lt_add_of_le_of_lt rid₂ h,
          conv_lhs at rid₃ { rw linear_ordered_cancel_add_comm_monoid.add_comm },
          exact lt_irrefl _ rid₃, },
        have not_mem_i : i ∉ set₁,
        { intro rid₂,
          rw max₁_eq at ineq,
          have rid₃ := (finset.max'_lt_iff set₁ set₁_nonempty).mp ineq i rid₂,
          exact lt_irrefl _ rid₃,},
        rw set₁_eq at not_mem_i,
        simp only [not_and, not_not, ne.def, dfinsupp.mem_support_to_fun,
          finset.mem_filter] at not_mem_i,
        specialize not_mem_i H₁,
        apply ideal.mul_mem_right,
        convert not_mem_i, }, } },
  have mem_I₃ :
    (graded_algebra.proj A (max₁, max₂).fst) x * (graded_algebra.proj A (max₁, max₂).snd) y ∈ I,
  { rw eq₂, apply ideal.sub_mem,
    have HI := I.2,
    specialize HI (max₁ + max₂) hxy, exact hxy, exact mem_I₂, },
  specialize homogeneous_mem_or_mem ⟨max₁, _⟩ ⟨max₂, _⟩ mem_I₃,
  rw [graded_algebra.proj_apply], exact submodule.coe_mem _,
  rw [graded_algebra.proj_apply], exact submodule.coe_mem _,
  cases homogeneous_mem_or_mem,
  simp only [ne.def, dfinsupp.mem_support_to_fun, finset.mem_filter] at mem_max₁,
  refine mem_max₁.2 homogeneous_mem_or_mem,
  simp only [ne.def, dfinsupp.mem_support_to_fun, finset.mem_filter] at mem_max₂,
  refine mem_max₂.2 homogeneous_mem_or_mem,

  -- (0)
  rw [graded_algebra.proj_apply, alg_equiv.map_mul, graded_algebra.support, graded_algebra.support,
       direct_sum.coe_mul_apply_submodule], refl,

  -- (1)
  congr, ext, split; intros H,
  { simp only [finset.mem_filter, ne.def, dfinsupp.mem_support_to_fun, finset.mem_product] at H,
    rw finset.mem_union,
    by_cases a = (max₁, max₂),
    right, rw h, exact finset.mem_singleton_self (max₁, max₂),
    left, rw finset.mem_sdiff, split,
    simp only [finset.mem_filter, ne.def, dfinsupp.mem_support_to_fun, finset.mem_product],
    exact H, intro rid, simp only [finset.mem_singleton] at rid, exact h rid, },
  { rw finset.mem_union at H, cases H,
    rw finset.mem_sdiff at H, exact H.1,
    simp only [finset.mem_filter, ne.def, dfinsupp.mem_support_to_fun, finset.mem_product],
    simp only [finset.mem_singleton] at H, rw H,
    refine ⟨⟨_, _⟩, rfl⟩,
    simp only [ne.def, dfinsupp.mem_support_to_fun, finset.mem_filter] at mem_max₁,
    exact mem_max₁.1,
    simp only [ne.def, dfinsupp.mem_support_to_fun, finset.mem_filter] at mem_max₂,
    exact mem_max₂.1, },

  -- (2)
  rw [finset.sum_union],
  apply finset.disjoint_iff_inter_eq_empty.mpr,
  rw finset.eq_empty_iff_forall_not_mem, rintros ⟨i, j⟩ Hij,
  rw [finset.mem_inter, finset.mem_sdiff, finset.mem_filter] at Hij,
  simp only [not_and, prod.mk.inj_iff, ne.def, dfinsupp.mem_support_to_fun, finset.mem_singleton,
    finset.mem_product] at Hij,
  exact Hij.1.2 Hij.2.1 Hij.2.2,
end⟩

lemma homogeneous_ideal.rad_eq (I : homogeneous_ideal A) :
  I.1.radical = Inf {J | I.1 ≤ J ∧ ideal.is_homogeneous A J ∧ J.is_prime} :=
begin
  have subset₁ : I.1.radical ≤ Inf {J | I.1 ≤ J ∧ ideal.is_homogeneous A J ∧ J.is_prime},
  { rw ideal.radical_eq_Inf, intros x hx,
    rw [submodule.mem_Inf] at hx ⊢, intros J HJ, apply hx,
    obtain ⟨HJ₁, _, HJ₂⟩ := HJ,
    refine ⟨HJ₁, HJ₂⟩, },
  have subset₂ : Inf {J | I.1 ≤ J ∧ ideal.is_homogeneous A J ∧ J.is_prime} ≤ I.1.radical,
  { intros x hx,
    rw ideal.radical_eq_Inf,
    rw [submodule.mem_Inf] at hx ⊢,
    rintros J ⟨HJ₁, HJ₂⟩,
    specialize hx (ideal.homogeneous_core A J) _,
    refine ⟨_, ideal.is_homogeneous.homogeneous_core A _, _⟩,
    { have HI := I.2,
      rw [ideal.is_homogeneous.iff_eq] at HI,
      rw HI, apply ideal.span_mono, intros y hy,
      obtain ⟨hy₁, ⟨z, hz⟩⟩ := hy,
      specialize HJ₁ hy₁, refine ⟨⟨z, hz⟩, HJ₁⟩, },
    { set J' := ideal.homogeneous_core A J with eq_J',
      have homogeneity₀ := ideal.is_homogeneous.homogeneous_core A J,
      apply homogeneous_ideal.is_prime_iff A ⟨J', homogeneity₀⟩,
      intro rid,
      have rid' : J = ⊤,
      { have : J' ≤ J := ideal.homogeneous_core_le_ideal A J,
        simp only [homogeneous_ideal.eq_top_iff] at rid,
        rw rid at this, rw top_le_iff at this, exact this, },
      apply HJ₂.1, exact rid',
      rintros x y hx hy hxy,
      have H := HJ₂.mem_or_mem (ideal.homogeneous_core_le_ideal A J hxy),
      cases H,
      { left,
        have : ∀ i : ι, (graded_algebra.decompose A x i : R) ∈
          (⟨J', homogeneity₀⟩ : homogeneous_ideal A),
        { intros i, apply homogeneity₀, apply ideal.subset_span,
          simp only [set.mem_inter_eq, set_like.mem_coe, set.mem_set_of_eq],
          refine ⟨hx, H⟩, },
        rw ←graded_algebra.sum_support_decompose A x, apply ideal.sum_mem J',
        intros j hj, apply this, },
      { right,
        have : ∀ i : ι, (graded_algebra.decompose A y i : R) ∈
          (⟨J', homogeneity₀⟩ : homogeneous_ideal A),
        { intros i, apply homogeneity₀, apply ideal.subset_span,
          simp only [set.mem_inter_eq, set_like.mem_coe, set.mem_set_of_eq],
          refine ⟨hy, H⟩, }, rw ←graded_algebra.sum_support_decompose A y, apply ideal.sum_mem J',
        intros j hj, apply this, }, },
      refine (ideal.homogeneous_core_le_ideal A J) hx, },

  ext x, split; intro hx,
  exact subset₁ hx, exact subset₂ hx,
end

lemma homogeneous_ideal.rad (I : homogeneous_ideal A)  :
  ideal.is_homogeneous A I.1.radical :=
begin
  have radI_eq := homogeneous_ideal.rad_eq A I,
  rw radI_eq,
  have : Inf {J : ideal R | I.val ≤ J ∧ ideal.is_homogeneous A J ∧ J.is_prime} =
  (Inf {J : homogeneous_ideal A | I.1 ≤ J.1 ∧ J.1.is_prime }).1,
  simp only [subtype.coe_le_coe, subtype.val_eq_coe], congr, ext J, split; intro H,
  { use ⟨J, H.2.1⟩, split, refine ⟨H.1, H.2.2⟩, refl, },
  { obtain ⟨K, ⟨⟨HK₁, HK₂⟩, HK₃⟩⟩ := H,
    split, convert HK₁, rw ←HK₃, split,
    rw ←HK₃, exact K.2, rw ←HK₃, exact HK₂, },
  rw this,
  refine (Inf {J : homogeneous_ideal A | I.val ≤ J.val ∧ J.val.is_prime}).2,
end

end linear_ordered_cancel_add_comm_monoid<|MERGE_RESOLUTION|>--- conflicted
+++ resolved
@@ -20,35 +20,11 @@
 * `radical` of a homogeneous ideal is homogeneous.
 -/
 
-<<<<<<< HEAD
+open_locale big_operators pointwise
+
+section is_homogeneous_ideal_defs
+
 open set_like direct_sum set
-open_locale big_operators pointwise direct_sum
-
-section homogeneous_core
-
-variables {ι R A : Type*} [comm_ring R] [ring A] [algebra R A]
-variables (𝒜 : ι → submodule R A)
-variable (I : ideal A)
-
-/-- For any `I : ideal R`, not necessarily homogeneous, there is a homogeneous ideal associated with
-`I` spanned by all homogeneous elements in `I`. This construction is used when proving that the
-radical of a homogeneous ideal is homogeneous. -/
-def ideal.homogeneous_core : ideal A :=
-ideal.span (coe '' ((coe : subtype (is_homogeneous 𝒜) → A) ⁻¹' I))
-
-lemma ideal.homogeneous_core_is_mono : monotone (ideal.homogeneous_core 𝒜) :=
-λ I J I_le_J, ideal.span_mono $ set.image_subset _ $ λ x, @I_le_J _
-
-lemma ideal.homogeneous_core_le_ideal : ideal.homogeneous_core 𝒜 I ≤ I :=
-ideal.span_le.2 $ image_preimage_subset _ _
-
-end homogeneous_core
-
-section is_homogeneous_ideal_defs
-
-variables {ι R A : Type*} [comm_ring R] [ring A] [algebra R A]
-variables (𝒜 : ι → submodule R A)
-variable (I : ideal A)
 
 lemma ideal.is_homogeneous.exists_subset_iff_eq_span :
   (∃ s : set A, s ⊆ set_of (is_homogeneous 𝒜) ∧ I = ideal.span s) ↔
@@ -62,13 +38,6 @@
   { intros hI,
     exact ⟨_, inter_subset_right _ _, hI⟩, }
 end
-=======
-open_locale big_operators pointwise
-
-section is_homogeneous_ideal_defs
-
-open set_like direct_sum set
->>>>>>> 85f5504e
 
 variables [decidable_eq ι] [add_comm_monoid ι]  [graded_algebra 𝒜]
 
@@ -150,18 +119,11 @@
 
 section operations
 
-<<<<<<< HEAD
-variables {ι R A : Type*} [comm_ring R] [comm_ring A] [algebra R A]
-variables [decidable_eq ι] [add_comm_monoid ι]
-variables (𝒜 : ι → submodule R A) [graded_algebra 𝒜]
-variable (I : ideal A)
-=======
 open set_like direct_sum set
 
 variables {ι R : Type*} [comm_ring R] [decidable_eq ι] [add_comm_monoid ι]
 variables (A : ι → ideal R) [graded_algebra A]
 variable (I : ideal R)
->>>>>>> 85f5504e
 
 /--For any `comm_ring R`, we collect the homogeneous ideals of `R` into a type.-/
 abbreviation homogeneous_ideal : Type* := { I : ideal A // ideal.is_homogeneous 𝒜 I }
