--- conflicted
+++ resolved
@@ -3,11 +3,7 @@
 Released under Apache 2.0 license as described in the file LICENSE.
 Authors: Kenji Nakagawa, Anne Baanen, Filippo A. E. Nuccio
 -/
-<<<<<<< HEAD
-import algebra.squarefree
-=======
 import algebra.algebra.subalgebra.pointwise
->>>>>>> 68e01601
 import algebraic_geometry.prime_spectrum.noetherian
 import ring_theory.dedekind_domain.basic
 import ring_theory.fractional_ideal
@@ -798,32 +794,6 @@
     { exact this } },
 end
 
-<<<<<<< HEAD
-
-variables {I}
-
-lemma irreducible_pow_sup (hI : I ≠ ⊥) {p : ideal T} (hp : irreducible p) (n : ℕ) :
-  p^n ⊔ I = p^(min ((normalized_factors I).count p) n) :=
-by rw [sup_eq_prod_inf_factors (p^n) I (pow_ne_zero n hp.ne_zero) hI, ← inf_eq_inter,
-       normalized_factors_irreducible_pow hp, normalize_eq p, repeat_inf, prod_repeat]
-
-lemma irreducible_pow_sup_of_ge (hI : I ≠ ⊥) {p : ideal T} (hp : irreducible p) (n : ℕ)
-  (hn : ↑n ≤ multiplicity p I) : p^n ⊔ I = p^n :=
-begin
-  rw [irreducible_pow_sup hI hp, min_eq_right],
-  rwa [multiplicity_eq_count_normalized_factors hp hI, enat.coe_le_coe, normalize_eq p]
-    at hn
-end
-
-lemma irreducible_pow_sup_of_le (hI : I ≠ ⊥) {p : ideal T} (hp : irreducible p) (n : ℕ)
-  (hn : multiplicity p I ≤ n) : p^n ⊔ I = p ^ (multiplicity p I).get (enat.dom_of_le_coe hn) :=
-begin
-  rw [irreducible_pow_sup hI hp, min_eq_left],
-  congr,
-  { rw [← enat.coe_inj, enat.coe_get, multiplicity_eq_count_normalized_factors hp hI,
-    normalize_eq p] },
-  { rwa [multiplicity_eq_count_normalized_factors hp hI, enat.coe_le_coe, normalize_eq p]
-=======
 lemma irreducible_pow_sup (hI : I ≠ ⊥) (hJ : irreducible J) (n : ℕ) :
   J^n ⊔ I = J^(min ((normalized_factors I).count J) n) :=
 by rw [sup_eq_prod_inf_factors (pow_ne_zero n hJ.ne_zero) hI, ← inf_eq_inter,
@@ -846,7 +816,6 @@
   { rw [← enat.coe_inj, enat.coe_get, multiplicity_eq_count_normalized_factors hJ hI,
     normalize_eq J] },
   { rwa [multiplicity_eq_count_normalized_factors hJ hI, enat.coe_le_coe, normalize_eq J]
->>>>>>> 68e01601
       at hn }
 end
 
