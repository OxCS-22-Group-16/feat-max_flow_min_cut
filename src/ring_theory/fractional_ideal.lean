/-
Copyright (c) 2020 Anne Baanen. All rights reserved.
Released under Apache 2.0 license as described in the file LICENSE.
Authors: Anne Baanen, Filippo A. E. Nuccio
-/
import algebra.big_operators.finprod
import ring_theory.integral_closure
import ring_theory.localization.integer
import ring_theory.localization.submodule
import ring_theory.noetherian
import ring_theory.principal_ideal_domain
import tactic.field_simp

/-!
# Fractional ideals

This file defines fractional ideals of an integral domain and proves basic facts about them.

## Main definitions
Let `S` be a submonoid of an integral domain `R`, `P` the localization of `R` at `S`, and `f` the
natural ring hom from `R` to `P`.
 * `is_fractional` defines which `R`-submodules of `P` are fractional ideals
 * `fractional_ideal S P` is the type of fractional ideals in `P`
 * `has_coe_t (ideal R) (fractional_ideal S P)` instance
 * `comm_semiring (fractional_ideal S P)` instance:
   the typical ideal operations generalized to fractional ideals
 * `lattice (fractional_ideal S P)` instance
 * `map` is the pushforward of a fractional ideal along an algebra morphism

Let `K` be the localization of `R` at `R⁰ = R \ {0}` (i.e. the field of fractions).
 * `fractional_ideal R⁰ K` is the type of fractional ideals in the field of fractions
 * `has_div (fractional_ideal R⁰ K)` instance:
   the ideal quotient `I / J` (typically written $I : J$, but a `:` operator cannot be defined)

## Main statements

  * `mul_left_mono` and `mul_right_mono` state that ideal multiplication is monotone
  * `prod_one_self_div_eq` states that `1 / I` is the inverse of `I` if one exists
  * `is_noetherian` states that every fractional ideal of a noetherian integral domain is noetherian

## Implementation notes

Fractional ideals are considered equal when they contain the same elements,
independent of the denominator `a : R` such that `a I ⊆ R`.
Thus, we define `fractional_ideal` to be the subtype of the predicate `is_fractional`,
instead of having `fractional_ideal` be a structure of which `a` is a field.

Most definitions in this file specialize operations from submodules to fractional ideals,
proving that the result of this operation is fractional if the input is fractional.
Exceptions to this rule are defining `(+) := (⊔)` and `⊥ := 0`,
in order to re-use their respective proof terms.
We can still use `simp` to show `↑I + ↑J = ↑(I + J)` and `↑⊥ = ↑0`.

Many results in fact do not need that `P` is a localization, only that `P` is an
`R`-algebra. We omit the `is_localization` parameter whenever this is practical.
Similarly, we don't assume that the localization is a field until we need it to
define ideal quotients. When this assumption is needed, we replace `S` with `R⁰`,
making the localization a field.

## References

  * https://en.wikipedia.org/wiki/Fractional_ideal

## Tags

fractional ideal, fractional ideals, invertible ideal
-/

open is_localization
open_locale pointwise

open_locale non_zero_divisors

section defs

variables {R : Type*} [comm_ring R] {S : submonoid R} {P : Type*} [comm_ring P]
variables [algebra R P]

variables (S)

/-- A submodule `I` is a fractional ideal if `a I ⊆ R` for some `a ≠ 0`. -/
def is_fractional (I : submodule R P) :=
∃ a ∈ S, ∀ b ∈ I, is_integer R (a • b)

variables (S P)

/-- The fractional ideals of a domain `R` are ideals of `R` divided by some `a ∈ R`.

  More precisely, let `P` be a localization of `R` at some submonoid `S`,
  then a fractional ideal `I ⊆ P` is an `R`-submodule of `P`,
  such that there is a nonzero `a : R` with `a I ⊆ R`.
-/
def fractional_ideal :=
{I : submodule R P // is_fractional S I}

end defs

namespace fractional_ideal

open set
open submodule

variables {R : Type*} [comm_ring R] {S : submonoid R} {P : Type*} [comm_ring P]
variables [algebra R P] [loc : is_localization S P]

/-- Map a fractional ideal `I` to a submodule by forgetting that `∃ a, a I ⊆ R`.

This coercion is typically called `coe_to_submodule` in lemma names
(or `coe` when the coercion is clear from the context),
not to be confused with `is_localization.coe_submodule : ideal R → submodule R P`
<<<<<<< HEAD
(which we use to define `coe_ideal : ideal R → fractional_ideal S P`).
=======
(which we use to define `coe : ideal R → fractional_ideal S P`).
>>>>>>> 867bcef6
-/
instance : has_coe (fractional_ideal S P) (submodule R P) := ⟨λ I, I.val⟩

protected lemma is_fractional (I : fractional_ideal S P) :
  is_fractional S (I : submodule R P) :=
I.prop

section set_like

instance : set_like (fractional_ideal S P) P :=
{ coe := λ I, ↑(I : submodule R P),
  coe_injective' := set_like.coe_injective.comp subtype.coe_injective }

@[simp] lemma mem_coe {I : fractional_ideal S P} {x : P} :
  x ∈ (I : submodule R P) ↔ x ∈ I :=
iff.rfl

@[ext] lemma ext {I J : fractional_ideal S P} : (∀ x, x ∈ I ↔ x ∈ J) → I = J := set_like.ext

/-- Copy of a `fractional_ideal` with a new underlying set equal to the old one.
Useful to fix definitional equalities. -/
protected def copy (p : fractional_ideal S P) (s : set P) (hs : s = ↑p) : fractional_ideal S P :=
⟨submodule.copy p s hs, by { convert p.is_fractional, ext, simp only [hs], refl }⟩

@[simp] lemma coe_copy (p : fractional_ideal S P) (s : set P) (hs : s = ↑p) :
  ↑(p.copy s hs) = s :=
rfl

lemma coe_eq (p : fractional_ideal S P) (s : set P) (hs : s = ↑p) : p.copy s hs = p :=
set_like.coe_injective hs

end set_like

@[simp] lemma val_eq_coe (I : fractional_ideal S P) : I.val = I := rfl

@[simp, norm_cast] lemma coe_mk (I : submodule R P) (hI : is_fractional S I) :
  (subtype.mk I hI : submodule R P) = I := rfl

/-! Transfer instances from `submodule R P` to `fractional_ideal S P`. -/
instance (I : fractional_ideal S P) : add_comm_group I := submodule.add_comm_group ↑I
instance (I : fractional_ideal S P) : module R I := submodule.module ↑I

lemma coe_to_submodule_injective :
  function.injective (coe : fractional_ideal S P → submodule R P) :=
subtype.coe_injective

lemma coe_to_submodule_inj {I J : fractional_ideal S P} : (I : submodule R P) = J ↔ I = J :=
coe_to_submodule_injective.eq_iff

lemma is_fractional_of_le_one (I : submodule R P) (h : I ≤ 1) : is_fractional S I :=
begin
  use [1, S.one_mem],
  intros b hb,
  rw one_smul,
  obtain ⟨b', b'_mem, rfl⟩ := h hb,
  exact set.mem_range_self b',
end

lemma is_fractional_of_le {I : submodule R P} {J : fractional_ideal S P} (hIJ : I ≤ J) :
  is_fractional S I :=
begin
  obtain ⟨a, a_mem, ha⟩ := J.is_fractional,
  use [a, a_mem],
  intros b b_mem,
  exact ha b (hIJ b_mem)
end

/-- Map an ideal `I` to a fractional ideal by forgetting `I` is integral.

This is a bundled version of `is_localization.coe_submodule : ideal R → submodule R P`,
which is not to be confused with the `coe : fractional_ideal S P → submodule R P`,
also called `coe_to_submodule` in theorem names.

This map is available as a ring hom, called `fractional_ideal.coe_ideal_hom`.
-/
def coe_ideal : ideal R → fractional_ideal S P := λ I,
⟨coe_submodule P I,
  is_fractional_of_le_one _ $ by simpa using coe_submodule_mono P (le_top : I ≤ ⊤)⟩

-- Is a `coe_t` rather than `coe` to speed up failing inference, see library note [use has_coe_t]
<<<<<<< HEAD
instance : has_coe_t (ideal R) (fractional_ideal S P) := ⟨coe_ideal⟩
=======
instance : has_coe_t (ideal R) (fractional_ideal S P) :=
⟨λ I, ⟨coe_submodule P I,
  is_fractional_of_le_one _ $ by simpa using coe_submodule_mono P (le_top : I ≤ ⊤)⟩⟩
>>>>>>> 867bcef6

@[simp, norm_cast] lemma coe_coe_ideal (I : ideal R) :
  ((I : fractional_ideal S P) : submodule R P) = coe_submodule P I := rfl

variables (S)

@[simp] lemma mem_coe_ideal {x : P} {I : ideal R} :
  x ∈ (I : fractional_ideal S P) ↔ ∃ x', x' ∈ I ∧ algebra_map R P x' = x :=
mem_coe_submodule _ _

lemma mem_coe_ideal_of_mem {x : R} {I : ideal R} (hx : x ∈ I) :
  algebra_map R P x ∈ (I : fractional_ideal S P) :=
(mem_coe_ideal S).mpr ⟨x, hx, rfl⟩

lemma coe_ideal_le_coe_ideal' [is_localization S P] (h : S ≤ non_zero_divisors R)
  {I J : ideal R} : (I : fractional_ideal S P) ≤ J ↔ I ≤ J :=
coe_submodule_le_coe_submodule h

@[simp] lemma coe_ideal_le_coe_ideal (K : Type*) [comm_ring K] [algebra R K] [is_fraction_ring R K]
  {I J : ideal R} : (I : fractional_ideal R⁰ K) ≤ J ↔ I ≤ J :=
is_fraction_ring.coe_submodule_le_coe_submodule

instance : has_zero (fractional_ideal S P) := ⟨(0 : ideal R)⟩

@[simp] lemma mem_zero_iff {x : P} : x ∈ (0 : fractional_ideal S P) ↔ x = 0 :=
⟨(λ ⟨x', x'_mem_zero, x'_eq_x⟩,
   have x'_eq_zero : x' = 0 := x'_mem_zero,
   by simp [x'_eq_x.symm, x'_eq_zero]),
 (λ hx, ⟨0, rfl, by simp [hx]⟩)⟩

variables {S}

@[simp, norm_cast] lemma coe_zero : ↑(0 : fractional_ideal S P) = (⊥ : submodule R P) :=
submodule.ext $ λ _, mem_zero_iff S

@[simp, norm_cast] lemma coe_ideal_bot : ((⊥ : ideal R) : fractional_ideal S P) = 0 := rfl

variables (P)

include loc

@[simp] lemma exists_mem_to_map_eq {x : R} {I : ideal R} (h : S ≤ non_zero_divisors R) :
  (∃ x', x' ∈ I ∧ algebra_map R P x' = algebra_map R P x) ↔ x ∈ I :=
⟨λ ⟨x', hx', eq⟩, is_localization.injective _ h eq ▸ hx', λ h, ⟨x, h, rfl⟩⟩

variables {P}

lemma coe_ideal_injective' (h : S ≤ non_zero_divisors R) :
<<<<<<< HEAD
  function.injective (coe_ideal : ideal R → fractional_ideal S P) :=
λ _ _ heq,
le_antisymm ((coe_ideal_le_coe_ideal' S h).mp heq.le) ((coe_ideal_le_coe_ideal' S h).mp heq.ge)

lemma coe_ideal_inj' (h : S ≤ non_zero_divisors R) {I J : ideal R} :
  (I : fractional_ideal S P) = J ↔ I = J :=
(coe_ideal_injective' h).eq_iff

=======
  function.injective (coe : ideal R → fractional_ideal S P) :=
λ _ _ h', ((coe_ideal_le_coe_ideal' S h).mp h'.le).antisymm ((coe_ideal_le_coe_ideal' S h).mp h'.ge)

lemma coe_ideal_inj' (h : S ≤ non_zero_divisors R) {I J : ideal R} :
  (I : fractional_ideal S P) = J ↔ I = J :=
(coe_ideal_injective' h).eq_iff

>>>>>>> 867bcef6
@[simp] lemma coe_ideal_eq_zero' {I : ideal R} (h : S ≤ non_zero_divisors R) :
  (I : fractional_ideal S P) = 0 ↔ I = (⊥ : ideal R) :=
coe_ideal_inj' h

lemma coe_ideal_ne_zero' {I : ideal R} (h : S ≤ non_zero_divisors R) :
  (I : fractional_ideal S P) ≠ 0 ↔ I ≠ (⊥ : ideal R) :=
not_iff_not.mpr $ coe_ideal_eq_zero' h

omit loc

lemma coe_to_submodule_eq_bot {I : fractional_ideal S P} :
  (I : submodule R P) = ⊥ ↔ I = 0 :=
⟨λ h, coe_to_submodule_injective (by simp [h]),
 λ h, by simp [h]⟩

lemma coe_to_submodule_ne_bot {I : fractional_ideal S P} :
  ↑I ≠ (⊥ : submodule R P) ↔ I ≠ 0 :=
not_iff_not.mpr coe_to_submodule_eq_bot

instance : inhabited (fractional_ideal S P) := ⟨0⟩

instance : has_one (fractional_ideal S P) :=
⟨(⊤ : ideal R)⟩

variables (S)

@[simp, norm_cast] lemma coe_ideal_top : ((⊤ : ideal R) : fractional_ideal S P) = 1 := rfl

lemma mem_one_iff {x : P} : x ∈ (1 : fractional_ideal S P) ↔ ∃ x' : R, algebra_map R P x' = x :=
iff.intro (λ ⟨x', _, h⟩, ⟨x', h⟩) (λ ⟨x', h⟩, ⟨x', ⟨⟩, h⟩)

lemma coe_mem_one (x : R) : algebra_map R P x ∈ (1 : fractional_ideal S P) :=
(mem_one_iff S).mpr ⟨x, rfl⟩

lemma one_mem_one : (1 : P) ∈ (1 : fractional_ideal S P) :=
(mem_one_iff S).mpr ⟨1, ring_hom.map_one _⟩

variables {S}

/-- `(1 : fractional_ideal S P)` is defined as the R-submodule `f(R) ≤ P`.

However, this is not definitionally equal to `1 : submodule R P`,
which is proved in the actual `simp` lemma `coe_one`. -/
lemma coe_one_eq_coe_submodule_top :
  ↑(1 : fractional_ideal S P) = coe_submodule P (⊤ : ideal R) :=
rfl

@[simp, norm_cast] lemma coe_one :
  (↑(1 : fractional_ideal S P) : submodule R P) = 1 :=
by rw [coe_one_eq_coe_submodule_top, coe_submodule_top]

section lattice

/-!
### `lattice` section

Defines the order on fractional ideals as inclusion of their underlying sets,
and ports the lattice structure on submodules to fractional ideals.
-/

@[simp] lemma coe_le_coe {I J : fractional_ideal S P} :
  (I : submodule R P) ≤ (J : submodule R P) ↔ I ≤ J :=
iff.rfl

lemma zero_le (I : fractional_ideal S P) : 0 ≤ I :=
begin
  intros x hx,
  convert submodule.zero_mem _,
  simpa using hx
end

instance order_bot : order_bot (fractional_ideal S P) :=
{ bot := 0,
  bot_le := zero_le }

@[simp] lemma bot_eq_zero : (⊥ : fractional_ideal S P) = 0 :=
rfl

@[simp] lemma le_zero_iff {I : fractional_ideal S P} : I ≤ 0 ↔ I = 0 :=
le_bot_iff

lemma eq_zero_iff {I : fractional_ideal S P} : I = 0 ↔ (∀ x ∈ I, x = (0 : P)) :=
⟨ (λ h x hx, by simpa [h, mem_zero_iff] using hx),
  (λ h, le_bot_iff.mp (λ x hx, (mem_zero_iff S).mpr (h x hx))) ⟩

lemma _root_.is_fractional.sup {I J : submodule R P} :
  is_fractional S I → is_fractional S J → is_fractional S (I ⊔ J)
| ⟨aI, haI, hI⟩ ⟨aJ, haJ, hJ⟩ := ⟨aI * aJ, S.mul_mem haI haJ, λ b hb, begin
  rcases mem_sup.mp hb with ⟨bI, hbI, bJ, hbJ, rfl⟩,
  rw smul_add,
  apply is_integer_add,
  { rw [mul_smul, smul_comm],
    exact is_integer_smul (hI bI hbI), },
  { rw mul_smul,
    exact is_integer_smul (hJ bJ hbJ) }
end⟩

lemma _root_.is_fractional.inf_right {I : submodule R P} :
  is_fractional S I → ∀ J, is_fractional S (I ⊓ J)
| ⟨aI, haI, hI⟩ J := ⟨aI, haI, λ b hb, begin
  rcases mem_inf.mp hb with ⟨hbI, hbJ⟩,
  exact hI b hbI
end⟩

instance : has_inf (fractional_ideal S P) := ⟨λ I J, ⟨I ⊓ J, I.is_fractional.inf_right J⟩⟩

@[simp, norm_cast]
lemma coe_inf (I J : fractional_ideal S P) : ↑(I ⊓ J) = (I ⊓ J : submodule R P) := rfl

instance : has_sup (fractional_ideal S P) := ⟨λ I J, ⟨I ⊔ J, I.is_fractional.sup J.is_fractional⟩⟩

@[norm_cast]
lemma coe_sup (I J : fractional_ideal S P) : ↑(I ⊔ J) = (I ⊔ J : submodule R P) := rfl

instance lattice : lattice (fractional_ideal S P) :=
function.injective.lattice _ subtype.coe_injective coe_sup coe_inf

instance : semilattice_sup (fractional_ideal S P) :=
{ ..fractional_ideal.lattice }

end lattice

section semiring

instance : has_add (fractional_ideal S P) := ⟨(⊔)⟩

@[simp]
lemma sup_eq_add (I J : fractional_ideal S P) : I ⊔ J = I + J := rfl

@[simp, norm_cast]
lemma coe_add (I J : fractional_ideal S P) : (↑(I + J) : submodule R P) = I + J := rfl

@[simp, norm_cast]
lemma coe_ideal_sup (I J : ideal R) : ↑(I ⊔ J) = (I + J : fractional_ideal S P) :=
coe_to_submodule_injective $ coe_submodule_sup _ _ _

lemma _root_.is_fractional.nsmul {I : submodule R P} :
  Π n : ℕ, is_fractional S I → is_fractional S (n • I : submodule R P)
| 0 _ := begin
    rw [zero_smul],
    convert ((0 : ideal R) : fractional_ideal S P).is_fractional,
    simp,
  end
| (n + 1) h := begin
  rw succ_nsmul,
  exact h.sup (_root_.is_fractional.nsmul n h)
end

instance : has_smul ℕ (fractional_ideal S P) :=
{ smul := λ n I, ⟨n • I, I.is_fractional.nsmul n⟩}

@[norm_cast]
lemma coe_nsmul (n : ℕ) (I : fractional_ideal S P) : (↑(n • I) : submodule R P) = n • I := rfl

lemma _root_.is_fractional.mul {I J : submodule R P} :
  is_fractional S I → is_fractional S J → is_fractional S (I * J : submodule R P)
| ⟨aI, haI, hI⟩ ⟨aJ, haJ, hJ⟩ := ⟨aI * aJ, S.mul_mem haI haJ, λ b hb, begin
  apply submodule.mul_induction_on hb,
  { intros m hm n hn,
    obtain ⟨n', hn'⟩ := hJ n hn,
    rw [mul_smul, mul_comm m, ← smul_mul_assoc, ← hn', ← algebra.smul_def],
    apply hI,
    exact submodule.smul_mem _ _ hm },
  { intros x y hx hy,
    rw smul_add,
    apply is_integer_add hx hy },
end⟩

lemma _root_.is_fractional.pow {I : submodule R P} (h : is_fractional S I) :
  ∀ n : ℕ, is_fractional S (I ^ n : submodule R P)
| 0 := is_fractional_of_le_one _ (pow_zero _).le
| (n + 1) := (pow_succ I n).symm ▸ h.mul (_root_.is_fractional.pow n)

/-- `fractional_ideal.mul` is the product of two fractional ideals,
used to define the `has_mul` instance.

This is only an auxiliary definition: the preferred way of writing `I.mul J` is `I * J`.

Elaborated terms involving `fractional_ideal` tend to grow quite large,
so by making definitions irreducible, we hope to avoid deep unfolds.
-/
@[irreducible]
def mul (I J : fractional_ideal S P) : fractional_ideal S P :=
⟨I * J, I.is_fractional.mul J.is_fractional⟩

local attribute [semireducible] mul

instance : has_mul (fractional_ideal S P) := ⟨λ I J, mul I J⟩

@[simp] lemma mul_eq_mul (I J : fractional_ideal S P) : mul I J = I * J := rfl

@[simp, norm_cast]
lemma coe_mul (I J : fractional_ideal S P) : (↑(I * J) : submodule R P) = I * J := rfl

@[simp, norm_cast]
lemma coe_ideal_mul (I J : ideal R) : (↑(I * J) : fractional_ideal S P) = I * J :=
coe_to_submodule_injective $ coe_submodule_mul _ _ _

lemma mul_left_mono (I : fractional_ideal S P) : monotone ((*) I) :=
λ J J' h, mul_le.mpr (λ x hx y hy, mul_mem_mul hx (h hy))

lemma mul_right_mono (I : fractional_ideal S P) : monotone (λ J, J * I) :=
λ J J' h, mul_le.mpr (λ x hx y hy, mul_mem_mul (h hx) hy)

lemma mul_mem_mul {I J : fractional_ideal S P} {i j : P} (hi : i ∈ I) (hj : j ∈ J) :
  i * j ∈ I * J := submodule.mul_mem_mul hi hj

lemma mul_le {I J K : fractional_ideal S P} :
  I * J ≤ K ↔ (∀ (i ∈ I) (j ∈ J), i * j ∈ K) :=
submodule.mul_le

instance : has_pow (fractional_ideal S P) ℕ := ⟨λ I n, ⟨I^n, I.is_fractional.pow n⟩⟩

@[simp, norm_cast]
lemma coe_pow (I : fractional_ideal S P) (n : ℕ) : ↑(I ^ n) = (I ^ n : submodule R P) := rfl

@[elab_as_eliminator] protected theorem mul_induction_on
  {I J : fractional_ideal S P}
  {C : P → Prop} {r : P} (hr : r ∈ I * J)
  (hm : ∀ (i ∈ I) (j ∈ J), C (i * j))
  (ha : ∀ x y, C x → C y → C (x + y)) : C r :=
submodule.mul_induction_on hr hm ha

instance : has_nat_cast (fractional_ideal S P) := ⟨nat.unary_cast⟩

lemma coe_nat_cast (n : ℕ) : ((n : fractional_ideal S P) : submodule R P) = n :=
show ↑n.unary_cast = ↑n, by induction n; simp [*, nat.unary_cast]

instance : comm_semiring (fractional_ideal S P) :=
function.injective.comm_semiring coe subtype.coe_injective
  coe_zero coe_one coe_add coe_mul (λ _ _, coe_nsmul _ _) coe_pow coe_nat_cast

section order

lemma add_le_add_left {I J : fractional_ideal S P} (hIJ : I ≤ J) (J' : fractional_ideal S P) :
  J' + I ≤ J' + J :=
sup_le_sup_left hIJ J'

lemma mul_le_mul_left {I J : fractional_ideal S P} (hIJ : I ≤ J) (J' : fractional_ideal S P) :
  J' * I ≤ J' * J :=
mul_le.mpr (λ k hk j hj, mul_mem_mul hk (hIJ hj))

lemma le_self_mul_self {I : fractional_ideal S P} (hI: 1 ≤ I) : I ≤ I * I :=
begin
  convert mul_left_mono I hI,
  exact (mul_one I).symm
end

lemma mul_self_le_self {I : fractional_ideal S P} (hI: I ≤ 1) : I * I ≤ I :=
begin
  convert mul_left_mono I hI,
  exact (mul_one I).symm
end

lemma coe_ideal_le_one {I : ideal R} : (I : fractional_ideal S P) ≤ 1 :=
λ x hx, let ⟨y, _, hy⟩ := (mem_coe_ideal S).mp hx in (mem_one_iff S).mpr ⟨y, hy⟩

lemma le_one_iff_exists_coe_ideal {J : fractional_ideal S P} :
  J ≤ (1 : fractional_ideal S P) ↔ ∃ (I : ideal R), ↑I = J :=
begin
  split,
  { intro hJ,
    refine ⟨⟨{x : R | algebra_map R P x ∈ J}, _, _, _⟩, _⟩,
    { intros a b ha hb,
      rw [mem_set_of_eq, ring_hom.map_add],
      exact J.val.add_mem ha hb },
    { rw [mem_set_of_eq, ring_hom.map_zero],
      exact J.val.zero_mem },
    { intros c x hx,
      rw [smul_eq_mul, mem_set_of_eq, ring_hom.map_mul, ← algebra.smul_def],
      exact J.val.smul_mem c hx },
    { ext x,
      split,
      { rintros ⟨y, hy, eq_y⟩,
        rwa ← eq_y },
      { intro hx,
        obtain ⟨y, eq_x⟩ := (mem_one_iff S).mp (hJ hx),
        rw ← eq_x at *,
        exact ⟨y, hx, rfl⟩ } } },
  { rintro ⟨I, hI⟩,
    rw ← hI,
    apply coe_ideal_le_one },
end

variables (S P)

/-- `coe_ideal_hom (S : submonoid R) P` is `coe : ideal R → fractional_ideal S P` as a ring hom -/
@[simps]
def coe_ideal_hom : ideal R →+* fractional_ideal S P :=
{ to_fun := coe,
  map_add' := coe_ideal_sup,
  map_mul' := coe_ideal_mul,
  map_one' := by rw [ideal.one_eq_top, coe_ideal_top],
  map_zero' := coe_ideal_bot }

lemma coe_ideal_pow (I : ideal R) (n : ℕ) : (↑(I^n) : fractional_ideal S P) = I^n :=
(coe_ideal_hom S P).map_pow _ n

open_locale big_operators
lemma coe_ideal_finprod [is_localization S P] {α : Sort*} {f : α → ideal R}
  (hS : S ≤ non_zero_divisors R) :
  ((∏ᶠ a : α, f a : ideal R) : fractional_ideal S P) = ∏ᶠ a : α, (f a : fractional_ideal S P) :=
monoid_hom.map_finprod_of_injective (coe_ideal_hom S P).to_monoid_hom (coe_ideal_injective' hS) f

end order

variables {P' : Type*} [comm_ring P'] [algebra R P'] [loc' : is_localization S P']
variables {P'' : Type*} [comm_ring P''] [algebra R P''] [loc'' : is_localization S P'']

lemma _root_.is_fractional.map (g : P →ₐ[R] P') {I : submodule R P} :
  is_fractional S I → is_fractional S (submodule.map g.to_linear_map I)
| ⟨a, a_nonzero, hI⟩ := ⟨a, a_nonzero, λ b hb, begin
  obtain ⟨b', b'_mem, hb'⟩ := submodule.mem_map.mp hb,
  obtain ⟨x, hx⟩ := hI b' b'_mem,
  use x,
  erw [←g.commutes, hx, g.map_smul, hb']
end⟩

/-- `I.map g` is the pushforward of the fractional ideal `I` along the algebra morphism `g` -/
def map (g : P →ₐ[R] P') :
  fractional_ideal S P → fractional_ideal S P' :=
λ I, ⟨submodule.map g.to_linear_map I, I.is_fractional.map g⟩

@[simp, norm_cast] lemma coe_map (g : P →ₐ[R] P') (I : fractional_ideal S P) :
  ↑(map g I) = submodule.map g.to_linear_map I := rfl

@[simp] lemma mem_map {I : fractional_ideal S P} {g : P →ₐ[R] P'}
  {y : P'} : y ∈ I.map g ↔ ∃ x, x ∈ I ∧ g x = y :=
submodule.mem_map

variables (I J : fractional_ideal S P) (g : P →ₐ[R] P')

@[simp] lemma map_id : I.map (alg_hom.id _ _) = I :=
coe_to_submodule_injective (submodule.map_id I)

@[simp] lemma map_comp (g' : P' →ₐ[R] P'') :
  I.map (g'.comp g) = (I.map g).map g' :=
coe_to_submodule_injective (submodule.map_comp g.to_linear_map g'.to_linear_map I)

@[simp, norm_cast] lemma map_coe_ideal (I : ideal R) :
  (I : fractional_ideal S P).map g = I :=
begin
  ext x,
  simp only [mem_coe_ideal],
  split,
  { rintro ⟨_, ⟨y, hy, rfl⟩, rfl⟩,
    exact ⟨y, hy, (g.commutes y).symm⟩ },
  { rintro ⟨y, hy, rfl⟩,
    exact ⟨_, ⟨y, hy, rfl⟩, g.commutes y⟩ },
end

@[simp] lemma map_one :
  (1 : fractional_ideal S P).map g = 1 :=
map_coe_ideal g ⊤

@[simp] lemma map_zero :
  (0 : fractional_ideal S P).map g = 0 :=
map_coe_ideal g 0

@[simp] lemma map_add : (I + J).map g = I.map g + J.map g :=
coe_to_submodule_injective (submodule.map_sup _ _ _)

@[simp] lemma map_mul : (I * J).map g = I.map g * J.map g :=
coe_to_submodule_injective (submodule.map_mul _ _ _)

@[simp] lemma map_map_symm (g : P ≃ₐ[R] P') :
  (I.map (g : P →ₐ[R] P')).map (g.symm : P' →ₐ[R] P) = I :=
by rw [←map_comp, g.symm_comp, map_id]

@[simp] lemma map_symm_map (I : fractional_ideal S P') (g : P ≃ₐ[R] P') :
  (I.map (g.symm : P' →ₐ[R] P)).map (g : P →ₐ[R] P') = I :=
by rw [←map_comp, g.comp_symm, map_id]

lemma map_mem_map {f : P →ₐ[R] P'} (h : function.injective f) {x : P} {I : fractional_ideal S P} :
  f x ∈ map f I ↔ x ∈ I :=
mem_map.trans ⟨λ ⟨x', hx', x'_eq⟩, h x'_eq ▸ hx', λ h, ⟨x, h, rfl⟩⟩

lemma map_injective (f : P →ₐ[R] P') (h : function.injective f) :
  function.injective (map f : fractional_ideal S P → fractional_ideal S P') :=
λ I J hIJ, ext (λ x, (map_mem_map h).symm.trans (hIJ.symm ▸ map_mem_map h))

/-- If `g` is an equivalence, `map g` is an isomorphism -/
def map_equiv (g : P ≃ₐ[R] P') :
  fractional_ideal S P ≃+* fractional_ideal S P' :=
{ to_fun := map g,
  inv_fun := map g.symm,
  map_add' := λ I J, map_add I J _,
  map_mul' := λ I J, map_mul I J _,
  left_inv := λ I, by { rw [←map_comp, alg_equiv.symm_comp, map_id] },
  right_inv := λ I, by { rw [←map_comp, alg_equiv.comp_symm, map_id] } }

@[simp] lemma coe_fun_map_equiv (g : P ≃ₐ[R] P') :
  (map_equiv g : fractional_ideal S P → fractional_ideal S P') = map g :=
rfl

@[simp] lemma map_equiv_apply (g : P ≃ₐ[R] P') (I : fractional_ideal S P) :
  map_equiv g I = map ↑g I := rfl

@[simp] lemma map_equiv_symm (g : P ≃ₐ[R] P') :
  ((map_equiv g).symm : fractional_ideal S P' ≃+* _) = map_equiv g.symm := rfl

@[simp] lemma map_equiv_refl :
  map_equiv alg_equiv.refl = ring_equiv.refl (fractional_ideal S P) :=
ring_equiv.ext (λ x, by simp)

lemma is_fractional_span_iff {s : set P} :
  is_fractional S (span R s) ↔ ∃ a ∈ S, ∀ (b : P), b ∈ s → is_integer R (a • b) :=
⟨λ ⟨a, a_mem, h⟩, ⟨a, a_mem, λ b hb, h b (subset_span hb)⟩,
 λ ⟨a, a_mem, h⟩, ⟨a, a_mem, λ b hb, span_induction hb
   h
   (by { rw smul_zero, exact is_integer_zero })
   (λ x y hx hy, by { rw smul_add, exact is_integer_add hx hy })
   (λ s x hx, by { rw smul_comm, exact is_integer_smul hx })⟩⟩

include loc

lemma is_fractional_of_fg {I : submodule R P} (hI : I.fg) :
  is_fractional S I :=
begin
  rcases hI with ⟨I, rfl⟩,
  rcases exist_integer_multiples_of_finset S I with ⟨⟨s, hs1⟩, hs⟩,
  rw is_fractional_span_iff,
  exact ⟨s, hs1, hs⟩,
end

omit loc

lemma mem_span_mul_finite_of_mem_mul {I J : fractional_ideal S P} {x : P} (hx : x ∈ I * J) :
  ∃ (T T' : finset P), (T : set P) ⊆ I ∧ (T' : set P) ⊆ J ∧ x ∈ span R (T * T' : set P) :=
submodule.mem_span_mul_finite_of_mem_mul (by simpa using mem_coe.mpr hx)

variables (S)

lemma coe_ideal_fg (inj : function.injective (algebra_map R P)) (I : ideal R) :
  fg ((I : fractional_ideal S P) : submodule R P) ↔ I.fg :=
coe_submodule_fg _ inj _

variables {S}

lemma fg_unit (I : (fractional_ideal S P)ˣ) :
  fg (I : submodule R P) :=
begin
  have : (1 : P) ∈ (I * ↑I⁻¹ : fractional_ideal S P),
  { rw units.mul_inv, exact one_mem_one _ },
  obtain ⟨T, T', hT, hT', one_mem⟩ := mem_span_mul_finite_of_mem_mul this,
  refine ⟨T, submodule.span_eq_of_le _ hT _⟩,
  rw [← one_mul ↑I, ← mul_one (span R ↑T)],
  conv_rhs { rw [← coe_one, ← units.mul_inv I, coe_mul, mul_comm ↑↑I, ← mul_assoc] },
  refine submodule.mul_le_mul_left
    (le_trans _ (submodule.mul_le_mul_right (submodule.span_le.mpr hT'))),
  rwa [submodule.one_le, submodule.span_mul_span]
end

lemma fg_of_is_unit (I : fractional_ideal S P) (h : is_unit I) :
  fg (I : submodule R P) :=
by { rcases h with ⟨I, rfl⟩, exact fg_unit I }

lemma _root_.ideal.fg_of_is_unit (inj : function.injective (algebra_map R P))
  (I : ideal R) (h : is_unit (I : fractional_ideal S P)) :
  I.fg :=
by { rw ← coe_ideal_fg S inj I, exact fg_of_is_unit I h }

variables (S P P')

include loc loc'

/-- `canonical_equiv f f'` is the canonical equivalence between the fractional
ideals in `P` and in `P'` -/
@[irreducible]
noncomputable def canonical_equiv :
  fractional_ideal S P ≃+* fractional_ideal S P' :=
map_equiv
  { commutes' := λ r, ring_equiv_of_ring_equiv_eq _ _,
    ..ring_equiv_of_ring_equiv P P' (ring_equiv.refl R)
      (show S.map _ = S, by rw [ring_equiv.to_monoid_hom_refl, submonoid.map_id]) }

@[simp] lemma mem_canonical_equiv_apply {I : fractional_ideal S P} {x : P'} :
  x ∈ canonical_equiv S P P' I ↔
    ∃ y ∈ I, is_localization.map P' (ring_hom.id R)
      (λ y (hy : y ∈ S), show ring_hom.id R y ∈ S, from hy) (y : P) = x :=
begin
  rw [canonical_equiv, map_equiv_apply, mem_map],
  exact ⟨λ ⟨y, mem, eq⟩, ⟨y, mem, eq⟩, λ ⟨y, mem, eq⟩, ⟨y, mem, eq⟩⟩
end

@[simp] lemma canonical_equiv_symm :
  (canonical_equiv S P P').symm = canonical_equiv S P' P :=
ring_equiv.ext $ λ I, set_like.ext_iff.mpr $ λ x,
by { rw [mem_canonical_equiv_apply, canonical_equiv, map_equiv_symm, map_equiv,
         ring_equiv.coe_mk, mem_map],
    exact ⟨λ ⟨y, mem, eq⟩, ⟨y, mem, eq⟩, λ ⟨y, mem, eq⟩, ⟨y, mem, eq⟩⟩ }

lemma canonical_equiv_flip (I) :
  canonical_equiv S P P' (canonical_equiv S P' P I) = I :=
by rw [←canonical_equiv_symm, ring_equiv.symm_apply_apply]

@[simp]
lemma canonical_equiv_canonical_equiv (P'' : Type*) [comm_ring P''] [algebra R P'']
  [is_localization S P''] (I : fractional_ideal S P) :
  canonical_equiv S P' P'' (canonical_equiv S P P' I) = canonical_equiv S P P'' I :=
begin
  ext,
  simp only [is_localization.map_map, ring_hom_inv_pair.comp_eq₂, mem_canonical_equiv_apply,
      exists_prop, exists_exists_and_eq_and],
  refl
end

lemma canonical_equiv_trans_canonical_equiv (P'' : Type*) [comm_ring P'']
  [algebra R P''] [is_localization S P''] :
  (canonical_equiv S P P').trans (canonical_equiv S P' P'') = canonical_equiv S P P'' :=
ring_equiv.ext (canonical_equiv_canonical_equiv S P P' P'')

@[simp]
lemma canonical_equiv_coe_ideal (I : ideal R) :
  canonical_equiv S P P' I = I :=
by { ext, simp [is_localization.map_eq] }

omit loc'

@[simp]
lemma canonical_equiv_self : canonical_equiv S P P = ring_equiv.refl _ :=
begin
  rw ← canonical_equiv_trans_canonical_equiv S P P,
  convert (canonical_equiv S P P).symm_trans_self,
  exact (canonical_equiv_symm S P P).symm
end

end semiring

section is_fraction_ring

/-!
### `is_fraction_ring` section

This section concerns fractional ideals in the field of fractions,
i.e. the type `fractional_ideal R⁰ K` where `is_fraction_ring R K`.
-/

variables {K K' : Type*} [field K] [field K']
variables [algebra R K] [is_fraction_ring R K] [algebra R K'] [is_fraction_ring R K']
variables {I J : fractional_ideal R⁰ K} (h : K →ₐ[R] K')

/-- Nonzero fractional ideals contain a nonzero integer. -/
lemma exists_ne_zero_mem_is_integer [nontrivial R] (hI : I ≠ 0) :
  ∃ x ≠ (0 : R), algebra_map R K x ∈ I :=
begin
  obtain ⟨y, y_mem, y_not_mem⟩ := set_like.exists_of_lt
    (by simpa only using bot_lt_iff_ne_bot.mpr hI),
  have y_ne_zero : y ≠ 0 := by simpa using y_not_mem,
  obtain ⟨z, ⟨x, hx⟩⟩ := exists_integer_multiple R⁰ y,
  refine ⟨x, _, _⟩,
  { rw [ne.def, ← @is_fraction_ring.to_map_eq_zero_iff R _ K, hx, algebra.smul_def],
    exact mul_ne_zero (is_fraction_ring.to_map_ne_zero_of_mem_non_zero_divisors z.2) y_ne_zero },
  { rw hx,
    exact smul_mem _ _ y_mem }
end

lemma map_ne_zero [nontrivial R] (hI : I ≠ 0) : I.map h ≠ 0 :=
begin
  obtain ⟨x, x_ne_zero, hx⟩ := exists_ne_zero_mem_is_integer hI,
  contrapose! x_ne_zero with map_eq_zero,
  refine is_fraction_ring.to_map_eq_zero_iff.mp (eq_zero_iff.mp map_eq_zero _ (mem_map.mpr _)),
  exact ⟨algebra_map R K x, hx, h.commutes x⟩,
end

@[simp] lemma map_eq_zero_iff [nontrivial R] : I.map h = 0 ↔ I = 0 :=
⟨imp_of_not_imp_not _ _ (map_ne_zero _), λ hI, hI.symm ▸ map_zero h⟩

<<<<<<< HEAD
lemma coe_ideal_injective : function.injective (coe_ideal : ideal R → fractional_ideal R⁰ K) :=
=======
lemma coe_ideal_injective : function.injective (coe : ideal R → fractional_ideal R⁰ K) :=
>>>>>>> 867bcef6
coe_ideal_injective' le_rfl

lemma coe_ideal_inj {I J : ideal R} :
  (I : fractional_ideal R⁰ K) = (J : fractional_ideal R⁰ K) ↔ I = J :=
coe_ideal_inj' le_rfl

@[simp] lemma coe_ideal_eq_zero {I : ideal R} : (I : fractional_ideal R⁰ K) = 0 ↔ I = ⊥ :=
coe_ideal_eq_zero' le_rfl

lemma coe_ideal_ne_zero {I : ideal R} : (I : fractional_ideal R⁰ K) ≠ 0 ↔ I ≠ ⊥ :=
coe_ideal_ne_zero' le_rfl

@[simp] lemma coe_ideal_eq_one {I : ideal R} : (I : fractional_ideal R⁰ K) = 1 ↔ I = 1 :=
by simpa only [ideal.one_eq_top] using coe_ideal_inj

lemma coe_ideal_ne_one {I : ideal R} : (I : fractional_ideal R⁰ K) ≠ 1 ↔ I ≠ 1 :=
not_iff_not.mpr coe_ideal_eq_one

end is_fraction_ring

section quotient

/-!
### `quotient` section

This section defines the ideal quotient of fractional ideals.

In this section we need that each non-zero `y : R` has an inverse in
the localization, i.e. that the localization is a field. We satisfy this
assumption by taking `S = non_zero_divisors R`, `R`'s localization at which
is a field because `R` is a domain.
-/

open_locale classical

variables {R₁ : Type*} [comm_ring R₁] {K : Type*} [field K]
variables [algebra R₁ K] [frac : is_fraction_ring R₁ K]

instance : nontrivial (fractional_ideal R₁⁰ K) :=
⟨⟨0, 1, λ h,
  have this : (1 : K) ∈ (0 : fractional_ideal R₁⁰ K) :=
    by { rw ← (algebra_map R₁ K).map_one, simpa only [h] using coe_mem_one R₁⁰ 1 },
  one_ne_zero ((mem_zero_iff _).mp this)⟩⟩

lemma ne_zero_of_mul_eq_one (I J : fractional_ideal R₁⁰ K) (h : I * J = 1) : I ≠ 0 :=
λ hI, zero_ne_one' (fractional_ideal R₁⁰ K) (by { convert h, simp [hI], })

variables [is_domain R₁]

include frac

lemma _root_.is_fractional.div_of_nonzero {I J : submodule R₁ K} :
  is_fractional R₁⁰ I → is_fractional R₁⁰ J → J ≠ 0 → is_fractional R₁⁰ (I / J)
| ⟨aI, haI, hI⟩ ⟨aJ, haJ, hJ⟩ h := begin
  obtain ⟨y, mem_J, not_mem_zero⟩ := set_like.exists_of_lt
    (by simpa only using bot_lt_iff_ne_bot.mpr h),
  obtain ⟨y', hy'⟩ := hJ y mem_J,
  use (aI * y'),
  split,
  { apply (non_zero_divisors R₁).mul_mem haI (mem_non_zero_divisors_iff_ne_zero.mpr _),
    intro y'_eq_zero,
    have : algebra_map R₁ K aJ * y = 0,
    { rw [← algebra.smul_def, ←hy', y'_eq_zero, ring_hom.map_zero] },
    have y_zero := (mul_eq_zero.mp this).resolve_left
      (mt ((injective_iff_map_eq_zero (algebra_map R₁ K)).1 (is_fraction_ring.injective _ _) _)
          (mem_non_zero_divisors_iff_ne_zero.mp haJ)),
    apply not_mem_zero,
    simpa only using (mem_zero_iff R₁⁰).mpr y_zero, },
  intros b hb,
  convert hI _ (hb _ (submodule.smul_mem _ aJ mem_J)) using 1,
  rw [← hy', mul_comm b, ← algebra.smul_def, mul_smul]
end

lemma fractional_div_of_nonzero {I J : fractional_ideal R₁⁰ K} (h : J ≠ 0) :
  is_fractional R₁⁰ (I / J : submodule R₁ K) :=
I.is_fractional.div_of_nonzero J.is_fractional $ λ H, h $
  coe_to_submodule_injective $ H.trans coe_zero.symm

noncomputable instance fractional_ideal_has_div :
  has_div (fractional_ideal R₁⁰ K) :=
⟨ λ I J, if h : J = 0 then 0 else ⟨I / J, fractional_div_of_nonzero h⟩ ⟩

variables {I J : fractional_ideal R₁⁰ K} [ J ≠ 0 ]

@[simp] lemma div_zero {I : fractional_ideal R₁⁰ K} :
  I / 0 = 0 :=
dif_pos rfl

lemma div_nonzero {I J : fractional_ideal R₁⁰ K} (h : J ≠ 0) :
  (I / J) = ⟨I / J, fractional_div_of_nonzero h⟩ :=
dif_neg h

@[simp] lemma coe_div {I J : fractional_ideal R₁⁰ K} (hJ : J ≠ 0) :
  (↑(I / J) : submodule R₁ K) = ↑I / (↑J : submodule R₁ K) :=
congr_arg _ (dif_neg hJ)

lemma mem_div_iff_of_nonzero {I J : fractional_ideal R₁⁰ K} (h : J ≠ 0) {x} :
  x ∈ I / J ↔ ∀ y ∈ J, x * y ∈ I :=
by { rw div_nonzero h, exact submodule.mem_div_iff_forall_mul_mem }

lemma mul_one_div_le_one {I : fractional_ideal R₁⁰ K} : I * (1 / I) ≤ 1 :=
begin
  by_cases hI : I = 0,
  { rw [hI, div_zero, mul_zero],
    exact zero_le 1 },
  { rw [← coe_le_coe, coe_mul, coe_div hI, coe_one],
    apply submodule.mul_one_div_le_one },
end

lemma le_self_mul_one_div {I : fractional_ideal R₁⁰ K} (hI : I ≤ (1 : fractional_ideal R₁⁰ K)) :
  I ≤ I * (1 / I) :=
begin
  by_cases hI_nz : I = 0,
  { rw [hI_nz, div_zero, mul_zero], exact zero_le 0 },
  { rw [← coe_le_coe, coe_mul, coe_div hI_nz, coe_one],
    rw [← coe_le_coe, coe_one] at hI,
    exact submodule.le_self_mul_one_div hI },
end

lemma le_div_iff_of_nonzero {I J J' : fractional_ideal R₁⁰ K} (hJ' : J' ≠ 0) :
  I ≤ J / J' ↔ ∀ (x ∈ I) (y ∈ J'), x * y ∈ J :=
⟨ λ h x hx, (mem_div_iff_of_nonzero hJ').mp (h hx),
  λ h x hx, (mem_div_iff_of_nonzero hJ').mpr (h x hx) ⟩

lemma le_div_iff_mul_le {I J J' : fractional_ideal R₁⁰ K} (hJ' : J' ≠ 0) :
  I ≤ J / J' ↔ I * J' ≤ J :=
begin
  rw div_nonzero hJ',
  convert submodule.le_div_iff_mul_le using 1,
  rw [← coe_mul, coe_le_coe]
end

@[simp] lemma div_one {I : fractional_ideal R₁⁰ K} : I / 1 = I :=
begin
  rw [div_nonzero (one_ne_zero' (fractional_ideal R₁⁰ K))],
  ext,
  split; intro h,
  { simpa using mem_div_iff_forall_mul_mem.mp h 1
      ((algebra_map R₁ K).map_one ▸ coe_mem_one R₁⁰ 1) },
  { apply mem_div_iff_forall_mul_mem.mpr,
    rintros y ⟨y', _, rfl⟩,
    rw mul_comm,
    convert submodule.smul_mem _ y' h,
    exact (algebra.smul_def _ _).symm }
end

theorem eq_one_div_of_mul_eq_one_right (I J : fractional_ideal R₁⁰ K) (h : I * J = 1) :
  J = 1 / I :=
begin
  have hI : I ≠ 0 := ne_zero_of_mul_eq_one I J h,
  suffices h' : I * (1 / I) = 1,
  { exact (congr_arg units.inv $
      @units.ext _ _ (units.mk_of_mul_eq_one _ _ h) (units.mk_of_mul_eq_one _ _ h') rfl) },
  apply le_antisymm,
  { apply mul_le.mpr _,
    intros x hx y hy,
    rw mul_comm,
    exact (mem_div_iff_of_nonzero hI).mp hy x hx },
  rw ← h,
  apply mul_left_mono I,
  apply (le_div_iff_of_nonzero hI).mpr _,
  intros y hy x hx,
  rw mul_comm,
  exact mul_mem_mul hx hy,
end

theorem mul_div_self_cancel_iff {I : fractional_ideal R₁⁰ K} :
  I * (1 / I) = 1 ↔ ∃ J, I * J = 1 :=
⟨λ h, ⟨(1 / I), h⟩, λ ⟨J, hJ⟩, by rwa [← eq_one_div_of_mul_eq_one_right I J hJ]⟩

variables {K' : Type*} [field K'] [algebra R₁ K'] [is_fraction_ring R₁ K']

@[simp] lemma map_div (I J : fractional_ideal R₁⁰ K) (h : K ≃ₐ[R₁] K') :
  (I / J).map (h : K →ₐ[R₁] K') = I.map h / J.map h :=
begin
  by_cases H : J = 0,
  { rw [H, div_zero, map_zero, div_zero] },
  { apply coe_to_submodule_injective,
    simp [div_nonzero H, div_nonzero (map_ne_zero _ H), submodule.map_div] }
end

@[simp] lemma map_one_div (I : fractional_ideal R₁⁰ K) (h : K ≃ₐ[R₁] K') :
  (1 / I).map (h : K →ₐ[R₁] K') = 1 / I.map h :=
by rw [map_div, map_one]

end quotient

section field

variables {R₁ K L : Type*} [comm_ring R₁] [field K] [field L]
variables [algebra R₁ K] [is_fraction_ring R₁ K] [algebra K L] [is_fraction_ring K L]

lemma eq_zero_or_one (I : fractional_ideal K⁰ L) : I = 0 ∨ I = 1 :=
begin
  rw or_iff_not_imp_left,
  intro hI,
  simp_rw [@set_like.ext_iff _ _ _ I 1, mem_one_iff],
  intro x,
  split,
  { intro x_mem,
    obtain ⟨n, d, rfl⟩ := is_localization.mk'_surjective K⁰ x,
    refine ⟨n / d, _⟩,
    rw [map_div₀, is_fraction_ring.mk'_eq_div] },
  { rintro ⟨x, rfl⟩,
    obtain ⟨y, y_ne, y_mem⟩ := exists_ne_zero_mem_is_integer hI,
    rw [← div_mul_cancel x y_ne, ring_hom.map_mul, ← algebra.smul_def],
    exact submodule.smul_mem I _ y_mem }
end

lemma eq_zero_or_one_of_is_field (hF : is_field R₁) (I : fractional_ideal R₁⁰ K) : I = 0 ∨ I = 1 :=
by letI : field R₁ := hF.to_field; exact eq_zero_or_one I

end field

section principal_ideal_ring

variables {R₁ : Type*} [comm_ring R₁] {K : Type*} [field K]
variables [algebra R₁ K] [is_fraction_ring R₁ K]

open_locale classical

variables (R₁)

/-- `fractional_ideal.span_finset R₁ s f` is the fractional ideal of `R₁` generated by `f '' s`. -/
@[simps] def span_finset {ι : Type*} (s : finset ι) (f : ι → K) : fractional_ideal R₁⁰ K :=
⟨submodule.span R₁ (f '' s), begin
  obtain ⟨a', ha'⟩ := is_localization.exist_integer_multiples R₁⁰ s f,
  refine ⟨a', a'.2, λ x hx, submodule.span_induction hx _ _ _ _⟩,
  { rintro _ ⟨i, hi, rfl⟩, exact ha' i hi },
  { rw smul_zero, exact is_localization.is_integer_zero },
  { intros x y hx hy, rw smul_add, exact is_localization.is_integer_add hx hy },
  { intros c x hx, rw smul_comm, exact is_localization.is_integer_smul hx }
end⟩

variables {R₁}

@[simp] lemma span_finset_eq_zero {ι : Type*} {s : finset ι} {f : ι → K} :
  span_finset R₁ s f = 0 ↔ ∀ j ∈ s, f j = 0 :=
by simp only [← coe_to_submodule_inj, span_finset_coe, coe_zero, submodule.span_eq_bot,
  set.mem_image, finset.mem_coe, forall_exists_index, and_imp, forall_apply_eq_imp_iff₂]

lemma span_finset_ne_zero {ι : Type*} {s : finset ι} {f : ι → K} :
  span_finset R₁ s f ≠ 0 ↔ ∃ j ∈ s, f j ≠ 0 :=
by simp

open submodule.is_principal

include loc

lemma is_fractional_span_singleton (x : P) : is_fractional S (span R {x} : submodule R P) :=
let ⟨a, ha⟩ := exists_integer_multiple S x in
is_fractional_span_iff.mpr ⟨a, a.2, λ x' hx', (set.mem_singleton_iff.mp hx').symm ▸ ha⟩

variables (S)

/-- `span_singleton x` is the fractional ideal generated by `x` if `0 ∉ S` -/
@[irreducible]
def span_singleton (x : P) : fractional_ideal S P :=
⟨span R {x}, is_fractional_span_singleton x⟩

local attribute [semireducible] span_singleton

@[simp] lemma coe_span_singleton (x : P) :
  (span_singleton S x : submodule R P) = span R {x} := rfl

@[simp] lemma mem_span_singleton {x y : P} :
  x ∈ span_singleton S y ↔ ∃ (z : R), z • y = x :=
submodule.mem_span_singleton

lemma mem_span_singleton_self (x : P) :
  x ∈ span_singleton S x :=
(mem_span_singleton S).mpr ⟨1, one_smul _ _⟩

variables {S}

lemma span_singleton_eq_span_singleton [no_zero_smul_divisors R P] {x y : P} :
  span_singleton S x = span_singleton S y ↔ ∃ z : Rˣ, z • x = y :=
by { rw [← submodule.span_singleton_eq_span_singleton], exact subtype.mk_eq_mk }

lemma eq_span_singleton_of_principal (I : fractional_ideal S P)
  [is_principal (I : submodule R P)] :
  I = span_singleton S (generator (I : submodule R P)) :=
coe_to_submodule_injective (span_singleton_generator ↑I).symm

lemma is_principal_iff (I : fractional_ideal S P) :
  is_principal (I : submodule R P) ↔ ∃ x, I = span_singleton S x :=
⟨λ h, ⟨@generator _ _ _ _ _ ↑I h, @eq_span_singleton_of_principal _ _ _ _ _ _ _ I h⟩,
 λ ⟨x, hx⟩, { principal := ⟨x, trans (congr_arg _ hx) (coe_span_singleton _ x)⟩ } ⟩

@[simp] lemma span_singleton_zero : span_singleton S (0 : P) = 0 :=
by { ext, simp [submodule.mem_span_singleton, eq_comm] }

lemma span_singleton_eq_zero_iff {y : P} : span_singleton S y = 0 ↔ y = 0 :=
⟨λ h, span_eq_bot.mp (by simpa using congr_arg subtype.val h : span R {y} = ⊥) y (mem_singleton y),
 λ h, by simp [h] ⟩

lemma span_singleton_ne_zero_iff {y : P} : span_singleton S y ≠ 0 ↔ y ≠ 0 :=
not_congr span_singleton_eq_zero_iff

@[simp] lemma span_singleton_one : span_singleton S (1 : P) = 1 :=
begin
  ext,
  refine (mem_span_singleton S).trans ((exists_congr _).trans (mem_one_iff S).symm),
  intro x',
  rw [algebra.smul_def, mul_one]
end

@[simp]
lemma span_singleton_mul_span_singleton (x y : P) :
  span_singleton S x * span_singleton S y = span_singleton S (x * y) :=
begin
  apply coe_to_submodule_injective,
  simp only [coe_mul, coe_span_singleton, span_mul_span, singleton_mul_singleton],
end

@[simp]
lemma span_singleton_pow (x : P) (n : ℕ) : span_singleton S x ^ n = span_singleton S (x ^ n) :=
begin
  induction n with n hn,
  { rw [pow_zero, pow_zero, span_singleton_one] },
  { rw [pow_succ, hn, span_singleton_mul_span_singleton, pow_succ] }
end

@[simp]
lemma coe_ideal_span_singleton (x : R) :
  (↑(ideal.span {x} : ideal R) : fractional_ideal S P) = span_singleton S (algebra_map R P x) :=
begin
  ext y,
  refine (mem_coe_ideal S).trans (iff.trans _ (mem_span_singleton S).symm),
  split,
  { rintros ⟨y', hy', rfl⟩,
    obtain ⟨x', rfl⟩ := submodule.mem_span_singleton.mp hy',
    use x',
    rw [smul_eq_mul, ring_hom.map_mul, algebra.smul_def] },
  { rintros ⟨y', rfl⟩,
    refine ⟨y' * x, submodule.mem_span_singleton.mpr ⟨y', rfl⟩, _⟩,
    rw [ring_hom.map_mul, algebra.smul_def] }
end

@[simp]
lemma canonical_equiv_span_singleton {P'} [comm_ring P'] [algebra R P'] [is_localization S P']
  (x : P) :
  canonical_equiv S P P' (span_singleton S x) =
    span_singleton S (is_localization.map P' (ring_hom.id R)
      (λ y (hy : y ∈ S), show ring_hom.id R y ∈ S, from hy) x) :=
begin
  apply set_like.ext_iff.mpr,
  intro y,
  split; intro h,
  { rw mem_span_singleton,
    obtain ⟨x', hx', rfl⟩ := (mem_canonical_equiv_apply _ _ _).mp h,
    obtain ⟨z, rfl⟩ := (mem_span_singleton _).mp hx',
    use z,
    rw is_localization.map_smul,
    refl },
  { rw mem_canonical_equiv_apply,
    obtain ⟨z, rfl⟩ := (mem_span_singleton _).mp h,
    use z • x,
    use (mem_span_singleton _).mpr ⟨z, rfl⟩,
    simp [is_localization.map_smul] }
end

lemma mem_singleton_mul {x y : P} {I : fractional_ideal S P} :
  y ∈ span_singleton S x * I ↔ ∃ y' ∈ I, y = x * y' :=
begin
  split,
  { intro h,
    apply fractional_ideal.mul_induction_on h,
    { intros x' hx' y' hy',
      obtain ⟨a, ha⟩ := (mem_span_singleton S).mp hx',
      use [a • y', submodule.smul_mem I a hy'],
      rw [←ha, algebra.mul_smul_comm, algebra.smul_mul_assoc] },
    { rintros _ _ ⟨y, hy, rfl⟩ ⟨y', hy', rfl⟩,
      exact ⟨y + y', submodule.add_mem I hy hy', (mul_add _ _ _).symm⟩ } },
  { rintros ⟨y', hy', rfl⟩,
    exact mul_mem_mul ((mem_span_singleton S).mpr ⟨1, one_smul _ _⟩) hy' }
end

omit loc

variables (K)

lemma mk'_mul_coe_ideal_eq_coe_ideal {I J : ideal R₁} {x y : R₁} (hy : y ∈ R₁⁰) :
  span_singleton R₁⁰ (is_localization.mk' K x ⟨y, hy⟩) * I = (J : fractional_ideal R₁⁰ K) ↔
  ideal.span {x} * I = ideal.span {y} * J :=
begin
  have : span_singleton R₁⁰ (is_localization.mk' _ (1 : R₁) ⟨y, hy⟩) *
           span_singleton R₁⁰ (algebra_map R₁ K y) = 1,
  { rw [span_singleton_mul_span_singleton, mul_comm, ← is_localization.mk'_eq_mul_mk'_one,
        is_localization.mk'_self, span_singleton_one] },
  let y' : (fractional_ideal R₁⁰ K)ˣ := units.mk_of_mul_eq_one _ _ this,
  have coe_y' : ↑y' = span_singleton R₁⁰ (is_localization.mk' K (1 : R₁) ⟨y, hy⟩) := rfl,
  refine iff.trans _ (y'.mul_right_inj.trans coe_ideal_inj),
  rw [coe_y', coe_ideal_mul, coe_ideal_span_singleton, coe_ideal_mul, coe_ideal_span_singleton,
    ←mul_assoc, span_singleton_mul_span_singleton, ←mul_assoc, span_singleton_mul_span_singleton,
    mul_comm (mk' _ _ _), ← is_localization.mk'_eq_mul_mk'_one,
    mul_comm (mk' _ _ _), ← is_localization.mk'_eq_mul_mk'_one,
    is_localization.mk'_self, span_singleton_one, one_mul],
end

variables {K}

lemma span_singleton_mul_coe_ideal_eq_coe_ideal {I J : ideal R₁} {z : K} :
  span_singleton R₁⁰ z * (I : fractional_ideal R₁⁰ K) = J ↔
  ideal.span {((is_localization.sec R₁⁰ z).1 : R₁)} * I =
    ideal.span {(is_localization.sec R₁⁰ z).2} * J :=
-- `erw` to deal with the distinction between `y` and `⟨y.1, y.2⟩`
by erw [← mk'_mul_coe_ideal_eq_coe_ideal K (is_localization.sec R₁⁰ z).2.prop,
        is_localization.mk'_sec K z]

variables [is_domain R₁]

lemma one_div_span_singleton (x : K) :
  1 / span_singleton R₁⁰ x = span_singleton R₁⁰ (x⁻¹) :=
if h : x = 0 then by simp [h] else (eq_one_div_of_mul_eq_one_right _ _ (by simp [h])).symm

@[simp] lemma div_span_singleton (J : fractional_ideal R₁⁰ K) (d : K) :
  J / span_singleton R₁⁰ d = span_singleton R₁⁰ (d⁻¹) * J :=
begin
  rw ← one_div_span_singleton,
  by_cases hd : d = 0,
  { simp only [hd, span_singleton_zero, div_zero, zero_mul] },
  have h_spand : span_singleton R₁⁰ d ≠ 0 := mt span_singleton_eq_zero_iff.mp hd,
  apply le_antisymm,
  { intros x hx,
    rw [← mem_coe, coe_div h_spand, submodule.mem_div_iff_forall_mul_mem] at hx,
    specialize hx d (mem_span_singleton_self R₁⁰ d),
    have h_xd : x = d⁻¹ * (x * d), { field_simp },
    rw [← mem_coe, coe_mul, one_div_span_singleton, h_xd],
    exact submodule.mul_mem_mul (mem_span_singleton_self R₁⁰ _) hx },
  { rw [le_div_iff_mul_le h_spand, mul_assoc, mul_left_comm, one_div_span_singleton,
    span_singleton_mul_span_singleton, inv_mul_cancel hd, span_singleton_one, mul_one],
    exact le_refl J },
end

lemma exists_eq_span_singleton_mul (I : fractional_ideal R₁⁰ K) :
  ∃ (a : R₁) (aI : ideal R₁), a ≠ 0 ∧ I = span_singleton R₁⁰ (algebra_map R₁ K a)⁻¹ * aI :=
begin
  obtain ⟨a_inv, nonzero, ha⟩ := I.is_fractional,
  have nonzero := mem_non_zero_divisors_iff_ne_zero.mp nonzero,
  have map_a_nonzero : algebra_map R₁ K a_inv ≠ 0 :=
    mt is_fraction_ring.to_map_eq_zero_iff.mp nonzero,
  refine ⟨a_inv,
          submodule.comap (algebra.linear_map R₁ K)
            ↑(span_singleton R₁⁰ (algebra_map R₁ K a_inv) * I),
          nonzero,
          ext (λ x, iff.trans ⟨_, _⟩ mem_singleton_mul.symm)⟩,
  { intro hx,
    obtain ⟨x', hx'⟩ := ha x hx,
    rw algebra.smul_def at hx',
    refine ⟨algebra_map R₁ K x', (mem_coe_ideal _).mpr ⟨x', mem_singleton_mul.mpr _, rfl⟩, _⟩,
    { exact ⟨x, hx, hx'⟩ },
    { rw [hx', ← mul_assoc, inv_mul_cancel map_a_nonzero, one_mul] } },
  { rintros ⟨y, hy, rfl⟩,
    obtain ⟨x', hx', rfl⟩ := (mem_coe_ideal _).mp hy,
    obtain ⟨y', hy', hx'⟩ := mem_singleton_mul.mp hx',
    rw algebra.linear_map_apply at hx',
    rwa [hx', ←mul_assoc, inv_mul_cancel map_a_nonzero, one_mul] }
end

instance is_principal {R} [comm_ring R] [is_domain R] [is_principal_ideal_ring R]
  [algebra R K] [is_fraction_ring R K]
  (I : fractional_ideal R⁰ K) : (I : submodule R K).is_principal :=
begin
  obtain ⟨a, aI, -, ha⟩ := exists_eq_span_singleton_mul I,
  use (algebra_map R K a)⁻¹ * algebra_map R K (generator aI),
  suffices : I = span_singleton R⁰ ((algebra_map R K a)⁻¹ * algebra_map R K (generator aI)),
  { exact congr_arg subtype.val this },
  conv_lhs { rw [ha, ←span_singleton_generator aI] },
  rw [ideal.submodule_span_eq, coe_ideal_span_singleton (generator aI),
      span_singleton_mul_span_singleton]
end

include loc

lemma le_span_singleton_mul_iff {x : P} {I J : fractional_ideal S P} :
  I ≤ span_singleton S x * J ↔ ∀ zI ∈ I, ∃ zJ ∈ J, x * zJ = zI :=
show (∀ {zI} (hzI : zI ∈ I), zI ∈ span_singleton _ x * J) ↔ ∀ zI ∈ I, ∃ zJ ∈ J, x * zJ = zI,
by simp only [mem_singleton_mul, eq_comm]

lemma span_singleton_mul_le_iff {x : P} {I J : fractional_ideal S P} :
  span_singleton _ x * I ≤ J ↔ ∀ z ∈ I, x * z ∈ J :=
begin
  simp only [mul_le, mem_singleton_mul, mem_span_singleton],
  split,
  { intros h zI hzI,
    exact h x ⟨1, one_smul _ _⟩ zI hzI },
  { rintros h _ ⟨z, rfl⟩ zI hzI,
    rw [algebra.smul_mul_assoc],
    exact submodule.smul_mem J.1 _ (h zI hzI) },
end

lemma eq_span_singleton_mul {x : P} {I J : fractional_ideal S P} :
  I = span_singleton _ x * J ↔ (∀ zI ∈ I, ∃ zJ ∈ J, x * zJ = zI) ∧ ∀ z ∈ J, x * z ∈ I :=
by simp only [le_antisymm_iff, le_span_singleton_mul_iff, span_singleton_mul_le_iff]

end principal_ideal_ring

variables {R₁ : Type*} [comm_ring R₁]
variables {K : Type*} [field K] [algebra R₁ K] [frac : is_fraction_ring R₁ K]

local attribute [instance] classical.prop_decidable

lemma is_noetherian_zero : is_noetherian R₁ (0 : fractional_ideal R₁⁰ K) :=
is_noetherian_submodule.mpr (λ I (hI : I ≤ (0 : fractional_ideal R₁⁰ K)),
  by { rw coe_zero at hI, rw le_bot_iff.mp hI, exact fg_bot })

lemma is_noetherian_iff {I : fractional_ideal R₁⁰ K} :
  is_noetherian R₁ I ↔ ∀ J ≤ I, (J : submodule R₁ K).fg :=
is_noetherian_submodule.trans ⟨λ h J hJ, h _ hJ, λ h J hJ, h ⟨J, is_fractional_of_le hJ⟩ hJ⟩

lemma is_noetherian_coe_ideal [_root_.is_noetherian_ring R₁] (I : ideal R₁) :
  is_noetherian R₁ (I : fractional_ideal R₁⁰ K) :=
begin
  rw is_noetherian_iff,
  intros J hJ,
  obtain ⟨J, rfl⟩ := le_one_iff_exists_coe_ideal.mp (le_trans hJ coe_ideal_le_one),
  exact (is_noetherian.noetherian J).map _,
end

include frac
variables [is_domain R₁]

lemma is_noetherian_span_singleton_inv_to_map_mul (x : R₁) {I : fractional_ideal R₁⁰ K}
  (hI : is_noetherian R₁ I) :
  is_noetherian R₁ (span_singleton R₁⁰ (algebra_map R₁ K x)⁻¹ * I : fractional_ideal R₁⁰ K) :=
begin
  by_cases hx : x = 0,
  { rw [hx, ring_hom.map_zero, _root_.inv_zero, span_singleton_zero, zero_mul],
    exact is_noetherian_zero },
  have h_gx : algebra_map R₁ K x ≠ 0,
  from mt ((injective_iff_map_eq_zero (algebra_map R₁ K)).mp
    (is_fraction_ring.injective _ _) x) hx,
  have h_spanx : span_singleton R₁⁰ (algebra_map R₁ K x) ≠ 0,
    from span_singleton_ne_zero_iff.mpr h_gx,

  rw is_noetherian_iff at ⊢ hI,
  intros J hJ,
  rw [← div_span_singleton, le_div_iff_mul_le h_spanx] at hJ,
  obtain ⟨s, hs⟩ := hI _ hJ,
  use s * {(algebra_map R₁ K x)⁻¹},
  rw [finset.coe_mul, finset.coe_singleton, ← span_mul_span, hs, ← coe_span_singleton R₁⁰,
      ← coe_mul, mul_assoc, span_singleton_mul_span_singleton, mul_inv_cancel h_gx,
      span_singleton_one, mul_one],
end

/-- Every fractional ideal of a noetherian integral domain is noetherian. -/
theorem is_noetherian [_root_.is_noetherian_ring R₁] (I : fractional_ideal R₁⁰ K) :
  is_noetherian R₁ I :=
begin
  obtain ⟨d, J, h_nzd, rfl⟩ := exists_eq_span_singleton_mul I,
  apply is_noetherian_span_singleton_inv_to_map_mul,
  apply is_noetherian_coe_ideal
end

section adjoin

include loc
omit frac

variables {R P} (S) (x : P) (hx : is_integral R x)

/-- `A[x]` is a fractional ideal for every integral `x`. -/
lemma is_fractional_adjoin_integral :
  is_fractional S (algebra.adjoin R ({x} : set P)).to_submodule :=
is_fractional_of_fg (fg_adjoin_singleton_of_integral x hx)

/-- `fractional_ideal.adjoin_integral (S : submonoid R) x hx` is `R[x]` as a fractional ideal,
where `hx` is a proof that `x : P` is integral over `R`. -/
@[simps]
def adjoin_integral : fractional_ideal S P :=
⟨_, is_fractional_adjoin_integral S x hx⟩

lemma mem_adjoin_integral_self :
  x ∈ adjoin_integral S x hx :=
algebra.subset_adjoin (set.mem_singleton x)

end adjoin

end fractional_ideal<|MERGE_RESOLUTION|>--- conflicted
+++ resolved
@@ -108,11 +108,7 @@
 This coercion is typically called `coe_to_submodule` in lemma names
 (or `coe` when the coercion is clear from the context),
 not to be confused with `is_localization.coe_submodule : ideal R → submodule R P`
-<<<<<<< HEAD
-(which we use to define `coe_ideal : ideal R → fractional_ideal S P`).
-=======
 (which we use to define `coe : ideal R → fractional_ideal S P`).
->>>>>>> 867bcef6
 -/
 instance : has_coe (fractional_ideal S P) (submodule R P) := ⟨λ I, I.val⟩
 
@@ -188,18 +184,10 @@
 
 This map is available as a ring hom, called `fractional_ideal.coe_ideal_hom`.
 -/
-def coe_ideal : ideal R → fractional_ideal S P := λ I,
-⟨coe_submodule P I,
-  is_fractional_of_le_one _ $ by simpa using coe_submodule_mono P (le_top : I ≤ ⊤)⟩
-
 -- Is a `coe_t` rather than `coe` to speed up failing inference, see library note [use has_coe_t]
-<<<<<<< HEAD
-instance : has_coe_t (ideal R) (fractional_ideal S P) := ⟨coe_ideal⟩
-=======
 instance : has_coe_t (ideal R) (fractional_ideal S P) :=
 ⟨λ I, ⟨coe_submodule P I,
   is_fractional_of_le_one _ $ by simpa using coe_submodule_mono P (le_top : I ≤ ⊤)⟩⟩
->>>>>>> 867bcef6
 
 @[simp, norm_cast] lemma coe_coe_ideal (I : ideal R) :
   ((I : fractional_ideal S P) : submodule R P) = coe_submodule P I := rfl
@@ -248,24 +236,13 @@
 variables {P}
 
 lemma coe_ideal_injective' (h : S ≤ non_zero_divisors R) :
-<<<<<<< HEAD
-  function.injective (coe_ideal : ideal R → fractional_ideal S P) :=
-λ _ _ heq,
-le_antisymm ((coe_ideal_le_coe_ideal' S h).mp heq.le) ((coe_ideal_le_coe_ideal' S h).mp heq.ge)
+  function.injective (coe : ideal R → fractional_ideal S P) :=
+λ _ _ h', ((coe_ideal_le_coe_ideal' S h).mp h'.le).antisymm ((coe_ideal_le_coe_ideal' S h).mp h'.ge)
 
 lemma coe_ideal_inj' (h : S ≤ non_zero_divisors R) {I J : ideal R} :
   (I : fractional_ideal S P) = J ↔ I = J :=
 (coe_ideal_injective' h).eq_iff
 
-=======
-  function.injective (coe : ideal R → fractional_ideal S P) :=
-λ _ _ h', ((coe_ideal_le_coe_ideal' S h).mp h'.le).antisymm ((coe_ideal_le_coe_ideal' S h).mp h'.ge)
-
-lemma coe_ideal_inj' (h : S ≤ non_zero_divisors R) {I J : ideal R} :
-  (I : fractional_ideal S P) = J ↔ I = J :=
-(coe_ideal_injective' h).eq_iff
-
->>>>>>> 867bcef6
 @[simp] lemma coe_ideal_eq_zero' {I : ideal R} (h : S ≤ non_zero_divisors R) :
   (I : fractional_ideal S P) = 0 ↔ I = (⊥ : ideal R) :=
 coe_ideal_inj' h
@@ -834,11 +811,7 @@
 @[simp] lemma map_eq_zero_iff [nontrivial R] : I.map h = 0 ↔ I = 0 :=
 ⟨imp_of_not_imp_not _ _ (map_ne_zero _), λ hI, hI.symm ▸ map_zero h⟩
 
-<<<<<<< HEAD
-lemma coe_ideal_injective : function.injective (coe_ideal : ideal R → fractional_ideal R⁰ K) :=
-=======
 lemma coe_ideal_injective : function.injective (coe : ideal R → fractional_ideal R⁰ K) :=
->>>>>>> 867bcef6
 coe_ideal_injective' le_rfl
 
 lemma coe_ideal_inj {I J : ideal R} :
