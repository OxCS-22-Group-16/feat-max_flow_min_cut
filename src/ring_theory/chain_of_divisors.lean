--- conflicted
+++ resolved
@@ -246,11 +246,7 @@
   { simpa [hm] using hp, },
   rw [←enat.coe_get (finite_iff_dom.1 $ finite_prime_left (prime_of_normalized_factor p hp) hm),
     ←pow_dvd_iff_le_multiplicity],
-<<<<<<< HEAD
-  refine pow_image_of_prime_by_factor_order_iso_dvd hn hp d (λ H, _) (pow_multiplicity_dvd _),
-  refine (dvd_of_mem_normalized_factors hp).multiplicity_pos.ne' (part.eq_some_iff.mpr _),
-  rw ←H,
-  exact part.get_mem _,
+  exact pow_image_of_prime_by_factor_order_iso_dvd hn hp d (pow_multiplicity_dvd _),
 end
 
 variables [nontrivial M] [nontrivial N]
@@ -412,7 +408,4 @@
     ((prime_mk p).mpr (prime_of_normalized_factor p hp)).irreducible
       (mk_le_mk_of_dvd (dvd_of_mem_normalized_factors hp)),
     rwa associated_iff_eq.mp hq',
-=======
-  exact pow_image_of_prime_by_factor_order_iso_dvd hn hp d (pow_multiplicity_dvd _),
->>>>>>> 1de6ce93
 end