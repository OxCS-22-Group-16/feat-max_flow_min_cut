--- conflicted
+++ resolved
@@ -1524,12 +1524,9 @@
 
 variables {p q}
 
-<<<<<<< HEAD
-=======
 @[simp] lemma of_eq_symm (h : p = q) : (of_eq p q h).symm = of_eq q p h.symm := rfl
 @[simp] lemma of_eq_rfl : of_eq p p rfl = linear_equiv.refl R p := by ext; refl
 
->>>>>>> f08666da
 include σ₂₁
 /-- A linear equivalence which maps a submodule of one module onto another, restricts to a linear
 equivalence of the two submodules. -/
