/-
Copyright (c) 2020 Zhangir Azerbayev. All rights reserved.
Released under Apache 2.0 license as described in the file LICENSE.
Authors: Eric Wieser, Zhangir Azerbayev
-/

import group_theory.group_action.quotient
import group_theory.perm.sign
import group_theory.perm.subgroup
import linear_algebra.linear_independent
import linear_algebra.multilinear.basis
import linear_algebra.multilinear.tensor_product

/-!
# Alternating Maps

We construct the bundled function `alternating_map`, which extends `multilinear_map` with all the
arguments of the same type.

## Main definitions
* `alternating_map R M N ι` is the space of `R`-linear alternating maps from `ι → M` to `N`.
* `f.map_eq_zero_of_eq` expresses that `f` is zero when two inputs are equal.
* `f.map_swap` expresses that `f` is negated when two inputs are swapped.
* `f.map_perm` expresses how `f` varies by a sign change under a permutation of its inputs.
* An `add_comm_monoid`, `add_comm_group`, and `module` structure over `alternating_map`s that
  matches the definitions over `multilinear_map`s.
* `multilinear_map.dom_dom_congr`, for permutating the elements within a family.
* `multilinear_map.alternatization`, which makes an alternating map out of a non-alternating one.
* `alternating_map.dom_coprod`, which behaves as a product between two alternating maps.
* `alternating_map.curry_left`, for binding the leftmost argument of an alternating map indexed
  by `fin n.succ`.

## Implementation notes
`alternating_map` is defined in terms of `map_eq_zero_of_eq`, as this is easier to work with than
using `map_swap` as a definition, and does not require `has_neg N`.

`alternating_map`s are provided with a coercion to `multilinear_map`, along with a set of
`norm_cast` lemmas that act on the algebraic structure:

* `alternating_map.coe_add`
* `alternating_map.coe_zero`
* `alternating_map.coe_sub`
* `alternating_map.coe_neg`
* `alternating_map.coe_smul`
-/

-- semiring / add_comm_monoid
variables {R : Type*} [semiring R]
variables {M : Type*} [add_comm_monoid M] [module R M]
variables {N : Type*} [add_comm_monoid N] [module R N]

-- semiring / add_comm_group
variables {M' : Type*} [add_comm_group M'] [module R M']
variables {N' : Type*} [add_comm_group N'] [module R N']

<<<<<<< HEAD
variables {ι : Type*}
=======
variables {ι ι' ι'' : Type*} [decidable_eq ι] [decidable_eq ι'] [decidable_eq ι'']
>>>>>>> 290a7ba0

set_option old_structure_cmd true

section
variables (R M N ι)
/--
An alternating map is a multilinear map that vanishes when two of its arguments are equal.
-/
structure alternating_map extends multilinear_map R (λ i : ι, M) N :=
(map_eq_zero_of_eq' : ∀ (v : ι → M) (i j : ι) (h : v i = v j) (hij : i ≠ j), to_fun v = 0)
end

/-- The multilinear map associated to an alternating map -/
add_decl_doc alternating_map.to_multilinear_map

namespace alternating_map

variables (f f' : alternating_map R M N ι)
variables (g g₂ : alternating_map R M N' ι)
variables (g' : alternating_map R M' N' ι)
variables (v : ι → M) (v' : ι → M')
open function

/-! Basic coercion simp lemmas, largely copied from `ring_hom` and `multilinear_map` -/
section coercions

instance : has_coe_to_fun (alternating_map R M N ι) (λ _, (ι → M) → N) := ⟨λ x, x.to_fun⟩

initialize_simps_projections alternating_map (to_fun → apply)

@[simp] lemma to_fun_eq_coe : f.to_fun = f := rfl

@[simp] lemma coe_mk (f : (ι → M) → N) (h₁ h₂ h₃) : ⇑(⟨f, h₁, h₂, h₃⟩ :
  alternating_map R M N ι) = f := rfl

theorem congr_fun {f g : alternating_map R M N ι} (h : f = g) (x : ι → M) : f x = g x :=
congr_arg (λ h : alternating_map R M N ι, h x) h

theorem congr_arg (f : alternating_map R M N ι) {x y : ι → M} (h : x = y) : f x = f y :=
congr_arg (λ x : ι → M, f x) h

theorem coe_injective : injective (coe_fn : alternating_map R M N ι → ((ι → M) → N)) :=
λ f g h, by { cases f, cases g, cases h, refl }

@[simp, norm_cast] theorem coe_inj {f g : alternating_map R M N ι} :
  (f : (ι → M) → N) = g ↔ f = g :=
coe_injective.eq_iff

@[ext] theorem ext {f f' : alternating_map R M N ι} (H : ∀ x, f x = f' x) : f = f' :=
coe_injective (funext H)

theorem ext_iff {f g : alternating_map R M N ι} : f = g ↔ ∀ x, f x = g x :=
⟨λ h x, h ▸ rfl, λ h, ext h⟩

instance : has_coe (alternating_map R M N ι) (multilinear_map R (λ i : ι, M) N) :=
⟨λ x, x.to_multilinear_map⟩

@[simp, norm_cast] lemma coe_multilinear_map : ⇑(f : multilinear_map R (λ i : ι, M) N) = f := rfl

lemma coe_multilinear_map_injective :
  function.injective (coe : alternating_map R M N ι → multilinear_map R (λ i : ι, M) N) :=
λ x y h, ext $ multilinear_map.congr_fun h

@[simp] lemma to_multilinear_map_eq_coe : f.to_multilinear_map = f := rfl

@[simp] lemma coe_multilinear_map_mk (f : (ι → M) → N) (h₁ h₂ h₃) :
  ((⟨f, h₁, h₂, h₃⟩ : alternating_map R M N ι) : multilinear_map R (λ i : ι, M) N) = ⟨f, @h₁, @h₂⟩ :=
rfl

end coercions

/-!
### Simp-normal forms of the structure fields

These are expressed in terms of `⇑f` instead of `f.to_fun`.
-/
@[simp] lemma map_add [decidable_eq ι] (i : ι) (x y : M) :
  f (update v i (x + y)) = f (update v i x) + f (update v i y) :=
f.to_multilinear_map.map_add' v i x y

@[simp] lemma map_sub [decidable_eq ι] (i : ι) (x y : M') :
  g' (update v' i (x - y)) = g' (update v' i x) - g' (update v' i y) :=
g'.to_multilinear_map.map_sub v' i x y

@[simp] lemma map_neg [decidable_eq ι] (i : ι) (x : M') :
  g' (update v' i (-x)) = -g' (update v' i x) :=
g'.to_multilinear_map.map_neg v' i x

@[simp] lemma map_smul [decidable_eq ι] (i : ι) (r : R) (x : M) :
  f (update v i (r • x)) = r • f (update v i x) :=
f.to_multilinear_map.map_smul' v i r x

@[simp] lemma map_eq_zero_of_eq (v : ι → M) {i j : ι} (h : v i = v j) (hij : i ≠ j) :
  f v = 0 :=
f.map_eq_zero_of_eq' v i j h hij

lemma map_coord_zero {m : ι → M} (i : ι) (h : m i = 0) : f m = 0 :=
f.to_multilinear_map.map_coord_zero i h

@[simp] lemma map_update_zero [decidable_eq ι] (m : ι → M) (i : ι) : f (update m i 0) = 0 :=
f.to_multilinear_map.map_update_zero m i

@[simp] lemma map_zero [nonempty ι] : f 0 = 0 :=
f.to_multilinear_map.map_zero

lemma map_eq_zero_of_not_injective (v : ι → M) (hv : ¬function.injective v) : f v = 0 :=
begin
  rw function.injective at hv,
  push_neg at hv,
  rcases hv with ⟨i₁, i₂, heq, hne⟩,
  exact f.map_eq_zero_of_eq v heq hne
end

/-!
### Algebraic structure inherited from `multilinear_map`

`alternating_map` carries the same `add_comm_monoid`, `add_comm_group`, and `module` structure
as `multilinear_map`
-/

section has_smul

variables {S : Type*} [monoid S] [distrib_mul_action S N] [smul_comm_class R S N]

instance : has_smul S (alternating_map R M N ι) :=
⟨λ c f,
  { map_eq_zero_of_eq' := λ v i j h hij, by simp [f.map_eq_zero_of_eq v h hij],
    ..((c • f : multilinear_map R (λ i : ι, M) N)) }⟩

@[simp] lemma smul_apply (c : S) (m : ι → M) :
  (c • f) m = c • f m := rfl

@[norm_cast] lemma coe_smul (c : S):
  ((c • f : alternating_map R M N ι) : multilinear_map R (λ i : ι, M) N) = c • f := rfl

lemma coe_fn_smul (c : S) (f : alternating_map R M N ι) : ⇑(c • f) = c • f :=
rfl

instance [distrib_mul_action Sᵐᵒᵖ N] [is_central_scalar S N] :
  is_central_scalar S (alternating_map R M N ι) :=
⟨λ c f, ext $ λ x, op_smul_eq_smul _ _⟩

end has_smul

instance : has_add (alternating_map R M N ι) :=
⟨λ a b,
  { map_eq_zero_of_eq' :=
      λ v i j h hij, by simp [a.map_eq_zero_of_eq v h hij, b.map_eq_zero_of_eq v h hij],
    ..(a + b : multilinear_map R (λ i : ι, M) N)}⟩

@[simp] lemma add_apply : (f + f') v = f v + f' v := rfl

@[norm_cast] lemma coe_add : (↑(f  + f') : multilinear_map R (λ i : ι, M) N) = f + f' := rfl

instance : has_zero (alternating_map R M N ι) :=
⟨{map_eq_zero_of_eq' := λ v i j h hij, by simp,
  ..(0 : multilinear_map R (λ i : ι, M) N)}⟩

@[simp] lemma zero_apply : (0 : alternating_map R M N ι) v = 0 := rfl

@[norm_cast] lemma coe_zero :
  ((0 : alternating_map R M N ι) : multilinear_map R (λ i : ι, M) N) = 0 := rfl

instance : inhabited (alternating_map R M N ι) := ⟨0⟩

instance : add_comm_monoid (alternating_map R M N ι) :=
coe_injective.add_comm_monoid _ rfl (λ _ _, rfl) (λ _ _, coe_fn_smul _ _)

instance : has_neg (alternating_map R M N' ι) :=
⟨λ f,
  { map_eq_zero_of_eq' := λ v i j h hij, by simp [f.map_eq_zero_of_eq v h hij],
    ..(-(f : multilinear_map R (λ i : ι, M) N')) }⟩

@[simp] lemma neg_apply (m : ι → M) : (-g) m = -(g m) := rfl

@[norm_cast] lemma coe_neg :
  ((-g : alternating_map R M N' ι) : multilinear_map R (λ i : ι, M) N') = -g := rfl

instance : has_sub (alternating_map R M N' ι) :=
⟨λ f g,
  { map_eq_zero_of_eq' :=
      λ v i j h hij, by simp [f.map_eq_zero_of_eq v h hij, g.map_eq_zero_of_eq v h hij],
    ..(f - g : multilinear_map R (λ i : ι, M) N') }⟩

@[simp] lemma sub_apply (m : ι → M) : (g - g₂) m = g m - g₂ m := rfl

@[norm_cast] lemma coe_sub : (↑(g - g₂) : multilinear_map R (λ i : ι, M) N') = g - g₂ := rfl

instance : add_comm_group (alternating_map R M N' ι) :=
coe_injective.add_comm_group _ rfl (λ _ _, rfl) (λ _, rfl) (λ _ _, rfl)
  (λ _ _, coe_fn_smul _ _) (λ _ _, coe_fn_smul _ _)

section distrib_mul_action

variables {S : Type*} [monoid S] [distrib_mul_action S N] [smul_comm_class R S N]

instance : distrib_mul_action S (alternating_map R M N ι) :=
{ one_smul := λ f, ext $ λ x, one_smul _ _,
  mul_smul := λ c₁ c₂ f, ext $ λ x, mul_smul _ _ _,
  smul_zero := λ r, ext $ λ x, smul_zero _,
  smul_add := λ r f₁ f₂, ext $ λ x, smul_add _ _ _ }

end distrib_mul_action

section module

variables {S : Type*} [semiring S] [module S N] [smul_comm_class R S N]

/-- The space of multilinear maps over an algebra over `R` is a module over `R`, for the pointwise
addition and scalar multiplication. -/
instance : module S (alternating_map R M N ι) :=
{ add_smul := λ r₁ r₂ f, ext $ λ x, add_smul _ _ _,
  zero_smul := λ f, ext $ λ x, zero_smul _ _ }

instance [no_zero_smul_divisors S N] : no_zero_smul_divisors S (alternating_map R M N ι) :=
coe_injective.no_zero_smul_divisors _ rfl coe_fn_smul

end module

section
variables (R M)

/-- The evaluation map from `ι → M` to `M` at a given `i` is alternating when `ι` is subsingleton.
-/
@[simps]
def of_subsingleton [subsingleton ι] (i : ι) : alternating_map R M M ι :=
{ to_fun := function.eval i,
  map_eq_zero_of_eq' := λ v i j hv hij, (hij $ subsingleton.elim _ _).elim,
  ..multilinear_map.of_subsingleton R M i }

/-- The constant map is alternating when `ι` is empty. -/
@[simps {fully_applied := ff}]
def const_of_is_empty [is_empty ι] (m : N) : alternating_map R M N ι :=
{ to_fun := function.const _ m,
  map_eq_zero_of_eq' := λ v, is_empty_elim,
  ..multilinear_map.const_of_is_empty R _ m }

end

/-- Restrict the codomain of an alternating map to a submodule. -/
@[simps]
def cod_restrict (f : alternating_map R M N ι) (p : submodule R N) (h : ∀ v, f v ∈ p) :
  alternating_map R M p ι :=
{ to_fun := λ v, ⟨f v, h v⟩,
  map_eq_zero_of_eq' := λ v i j hv hij, subtype.ext $ map_eq_zero_of_eq _ _ hv hij,
  ..f.to_multilinear_map.cod_restrict p h }

end alternating_map

/-!
### Composition with linear maps
-/

namespace linear_map

variables {N₂ : Type*} [add_comm_monoid N₂] [module R N₂]

/-- Composing a alternating map with a linear map on the left gives again an alternating map. -/
def comp_alternating_map (g : N →ₗ[R] N₂) : alternating_map R M N ι →+ alternating_map R M N₂ ι :=
{ to_fun := λ f,
  { map_eq_zero_of_eq' := λ v i j h hij, by simp [f.map_eq_zero_of_eq v h hij],
              ..(g.comp_multilinear_map (f : multilinear_map R (λ _ : ι, M) N)) },
  map_zero' := by { ext, simp },
  map_add' := λ a b, by { ext, simp } }

@[simp] lemma coe_comp_alternating_map (g : N →ₗ[R] N₂) (f : alternating_map R M N ι) :
  ⇑(g.comp_alternating_map f) = g ∘ f := rfl

@[simp]
lemma comp_alternating_map_apply (g : N →ₗ[R] N₂) (f : alternating_map R M N ι) (m : ι → M) :
  g.comp_alternating_map f m = g (f m) := rfl

@[simp]
lemma subtype_comp_alternating_map_cod_restrict (f : alternating_map R M N ι) (p : submodule R N)
  (h) :
  p.subtype.comp_alternating_map (f.cod_restrict p h) = f :=
alternating_map.ext $ λ v, rfl

@[simp]
lemma comp_alternating_map_cod_restrict (g : N →ₗ[R] N₂) (f : alternating_map R M N ι)
  (p : submodule R N₂) (h) :
  (g.cod_restrict p h).comp_alternating_map f =
    (g.comp_alternating_map f).cod_restrict p (λ v, h (f v)):=
alternating_map.ext $ λ v, rfl

end linear_map

namespace alternating_map

variables {M₂ : Type*} [add_comm_monoid M₂] [module R M₂]
variables {M₃ : Type*} [add_comm_monoid M₃] [module R M₃]

/-- Composing a alternating map with the same linear map on each argument gives again an
alternating map. -/
def comp_linear_map (f : alternating_map R M N ι) (g : M₂ →ₗ[R] M) : alternating_map R M₂ N ι :=
{ map_eq_zero_of_eq' := λ v i j h hij, f.map_eq_zero_of_eq _ (linear_map.congr_arg h) hij,
  .. (f : multilinear_map R (λ _ : ι, M) N).comp_linear_map (λ _, g) }

lemma coe_comp_linear_map (f : alternating_map R M N ι) (g : M₂ →ₗ[R] M) :
  ⇑(f.comp_linear_map g) = f ∘ ((∘) g) := rfl

@[simp] lemma comp_linear_map_apply (f : alternating_map R M N ι) (g : M₂ →ₗ[R] M) (v : ι → M₂) :
  f.comp_linear_map g v = f (λ i, g (v i)) := rfl

/-- Composing an alternating map twice with the same linear map in each argument is
the same as composing with their composition. -/
lemma comp_linear_map_assoc (f : alternating_map R M N ι) (g₁ : M₂ →ₗ[R] M) (g₂ : M₃ →ₗ[R] M₂) :
  (f.comp_linear_map g₁).comp_linear_map g₂ = f.comp_linear_map (g₁ ∘ₗ g₂) :=
rfl

@[simp] lemma zero_comp_linear_map (g : M₂ →ₗ[R] M) :
  (0 : alternating_map R M N ι).comp_linear_map g = 0 :=
by { ext, simp only [comp_linear_map_apply, zero_apply] }

@[simp] lemma add_comp_linear_map (f₁ f₂ : alternating_map R M N ι) (g : M₂ →ₗ[R] M) :
  (f₁ + f₂).comp_linear_map g = f₁.comp_linear_map g + f₂.comp_linear_map g :=
by { ext, simp only [comp_linear_map_apply, add_apply] }

@[simp] lemma comp_linear_map_zero [nonempty ι] (f : alternating_map R M N ι) :
  f.comp_linear_map (0 : M₂ →ₗ[R] M) = 0 :=
begin
  ext,
  simp_rw [comp_linear_map_apply, linear_map.zero_apply, ←pi.zero_def, map_zero, zero_apply],
end

/-- Composing an alternating map with the identity linear map in each argument. -/
@[simp] lemma comp_linear_map_id (f : alternating_map R M N ι) :
  f.comp_linear_map linear_map.id = f :=
ext $ λ _, rfl

/-- Composing with a surjective linear map is injective. -/
lemma comp_linear_map_injective (f : M₂ →ₗ[R] M) (hf : function.surjective f) :
  function.injective (λ g : alternating_map R M N ι, g.comp_linear_map f) :=
λ g₁ g₂ h, ext $ λ x,
by simpa [function.surj_inv_eq hf] using ext_iff.mp h (function.surj_inv hf ∘ x)

lemma comp_linear_map_inj (f : M₂ →ₗ[R] M) (hf : function.surjective f)
  (g₁ g₂ : alternating_map R M N ι) : g₁.comp_linear_map f = g₂.comp_linear_map f ↔ g₁ = g₂ :=
(comp_linear_map_injective _ hf).eq_iff

section dom_lcongr

variables (ι R N) (S : Type*) [semiring S] [module S N] [smul_comm_class R S N]

/-- Construct a linear equivalence between maps from a linear equivalence between domains. -/
@[simps apply]
def dom_lcongr (e : M ≃ₗ[R] M₂) : alternating_map R M N ι ≃ₗ[S] alternating_map R M₂ N ι :=
{ to_fun := λ f, f.comp_linear_map e.symm,
  inv_fun := λ g, g.comp_linear_map e,
  map_add' := λ _ _, rfl,
  map_smul' := λ _ _, rfl,
  left_inv := λ f, alternating_map.ext $ λ v, f.congr_arg $ funext $ λ i, e.symm_apply_apply _,
  right_inv := λ f, alternating_map.ext $ λ v, f.congr_arg $ funext $ λ i, e.apply_symm_apply _ }

@[simp] lemma dom_lcongr_refl :
  dom_lcongr R N ι S (linear_equiv.refl R M) = linear_equiv.refl S _ :=
linear_equiv.ext $ λ _, alternating_map.ext $ λ v, rfl

@[simp] lemma dom_lcongr_symm (e : M ≃ₗ[R] M₂) :
  (dom_lcongr R N ι S e).symm = dom_lcongr R N ι S e.symm :=
rfl

lemma dom_lcongr_trans (e : M ≃ₗ[R] M₂) (f : M₂ ≃ₗ[R] M₃):
  (dom_lcongr R N ι S e).trans (dom_lcongr R N ι S f) = dom_lcongr R N ι S (e.trans f) :=
rfl

end dom_lcongr

/-- Composing an alternating map with the same linear equiv on each argument gives the zero map
if and only if the alternating map is the zero map. -/
@[simp] lemma comp_linear_equiv_eq_zero_iff (f : alternating_map R M N ι) (g : M₂ ≃ₗ[R] M) :
  f.comp_linear_map (g : M₂ →ₗ[R] M) = 0 ↔ f = 0 :=
(dom_lcongr R N ι ℕ g.symm).map_eq_zero_iff

variables (f f' : alternating_map R M N ι)
variables (g g₂ : alternating_map R M N' ι)
variables (g' : alternating_map R M' N' ι)
variables (v : ι → M) (v' : ι → M')
open function

/-!
### Other lemmas from `multilinear_map`
-/
section

open_locale big_operators

lemma map_update_sum {α : Type*} [decidable_eq ι] (t : finset α) (i : ι) (g : α → M) (m : ι → M) :
  f (update m i (∑ a in t, g a)) = ∑ a in t, f (update m i (g a)) :=
f.to_multilinear_map.map_update_sum t i g m

end

/-!
### Theorems specific to alternating maps

Various properties of reordered and repeated inputs which follow from
`alternating_map.map_eq_zero_of_eq`.
-/

lemma map_update_self [decidable_eq ι] {i j : ι} (hij : i ≠ j) :
  f (function.update v i (v j)) = 0 :=
f.map_eq_zero_of_eq _ (by rw [function.update_same, function.update_noteq hij.symm]) hij

lemma map_update_update [decidable_eq ι] {i j : ι} (hij : i ≠ j) (m : M) :
  f (function.update (function.update v i m) j m) = 0 :=
f.map_eq_zero_of_eq _
  (by rw [function.update_same, function.update_noteq hij, function.update_same]) hij

lemma map_swap_add [decidable_eq ι] {i j : ι} (hij : i ≠ j) :
  f (v ∘ equiv.swap i j) + f v = 0 :=
begin
  rw equiv.comp_swap_eq_update,
  convert f.map_update_update v hij (v i + v j),
  simp [f.map_update_self _ hij,
        f.map_update_self _ hij.symm,
        function.update_comm hij (v i + v j) (v _) v,
        function.update_comm hij.symm (v i) (v i) v],
end

lemma map_add_swap [decidable_eq ι] {i j : ι} (hij : i ≠ j) :
  f v + f (v ∘ equiv.swap i j) = 0 :=
by { rw add_comm, exact f.map_swap_add v hij }

<<<<<<< HEAD
lemma map_swap [decidable_eq ι] {i j : ι} (hij : i ≠ j) :
  g (v ∘ equiv.swap i j) = - g v  :=
eq_neg_of_add_eq_zero (g.map_swap_add v hij)
=======
lemma map_swap {i j : ι} (hij : i ≠ j) : g (v ∘ equiv.swap i j) = - g v :=
eq_neg_of_add_eq_zero_left $ g.map_swap_add v hij
>>>>>>> 290a7ba0

lemma map_perm [decidable_eq ι] [fintype ι] (v : ι → M) (σ : equiv.perm ι) :
  g (v ∘ σ) = σ.sign • g v :=
begin
  apply equiv.perm.swap_induction_on' σ,
  { simp },
  { intros s x y hxy hI,
    simpa [g.map_swap (v ∘ s) hxy, equiv.perm.sign_swap hxy] using hI, }
end

lemma map_congr_perm [decidable_eq ι] [fintype ι] (σ : equiv.perm ι) :
  g v = σ.sign • g (v ∘ σ) :=
by { rw [g.map_perm, smul_smul], simp }

<<<<<<< HEAD
lemma coe_dom_dom_congr [decidable_eq ι] [fintype ι] (σ : equiv.perm ι) :
  (g : multilinear_map R (λ _ : ι, M) N').dom_dom_congr σ
    = σ.sign • (g : multilinear_map R (λ _ : ι, M) N') :=
multilinear_map.ext $ λ v, g.map_perm v σ
=======
section dom_dom_congr

/-- Transfer the arguments to a map along an equivalence between argument indices.

This is the alternating version of `multilinear_map.dom_dom_congr`. -/
@[simps]
def dom_dom_congr (σ : ι ≃ ι') (f : alternating_map R M N ι) : alternating_map R M N ι' :=
{ to_fun := λ v, f (v ∘ σ),
  map_eq_zero_of_eq' := λ v i j hv hij,
    f.map_eq_zero_of_eq (v ∘ σ) (by simpa using hv) (σ.symm.injective.ne hij),
  .. f.to_multilinear_map.dom_dom_congr σ }

@[simp] lemma dom_dom_congr_refl (f : alternating_map R M N ι) :
  f.dom_dom_congr (equiv.refl ι) = f := ext $ λ v, rfl

lemma dom_dom_congr_trans (σ₁ : ι ≃ ι') (σ₂ : ι' ≃ ι'') (f : alternating_map R M N ι) :
  f.dom_dom_congr (σ₁.trans σ₂) = (f.dom_dom_congr σ₁).dom_dom_congr σ₂ := rfl

@[simp] lemma dom_dom_congr_zero (σ : ι ≃ ι') :
  (0 : alternating_map R M N ι).dom_dom_congr σ = 0 :=
rfl

@[simp] lemma dom_dom_congr_add (σ : ι ≃ ι') (f g : alternating_map R M N ι) :
  (f + g).dom_dom_congr σ = f.dom_dom_congr σ + g.dom_dom_congr σ :=
rfl

/-- `alternating_map.dom_dom_congr` as an equivalence.

This is declared separately because it does not work with dot notation. -/
@[simps apply symm_apply]
def dom_dom_congr_equiv (σ : ι ≃ ι') :
  alternating_map R M N ι ≃+ alternating_map R M N ι' :=
{ to_fun := dom_dom_congr σ,
  inv_fun := dom_dom_congr σ.symm,
  left_inv := λ f, by { ext, simp [function.comp] },
  right_inv := λ m, by { ext, simp [function.comp] },
  map_add' := dom_dom_congr_add σ }

/-- The results of applying `dom_dom_congr` to two maps are equal if and only if those maps are. -/
@[simp] lemma dom_dom_congr_eq_iff (σ : ι ≃ ι') (f g : alternating_map R M N ι) :
  f.dom_dom_congr σ = g.dom_dom_congr σ ↔ f = g :=
(dom_dom_congr_equiv σ : _ ≃+ alternating_map R M N ι').apply_eq_iff_eq

@[simp] lemma dom_dom_congr_eq_zero_iff (σ : ι ≃ ι') (f : alternating_map R M N ι) :
  f.dom_dom_congr σ = 0 ↔ f = 0 :=
(dom_dom_congr_equiv σ : alternating_map R M N ι ≃+ alternating_map R M N ι').map_eq_zero_iff

lemma dom_dom_congr_perm [fintype ι] (σ : equiv.perm ι) :
  g.dom_dom_congr σ = σ.sign • g :=
alternating_map.ext $ λ v, g.map_perm v σ

@[norm_cast] lemma coe_dom_dom_congr (σ : ι ≃ ι') :
  ↑(f.dom_dom_congr σ) = (f : multilinear_map R (λ _ : ι, M) N).dom_dom_congr σ :=
multilinear_map.ext $ λ v, rfl

end dom_dom_congr
>>>>>>> 290a7ba0

/-- If the arguments are linearly dependent then the result is `0`. -/
lemma map_linear_dependent
  {K : Type*} [ring K]
  {M : Type*} [add_comm_group M] [module K M]
  {N : Type*} [add_comm_group N] [module K N] [no_zero_smul_divisors K N]
  (f : alternating_map K M N ι) (v : ι → M)
  (h : ¬linear_independent K v) :
  f v = 0 :=
begin
<<<<<<< HEAD
  obtain ⟨s, g, h, i, hi, hz⟩ := linear_dependent_iff.mp h,
  letI := classical.dec_eq ι,
=======
  obtain ⟨s, g, h, i, hi, hz⟩ := not_linear_independent_iff.mp h,
>>>>>>> 290a7ba0
  suffices : f (update v i (g i • v i)) = 0,
  { rw [f.map_smul, function.update_eq_self, smul_eq_zero] at this,
    exact or.resolve_left this hz, },
  conv at h in (g _ • v _) { rw ←if_t_t (i = x) (g _ • v _), },
  rw [finset.sum_ite, finset.filter_eq, finset.filter_ne, if_pos hi, finset.sum_singleton,
    add_eq_zero_iff_eq_neg] at h,
  rw [h, f.map_neg, f.map_update_sum, neg_eq_zero, finset.sum_eq_zero],
  intros j hj,
  obtain ⟨hij, _⟩ := finset.mem_erase.mp hj,
  rw [f.map_smul, f.map_update_self _ hij.symm, smul_zero],
end

section fin
open fin

/-- A version of `multilinear_map.cons_add` for `alternating_map`. -/
lemma map_vec_cons_add {n : ℕ} (f : alternating_map R M N (fin n.succ)) (m : fin n → M) (x y : M) :
  f (matrix.vec_cons (x+y) m) = f (matrix.vec_cons x m) + f (matrix.vec_cons y m) :=
f.to_multilinear_map.cons_add _ _ _

/-- A version of `multilinear_map.cons_smul` for `alternating_map`. -/
lemma map_vec_cons_smul {n : ℕ} (f : alternating_map R M N (fin n.succ)) (m : fin n → M)
  (c : R) (x : M) :
  f (matrix.vec_cons (c • x) m) = c • f (matrix.vec_cons x m) :=
f.to_multilinear_map.cons_smul _ _ _

end fin

end alternating_map

open_locale big_operators

namespace multilinear_map

open equiv

variables [fintype ι] [decidable_eq ι]

private lemma alternization_map_eq_zero_of_eq_aux
  (m : multilinear_map R (λ i : ι, M) N')
  (v : ι → M) (i j : ι) (i_ne_j : i ≠ j) (hv : v i = v j) :
  (∑ (σ : perm ι), σ.sign • m.dom_dom_congr σ) v = 0 :=
begin
  rw sum_apply,
  exact finset.sum_involution
    (λ σ _, swap i j * σ)
    (λ σ _, by simp [perm.sign_swap i_ne_j, apply_swap_eq_self hv])
    (λ σ _ _, (not_congr swap_mul_eq_iff).mpr i_ne_j)
    (λ σ _, finset.mem_univ _)
    (λ σ _, swap_mul_involutive i j σ)
end

/-- Produce an `alternating_map` out of a `multilinear_map`, by summing over all argument
permutations. -/
def alternatization : multilinear_map R (λ i : ι, M) N' →+ alternating_map R M N' ι :=
{ to_fun := λ m,
  { to_fun := ⇑(∑ (σ : perm ι), σ.sign • m.dom_dom_congr σ),
    map_eq_zero_of_eq' := λ v i j hvij hij, alternization_map_eq_zero_of_eq_aux m v i j hij hvij,
    .. (∑ (σ : perm ι), σ.sign • m.dom_dom_congr σ)},
  map_add' := λ a b, begin
    ext,
    simp only [
      finset.sum_add_distrib, smul_add, add_apply, dom_dom_congr_apply, alternating_map.add_apply,
      alternating_map.coe_mk, smul_apply, sum_apply],
  end,
  map_zero' := begin
    ext,
    simp only [
      finset.sum_const_zero, smul_zero, zero_apply, dom_dom_congr_apply, alternating_map.zero_apply,
      alternating_map.coe_mk, smul_apply, sum_apply],
  end }

lemma alternatization_def (m : multilinear_map R (λ i : ι, M) N') :
  ⇑(alternatization m) = (∑ (σ : perm ι), σ.sign • m.dom_dom_congr σ : _) :=
rfl

lemma alternatization_coe (m : multilinear_map R (λ i : ι, M) N') :
  ↑m.alternatization = (∑ (σ : perm ι), σ.sign • m.dom_dom_congr σ : _) :=
coe_injective rfl

lemma alternatization_apply (m : multilinear_map R (λ i : ι, M) N') (v : ι → M) :
  alternatization m v = ∑ (σ : perm ι), σ.sign • m.dom_dom_congr σ v :=
by simp only [alternatization_def, smul_apply, sum_apply]

end multilinear_map

namespace alternating_map

/-- Alternatizing a multilinear map that is already alternating results in a scale factor of `n!`,
where `n` is the number of inputs. -/
lemma coe_alternatization [decidable_eq ι] [fintype ι] (a : alternating_map R M N' ι) :
  (↑a : multilinear_map R (λ ι, M) N').alternatization = nat.factorial (fintype.card ι) • a :=
begin
  apply alternating_map.coe_injective,
  simp_rw [multilinear_map.alternatization_def, ←coe_dom_dom_congr, dom_dom_congr_perm, coe_smul,
    smul_smul, int.units_mul_self, one_smul, finset.sum_const, finset.card_univ, fintype.card_perm,
    ←coe_multilinear_map, coe_smul],
end

end alternating_map

namespace linear_map

variables {N'₂ : Type*} [add_comm_group N'₂] [module R N'₂] [decidable_eq ι] [fintype ι]

/-- Composition with a linear map before and after alternatization are equivalent. -/
lemma comp_multilinear_map_alternatization (g : N' →ₗ[R] N'₂)
  (f : multilinear_map R (λ _ : ι, M) N') :
  (g.comp_multilinear_map f).alternatization = g.comp_alternating_map (f.alternatization) :=
by { ext, simp [multilinear_map.alternatization_def] }

end linear_map

section coprod

open_locale big_operators
open_locale tensor_product

variables {ιa ιb : Type*}[fintype ιa] [fintype ιb]

variables
  {R' : Type*} {Mᵢ N₁ N₂ : Type*}
  [comm_semiring R']
  [add_comm_group N₁] [module R' N₁]
  [add_comm_group N₂] [module R' N₂]
  [add_comm_monoid Mᵢ] [module R' Mᵢ]

namespace equiv.perm

/-- Elements which are considered equivalent if they differ only by swaps within α or β  -/
abbreviation mod_sum_congr (α β : Type*) :=
_ ⧸ (equiv.perm.sum_congr_hom α β).range

lemma mod_sum_congr.swap_smul_involutive {α β : Type*} [decidable_eq (α ⊕ β)] (i j : α ⊕ β) :
  function.involutive (has_smul.smul (equiv.swap i j) : mod_sum_congr α β → mod_sum_congr α β) :=
λ σ, begin
  apply σ.induction_on' (λ σ, _),
  exact _root_.congr_arg quotient.mk' (equiv.swap_mul_involutive i j σ)
end

end equiv.perm

namespace alternating_map
open equiv

/-- summand used in `alternating_map.dom_coprod` -/
def dom_coprod.summand
  (a : alternating_map R' Mᵢ N₁ ιa) (b : alternating_map R' Mᵢ N₂ ιb)
  (σ : perm.mod_sum_congr ιa ιb) :
  multilinear_map R' (λ _ : ιa ⊕ ιb, Mᵢ) (N₁ ⊗[R'] N₂) :=
quotient.lift_on' σ
  (λ σ,
    σ.sign •
      (multilinear_map.dom_coprod ↑a ↑b : multilinear_map R' (λ _, Mᵢ) (N₁ ⊗ N₂)).dom_dom_congr σ)
  (λ σ₁ σ₂ H, begin
    rw quotient_group.left_rel_apply at H,
    obtain ⟨⟨sl, sr⟩, h⟩ := H,
    ext v,
    simp only [multilinear_map.dom_dom_congr_apply, multilinear_map.dom_coprod_apply,
      coe_multilinear_map, multilinear_map.smul_apply],
    replace h := inv_mul_eq_iff_eq_mul.mp (h.symm),
    have : (σ₁ * perm.sum_congr_hom _ _ (sl, sr)).sign = σ₁.sign * (sl.sign * sr.sign) :=
      by simp,
    rw [h, this, mul_smul, mul_smul, smul_left_cancel_iff,
      ←tensor_product.tmul_smul, tensor_product.smul_tmul'],
    simp only [sum.map_inr, perm.sum_congr_hom_apply, perm.sum_congr_apply, sum.map_inl,
              function.comp_app, perm.coe_mul],
    rw [←a.map_congr_perm (λ i, v (σ₁ _)), ←b.map_congr_perm (λ i, v (σ₁ _))],
  end)

lemma dom_coprod.summand_mk'
  (a : alternating_map R' Mᵢ N₁ ιa) (b : alternating_map R' Mᵢ N₂ ιb)
  (σ : equiv.perm (ιa ⊕ ιb)) :
  dom_coprod.summand a b (quotient.mk' σ) = σ.sign •
    (multilinear_map.dom_coprod ↑a ↑b : multilinear_map R' (λ _, Mᵢ) (N₁ ⊗ N₂)).dom_dom_congr σ :=
rfl

/-- Swapping elements in `σ` with equal values in `v` results in an addition that cancels -/
lemma dom_coprod.summand_add_swap_smul_eq_zero
  (a : alternating_map R' Mᵢ N₁ ιa) (b : alternating_map R' Mᵢ N₂ ιb)
  (σ : perm.mod_sum_congr ιa ιb)
  {v : ιa ⊕ ιb → Mᵢ} {i j : ιa ⊕ ιb} (hv : v i = v j) (hij : i ≠ j) :
  dom_coprod.summand a b σ v + dom_coprod.summand a b (swap i j • σ) v = 0 :=
begin
  apply σ.induction_on' (λ σ, _),
  dsimp only [quotient.lift_on'_mk', quotient.map'_mk', mul_action.quotient.smul_mk,
    dom_coprod.summand],
  rw [smul_eq_mul, perm.sign_mul, perm.sign_swap hij],
  simp only [one_mul, neg_mul, function.comp_app, units.neg_smul, perm.coe_mul,
    units.coe_neg, multilinear_map.smul_apply, multilinear_map.neg_apply,
    multilinear_map.dom_dom_congr_apply, multilinear_map.dom_coprod_apply],
  convert add_right_neg _;
  { ext k, rw equiv.apply_swap_eq_self hv },
end

/-- Swapping elements in `σ` with equal values in `v` result in zero if the swap has no effect
on the quotient. -/
lemma dom_coprod.summand_eq_zero_of_smul_invariant
  (a : alternating_map R' Mᵢ N₁ ιa) (b : alternating_map R' Mᵢ N₂ ιb)
  (σ : perm.mod_sum_congr ιa ιb)
  {v : ιa ⊕ ιb → Mᵢ} {i j : ιa ⊕ ιb} (hv : v i = v j) (hij : i ≠ j) :
  swap i j • σ = σ → dom_coprod.summand a b σ v = 0 :=
begin
  apply σ.induction_on' (λ σ, _),
  dsimp only [quotient.lift_on'_mk', quotient.map'_mk', multilinear_map.smul_apply,
    multilinear_map.dom_dom_congr_apply, multilinear_map.dom_coprod_apply, dom_coprod.summand],
  intro hσ,
  cases hi : σ⁻¹ i;
    cases hj : σ⁻¹ j;
    rw perm.inv_eq_iff_eq at hi hj;
  substs hi hj; revert val val_1,
  case [sum.inl sum.inr, sum.inr sum.inl]
  { -- the term pairs with and cancels another term
    all_goals {
      intros i' j' hv hij hσ,
      obtain ⟨⟨sl, sr⟩, hσ⟩ := quotient_group.left_rel_apply.mp (quotient.exact' hσ), },
    work_on_goal 1 { replace hσ := equiv.congr_fun hσ (sum.inl i'), },
    work_on_goal 2 { replace hσ := equiv.congr_fun hσ (sum.inr i'), },
    all_goals
    { rw [smul_eq_mul, ←mul_swap_eq_swap_mul, mul_inv_rev, swap_inv, inv_mul_cancel_right] at hσ,
      simpa using hσ, }, },
  case [sum.inr sum.inr, sum.inl sum.inl]
  { -- the term does not pair but is zero
    all_goals {
      intros i' j' hv hij hσ,
      convert smul_zero _, },
    work_on_goal 1 { convert tensor_product.tmul_zero _ _, },
    work_on_goal 2 { convert tensor_product.zero_tmul _ _, },
    all_goals { exact alternating_map.map_eq_zero_of_eq _ _ hv (λ hij', hij (hij' ▸ rfl)), } },
end

/-- Like `multilinear_map.dom_coprod`, but ensures the result is also alternating.

Note that this is usually defined (for instance, as used in Proposition 22.24 in [Gallier2011Notes])
over integer indices `ιa = fin n` and `ιb = fin m`, as
$$
(f \wedge g)(u_1, \ldots, u_{m+n}) =
  \sum_{\operatorname{shuffle}(m, n)} \operatorname{sign}(\sigma)
    f(u_{\sigma(1)}, \ldots, u_{\sigma(m)}) g(u_{\sigma(m+1)}, \ldots, u_{\sigma(m+n)}),
$$
where $\operatorname{shuffle}(m, n)$ consists of all permutations of $[1, m+n]$ such that
$\sigma(1) < \cdots < \sigma(m)$ and $\sigma(m+1) < \cdots < \sigma(m+n)$.

Here, we generalize this by replacing:
* the product in the sum with a tensor product
* the filtering of $[1, m+n]$ to shuffles with an isomorphic quotient
* the additions in the subscripts of $\sigma$ with an index of type `sum`

The specialized version can be obtained by combining this definition with `fin_sum_fin_equiv` and
`linear_map.mul'`.
-/
@[simps]
def dom_coprod
  (a : alternating_map R' Mᵢ N₁ ιa) (b : alternating_map R' Mᵢ N₂ ιb) :
  alternating_map R' Mᵢ (N₁ ⊗[R'] N₂) (ιa ⊕ ιb) :=
{ to_fun := λ v, ⇑(∑ σ : perm.mod_sum_congr ιa ιb, dom_coprod.summand a b σ) v,
  map_eq_zero_of_eq' := λ v i j hv hij, begin
    dsimp only,
    rw multilinear_map.sum_apply,
    exact finset.sum_involution
      (λ σ _, equiv.swap i j • σ)
      (λ σ _, dom_coprod.summand_add_swap_smul_eq_zero a b σ hv hij)
      (λ σ _, mt $ dom_coprod.summand_eq_zero_of_smul_invariant a b σ hv hij)
      (λ σ _, finset.mem_univ _)
      (λ σ _, equiv.perm.mod_sum_congr.swap_smul_involutive i j σ),
  end,
  ..(∑ σ : perm.mod_sum_congr ιa ιb, dom_coprod.summand a b σ) }

lemma dom_coprod_coe (a : alternating_map R' Mᵢ N₁ ιa) (b : alternating_map R' Mᵢ N₂ ιb) :
  (↑(a.dom_coprod b) : multilinear_map R' (λ _, Mᵢ) _) =
    ∑ σ : perm.mod_sum_congr ιa ιb, dom_coprod.summand a b σ :=
multilinear_map.ext $ λ _, rfl

/-- A more bundled version of `alternating_map.dom_coprod` that maps
`((ι₁ → N) → N₁) ⊗ ((ι₂ → N) → N₂)` to `(ι₁ ⊕ ι₂ → N) → N₁ ⊗ N₂`. -/
def dom_coprod' :
  (alternating_map R' Mᵢ N₁ ιa ⊗[R'] alternating_map R' Mᵢ N₂ ιb) →ₗ[R']
    alternating_map R' Mᵢ (N₁ ⊗[R'] N₂) (ιa ⊕ ιb) :=
tensor_product.lift $ by
  refine linear_map.mk₂ R' (dom_coprod)
    (λ m₁ m₂ n, _)
    (λ c m n, _)
    (λ m n₁ n₂, _)
    (λ c m n, _);
  { ext,
    simp only [dom_coprod_apply, add_apply, smul_apply, ←finset.sum_add_distrib,
      finset.smul_sum, multilinear_map.sum_apply, dom_coprod.summand],
    congr,
    ext σ,
    apply σ.induction_on' (λ σ, _),
    simp only [quotient.lift_on'_mk', coe_add, coe_smul, multilinear_map.smul_apply,
      ←multilinear_map.dom_coprod'_apply],
    simp only [tensor_product.add_tmul, ←tensor_product.smul_tmul',
      tensor_product.tmul_add, tensor_product.tmul_smul, linear_map.map_add, linear_map.map_smul],
    rw ←smul_add <|> rw smul_comm,
    congr }

@[simp]
lemma dom_coprod'_apply
  (a : alternating_map R' Mᵢ N₁ ιa) (b : alternating_map R' Mᵢ N₂ ιb) :
  dom_coprod' (a ⊗ₜ[R'] b) = dom_coprod a b :=
rfl

end alternating_map

open equiv

/-- A helper lemma for `multilinear_map.dom_coprod_alternization`. -/
lemma multilinear_map.dom_coprod_alternization_coe
  (a : multilinear_map R' (λ _ : ιa, Mᵢ) N₁) (b : multilinear_map R' (λ _ : ιb, Mᵢ) N₂) :
  multilinear_map.dom_coprod ↑a.alternatization ↑b.alternatization =
    ∑ (σa : perm ιa) (σb : perm ιb), σa.sign • σb.sign •
      multilinear_map.dom_coprod (a.dom_dom_congr σa) (b.dom_dom_congr σb) :=
begin
  simp_rw [←multilinear_map.dom_coprod'_apply, multilinear_map.alternatization_coe],
  simp_rw [tensor_product.sum_tmul, tensor_product.tmul_sum, linear_map.map_sum,
    ←tensor_product.smul_tmul', tensor_product.tmul_smul, linear_map.map_smul_of_tower],
end

open alternating_map

/-- Computing the `multilinear_map.alternatization` of the `multilinear_map.dom_coprod` is the same
as computing the `alternating_map.dom_coprod` of the `multilinear_map.alternatization`s.
-/
lemma multilinear_map.dom_coprod_alternization
  (a : multilinear_map R' (λ _ : ιa, Mᵢ) N₁) (b : multilinear_map R' (λ _ : ιb, Mᵢ) N₂) :
  (multilinear_map.dom_coprod a b).alternatization =
    a.alternatization.dom_coprod b.alternatization :=
begin
  apply coe_multilinear_map_injective,
  rw [dom_coprod_coe, multilinear_map.alternatization_coe,
    finset.sum_partition (quotient_group.left_rel (perm.sum_congr_hom ιa ιb).range)],
  congr' 1,
  ext1 σ,
  apply σ.induction_on' (λ σ, _),

  -- unfold the quotient mess left by `finset.sum_partition`
  conv in (_ = quotient.mk' _)
  { change quotient.mk' _ = quotient.mk' _,
    rw quotient_group.eq' },

  -- eliminate a multiplication
  rw [← finset.map_univ_equiv (equiv.mul_left σ), finset.filter_map, finset.sum_map],
  simp_rw [equiv.coe_to_embedding, equiv.coe_mul_left, (∘), mul_inv_rev, inv_mul_cancel_right,
    subgroup.inv_mem_iff, monoid_hom.mem_range, finset.univ_filter_exists,
    finset.sum_image (perm.sum_congr_hom_injective.inj_on _)],

  -- now we're ready to clean up the RHS, pulling out the summation
  rw [dom_coprod.summand_mk', multilinear_map.dom_coprod_alternization_coe,
    ←finset.sum_product', finset.univ_product_univ,
    ←multilinear_map.dom_dom_congr_equiv_apply, add_equiv.map_sum, finset.smul_sum],
  congr' 1,
  ext1 ⟨al, ar⟩,
  dsimp only,

  -- pull out the pair of smuls on the RHS, by rewriting to `_ →ₗ[ℤ] _` and back
  rw [←add_equiv.coe_to_add_monoid_hom, ←add_monoid_hom.coe_to_int_linear_map,
    linear_map.map_smul_of_tower,
    linear_map.map_smul_of_tower,
    add_monoid_hom.coe_to_int_linear_map, add_equiv.coe_to_add_monoid_hom,
    multilinear_map.dom_dom_congr_equiv_apply],

  -- pick up the pieces
  rw [multilinear_map.dom_dom_congr_mul, perm.sign_mul,
    perm.sum_congr_hom_apply, multilinear_map.dom_coprod_dom_dom_congr_sum_congr,
    perm.sign_sum_congr, mul_smul, mul_smul],
end

/-- Taking the `multilinear_map.alternatization` of the `multilinear_map.dom_coprod` of two
`alternating_map`s gives a scaled version of the `alternating_map.coprod` of those maps.
-/
lemma multilinear_map.dom_coprod_alternization_eq
  (a : alternating_map R' Mᵢ N₁ ιa) (b : alternating_map R' Mᵢ N₂ ιb) :
  (multilinear_map.dom_coprod a b : multilinear_map R' (λ _ : ιa ⊕ ιb, Mᵢ) (N₁ ⊗ N₂))
    .alternatization =
    ((fintype.card ιa).factorial * (fintype.card ιb).factorial) • a.dom_coprod b :=
begin
  rw [multilinear_map.dom_coprod_alternization, coe_alternatization, coe_alternatization, mul_smul,
    ←dom_coprod'_apply, ←dom_coprod'_apply, ←tensor_product.smul_tmul', tensor_product.tmul_smul,
    linear_map.map_smul_of_tower dom_coprod', linear_map.map_smul_of_tower dom_coprod'],
  -- typeclass resolution is a little confused here
  apply_instance, apply_instance,
end

end coprod

section basis

open alternating_map

variables {ι₁ : Type*} [finite ι]
variables {R' : Type*} {N₁ N₂ : Type*} [comm_semiring R'] [add_comm_monoid N₁] [add_comm_monoid N₂]
variables [module R' N₁] [module R' N₂]

/-- Two alternating maps indexed by a `fintype` are equal if they are equal when all arguments
are distinct basis vectors. -/
lemma basis.ext_alternating {f g : alternating_map R' N₁ N₂ ι} (e : basis ι₁ R' N₁)
  (h : ∀ v : ι → ι₁, function.injective v → f (λ i, e (v i)) = g (λ i, e (v i))) : f = g :=
begin
  refine alternating_map.coe_multilinear_map_injective (basis.ext_multilinear e $ λ v, _),
  by_cases hi : function.injective v,
  { exact h v hi },
  { have : ¬function.injective (λ i, e (v i)) := hi.imp function.injective.of_comp,
    rw [coe_multilinear_map, coe_multilinear_map,
        f.map_eq_zero_of_not_injective _ this, g.map_eq_zero_of_not_injective _ this], }
end

end basis

/-! ### Currying -/

section currying

variables
  {R' : Type*} {M'' M₂'' N'' N₂'': Type*}
  [comm_semiring R']
  [add_comm_monoid M''] [add_comm_monoid M₂''] [add_comm_monoid N''] [add_comm_monoid N₂'']
  [module R' M''] [module R' M₂''] [module R' N''] [module R' N₂'']

namespace alternating_map

/-- Given an alternating map `f` in `n+1` variables, split the first variable to obtain
a linear map into alternating maps in `n` variables, given by `x ↦ (m ↦ f (matrix.vec_cons x m))`.
It can be thought of as a map $Hom(\bigwedge^{n+1} M, N) \to Hom(M, Hom(\bigwedge^n M, N))$.

This is `multilinear_map.curry_left` for `alternating_map`. See also
`alternating_map.curry_left_linear_map`. -/
@[simps]
def curry_left {n : ℕ} (f : alternating_map R' M'' N'' (fin n.succ)) :
  M'' →ₗ[R'] alternating_map R' M'' N'' (fin n) :=
{ to_fun := λ m,
  { to_fun    := λ v, f (matrix.vec_cons m v),
    map_eq_zero_of_eq' := λ v i j hv hij, f.map_eq_zero_of_eq _
      (by rwa [matrix.cons_val_succ, matrix.cons_val_succ]) ((fin.succ_injective _).ne hij),
    .. f.to_multilinear_map.curry_left m },
  map_add' := λ m₁ m₂, ext $ λ v, f.map_vec_cons_add _ _ _,
  map_smul' := λ r m, ext $ λ v, f.map_vec_cons_smul _ _ _ }

@[simp] lemma curry_left_zero {n : ℕ} :
  curry_left (0 : alternating_map R' M'' N'' (fin n.succ)) = 0 := rfl

@[simp] lemma curry_left_add {n : ℕ} (f g : alternating_map R' M'' N'' (fin n.succ)) :
  curry_left (f + g) = curry_left f + curry_left g := rfl

@[simp] lemma curry_left_smul {n : ℕ} (r : R') (f : alternating_map R' M'' N'' (fin n.succ)) :
  curry_left (r • f) = r • curry_left f := rfl

/-- `alternating_map.curry_left` as a `linear_map`. This is a separate definition as dot notation
does not work for this version. -/
@[simps]
def curry_left_linear_map {n : ℕ} :
  alternating_map R' M'' N'' (fin n.succ) →ₗ[R'] M'' →ₗ[R'] alternating_map R' M'' N'' (fin n) :=
{ to_fun := λ f, f.curry_left,
  map_add' := curry_left_add,
  map_smul' := curry_left_smul }

/-- Currying with the same element twice gives the zero map. -/
@[simp] lemma curry_left_same {n : ℕ} (f : alternating_map R' M'' N'' (fin n.succ.succ)) (m : M'') :
  (f.curry_left m).curry_left m = 0 :=
ext $ λ x, f.map_eq_zero_of_eq _ (by simp) fin.zero_ne_one

@[simp] lemma curry_left_comp_alternating_map {n : ℕ} (g : N'' →ₗ[R'] N₂'')
  (f : alternating_map R' M'' N'' (fin n.succ)) (m : M'') :
  (g.comp_alternating_map f).curry_left m = g.comp_alternating_map (f.curry_left m) :=
rfl

@[simp] lemma curry_left_comp_linear_map {n : ℕ} (g : M₂'' →ₗ[R'] M'')
  (f : alternating_map R' M'' N'' (fin n.succ)) (m : M₂'') :
  (f.comp_linear_map g).curry_left m = (f.curry_left (g m)).comp_linear_map g :=
ext $ λ v, congr_arg f $ funext $ begin
  refine fin.cases _ _,
  { refl },
  { simp }
end

/-- The space of constant maps is equivalent to the space of maps that are alternating with respect
to an empty family. -/
@[simps] def const_linear_equiv_of_is_empty [is_empty ι] :
  N'' ≃ₗ[R'] alternating_map R' M'' N'' ι :=
{ to_fun    := alternating_map.const_of_is_empty R' M'',
  map_add'  := λ x y, rfl,
  map_smul' := λ t x, rfl,
  inv_fun   := λ f, f 0,
  left_inv  := λ _, rfl,
  right_inv := λ f, ext $ λ x, alternating_map.congr_arg f $ subsingleton.elim _ _ }

end alternating_map

end currying<|MERGE_RESOLUTION|>--- conflicted
+++ resolved
@@ -53,11 +53,7 @@
 variables {M' : Type*} [add_comm_group M'] [module R M']
 variables {N' : Type*} [add_comm_group N'] [module R N']
 
-<<<<<<< HEAD
-variables {ι : Type*}
-=======
-variables {ι ι' ι'' : Type*} [decidable_eq ι] [decidable_eq ι'] [decidable_eq ι'']
->>>>>>> 290a7ba0
+variables {ι ι' ι'' : Type*}
 
 set_option old_structure_cmd true
 
@@ -482,14 +478,8 @@
   f v + f (v ∘ equiv.swap i j) = 0 :=
 by { rw add_comm, exact f.map_swap_add v hij }
 
-<<<<<<< HEAD
-lemma map_swap [decidable_eq ι] {i j : ι} (hij : i ≠ j) :
-  g (v ∘ equiv.swap i j) = - g v  :=
-eq_neg_of_add_eq_zero (g.map_swap_add v hij)
-=======
-lemma map_swap {i j : ι} (hij : i ≠ j) : g (v ∘ equiv.swap i j) = - g v :=
+lemma map_swap [decidable_eq ι] {i j : ι} (hij : i ≠ j) : g (v ∘ equiv.swap i j) = - g v :=
 eq_neg_of_add_eq_zero_left $ g.map_swap_add v hij
->>>>>>> 290a7ba0
 
 lemma map_perm [decidable_eq ι] [fintype ι] (v : ι → M) (σ : equiv.perm ι) :
   g (v ∘ σ) = σ.sign • g v :=
@@ -504,12 +494,6 @@
   g v = σ.sign • g (v ∘ σ) :=
 by { rw [g.map_perm, smul_smul], simp }
 
-<<<<<<< HEAD
-lemma coe_dom_dom_congr [decidable_eq ι] [fintype ι] (σ : equiv.perm ι) :
-  (g : multilinear_map R (λ _ : ι, M) N').dom_dom_congr σ
-    = σ.sign • (g : multilinear_map R (λ _ : ι, M) N') :=
-multilinear_map.ext $ λ v, g.map_perm v σ
-=======
 section dom_dom_congr
 
 /-- Transfer the arguments to a map along an equivalence between argument indices.
@@ -557,7 +541,7 @@
   f.dom_dom_congr σ = 0 ↔ f = 0 :=
 (dom_dom_congr_equiv σ : alternating_map R M N ι ≃+ alternating_map R M N ι').map_eq_zero_iff
 
-lemma dom_dom_congr_perm [fintype ι] (σ : equiv.perm ι) :
+lemma dom_dom_congr_perm [fintype ι] [decidable_eq ι] (σ : equiv.perm ι) :
   g.dom_dom_congr σ = σ.sign • g :=
 alternating_map.ext $ λ v, g.map_perm v σ
 
@@ -566,7 +550,6 @@
 multilinear_map.ext $ λ v, rfl
 
 end dom_dom_congr
->>>>>>> 290a7ba0
 
 /-- If the arguments are linearly dependent then the result is `0`. -/
 lemma map_linear_dependent
@@ -577,12 +560,8 @@
   (h : ¬linear_independent K v) :
   f v = 0 :=
 begin
-<<<<<<< HEAD
-  obtain ⟨s, g, h, i, hi, hz⟩ := linear_dependent_iff.mp h,
+  obtain ⟨s, g, h, i, hi, hz⟩ := not_linear_independent_iff.mp h,
   letI := classical.dec_eq ι,
-=======
-  obtain ⟨s, g, h, i, hi, hz⟩ := not_linear_independent_iff.mp h,
->>>>>>> 290a7ba0
   suffices : f (update v i (g i • v i)) = 0,
   { rw [f.map_smul, function.update_eq_self, smul_eq_zero] at this,
     exact or.resolve_left this hz, },
@@ -727,6 +706,7 @@
 
 namespace alternating_map
 open equiv
+variables [decidable_eq ιa] [decidable_eq ιb]
 
 /-- summand used in `alternating_map.dom_coprod` -/
 def dom_coprod.summand
@@ -891,7 +871,7 @@
 open equiv
 
 /-- A helper lemma for `multilinear_map.dom_coprod_alternization`. -/
-lemma multilinear_map.dom_coprod_alternization_coe
+lemma multilinear_map.dom_coprod_alternization_coe [decidable_eq ιa] [decidable_eq ιb]
   (a : multilinear_map R' (λ _ : ιa, Mᵢ) N₁) (b : multilinear_map R' (λ _ : ιb, Mᵢ) N₂) :
   multilinear_map.dom_coprod ↑a.alternatization ↑b.alternatization =
     ∑ (σa : perm ιa) (σb : perm ιb), σa.sign • σb.sign •
@@ -907,7 +887,7 @@
 /-- Computing the `multilinear_map.alternatization` of the `multilinear_map.dom_coprod` is the same
 as computing the `alternating_map.dom_coprod` of the `multilinear_map.alternatization`s.
 -/
-lemma multilinear_map.dom_coprod_alternization
+lemma multilinear_map.dom_coprod_alternization [decidable_eq ιa] [decidable_eq ιb]
   (a : multilinear_map R' (λ _ : ιa, Mᵢ) N₁) (b : multilinear_map R' (λ _ : ιb, Mᵢ) N₂) :
   (multilinear_map.dom_coprod a b).alternatization =
     a.alternatization.dom_coprod b.alternatization :=
@@ -954,7 +934,7 @@
 /-- Taking the `multilinear_map.alternatization` of the `multilinear_map.dom_coprod` of two
 `alternating_map`s gives a scaled version of the `alternating_map.coprod` of those maps.
 -/
-lemma multilinear_map.dom_coprod_alternization_eq
+lemma multilinear_map.dom_coprod_alternization_eq [decidable_eq ιa] [decidable_eq ιb]
   (a : alternating_map R' Mᵢ N₁ ιa) (b : alternating_map R' Mᵢ N₂ ιb) :
   (multilinear_map.dom_coprod a b : multilinear_map R' (λ _ : ιa ⊕ ιb, Mᵢ) (N₁ ⊗ N₂))
     .alternatization =
@@ -982,6 +962,7 @@
 lemma basis.ext_alternating {f g : alternating_map R' N₁ N₂ ι} (e : basis ι₁ R' N₁)
   (h : ∀ v : ι → ι₁, function.injective v → f (λ i, e (v i)) = g (λ i, e (v i))) : f = g :=
 begin
+  classical,
   refine alternating_map.coe_multilinear_map_injective (basis.ext_multilinear e $ λ v, _),
   by_cases hi : function.injective v,
   { exact h v hi },
