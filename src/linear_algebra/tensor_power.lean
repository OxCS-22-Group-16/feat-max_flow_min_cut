/-
Copyright (c) 2021 Eric Wieser. All rights reserved.
Released under Apache 2.0 license as described in the file LICENSE.
Authors: Eric Wieser
-/

import linear_algebra.pi_tensor_product
import logic.equiv.fin
<<<<<<< HEAD
import algebra.direct_sum.algebra
import data.fin.pi
=======
import algebra.graded_monoid
>>>>>>> 1447cae8

/-!
# Tensor power of a semimodule over a commutative semirings

We define the `n`th tensor power of `M` as the n-ary tensor product indexed by `fin n` of `M`,
`⨂[R] (i : fin n), M`. This is a special case of `pi_tensor_product`.

This file introduces the notation `⨂[R]^n M` for `tensor_power R n M`, which in turn is an
abbreviation for `⨂[R] i : fin n, M`.

## Main definitions:

* `tensor_power.gsemiring`: the tensor powers form a graded semiring.
* `tensor_power.galgebra`: the tensor powers form a graded algebra.

## Implementation notes

In this file we use `ₜ1` and `ₜ*` as local notation for the graded multiplicative structure on
tensor powers. Elsewhere, using `1` and `*` on `graded_monoid` should be preferred.
-/

open_locale tensor_product

/-- Homogenous tensor powers $M^{\otimes n}$. `⨂[R]^n M` is a shorthand for
`⨂[R] (i : fin n), M`. -/
@[reducible] protected def tensor_power (R : Type*) (n : ℕ) (M : Type*)
  [comm_semiring R] [add_comm_monoid M] [module R M] : Type* :=
⨂[R] i : fin n, M

variables {R : Type*} {M : Type*} [comm_semiring R] [add_comm_monoid M] [module R M]

localized "notation (name := tensor_power)
  `⨂[`:100 R `]^`:80 n:max := tensor_power R n" in tensor_product

namespace tensor_power
open_locale tensor_product
open pi_tensor_product

/-- As a graded monoid, `⨂[R]^i M` has a `1 : ⨂[R]^0 M`. -/
instance ghas_one : graded_monoid.ghas_one (λ i, ⨂[R]^i M) :=
{ one := tprod R fin.elim0 }

local notation `ₜ1` := @graded_monoid.ghas_one.one ℕ (λ i, ⨂[R]^i M) _ _

lemma ghas_one_def : ₜ1 = tprod R fin.elim0 := rfl

/-- A variant of `pi_tensor_prod.tmul_equiv` with the result indexed by `fin (n + m)`. -/
def mul_equiv {n m : ℕ} : (⨂[R]^n M) ⊗[R] (⨂[R]^m M) ≃ₗ[R] ⨂[R]^(n + m) M :=
(tmul_equiv R M).trans (reindex R M fin_sum_fin_equiv)

/-- As a graded monoid, `⨂[R]^i M` has a `(*) : ⨂[R]^i M → ⨂[R]^j M → ⨂[R]^(i + j) M`. -/
instance ghas_mul : graded_monoid.ghas_mul (λ i, ⨂[R]^i M) :=
{ mul := λ i j a b, (tensor_product.mk R _ _).compr₂ ↑(mul_equiv : _ ≃ₗ[R] ⨂[R]^(i + j) M) a b}

local infix ` ₜ* `:70 := @graded_monoid.ghas_mul.mul ℕ (λ i, ⨂[R]^i M) _ _ _ _

lemma ghas_mul_def {i j} (a : ⨂[R]^i M) (b : ⨂[R]^j M) : a ₜ* b = mul_equiv (a ⊗ₜ b) := rfl

lemma ghas_mul_eq_coe_linear_map {i j} (a : ⨂[R]^i M) (b : ⨂[R]^j M) :
  a ₜ* b =
    ((tensor_product.mk R _ _).compr₂ ↑(mul_equiv : _ ≃ₗ[R] ⨂[R]^(i + j) M)
      : ⨂[R]^i M →ₗ[R] ⨂[R]^j M →ₗ[R] ⨂[R]^(i + j) M) a b := rfl

variables (R M)

/-- Cast between "equal" tensor powers. -/
def cast {i j} (h : i = j) : ⨂[R]^i M ≃ₗ[R] (⨂[R]^j M) :=
reindex R M (fin.cast h).to_equiv

lemma cast_tprod {i j} (h : i = j) (a : fin i → M) :
  cast R M h (tprod R a) = tprod R (a ∘ fin.cast h.symm) :=
reindex_tprod _ _

@[simp] lemma cast_refl {i} (h : i = i) : (cast R M h) = linear_equiv.refl _ _ :=
begin
  refine eq.trans _ (reindex_refl),
  rw cast,
  refine congr_arg (reindex R M) _,
  rw fin.cast_refl,
  refl,
end

@[simp] lemma cast_symm {i j} (h : i = j) : (cast R M h).symm = cast R M h.symm := reindex_symm _

@[simp] lemma cast_trans {i j k} (h : i = j) (h' : j = k) :
  (cast R M h).trans (cast R M h') = cast R M (h.trans h') := reindex_trans _ _

variables {R M}

@[simp] lemma cast_cast {i j k} (h : i = j) (h' : j = k) (a : ⨂[R]^i M) :
  cast R M h' (cast R M h a) = cast R M (h.trans h') a := reindex_reindex _ _ _

@[ext]
lemma graded_monoid_eq_of_cast {a b : graded_monoid (λ n, ⨂[R] i : fin n, M)}
  (h : a.fst = b.fst) (h2 : cast R M h a.snd = b.snd) : a = b :=
begin
  refine sigma_eq_of_reindex_cast h _,
  rw cast at h2,
  rw [←fin.cast_to_equiv, ← h2],
end

lemma cast_eq_cast {i j} (h : i = j) : ⇑(cast R M h) = _root_.cast (congr_arg _ h) :=
begin
  subst h,
  rw [cast_refl],
  refl,
end

variables (R)
include R
lemma tprod_mul_tprod {na nb} (a : fin na → M) (b : fin nb → M) :
  tprod R a ₜ* tprod R b = (tprod R $ fin.append' a b) :=
begin
  dsimp [ghas_mul_def, mul_equiv],
  rw [tmul_equiv_apply R M a b],
  refine (reindex_tprod _ _).trans _,
  congr' 1,
  dsimp only [fin.append', fin_sum_fin_equiv, equiv.coe_fn_symm_mk],
  apply funext,
  apply fin.add_cases; simp,
end
omit R
variables {R}

lemma one_mul {n} (a : ⨂[R]^n M) :
  cast R M (zero_add n) (ₜ1 ₜ* a) = a :=
begin
  rw [ghas_mul_def, ghas_one_def],
  induction a using pi_tensor_product.induction_on with r a x y hx hy,
  { dsimp only at a,
    rw [tensor_product.tmul_smul, linear_equiv.map_smul, linear_equiv.map_smul, ←ghas_mul_def,
      tprod_mul_tprod, cast_tprod],
    congr' 2 with i,
    rw fin.elim0_append',
    refine congr_arg a (fin.ext _),
    simp },
  { rw [tensor_product.tmul_add, map_add, map_add, hx, hy], },
end

lemma mul_one {n} (a : ⨂[R]^n M) : cast R M (add_zero _) (a ₜ* ₜ1) = a :=
begin
  rw [ghas_mul_def, ghas_one_def],
  induction a using pi_tensor_product.induction_on with r a x y hx hy,
  { dsimp only at a,
    rw [←tensor_product.smul_tmul', linear_equiv.map_smul, linear_equiv.map_smul, ←ghas_mul_def,
      tprod_mul_tprod R a _, cast_tprod],
    congr' 2 with i,
    rw fin.append'_elim0,
    refine congr_arg a (fin.ext _),
    simp },
  { rw [tensor_product.add_tmul, map_add, map_add, hx, hy], },
end

lemma mul_assoc {na nb nc} (a : ⨂[R]^na M) (b : ⨂[R]^nb M) (c : ⨂[R]^nc M) :
  cast R M (add_assoc _ _ _) ((a ₜ* b) ₜ* c) = a ₜ* (b  ₜ* c) :=
begin
  let mul : Π (n m : ℕ), (⨂[R]^n M) →ₗ[R] (⨂[R]^m M) →ₗ[R] ⨂[R]^(n + m) M :=
    (λ n m, (tensor_product.mk R _ _).compr₂ ↑(mul_equiv : _ ≃ₗ[R] ⨂[R]^(n + m) M)),
  -- replace `a`, `b`, `c` with `tprod R a`, `tprod R b`, `tprod R c`
  let e : ⨂[R]^(na + nb + nc) M ≃ₗ[R] ⨂[R]^(na + (nb + nc)) M := cast R M (add_assoc _ _ _),
  let lhs : (⨂[R]^na M) →ₗ[R] (⨂[R]^nb M) →ₗ[R] (⨂[R]^nc M) →ₗ[R] (⨂[R]^(na + (nb + nc)) M) :=
    (linear_map.llcomp R _ _ _ ((mul _ nc).compr₂ e.to_linear_map)).comp
      (mul na nb),
  have lhs_eq : ∀ a b c, lhs a b c = e ((a ₜ* b) ₜ* c) := λ _ _ _, rfl,
  let rhs : (⨂[R]^na M) →ₗ[R] (⨂[R]^nb M) →ₗ[R] (⨂[R]^nc M) →ₗ[R] (⨂[R]^(na + (nb + nc)) M) :=
    (linear_map.llcomp R _ _ _ (linear_map.lflip R _ _ _) $
      (linear_map.llcomp R _ _ _ (mul na _).flip).comp (mul nb nc)).flip,
  have rhs_eq : ∀ a b c, rhs a b c = (a ₜ* (b ₜ* c)) := λ _ _ _, rfl,
  suffices : lhs = rhs,
  from linear_map.congr_fun (linear_map.congr_fun (linear_map.congr_fun this a) b) c,
  ext a b c,
  -- clean up
  simp only [linear_map.comp_multilinear_map_apply, lhs_eq, rhs_eq, tprod_mul_tprod, e,
    cast_tprod],
  congr' with j,
  rw fin.append'_assoc,
  refine congr_arg (fin.append' a (fin.append' b c)) (fin.ext _),
  rw [fin.coe_cast, fin.coe_cast],
end

-- for now we just use the default for the `gnpow` field as it's easier.
instance gmonoid : graded_monoid.gmonoid (λ i, ⨂[R]^i M) :=
{ one_mul := λ a, graded_monoid_eq_of_cast (zero_add _) (one_mul _),
  mul_one := λ a, graded_monoid_eq_of_cast (add_zero _) (mul_one _),
  mul_assoc := λ a b c, graded_monoid_eq_of_cast (add_assoc _ _ _) (mul_assoc _ _ _),
  ..tensor_power.ghas_mul,
  ..tensor_power.ghas_one, }

/-- The canonical map from `R` to `⨂[R]^0 M` corresponding to the algebra_map of the tensor
algebra. -/
def algebra_map : R ≃ₗ[R] ⨂[R]^0 M :=
linear_equiv.symm $ is_empty_equiv (fin 0)

lemma algebra_map_eq_smul_one (r : R) :
  (algebra_map r : ⨂[R]^0 M) = r • ₜ1 :=
by { simp [algebra_map], congr }

lemma algebra_map_one : (algebra_map 1 : ⨂[R]^0 M) = ₜ1 :=
(algebra_map_eq_smul_one 1).trans (one_smul _ _)

lemma algebra_map_mul {n} (r : R) (a : ⨂[R]^n M) :
  cast R M (zero_add _) (algebra_map r ₜ* a) = r • a :=
by rw [ghas_mul_eq_coe_linear_map, algebra_map_eq_smul_one, linear_map.map_smul₂,
  linear_equiv.map_smul,  ←ghas_mul_eq_coe_linear_map, one_mul]

lemma mul_algebra_map {n} (r : R) (a : ⨂[R]^n M) :
  cast R M (add_zero _) (a ₜ* algebra_map r) = r • a :=
by rw [ghas_mul_eq_coe_linear_map, algebra_map_eq_smul_one, linear_map.map_smul,
  linear_equiv.map_smul, ←ghas_mul_eq_coe_linear_map, mul_one]

lemma algebra_map_mul_algebra_map (r s : R) :
  cast R M (add_zero _) (algebra_map r ₜ* algebra_map s) = algebra_map (r * s) :=
begin
  rw [←smul_eq_mul, linear_equiv.map_smul],
  exact algebra_map_mul r (@algebra_map R M _ _ _ s),
end

instance gsemiring : direct_sum.gsemiring (λ i, ⨂[R]^i M) :=
{ mul_zero := λ i j a, linear_map.map_zero _,
  zero_mul := λ i j b, linear_map.map_zero₂ _ _,
  mul_add := λ i j a b₁ b₂, linear_map.map_add _ _ _,
  add_mul := λ i j a₁ a₂ b, linear_map.map_add₂ _ _ _ _,
  nat_cast := λ n, algebra_map (n : R),
  nat_cast_zero := by rw [nat.cast_zero, map_zero],
  nat_cast_succ := λ n, by rw [nat.cast_succ, map_add, algebra_map_one],
  ..tensor_power.gmonoid }

example : semiring (⨁ n : ℕ, ⨂[R]^n M) := by apply_instance

instance galgebra : direct_sum.galgebra R (λ i, ⨂[R]^i M) :=
{ to_fun := (tensor_power.algebra_map : R ≃ₗ[R] ⨂[R]^0 M) .to_linear_map.to_add_monoid_hom,
  map_one := algebra_map_one,
  map_mul := λ r s, graded_monoid_eq_of_cast rfl begin
    rw [←linear_equiv.eq_symm_apply],
    have := algebra_map_mul_algebra_map r s,
    exact this.symm,
  end,
  commutes := λ r x, graded_monoid_eq_of_cast (add_comm _ _) begin
    have := (algebra_map_mul r x.snd).trans (mul_algebra_map r x.snd).symm,
    rw [←linear_equiv.eq_symm_apply, cast_symm],
    rw [←linear_equiv.eq_symm_apply, cast_symm, cast_cast] at this,
    exact this,
  end,
  smul_def := λ r x, graded_monoid_eq_of_cast (zero_add x.fst).symm begin
    rw [←linear_equiv.eq_symm_apply, cast_symm],
    exact (algebra_map_mul r x.snd).symm,
  end }

lemma galgebra_to_fun_def (r : R) :
  @direct_sum.galgebra.to_fun ℕ R (λ i, ⨂[R]^i M) _ _ _ _ _ _ _ r = algebra_map r := rfl

example : algebra R (⨁ n : ℕ, ⨂[R]^n M) := by apply_instance

end tensor_power<|MERGE_RESOLUTION|>--- conflicted
+++ resolved
@@ -6,12 +6,8 @@
 
 import linear_algebra.pi_tensor_product
 import logic.equiv.fin
-<<<<<<< HEAD
 import algebra.direct_sum.algebra
 import data.fin.pi
-=======
-import algebra.graded_monoid
->>>>>>> 1447cae8
 
 /-!
 # Tensor power of a semimodule over a commutative semirings
