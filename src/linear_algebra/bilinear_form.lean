/-
Copyright (c) 2018 Andreas Swerdlow. All rights reserved.
Released under Apache 2.0 license as described in the file LICENSE.
Authors: Andreas Swerdlow, Kexing Ying
-/

import linear_algebra.dual
import linear_algebra.matrix.to_lin
import linear_algebra.tensor_product

/-!
# Bilinear form

This file defines a bilinear form over a module. Basic ideas
such as orthogonality are also introduced, as well as reflexivive,
symmetric, non-degenerate and alternating bilinear forms. Adjoints of
linear maps with respect to a bilinear form are also introduced.

A bilinear form on an R-(semi)module M, is a function from M x M to R,
that is linear in both arguments. Comments will typically abbreviate
"(semi)module" as just "module", but the definitions should be as general as
possible.

The result that there exists an orthogonal basis with respect to a symmetric,
nondegenerate bilinear form can be found in `quadratic_form.lean` with
`exists_orthogonal_basis`.

## Notations

Given any term B of type bilin_form, due to a coercion, can use
the notation B x y to refer to the function field, ie. B x y = B.bilin x y.

In this file we use the following type variables:
 - `M`, `M'`, ... are modules over the semiring `R`,
 - `M₁`, `M₁'`, ... are modules over the ring `R₁`,
 - `M₂`, `M₂'`, ... are modules over the commutative semiring `R₂`,
 - `M₃`, `M₃'`, ... are modules over the commutative ring `R₃`,
 - `V`, ... is a vector space over the field `K`.

## References

* <https://en.wikipedia.org/wiki/Bilinear_form>

## Tags

Bilinear form,
-/

open_locale big_operators

universes u v w

/-- `bilin_form R M` is the type of `R`-bilinear functions `M → M → R`. -/
structure bilin_form (R : Type*) (M : Type*) [semiring R] [add_comm_monoid M] [module R M] :=
(bilin : M → M → R)
(bilin_add_left : ∀ (x y z : M), bilin (x + y) z = bilin x z + bilin y z)
(bilin_smul_left : ∀ (a : R) (x y : M), bilin (a • x) y = a * (bilin x y))
(bilin_add_right : ∀ (x y z : M), bilin x (y + z) = bilin x y + bilin x z)
(bilin_smul_right : ∀ (a : R) (x y : M), bilin x (a • y) = a * (bilin x y))

variables {R : Type*} {M : Type*} [semiring R] [add_comm_monoid M] [module R M]
variables {R₁ : Type*} {M₁ : Type*} [ring R₁] [add_comm_group M₁] [module R₁ M₁]
variables {R₂ : Type*} {M₂ : Type*} [comm_semiring R₂] [add_comm_monoid M₂] [module R₂ M₂]
variables {R₃ : Type*} {M₃ : Type*} [comm_ring R₃] [add_comm_group M₃] [module R₃ M₃]
variables {V : Type*} {K : Type*} [field K] [add_comm_group V] [module K V]
variables {B : bilin_form R M} {B₁ : bilin_form R₁ M₁} {B₂ : bilin_form R₂ M₂}

namespace bilin_form

instance : has_coe_to_fun (bilin_form R M) (λ _, M → M → R) := ⟨bilin⟩

initialize_simps_projections bilin_form (bilin -> apply)

@[simp] lemma coe_fn_mk (f : M → M → R) (h₁ h₂ h₃ h₄) :
  (bilin_form.mk f h₁ h₂ h₃ h₄ : M → M → R) = f :=
rfl

lemma coe_fn_congr : Π {x x' y y' : M}, x = x' → y = y' → B x y = B x' y'
| _ _ _ _ rfl rfl := rfl

@[simp]
lemma add_left (x y z : M) : B (x + y) z = B x z + B y z := bilin_add_left B x y z

@[simp]
lemma smul_left (a : R) (x y : M) : B (a • x) y = a * (B x y) := bilin_smul_left B a x y

@[simp]
lemma add_right (x y z : M) : B x (y + z) = B x y + B x z := bilin_add_right B x y z

@[simp]
lemma smul_right (a : R) (x y : M) : B x (a • y) = a * (B x y) := bilin_smul_right B a x y

@[simp]
lemma zero_left (x : M) : B 0 x = 0 :=
by { rw [←@zero_smul R _ _ _ _ (0 : M), smul_left, zero_mul] }

@[simp]
lemma zero_right (x : M) : B x 0 = 0 :=
by rw [←@zero_smul _ _ _ _ _ (0 : M), smul_right, zero_mul]

@[simp]
lemma neg_left (x y : M₁) : B₁ (-x) y = -(B₁ x y) :=
by rw [←@neg_one_smul R₁ _ _, smul_left, neg_one_mul]

@[simp]
lemma neg_right (x y : M₁) : B₁ x (-y) = -(B₁ x y) :=
by rw [←@neg_one_smul R₁ _ _, smul_right, neg_one_mul]

@[simp]
lemma sub_left (x y z : M₁) : B₁ (x - y) z = B₁ x z - B₁ y z :=
by rw [sub_eq_add_neg, sub_eq_add_neg, add_left, neg_left]

@[simp]
lemma sub_right (x y z : M₁) : B₁ x (y - z) = B₁ x y - B₁ x z :=
by rw [sub_eq_add_neg, sub_eq_add_neg, add_right, neg_right]

variables {D : bilin_form R M} {D₁ : bilin_form R₁ M₁}

<<<<<<< HEAD
=======
-- TODO: instantiate `fun_like`
>>>>>>> 73a61259
lemma coe_injective : function.injective (coe_fn : bilin_form R M → (M → M → R)) :=
λ B D h, by { cases B, cases D, congr' }

@[ext] lemma ext (H : ∀ (x y : M), B x y = D x y) : B = D :=
coe_injective $ by { funext, exact H _ _ }

lemma congr_fun (h : B = D) (x y : M) : B x y = D x y := h ▸ rfl

lemma ext_iff : B = D ↔ (∀ x y, B x y = D x y) := ⟨congr_fun, ext⟩

instance : has_zero (bilin_form R M) :=
{ zero := { bilin := λ x y, 0,
            bilin_add_left := λ x y z, (add_zero 0).symm,
            bilin_smul_left := λ a x y, (mul_zero a).symm,
            bilin_add_right := λ x y z, (zero_add 0).symm,
            bilin_smul_right := λ a x y, (mul_zero a).symm } }
<<<<<<< HEAD

@[simp] lemma coe_zero : ⇑(0 : bilin_form R M) = 0 := rfl
@[simp] lemma zero_apply (x y : M) : (0 : bilin_form R M) x y = 0 := rfl

variables (B D B₁ D₁)

instance : has_add (bilin_form R M) :=
{ add := λ B D, { bilin := λ x y, B x y + D x y,
                  bilin_add_left := λ x y z, by rw [add_left, add_left, add_add_add_comm],
                  bilin_smul_left := λ a x y, by rw [smul_left, smul_left, mul_add],
                  bilin_add_right := λ x y z, by rw [add_right, add_right, add_add_add_comm],
                  bilin_smul_right := λ a x y, by rw [smul_right, smul_right, mul_add] } }

@[simp] lemma coe_add : ⇑(B + D) = B + D := rfl
@[simp] lemma add_apply (x y : M) : (B + D) x y = B x y + D x y := rfl

instance {α} [monoid α] [distrib_mul_action α R] [smul_comm_class α R R] :
  has_scalar α (bilin_form R M) :=
{ smul := λ c B,
  { bilin := λ x y, c • B x y,
    bilin_add_left := λ x y z, by { rw [add_left, smul_add] },
    bilin_smul_left := λ a x y, by { rw [smul_left, ←mul_smul_comm] },
    bilin_add_right := λ x y z, by { rw [add_right, smul_add] },
    bilin_smul_right := λ a x y, by { rw [smul_right, ←mul_smul_comm] } } }

@[simp] lemma coe_smul {α} [monoid α] [distrib_mul_action α R] [smul_comm_class α R R]
  (B : bilin_form R M) (a : α) : ⇑(a • B) = a • B := rfl

@[simp] lemma smul_apply {α} [monoid α] [distrib_mul_action α R] [smul_comm_class α R R]
  (B : bilin_form R M) (a : α) (x y : M) :
  (a • B) x y = a • (B x y) :=
rfl

instance : add_comm_monoid (bilin_form R M) :=
function.injective.add_comm_monoid _ coe_injective coe_zero coe_add (λ n x, coe_smul _ _)

instance : has_neg (bilin_form R₁ M₁) :=
{ neg := λ B, { bilin := λ x y, -(B x y),
                bilin_add_left := λ x y z, by rw [add_left, neg_add],
                bilin_smul_left := λ a x y, by rw [smul_left, mul_neg],
                bilin_add_right := λ x y z, by rw [add_right, neg_add],
                bilin_smul_right := λ a x y, by rw [smul_right, mul_neg] } }

@[simp] lemma coe_neg : ⇑(-B₁) = -B₁ := rfl
@[simp] lemma neg_apply (x y : M₁) : (-B₁) x y = -(B₁ x y) := rfl

instance : has_sub (bilin_form R₁ M₁) :=
{ sub := λ B D, { bilin := λ x y, B x y - D x y,
                  bilin_add_left := λ x y z, by rw [add_left, add_left, add_sub_add_comm],
                  bilin_smul_left := λ a x y, by rw [smul_left, smul_left, mul_sub],
                  bilin_add_right := λ x y z, by rw [add_right, add_right, add_sub_add_comm],
                  bilin_smul_right := λ a x y, by rw [smul_right, smul_right, mul_sub] } }

@[simp] lemma coe_sub : ⇑(B₁ - D₁) = B₁ - D₁ := rfl
@[simp] lemma sub_apply (x y : M₁) : (B₁ - D₁) x y = B₁ x y - D₁ x y := rfl

instance : add_comm_group (bilin_form R₁ M₁) :=
function.injective.add_comm_group _ coe_injective coe_zero coe_add coe_neg coe_sub
  (λ n x, coe_smul _ _) (λ n x, coe_smul _ _)

instance : inhabited (bilin_form R M) := ⟨0⟩
=======

@[simp] lemma coe_zero : ⇑(0 : bilin_form R M) = 0 := rfl
@[simp] lemma zero_apply (x y : M) : (0 : bilin_form R M) x y = 0 := rfl

variables (B D B₁ D₁)

instance : has_add (bilin_form R M) :=
{ add := λ B D, { bilin := λ x y, B x y + D x y,
                  bilin_add_left := λ x y z, by rw [add_left, add_left, add_add_add_comm],
                  bilin_smul_left := λ a x y, by rw [smul_left, smul_left, mul_add],
                  bilin_add_right := λ x y z, by rw [add_right, add_right, add_add_add_comm],
                  bilin_smul_right := λ a x y, by rw [smul_right, smul_right, mul_add] } }
>>>>>>> 73a61259

@[simp] lemma coe_add : ⇑(B + D) = B + D := rfl
@[simp] lemma add_apply (x y : M) : (B + D) x y = B x y + D x y := rfl

/-- `bilin_form R M` inherits the scalar action by `α` on `R` if this is compatible with
multiplication.

When `R` itself is commutative, this provides an `R`-action via `algebra.id`. -/
<<<<<<< HEAD
instance [algebra R₂ R] : module R₂ (bilin_form R M) :=
{ smul := (•),
  smul_add := λ c B D, by { ext, unfold coe_fn has_coe_to_fun.coe bilin, rw smul_add },
  add_smul := λ c B D, by { ext, unfold coe_fn has_coe_to_fun.coe bilin, rw add_smul },
  mul_smul := λ a c D, by { ext, unfold coe_fn has_coe_to_fun.coe bilin, rw ←smul_assoc, refl },
  one_smul := λ B, by { ext, unfold coe_fn has_coe_to_fun.coe bilin, rw one_smul },
  zero_smul := λ B, by { ext, unfold coe_fn has_coe_to_fun.coe bilin, rw zero_smul },
  smul_zero := λ B, by { ext, unfold coe_fn has_coe_to_fun.coe bilin, rw smul_zero } }

end
=======
instance {α} [monoid α] [distrib_mul_action α R] [smul_comm_class α R R] :
  has_scalar α (bilin_form R M) :=
{ smul := λ c B,
  { bilin := λ x y, c • B x y,
    bilin_add_left := λ x y z, by { rw [add_left, smul_add] },
    bilin_smul_left := λ a x y, by { rw [smul_left, ←mul_smul_comm] },
    bilin_add_right := λ x y z, by { rw [add_right, smul_add] },
    bilin_smul_right := λ a x y, by { rw [smul_right, ←mul_smul_comm] } } }

@[simp] lemma coe_smul {α} [monoid α] [distrib_mul_action α R] [smul_comm_class α R R]
  (a : α) (B : bilin_form R M) : ⇑(a • B) = a • B := rfl

@[simp] lemma smul_apply {α} [monoid α] [distrib_mul_action α R] [smul_comm_class α R R]
  (a : α) (B : bilin_form R M) (x y : M) :
  (a • B) x y = a • (B x y) :=
rfl

instance : add_comm_monoid (bilin_form R M) :=
function.injective.add_comm_monoid _ coe_injective coe_zero coe_add (λ n x, coe_smul _ _)

instance : has_neg (bilin_form R₁ M₁) :=
{ neg := λ B, { bilin := λ x y, -(B x y),
                bilin_add_left := λ x y z, by rw [add_left, neg_add],
                bilin_smul_left := λ a x y, by rw [smul_left, mul_neg],
                bilin_add_right := λ x y z, by rw [add_right, neg_add],
                bilin_smul_right := λ a x y, by rw [smul_right, mul_neg] } }

@[simp] lemma coe_neg : ⇑(-B₁) = -B₁ := rfl
@[simp] lemma neg_apply (x y : M₁) : (-B₁) x y = -(B₁ x y) := rfl

instance : has_sub (bilin_form R₁ M₁) :=
{ sub := λ B D, { bilin := λ x y, B x y - D x y,
                  bilin_add_left := λ x y z, by rw [add_left, add_left, add_sub_add_comm],
                  bilin_smul_left := λ a x y, by rw [smul_left, smul_left, mul_sub],
                  bilin_add_right := λ x y z, by rw [add_right, add_right, add_sub_add_comm],
                  bilin_smul_right := λ a x y, by rw [smul_right, smul_right, mul_sub] } }

@[simp] lemma coe_sub : ⇑(B₁ - D₁) = B₁ - D₁ := rfl
@[simp] lemma sub_apply (x y : M₁) : (B₁ - D₁) x y = B₁ x y - D₁ x y := rfl

instance : add_comm_group (bilin_form R₁ M₁) :=
function.injective.add_comm_group _ coe_injective coe_zero coe_add coe_neg coe_sub
  (λ n x, coe_smul _ _) (λ n x, coe_smul _ _)

instance : inhabited (bilin_form R M) := ⟨0⟩

/-- `coe_fn` as an `add_monoid_hom` -/
def coe_fn_add_monoid_hom : bilin_form R M →+ (M → M → R) :=
{ to_fun := coe_fn, map_zero' := coe_zero, map_add' := coe_add }

instance {α} [monoid α] [distrib_mul_action α R] [smul_comm_class α R R] :
  distrib_mul_action α (bilin_form R M) :=
function.injective.distrib_mul_action coe_fn_add_monoid_hom coe_injective coe_smul

instance {α} [semiring α] [module α R] [smul_comm_class α R R] :
  module α (bilin_form R M) :=
function.injective.module _ coe_fn_add_monoid_hom coe_injective coe_smul
>>>>>>> 73a61259

section flip

variables (R₂)

/-- Auxiliary construction for the flip of a bilinear form, obtained by exchanging the left and
right arguments. This version is a `linear_map`; it is later upgraded to a `linear_equiv`
in `flip_hom`. -/
def flip_hom_aux [algebra R₂ R] : bilin_form R M →ₗ[R₂] bilin_form R M :=
{ to_fun := λ A,
  { bilin := λ i j, A j i,
    bilin_add_left := λ x y z, A.bilin_add_right z x y,
    bilin_smul_left := λ a x y, A.bilin_smul_right a y x,
    bilin_add_right := λ x y z, A.bilin_add_left y z x,
    bilin_smul_right := λ a x y, A.bilin_smul_left a y x },
  map_add' := λ A₁ A₂, by { ext, simp } ,
  map_smul' := λ c A, by { ext, simp } }

variables {R₂}

lemma flip_flip_aux [algebra R₂ R] (A : bilin_form R M) :
  (flip_hom_aux R₂) (flip_hom_aux R₂ A) = A :=
by { ext A x y, simp [flip_hom_aux] }

variables (R₂)

/-- The flip of a bilinear form, obtained by exchanging the left and right arguments. This is a
less structured version of the equiv which applies to general (noncommutative) rings `R` with a
distinguished commutative subring `R₂`; over a commutative ring use `flip`. -/
def flip_hom [algebra R₂ R] : bilin_form R M ≃ₗ[R₂] bilin_form R M :=
{ inv_fun := flip_hom_aux R₂,
  left_inv := flip_flip_aux,
  right_inv := flip_flip_aux,
  .. flip_hom_aux R₂ }

variables {R₂}

@[simp] lemma flip_apply [algebra R₂ R] (A : bilin_form R M) (x y : M) :
  flip_hom R₂ A x y = A y x :=
rfl

lemma flip_flip [algebra R₂ R] :
  (flip_hom R₂).trans (flip_hom R₂) = linear_equiv.refl R₂ (bilin_form R M) :=
by { ext A x y, simp }

/-- The flip of a bilinear form over a ring, obtained by exchanging the left and right arguments,
here considered as an `ℕ`-linear equivalence, i.e. an additive equivalence. -/
abbreviation flip' : bilin_form R M ≃ₗ[ℕ] bilin_form R M := flip_hom ℕ

/-- The `flip` of a bilinear form over a commutative ring, obtained by exchanging the left and
right arguments. -/
abbreviation flip : bilin_form R₂ M₂ ≃ₗ[R₂] bilin_form R₂ M₂ := flip_hom R₂

end flip

section to_lin'

variables [algebra R₂ R] [module R₂ M] [is_scalar_tower R₂ R M]

/-- Auxiliary definition to define `to_lin_hom`; see below. -/
def to_lin_hom_aux₁ (A : bilin_form R M) (x : M) : M →ₗ[R] R :=
{ to_fun := λ y, A x y,
  map_add' := A.bilin_add_right x,
  map_smul' := λ c, A.bilin_smul_right c x }

/-- Auxiliary definition to define `to_lin_hom`; see below. -/
def to_lin_hom_aux₂ (A : bilin_form R M) : M →ₗ[R₂] M →ₗ[R] R :=
{ to_fun := to_lin_hom_aux₁ A,
    map_add' := λ x₁ x₂, linear_map.ext $ λ x, by simp only [to_lin_hom_aux₁, linear_map.coe_mk,
                                                             linear_map.add_apply, add_left],
    map_smul' := λ c x, linear_map.ext $
    begin
      dsimp [to_lin_hom_aux₁],
      intros,
      simp only [← algebra_map_smul R c x, algebra.smul_def, linear_map.coe_mk,
                 linear_map.smul_apply, smul_left]
    end }

variables (R₂)

/-- The linear map obtained from a `bilin_form` by fixing the left co-ordinate and evaluating in
the right.
This is the most general version of the construction; it is `R₂`-linear for some distinguished
commutative subsemiring `R₂` of the scalar ring.  Over a semiring with no particular distinguished
such subsemiring, use `to_lin'`, which is `ℕ`-linear.  Over a commutative semiring, use `to_lin`,
which is linear. -/
def to_lin_hom : bilin_form R M →ₗ[R₂] M →ₗ[R₂] M →ₗ[R] R :=
{ to_fun := to_lin_hom_aux₂,
  map_add' := λ A₁ A₂, linear_map.ext $ λ x,
  begin
    dsimp only [to_lin_hom_aux₁, to_lin_hom_aux₂],
    apply linear_map.ext,
    intros y,
    simp only [to_lin_hom_aux₂, to_lin_hom_aux₁, linear_map.coe_mk,
      linear_map.add_apply, add_apply],
  end ,
  map_smul' := λ c A,
  begin
    dsimp [to_lin_hom_aux₁, to_lin_hom_aux₂],
    apply linear_map.ext,
    intros x,
    apply linear_map.ext,
    intros y,
    simp only [to_lin_hom_aux₂, to_lin_hom_aux₁,
      linear_map.coe_mk, linear_map.smul_apply, smul_apply],
  end }

variables {R₂}

@[simp] lemma to_lin'_apply (A : bilin_form R M) (x : M) :
  ⇑(to_lin_hom R₂ A x) = A x :=
rfl

/-- The linear map obtained from a `bilin_form` by fixing the left co-ordinate and evaluating in
the right.
Over a commutative semiring, use `to_lin`, which is linear rather than `ℕ`-linear. -/
abbreviation to_lin' : bilin_form R M →ₗ[ℕ] M →ₗ[ℕ] M →ₗ[R] R := to_lin_hom ℕ

@[simp]
lemma sum_left {α} (t : finset α) (g : α → M) (w : M) :
  B (∑ i in t, g i) w = ∑ i in t, B (g i) w :=
(bilin_form.to_lin' B).map_sum₂ t g w

@[simp]
lemma sum_right {α} (t : finset α) (w : M) (g : α → M) :
  B w (∑ i in t, g i) = ∑ i in t, B w (g i) :=
(bilin_form.to_lin' B w).map_sum

variables (R₂)

/-- The linear map obtained from a `bilin_form` by fixing the right co-ordinate and evaluating in
the left.
This is the most general version of the construction; it is `R₂`-linear for some distinguished
commutative subsemiring `R₂` of the scalar ring.  Over semiring with no particular distinguished
such subsemiring, use `to_lin'_flip`, which is `ℕ`-linear.  Over a commutative semiring, use
`to_lin_flip`, which is linear. -/
def to_lin_hom_flip : bilin_form R M →ₗ[R₂] M →ₗ[R₂] M →ₗ[R] R :=
(to_lin_hom R₂).comp (flip_hom R₂).to_linear_map

variables {R₂}

@[simp] lemma to_lin'_flip_apply (A : bilin_form R M) (x : M) :
  ⇑(to_lin_hom_flip R₂ A x) = λ y, A y x :=
rfl

/-- The linear map obtained from a `bilin_form` by fixing the right co-ordinate and evaluating in
the left.
Over a commutative semiring, use `to_lin_flip`, which is linear rather than `ℕ`-linear. -/
abbreviation to_lin'_flip : bilin_form R M →ₗ[ℕ] M →ₗ[ℕ] M →ₗ[R] R := to_lin_hom_flip ℕ

end to_lin'

end bilin_form

section equiv_lin

/-- A map with two arguments that is linear in both is a bilinear form.

This is an auxiliary definition for the full linear equivalence `linear_map.to_bilin`.
-/
def linear_map.to_bilin_aux (f : M₂ →ₗ[R₂] M₂ →ₗ[R₂] R₂) : bilin_form R₂ M₂ :=
{ bilin := λ x y, f x y,
  bilin_add_left := λ x y z, (linear_map.map_add f x y).symm ▸ linear_map.add_apply (f x) (f y) z,
  bilin_smul_left := λ a x y, by rw [linear_map.map_smul, linear_map.smul_apply, smul_eq_mul],
  bilin_add_right := λ x y z, linear_map.map_add (f x) y z,
  bilin_smul_right := λ a x y, linear_map.map_smul (f x) a y }

/-- Bilinear forms are linearly equivalent to maps with two arguments that are linear in both. -/
def bilin_form.to_lin : bilin_form R₂ M₂ ≃ₗ[R₂] (M₂ →ₗ[R₂] M₂ →ₗ[R₂] R₂) :=
{ inv_fun := linear_map.to_bilin_aux,
  left_inv := λ B, by { ext, simp [linear_map.to_bilin_aux] },
  right_inv := λ B, by { ext, simp [linear_map.to_bilin_aux] },
  .. bilin_form.to_lin_hom R₂ }

/-- A map with two arguments that is linear in both is linearly equivalent to bilinear form. -/
def linear_map.to_bilin : (M₂ →ₗ[R₂] M₂ →ₗ[R₂] R₂) ≃ₗ[R₂] bilin_form R₂ M₂ :=
bilin_form.to_lin.symm

@[simp] lemma linear_map.to_bilin_aux_eq (f : M₂ →ₗ[R₂] M₂ →ₗ[R₂] R₂) :
  linear_map.to_bilin_aux f = linear_map.to_bilin f :=
rfl

@[simp] lemma linear_map.to_bilin_symm :
  (linear_map.to_bilin.symm : bilin_form R₂ M₂ ≃ₗ[R₂] _) = bilin_form.to_lin := rfl

@[simp] lemma bilin_form.to_lin_symm :
  (bilin_form.to_lin.symm : _ ≃ₗ[R₂] bilin_form R₂ M₂) = linear_map.to_bilin :=
linear_map.to_bilin.symm_symm

@[simp, norm_cast]
lemma bilin_form.to_lin_apply (x : M₂) : ⇑(bilin_form.to_lin B₂ x) = B₂ x := rfl

end equiv_lin

namespace linear_map

variables {R' : Type} [comm_semiring R'] [algebra R' R] [module R' M] [is_scalar_tower R' R M]

/-- Apply a linear map on the output of a bilinear form. -/
@[simps]
def comp_bilin_form (f : R →ₗ[R'] R') (B : bilin_form R M) : bilin_form R' M :=
{ bilin := λ x y, f (B x y),
  bilin_add_left := λ x y z, by rw [bilin_form.add_left, map_add],
  bilin_smul_left := λ r x y, by rw [←smul_one_smul R r (_ : M), bilin_form.smul_left,
                                     smul_one_mul r (_ : R), map_smul, smul_eq_mul],
  bilin_add_right := λ x y z, by rw [bilin_form.add_right, map_add],
  bilin_smul_right := λ r x y, by rw [←smul_one_smul R r (_ : M), bilin_form.smul_right,
                                      smul_one_mul r (_ : R), map_smul, smul_eq_mul] }

end linear_map

namespace bilin_form

section comp

variables {M' : Type w} [add_comm_monoid M'] [module R M']

/-- Apply a linear map on the left and right argument of a bilinear form. -/
def comp (B : bilin_form R M') (l r : M →ₗ[R] M') : bilin_form R M :=
{ bilin := λ x y, B (l x) (r y),
  bilin_add_left := λ x y z, by rw [linear_map.map_add, add_left],
  bilin_smul_left := λ x y z, by rw [linear_map.map_smul, smul_left],
  bilin_add_right := λ x y z, by rw [linear_map.map_add, add_right],
  bilin_smul_right := λ x y z, by rw [linear_map.map_smul, smul_right] }

/-- Apply a linear map to the left argument of a bilinear form. -/
def comp_left (B : bilin_form R M) (f : M →ₗ[R] M) : bilin_form R M :=
B.comp f linear_map.id

/-- Apply a linear map to the right argument of a bilinear form. -/
def comp_right (B : bilin_form R M) (f : M →ₗ[R] M) : bilin_form R M :=
B.comp linear_map.id f

lemma comp_comp {M'' : Type*} [add_comm_monoid M''] [module R M'']
  (B : bilin_form R M'') (l r : M →ₗ[R] M') (l' r' : M' →ₗ[R] M'') :
  (B.comp l' r').comp l r = B.comp (l'.comp l) (r'.comp r) := rfl

@[simp] lemma comp_left_comp_right (B : bilin_form R M) (l r : M →ₗ[R] M) :
  (B.comp_left l).comp_right r = B.comp l r := rfl

@[simp] lemma comp_right_comp_left (B : bilin_form R M) (l r : M →ₗ[R] M) :
  (B.comp_right r).comp_left l = B.comp l r := rfl

@[simp] lemma comp_apply (B : bilin_form R M') (l r : M →ₗ[R] M') (v w) :
  B.comp l r v w = B (l v) (r w) := rfl

@[simp] lemma comp_left_apply (B : bilin_form R M) (f : M →ₗ[R] M) (v w) :
  B.comp_left f v w = B (f v) w := rfl

@[simp] lemma comp_right_apply (B : bilin_form R M) (f : M →ₗ[R] M) (v w) :
  B.comp_right f v w = B v (f w) := rfl

@[simp] lemma comp_id_left (B : bilin_form R M) (r : M →ₗ[R] M) :
  B.comp linear_map.id r = B.comp_right r :=
by { ext, refl }

@[simp] lemma comp_id_right (B : bilin_form R M) (l : M →ₗ[R] M) :
  B.comp l linear_map.id = B.comp_left l :=
by { ext, refl }

@[simp] lemma comp_left_id (B : bilin_form R M) :
  B.comp_left linear_map.id = B :=
by { ext, refl }

@[simp] lemma comp_right_id (B : bilin_form R M) :
  B.comp_right linear_map.id = B :=
by { ext, refl }

-- Shortcut for `comp_id_{left,right}` followed by `comp_{right,left}_id`,
-- has to be declared after the former two to get the right priority
@[simp] lemma comp_id_id (B : bilin_form R M) :
  B.comp linear_map.id linear_map.id = B :=
by { ext, refl }

lemma comp_inj (B₁ B₂ : bilin_form R M') {l r : M →ₗ[R] M'}
  (hₗ : function.surjective l) (hᵣ : function.surjective r) :
  B₁.comp l r = B₂.comp l r ↔ B₁ = B₂ :=
begin
  split; intros h,
  { -- B₁.comp l r = B₂.comp l r → B₁ = B₂
    ext,
    cases hₗ x with x' hx, subst hx,
    cases hᵣ y with y' hy, subst hy,
    rw [←comp_apply, ←comp_apply, h], },
  { -- B₁ = B₂ → B₁.comp l r = B₂.comp l r
    subst h, },
end

end comp

variables {M₂' M₂'' : Type*}
variables [add_comm_monoid M₂'] [add_comm_monoid M₂''] [module R₂ M₂'] [module R₂ M₂'']

section congr

/-- Apply a linear equivalence on the arguments of a bilinear form. -/
def congr (e : M₂ ≃ₗ[R₂] M₂') : bilin_form R₂ M₂ ≃ₗ[R₂] bilin_form R₂ M₂' :=
{ to_fun := λ B, B.comp e.symm e.symm,
  inv_fun := λ B, B.comp e e,
  left_inv :=
    λ B, ext (λ x y, by simp only [comp_apply, linear_equiv.coe_coe, e.symm_apply_apply]),
  right_inv :=
    λ B, ext (λ x y, by simp only [comp_apply, linear_equiv.coe_coe, e.apply_symm_apply]),
  map_add' := λ B B', ext (λ x y, by simp only [comp_apply, add_apply]),
  map_smul' := λ B B', ext (λ x y, by simp [comp_apply, smul_apply]) }

@[simp] lemma congr_apply (e : M₂ ≃ₗ[R₂] M₂') (B : bilin_form R₂ M₂) (x y : M₂') :
  congr e B x y = B (e.symm x) (e.symm y) := rfl

@[simp] lemma congr_symm (e : M₂ ≃ₗ[R₂] M₂') :
  (congr e).symm = congr e.symm :=
by { ext B x y, simp only [congr_apply, linear_equiv.symm_symm], refl }

@[simp] lemma congr_refl : congr (linear_equiv.refl R₂ M₂) = linear_equiv.refl R₂ _ :=
linear_equiv.ext $ λ B, ext $ λ x y, rfl

lemma congr_trans (e : M₂ ≃ₗ[R₂] M₂') (f : M₂' ≃ₗ[R₂] M₂'') :
  (congr e).trans (congr f) = congr (e.trans f) := rfl

lemma congr_congr (e : M₂' ≃ₗ[R₂] M₂'') (f : M₂ ≃ₗ[R₂] M₂') (B : bilin_form R₂ M₂) :
  congr e (congr f B) = congr (f.trans e) B := rfl

lemma congr_comp (e : M₂ ≃ₗ[R₂] M₂') (B : bilin_form R₂ M₂) (l r : M₂'' →ₗ[R₂] M₂') :
  (congr e B).comp l r = B.comp
    (linear_map.comp (e.symm : M₂' →ₗ[R₂] M₂) l)
    (linear_map.comp (e.symm : M₂' →ₗ[R₂] M₂) r) :=
rfl

lemma comp_congr (e : M₂' ≃ₗ[R₂] M₂'') (B : bilin_form R₂ M₂) (l r : M₂' →ₗ[R₂] M₂) :
  congr e (B.comp l r) = B.comp
    (l.comp (e.symm : M₂'' →ₗ[R₂] M₂'))
    (r.comp (e.symm : M₂'' →ₗ[R₂] M₂')) :=
rfl

end congr

section lin_mul_lin

/-- `lin_mul_lin f g` is the bilinear form mapping `x` and `y` to `f x * g y` -/
def lin_mul_lin (f g : M₂ →ₗ[R₂] R₂) : bilin_form R₂ M₂ :=
{ bilin := λ x y, f x * g y,
  bilin_add_left := λ x y z, by rw [linear_map.map_add, add_mul],
  bilin_smul_left := λ x y z, by rw [linear_map.map_smul, smul_eq_mul, mul_assoc],
  bilin_add_right := λ x y z, by rw [linear_map.map_add, mul_add],
  bilin_smul_right := λ x y z, by rw [linear_map.map_smul, smul_eq_mul, mul_left_comm] }

variables {f g : M₂ →ₗ[R₂] R₂}

@[simp] lemma lin_mul_lin_apply (x y) : lin_mul_lin f g x y = f x * g y := rfl

@[simp] lemma lin_mul_lin_comp (l r : M₂' →ₗ[R₂] M₂) :
  (lin_mul_lin f g).comp l r = lin_mul_lin (f.comp l) (g.comp r) :=
rfl

@[simp] lemma lin_mul_lin_comp_left (l : M₂ →ₗ[R₂] M₂) :
  (lin_mul_lin f g).comp_left l = lin_mul_lin (f.comp l) g :=
rfl

@[simp] lemma lin_mul_lin_comp_right (r : M₂ →ₗ[R₂] M₂) :
  (lin_mul_lin f g).comp_right r = lin_mul_lin f (g.comp r) :=
rfl

end lin_mul_lin

/-- The proposition that two elements of a bilinear form space are orthogonal. For orthogonality
of an indexed set of elements, use `bilin_form.is_Ortho`. -/
def is_ortho (B : bilin_form R M) (x y : M) : Prop :=
B x y = 0

lemma is_ortho_def {B : bilin_form R M} {x y : M} :
  B.is_ortho x y ↔ B x y = 0 := iff.rfl

lemma is_ortho_zero_left (x : M) : is_ortho B (0 : M) x :=
zero_left x

lemma is_ortho_zero_right (x : M) : is_ortho B x (0 : M) :=
zero_right x

lemma ne_zero_of_not_is_ortho_self {B : bilin_form K V}
  (x : V) (hx₁ : ¬ B.is_ortho x x) : x ≠ 0 :=
λ hx₂, hx₁ (hx₂.symm ▸ is_ortho_zero_left _)

/-- A set of vectors `v` is orthogonal with respect to some bilinear form `B` if and only
if for all `i ≠ j`, `B (v i) (v j) = 0`. For orthogonality between two elements, use
`bilin_form.is_ortho` -/
def is_Ortho {n : Type w} (B : bilin_form R M) (v : n → M) : Prop :=
pairwise (B.is_ortho on v)

lemma is_Ortho_def {n : Type w} {B : bilin_form R M} {v : n → M} :
  B.is_Ortho v ↔ ∀ i j : n, i ≠ j → B (v i) (v j) = 0 := iff.rfl

section

variables {R₄ M₄ : Type*} [ring R₄] [is_domain R₄]
variables [add_comm_group M₄] [module R₄ M₄] {G : bilin_form R₄ M₄}

@[simp]
theorem is_ortho_smul_left {x y : M₄} {a : R₄} (ha : a ≠ 0) :
  is_ortho G (a • x) y ↔ is_ortho G x y :=
begin
  dunfold is_ortho,
  split; intro H,
  { rw [smul_left, mul_eq_zero] at H,
    cases H,
    { trivial },
    { exact H }},
  { rw [smul_left, H, mul_zero] },
end

@[simp]
theorem is_ortho_smul_right {x y : M₄} {a : R₄} (ha : a ≠ 0) :
  is_ortho G x (a • y) ↔ is_ortho G x y :=
begin
  dunfold is_ortho,
  split; intro H,
  { rw [smul_right, mul_eq_zero] at H,
    cases H,
    { trivial },
    { exact H }},
  { rw [smul_right, H, mul_zero] },
end

/-- A set of orthogonal vectors `v` with respect to some bilinear form `B` is linearly independent
  if for all `i`, `B (v i) (v i) ≠ 0`. -/
lemma linear_independent_of_is_Ortho
  {n : Type w} {B : bilin_form K V} {v : n → V}
  (hv₁ : B.is_Ortho v) (hv₂ : ∀ i, ¬ B.is_ortho (v i) (v i)) :
  linear_independent K v :=
begin
  classical,
  rw linear_independent_iff',
  intros s w hs i hi,
  have : B (s.sum $ λ (i : n), w i • v i) (v i) = 0,
  { rw [hs, zero_left] },
  have hsum : s.sum (λ (j : n), w j * B (v j) (v i)) = w i * B (v i) (v i),
  { apply finset.sum_eq_single_of_mem i hi,
    intros j hj hij,
    rw [is_Ortho_def.1 hv₁ _ _ hij, mul_zero], },
  simp_rw [sum_left, smul_left, hsum] at this,
  exact eq_zero_of_ne_zero_of_mul_right_eq_zero (hv₂ i) this,
end

end

section basis

variables {F₂ : bilin_form R₂ M₂}
variables {ι : Type*} (b : basis ι R₂ M₂)

/-- Two bilinear forms are equal when they are equal on all basis vectors. -/
lemma ext_basis (h : ∀ i j, B₂ (b i) (b j) = F₂ (b i) (b j)) : B₂ = F₂ :=
to_lin.injective $ b.ext $ λ i, b.ext $ λ j, h i j

/-- Write out `B x y` as a sum over `B (b i) (b j)` if `b` is a basis. -/
lemma sum_repr_mul_repr_mul (x y : M₂) :
  (b.repr x).sum (λ i xi, (b.repr y).sum (λ j yj, xi • yj • B₂ (b i) (b j))) = B₂ x y :=
begin
  conv_rhs { rw [← b.total_repr x, ← b.total_repr y] },
  simp_rw [finsupp.total_apply, finsupp.sum, sum_left, sum_right,
    smul_left, smul_right, smul_eq_mul],
end

end basis

/-- The proposition that a bilinear form is reflexive -/
def is_refl (B : bilin_form R M) : Prop := ∀ (x y : M), B x y = 0 → B y x = 0

namespace is_refl

variable (H : B.is_refl)

lemma eq_zero : ∀ {x y : M}, B x y = 0 → B y x = 0 := λ x y, H x y

lemma ortho_comm {x y : M} :
  is_ortho B x y ↔ is_ortho B y x := ⟨eq_zero H, eq_zero H⟩

end is_refl

/-- The proposition that a bilinear form is symmetric -/
def is_symm (B : bilin_form R M) : Prop := ∀ (x y : M), B x y = B y x

namespace is_symm

variable (H : B.is_symm)

protected lemma eq (x y : M) : B x y = B y x := H x y

lemma is_refl : B.is_refl := λ x y H1, H x y ▸ H1

lemma ortho_comm {x y : M} :
  is_ortho B x y ↔ is_ortho B y x := H.is_refl.ortho_comm

end is_symm

lemma is_symm_iff_flip' [algebra R₂ R] : B.is_symm ↔ flip_hom R₂ B = B :=
begin
  split,
  { intros h,
    ext x y,
    exact h y x },
  { intros h x y,
    conv_lhs { rw ← h },
    simp }
end

/-- The proposition that a bilinear form is alternating -/
def is_alt (B : bilin_form R M) : Prop := ∀ (x : M), B x x = 0

namespace is_alt

lemma self_eq_zero (H : B.is_alt) (x : M) : B x x = 0 := H x

lemma neg (H : B₁.is_alt) (x y : M₁) :
  - B₁ x y = B₁ y x :=
begin
  have H1 : B₁ (x + y) (x + y) = 0,
  { exact self_eq_zero H (x + y) },
  rw [add_left, add_right, add_right,
    self_eq_zero H, self_eq_zero H, ring.zero_add,
    ring.add_zero, add_eq_zero_iff_neg_eq] at H1,
  exact H1,
end

lemma is_refl (H : B₁.is_alt) : B₁.is_refl :=
begin
  intros x y h,
  rw [←neg H, h, neg_zero],
end

lemma ortho_comm (H : B₁.is_alt) {x y : M₁} :
  is_ortho B₁ x y ↔ is_ortho B₁ y x := H.is_refl.ortho_comm

end is_alt

section linear_adjoints

variables (B) (F : bilin_form R M)
variables {M' : Type*} [add_comm_monoid M'] [module R M']
variables (B' : bilin_form R M') (f f' : M →ₗ[R] M') (g g' : M' →ₗ[R] M)

/-- Given a pair of modules equipped with bilinear forms, this is the condition for a pair of
maps between them to be mutually adjoint. -/
def is_adjoint_pair := ∀ ⦃x y⦄, B' (f x) y = B x (g y)

variables {B B' B₂ f f' g g'}

lemma is_adjoint_pair.eq (h : is_adjoint_pair B B' f g) :
  ∀ {x y}, B' (f x) y = B x (g y) := h

lemma is_adjoint_pair_iff_comp_left_eq_comp_right (f g : module.End R M) :
  is_adjoint_pair B F f g ↔ F.comp_left f = B.comp_right g :=
begin
  split; intros h,
  { ext x y, rw [comp_left_apply, comp_right_apply], apply h, },
  { intros x y, rw [←comp_left_apply, ←comp_right_apply], rw h, },
end

lemma is_adjoint_pair_zero : is_adjoint_pair B B' 0 0 :=
λ x y, by simp only [bilin_form.zero_left, bilin_form.zero_right, linear_map.zero_apply]

lemma is_adjoint_pair_id : is_adjoint_pair B B 1 1 := λ x y, rfl

lemma is_adjoint_pair.add (h : is_adjoint_pair B B' f g) (h' : is_adjoint_pair B B' f' g') :
  is_adjoint_pair B B' (f + f') (g + g') :=
λ x y, by rw [linear_map.add_apply, linear_map.add_apply, add_left, add_right, h, h']

variables {M₁' : Type*} [add_comm_group M₁'] [module R₁ M₁']
variables {B₁' : bilin_form R₁ M₁'} {f₁ f₁' : M₁ →ₗ[R₁] M₁'} {g₁ g₁' : M₁' →ₗ[R₁] M₁}

lemma is_adjoint_pair.sub (h : is_adjoint_pair B₁ B₁' f₁ g₁) (h' : is_adjoint_pair B₁ B₁' f₁' g₁') :
  is_adjoint_pair B₁ B₁' (f₁ - f₁') (g₁ - g₁') :=
λ x y, by rw [linear_map.sub_apply, linear_map.sub_apply, sub_left, sub_right, h, h']

variables {B₂' : bilin_form R₂ M₂'} {f₂ f₂' : M₂ →ₗ[R₂] M₂'} {g₂ g₂' : M₂' →ₗ[R₂] M₂}

lemma is_adjoint_pair.smul (c : R₂) (h : is_adjoint_pair B₂ B₂' f₂ g₂) :
  is_adjoint_pair B₂ B₂' (c • f₂) (c • g₂) :=
λ x y, by rw [linear_map.smul_apply, linear_map.smul_apply, smul_left, smul_right, h]

variables {M'' : Type*} [add_comm_monoid M''] [module R M'']
variables (B'' : bilin_form R M'')

lemma is_adjoint_pair.comp {f' : M' →ₗ[R] M''} {g' : M'' →ₗ[R] M'}
  (h : is_adjoint_pair B B' f g) (h' : is_adjoint_pair B' B'' f' g') :
  is_adjoint_pair B B'' (f'.comp f) (g.comp g') :=
λ x y, by rw [linear_map.comp_apply, linear_map.comp_apply, h', h]

lemma is_adjoint_pair.mul
  {f g f' g' : module.End R M} (h : is_adjoint_pair B B f g) (h' : is_adjoint_pair B B f' g') :
  is_adjoint_pair B B (f * f') (g' * g) :=
λ x y, by rw [linear_map.mul_apply, linear_map.mul_apply, h, h']

variables (B B' B₁ B₂) (F₂ : bilin_form R₂ M₂)

/-- The condition for an endomorphism to be "self-adjoint" with respect to a pair of bilinear forms
on the underlying module. In the case that these two forms are identical, this is the usual concept
of self adjointness. In the case that one of the forms is the negation of the other, this is the
usual concept of skew adjointness. -/
def is_pair_self_adjoint (f : module.End R M) := is_adjoint_pair B F f f

/-- The set of pair-self-adjoint endomorphisms are a submodule of the type of all endomorphisms. -/
def is_pair_self_adjoint_submodule : submodule R₂ (module.End R₂ M₂) :=
{ carrier   := { f | is_pair_self_adjoint B₂ F₂ f },
  zero_mem' := is_adjoint_pair_zero,
  add_mem'  := λ f g hf hg, hf.add hg,
  smul_mem' := λ c f h, h.smul c, }

@[simp] lemma mem_is_pair_self_adjoint_submodule (f : module.End R₂ M₂) :
  f ∈ is_pair_self_adjoint_submodule B₂ F₂ ↔ is_pair_self_adjoint B₂ F₂ f :=
by refl

lemma is_pair_self_adjoint_equiv (e : M₂' ≃ₗ[R₂] M₂) (f : module.End R₂ M₂) :
  is_pair_self_adjoint B₂ F₂ f ↔
    is_pair_self_adjoint (B₂.comp ↑e ↑e) (F₂.comp ↑e ↑e) (e.symm.conj f) :=
begin
  have hₗ : (F₂.comp ↑e ↑e).comp_left (e.symm.conj f) = (F₂.comp_left f).comp ↑e ↑e :=
    by { ext, simp [linear_equiv.symm_conj_apply], },
  have hᵣ : (B₂.comp ↑e ↑e).comp_right (e.symm.conj f) = (B₂.comp_right f).comp ↑e ↑e :=
    by { ext, simp [linear_equiv.conj_apply], },
  have he : function.surjective (⇑(↑e : M₂' →ₗ[R₂] M₂) : M₂' → M₂) := e.surjective,
  show bilin_form.is_adjoint_pair _ _ _ _  ↔ bilin_form.is_adjoint_pair _ _ _ _,
  rw [is_adjoint_pair_iff_comp_left_eq_comp_right, is_adjoint_pair_iff_comp_left_eq_comp_right,
      hᵣ, hₗ, comp_inj _ _ he he],
end

/-- An endomorphism of a module is self-adjoint with respect to a bilinear form if it serves as an
adjoint for itself. -/
def is_self_adjoint (f : module.End R M) := is_adjoint_pair B B f f

/-- An endomorphism of a module is skew-adjoint with respect to a bilinear form if its negation
serves as an adjoint. -/
def is_skew_adjoint (f : module.End R₁ M₁) := is_adjoint_pair B₁ B₁ f (-f)

lemma is_skew_adjoint_iff_neg_self_adjoint (f : module.End R₁ M₁) :
  B₁.is_skew_adjoint f ↔ is_adjoint_pair (-B₁) B₁ f f :=
show (∀ x y, B₁ (f x) y = B₁ x ((-f) y)) ↔ ∀ x y, B₁ (f x) y = (-B₁) x (f y),
by simp only [linear_map.neg_apply, bilin_form.neg_apply, bilin_form.neg_right]

/-- The set of self-adjoint endomorphisms of a module with bilinear form is a submodule. (In fact
it is a Jordan subalgebra.) -/
def self_adjoint_submodule := is_pair_self_adjoint_submodule B₂ B₂

@[simp] lemma mem_self_adjoint_submodule (f : module.End R₂ M₂) :
  f ∈ B₂.self_adjoint_submodule ↔ B₂.is_self_adjoint f := iff.rfl

variables (B₃ : bilin_form R₃ M₃)

/-- The set of skew-adjoint endomorphisms of a module with bilinear form is a submodule. (In fact
it is a Lie subalgebra.) -/
def skew_adjoint_submodule := is_pair_self_adjoint_submodule (-B₃) B₃

@[simp] lemma mem_skew_adjoint_submodule (f : module.End R₃ M₃) :
  f ∈ B₃.skew_adjoint_submodule ↔ B₃.is_skew_adjoint f :=
by { rw is_skew_adjoint_iff_neg_self_adjoint, exact iff.rfl, }

end linear_adjoints

end bilin_form


namespace bilin_form

section orthogonal

/-- The orthogonal complement of a submodule `N` with respect to some bilinear form is the set of
elements `x` which are orthogonal to all elements of `N`; i.e., for all `y` in `N`, `B x y = 0`.

Note that for general (neither symmetric nor antisymmetric) bilinear forms this definition has a
chirality; in addition to this "left" orthogonal complement one could define a "right" orthogonal
complement for which, for all `y` in `N`, `B y x = 0`.  This variant definition is not currently
provided in mathlib. -/
def orthogonal (B : bilin_form R M) (N : submodule R M) : submodule R M :=
{ carrier := { m | ∀ n ∈ N, is_ortho B n m },
  zero_mem' := λ x _, is_ortho_zero_right x,
  add_mem' := λ x y hx hy n hn,
    by rw [is_ortho, add_right, show B n x = 0, by exact hx n hn,
        show B n y = 0, by exact hy n hn, zero_add],
  smul_mem' := λ c x hx n hn,
    by rw [is_ortho, smul_right, show B n x = 0, by exact hx n hn, mul_zero] }

variables {N L : submodule R M}

@[simp] lemma mem_orthogonal_iff {N : submodule R M} {m : M} :
  m ∈ B.orthogonal N ↔ ∀ n ∈ N, is_ortho B n m := iff.rfl

lemma orthogonal_le (h : N ≤ L) : B.orthogonal L ≤ B.orthogonal N :=
λ _ hn l hl, hn l (h hl)

lemma le_orthogonal_orthogonal (b : B.is_refl) :
  N ≤ B.orthogonal (B.orthogonal N) :=
λ n hn m hm, b _ _ (hm n hn)

-- ↓ This lemma only applies in fields as we require `a * b = 0 → a = 0 ∨ b = 0`
lemma span_singleton_inf_orthogonal_eq_bot
  {B : bilin_form K V} {x : V} (hx : ¬ B.is_ortho x x) :
  (K ∙ x) ⊓ B.orthogonal (K ∙ x) = ⊥ :=
begin
  rw ← finset.coe_singleton,
  refine eq_bot_iff.2 (λ y h, _),
  rcases mem_span_finset.1 h.1 with ⟨μ, rfl⟩,
  have := h.2 x _,
  { rw finset.sum_singleton at this ⊢,
    suffices hμzero : μ x = 0,
    { rw [hμzero, zero_smul, submodule.mem_bot] },
    change B x (μ x • x) = 0 at this, rw [smul_right] at this,
    exact or.elim (zero_eq_mul.mp this.symm) id (λ hfalse, false.elim $ hx hfalse) },
  { rw submodule.mem_span; exact λ _ hp, hp $ finset.mem_singleton_self _ }
end

-- ↓ This lemma only applies in fields since we use the `mul_eq_zero`
lemma orthogonal_span_singleton_eq_to_lin_ker {B : bilin_form K V} (x : V) :
  B.orthogonal (K ∙ x) = (bilin_form.to_lin B x).ker :=
begin
  ext y,
  simp_rw [mem_orthogonal_iff, linear_map.mem_ker,
           submodule.mem_span_singleton ],
  split,
  { exact λ h, h x ⟨1, one_smul _ _⟩ },
  { rintro h _ ⟨z, rfl⟩,
    rw [is_ortho, smul_left, mul_eq_zero],
    exact or.intro_right _ h }
end

lemma span_singleton_sup_orthogonal_eq_top {B : bilin_form K V}
  {x : V} (hx : ¬ B.is_ortho x x) :
  (K ∙ x) ⊔ B.orthogonal (K ∙ x) = ⊤ :=
begin
  rw orthogonal_span_singleton_eq_to_lin_ker,
  exact linear_map.span_singleton_sup_ker_eq_top _ hx,
end

/-- Given a bilinear form `B` and some `x` such that `B x x ≠ 0`, the span of the singleton of `x`
  is complement to its orthogonal complement. -/
lemma is_compl_span_singleton_orthogonal {B : bilin_form K V}
  {x : V} (hx : ¬ B.is_ortho x x) : is_compl (K ∙ x) (B.orthogonal $ K ∙ x) :=
{ inf_le_bot := eq_bot_iff.1 $ span_singleton_inf_orthogonal_eq_bot hx,
  top_le_sup := eq_top_iff.1 $ span_singleton_sup_orthogonal_eq_top hx }

end orthogonal

/-- The restriction of a bilinear form on a submodule. -/
@[simps apply]
def restrict (B : bilin_form R M) (W : submodule R M) : bilin_form R W :=
{ bilin := λ a b, B a b,
  bilin_add_left := λ _ _ _, add_left _ _ _,
  bilin_smul_left := λ _ _ _, smul_left _ _ _,
  bilin_add_right := λ _ _ _, add_right _ _ _,
  bilin_smul_right := λ _ _ _, smul_right _ _ _}

/-- The restriction of a symmetric bilinear form on a submodule is also symmetric. -/
lemma restrict_symm (B : bilin_form R M) (b : B.is_symm)
  (W : submodule R M) : (B.restrict W).is_symm :=
λ x y, b x y

/-- A nondegenerate bilinear form is a bilinear form such that the only element that is orthogonal
to every other element is `0`; i.e., for all nonzero `m` in `M`, there exists `n` in `M` with
`B m n ≠ 0`.

Note that for general (neither symmetric nor antisymmetric) bilinear forms this definition has a
chirality; in addition to this "left" nondegeneracy condition one could define a "right"
nondegeneracy condition that in the situation described, `B n m ≠ 0`.  This variant definition is
not currently provided in mathlib. In finite dimension either definition implies the other. -/
def nondegenerate (B : bilin_form R M) : Prop :=
∀ m : M, (∀ n : M, B m n = 0) → m = 0

section
variables (R M)
/-- In a non-trivial module, zero is not non-degenerate. -/
lemma not_nondegenerate_zero [nontrivial M] : ¬(0 : bilin_form R M).nondegenerate :=
let ⟨m, hm⟩ := exists_ne (0 : M) in λ h, hm (h m $ λ n, rfl)
end

variables {M₂' : Type*}
variables [add_comm_monoid M₂'] [module R₂ M₂']

lemma nondegenerate.ne_zero [nontrivial M] {B : bilin_form R M} (h : B.nondegenerate) : B ≠ 0 :=
λ h0, not_nondegenerate_zero R M $ h0 ▸ h

lemma nondegenerate.congr {B : bilin_form R₂ M₂} (e : M₂ ≃ₗ[R₂] M₂') (h : B.nondegenerate) :
  (congr e B).nondegenerate :=
λ m hm, (e.symm).map_eq_zero_iff.1 $ h (e.symm m) $
  λ n, (congr_arg _ (e.symm_apply_apply n).symm).trans (hm (e n))

@[simp] lemma nondegenerate_congr_iff {B : bilin_form R₂ M₂} (e : M₂ ≃ₗ[R₂] M₂') :
  (congr e B).nondegenerate ↔ B.nondegenerate :=
⟨λ h, begin
  convert h.congr e.symm,
  rw [congr_congr, e.self_trans_symm, congr_refl, linear_equiv.refl_apply],
end, nondegenerate.congr e⟩

/-- A bilinear form is nondegenerate if and only if it has a trivial kernel. -/
theorem nondegenerate_iff_ker_eq_bot {B : bilin_form R₂ M₂} :
  B.nondegenerate ↔ B.to_lin.ker = ⊥ :=
begin
  rw linear_map.ker_eq_bot',
  split; intro h,
  { refine λ m hm, h _ (λ x, _),
    rw [← to_lin_apply, hm], refl },
  { intros m hm, apply h,
    ext x, exact hm x }
end

lemma nondegenerate.ker_eq_bot {B : bilin_form R₂ M₂} (h : B.nondegenerate) :
  B.to_lin.ker = ⊥ := nondegenerate_iff_ker_eq_bot.mp h

/-- The restriction of a reflexive bilinear form `B` onto a submodule `W` is
nondegenerate if `disjoint W (B.orthogonal W)`. -/
lemma nondegenerate_restrict_of_disjoint_orthogonal
  (B : bilin_form R₁ M₁) (b : B.is_refl)
  {W : submodule R₁ M₁} (hW : disjoint W (B.orthogonal W)) :
  (B.restrict W).nondegenerate :=
begin
  rintro ⟨x, hx⟩ b₁,
  rw [submodule.mk_eq_zero, ← submodule.mem_bot R₁],
  refine hW ⟨hx, λ y hy, _⟩,
  specialize b₁ ⟨y, hy⟩,
  rw [restrict_apply, submodule.coe_mk, submodule.coe_mk] at b₁,
  exact is_ortho_def.mpr (b x y b₁),
end

/-- An orthogonal basis with respect to a nondegenerate bilinear form has no self-orthogonal
elements. -/
lemma is_Ortho.not_is_ortho_basis_self_of_nondegenerate
  {n : Type w} [nontrivial R] {B : bilin_form R M} {v : basis n R M}
  (h : B.is_Ortho v) (hB : B.nondegenerate) (i : n) :
  ¬B.is_ortho (v i) (v i) :=
begin
  intro ho,
  refine v.ne_zero i (hB (v i) $ λ m, _),
  obtain ⟨vi, rfl⟩ := v.repr.symm.surjective m,
  rw [basis.repr_symm_apply, finsupp.total_apply, finsupp.sum, sum_right],
  apply finset.sum_eq_zero,
  rintros j -,
  rw smul_right,
  convert mul_zero _ using 2,
  obtain rfl | hij := eq_or_ne i j,
  { exact ho },
  { exact h i j hij },
end

/-- Given an orthogonal basis with respect to a bilinear form, the bilinear form is nondegenerate
iff the basis has no elements which are self-orthogonal. -/
lemma is_Ortho.nondegenerate_iff_not_is_ortho_basis_self {n : Type w} [nontrivial R]
  [no_zero_divisors R] (B : bilin_form R M) (v : basis n R M) (hO : B.is_Ortho v) :
  B.nondegenerate ↔ ∀ i, ¬B.is_ortho (v i) (v i) :=
begin
  refine ⟨hO.not_is_ortho_basis_self_of_nondegenerate, λ ho m hB, _⟩,
  obtain ⟨vi, rfl⟩ := v.repr.symm.surjective m,
  rw linear_equiv.map_eq_zero_iff,
  ext i,
  rw [finsupp.zero_apply],
  specialize hB (v i),
  simp_rw [basis.repr_symm_apply, finsupp.total_apply, finsupp.sum, sum_left, smul_left] at hB,
  rw finset.sum_eq_single i at hB,
  { exact eq_zero_of_ne_zero_of_mul_right_eq_zero (ho i) hB, },
  { intros j hj hij, convert mul_zero _ using 2, exact hO j i hij, },
  { intros hi, convert zero_mul _ using 2, exact finsupp.not_mem_support_iff.mp hi }
end

section

lemma to_lin_restrict_ker_eq_inf_orthogonal
  (B : bilin_form K V) (W : subspace K V) (b : B.is_refl) :
  (B.to_lin.dom_restrict W).ker.map W.subtype = (W ⊓ B.orthogonal ⊤ : subspace K V) :=
begin
  ext x, split; intro hx,
  { rcases hx with ⟨⟨x, hx⟩, hker, rfl⟩,
    erw linear_map.mem_ker at hker,
    split,
    { simp [hx] },
    { intros y _,
      rw [is_ortho, b],
      change (B.to_lin.dom_restrict W) ⟨x, hx⟩ y = 0,
      rw hker, refl } },
  { simp_rw [submodule.mem_map, linear_map.mem_ker],
    refine ⟨⟨x, hx.1⟩, _, rfl⟩,
    ext y, change B x y = 0,
    rw b,
    exact hx.2 _ submodule.mem_top }
end

lemma to_lin_restrict_range_dual_annihilator_comap_eq_orthogonal
  (B : bilin_form K V) (W : subspace K V) :
  (B.to_lin.dom_restrict W).range.dual_annihilator_comap = B.orthogonal W :=
begin
  ext x, split; rw [mem_orthogonal_iff]; intro hx,
  { intros y hy,
    rw submodule.mem_dual_annihilator_comap_iff at hx,
    refine hx (B.to_lin.dom_restrict W ⟨y, hy⟩) ⟨⟨y, hy⟩, rfl⟩ },
  { rw submodule.mem_dual_annihilator_comap_iff,
    rintro _ ⟨⟨w, hw⟩, rfl⟩,
    exact hx w hw }
end

variable [finite_dimensional K V]

open finite_dimensional

lemma finrank_add_finrank_orthogonal
  {B : bilin_form K V} {W : subspace K V} (b₁ : B.is_refl) :
  finrank K W + finrank K (B.orthogonal W) =
  finrank K V + finrank K (W ⊓ B.orthogonal ⊤ : subspace K V) :=
begin
  rw [← to_lin_restrict_ker_eq_inf_orthogonal _ _ b₁,
      ← to_lin_restrict_range_dual_annihilator_comap_eq_orthogonal _ _,
      finrank_map_subtype_eq],
  conv_rhs { rw [← @subspace.finrank_add_finrank_dual_annihilator_comap_eq K V _ _ _ _
                  (B.to_lin.dom_restrict W).range,
                 add_comm, ← add_assoc, add_comm (finrank K ↥((B.to_lin.dom_restrict W).ker)),
                 linear_map.finrank_range_add_finrank_ker] },
end

/-- A subspace is complement to its orthogonal complement with respect to some
reflexive bilinear form if that bilinear form restricted on to the subspace is nondegenerate. -/
lemma restrict_nondegenerate_of_is_compl_orthogonal
  {B : bilin_form K V} {W : subspace K V}
  (b₁ : B.is_refl) (b₂ : (B.restrict W).nondegenerate) :
  is_compl W (B.orthogonal W) :=
begin
  have : W ⊓ B.orthogonal W = ⊥,
  { rw eq_bot_iff,
    intros x hx,
    obtain ⟨hx₁, hx₂⟩ := submodule.mem_inf.1 hx,
    refine subtype.mk_eq_mk.1 (b₂ ⟨x, hx₁⟩ _),
    rintro ⟨n, hn⟩,
    rw [restrict_apply, submodule.coe_mk, submodule.coe_mk, b₁],
    exact hx₂ n hn },
  refine ⟨this ▸ le_rfl, _⟩,
  { rw top_le_iff,
    refine eq_top_of_finrank_eq _,
    refine le_antisymm (submodule.finrank_le _) _,
    conv_rhs { rw ← add_zero (finrank K _) },
    rw [← finrank_bot K V, ← this, submodule.dim_sup_add_dim_inf_eq,
        finrank_add_finrank_orthogonal b₁],
    exact nat.le.intro rfl }
end

/-- A subspace is complement to its orthogonal complement with respect to some reflexive bilinear
form if and only if that bilinear form restricted on to the subspace is nondegenerate. -/
theorem restrict_nondegenerate_iff_is_compl_orthogonal
  {B : bilin_form K V} {W : subspace K V} (b₁ : B.is_refl) :
  (B.restrict W).nondegenerate ↔ is_compl W (B.orthogonal W) :=
⟨λ b₂, restrict_nondegenerate_of_is_compl_orthogonal b₁ b₂,
 λ h, B.nondegenerate_restrict_of_disjoint_orthogonal b₁ h.1⟩

/-- Given a nondegenerate bilinear form `B` on a finite-dimensional vector space, `B.to_dual` is
the linear equivalence between a vector space and its dual with the underlying linear map
`B.to_lin`. -/
noncomputable def to_dual (B : bilin_form K V) (b : B.nondegenerate) :
  V ≃ₗ[K] module.dual K V :=
B.to_lin.linear_equiv_of_injective
  (linear_map.ker_eq_bot.mp $ b.ker_eq_bot) subspace.dual_finrank_eq.symm

lemma to_dual_def {B : bilin_form K V} (b : B.nondegenerate) {m n : V} :
  B.to_dual b m n = B m n := rfl

section dual_basis

variables {ι : Type*} [decidable_eq ι] [fintype ι]

/-- The `B`-dual basis `B.dual_basis hB b` to a finite basis `b` satisfies
`B (B.dual_basis hB b i) (b j) = B (b i) (B.dual_basis hB b j) = if i = j then 1 else 0`,
where `B` is a nondegenerate (symmetric) bilinear form and `b` is a finite basis. -/
noncomputable def dual_basis (B : bilin_form K V) (hB : B.nondegenerate) (b : basis ι K V) :
  basis ι K V :=
b.dual_basis.map (B.to_dual hB).symm

@[simp] lemma dual_basis_repr_apply (B : bilin_form K V) (hB : B.nondegenerate) (b : basis ι K V)
  (x i) : (B.dual_basis hB b).repr x i = B x (b i) :=
by rw [dual_basis, basis.map_repr, linear_equiv.symm_symm, linear_equiv.trans_apply,
       basis.dual_basis_repr, to_dual_def]

lemma apply_dual_basis_left (B : bilin_form K V) (hB : B.nondegenerate) (b : basis ι K V)
  (i j) : B (B.dual_basis hB b i) (b j) = if j = i then 1 else 0 :=
by rw [dual_basis, basis.map_apply, basis.coe_dual_basis, ← to_dual_def hB,
       linear_equiv.apply_symm_apply, basis.coord_apply, basis.repr_self,
       finsupp.single_apply]

lemma apply_dual_basis_right (B : bilin_form K V) (hB : B.nondegenerate)
  (sym : B.is_symm) (b : basis ι K V)
  (i j) : B (b i) (B.dual_basis hB b j) = if i = j then 1 else 0 :=
by rw [sym, apply_dual_basis_left]

end dual_basis

end

/-! We note that we cannot use `bilin_form.restrict_nondegenerate_iff_is_compl_orthogonal` for the
lemma below since the below lemma does not require `V` to be finite dimensional. However,
`bilin_form.restrict_nondegenerate_iff_is_compl_orthogonal` does not require `B` to be nondegenerate
on the whole space. -/

/-- The restriction of a reflexive, non-degenerate bilinear form on the orthogonal complement of
the span of a singleton is also non-degenerate. -/
lemma restrict_orthogonal_span_singleton_nondegenerate (B : bilin_form K V)
  (b₁ : B.nondegenerate) (b₂ : B.is_refl) {x : V} (hx : ¬ B.is_ortho x x) :
  nondegenerate $ B.restrict $ B.orthogonal (K ∙ x) :=
begin
  refine λ m hm, submodule.coe_eq_zero.1 (b₁ m.1 (λ n, _)),
  have : n ∈ (K ∙ x) ⊔ B.orthogonal (K ∙ x) :=
    (span_singleton_sup_orthogonal_eq_top hx).symm ▸ submodule.mem_top,
  rcases submodule.mem_sup.1 this with ⟨y, hy, z, hz, rfl⟩,
  specialize hm ⟨z, hz⟩,
  rw restrict at hm,
  erw [add_right, show B m.1 y = 0, by rw b₂; exact m.2 y hy, hm, add_zero]
end

section linear_adjoints

lemma comp_left_injective (B : bilin_form R₁ M₁) (b : B.nondegenerate) :
  function.injective B.comp_left :=
λ φ ψ h, begin
  ext w,
  refine eq_of_sub_eq_zero (b _ _),
  intro v,
  rw [sub_left, ← comp_left_apply, ← comp_left_apply, ← h, sub_self]
end

lemma is_adjoint_pair_unique_of_nondegenerate (B : bilin_form R₁ M₁) (b : B.nondegenerate)
  (φ ψ₁ ψ₂ : M₁ →ₗ[R₁] M₁) (hψ₁ : is_adjoint_pair B B ψ₁ φ) (hψ₂ : is_adjoint_pair B B ψ₂ φ) :
  ψ₁ = ψ₂ :=
B.comp_left_injective b $ ext $ λ v w, by rw [comp_left_apply, comp_left_apply, hψ₁, hψ₂]

variable [finite_dimensional K V]

/-- Given bilinear forms `B₁, B₂` where `B₂` is nondegenerate, `symm_comp_of_nondegenerate`
is the linear map `B₂.to_lin⁻¹ ∘ B₁.to_lin`. -/
noncomputable def symm_comp_of_nondegenerate
  (B₁ B₂ : bilin_form K V) (b₂ : B₂.nondegenerate) : V →ₗ[K] V :=
(B₂.to_dual b₂).symm.to_linear_map.comp B₁.to_lin

lemma comp_symm_comp_of_nondegenerate_apply (B₁ : bilin_form K V)
  {B₂ : bilin_form K V} (b₂ : B₂.nondegenerate) (v : V) :
  to_lin B₂ (B₁.symm_comp_of_nondegenerate B₂ b₂ v) = to_lin B₁ v :=
by erw [symm_comp_of_nondegenerate, linear_equiv.apply_symm_apply (B₂.to_dual b₂) _]

@[simp]
lemma symm_comp_of_nondegenerate_left_apply (B₁ : bilin_form K V)
  {B₂ : bilin_form K V} (b₂ : B₂.nondegenerate) (v w : V) :
  B₂ (symm_comp_of_nondegenerate B₁ B₂ b₂ w) v = B₁ w v :=
begin
  conv_lhs { rw [← bilin_form.to_lin_apply, comp_symm_comp_of_nondegenerate_apply] },
  refl,
end

/-- Given the nondegenerate bilinear form `B` and the linear map `φ`,
`left_adjoint_of_nondegenerate` provides the left adjoint of `φ` with respect to `B`.
The lemma proving this property is `bilin_form.is_adjoint_pair_left_adjoint_of_nondegenerate`. -/
noncomputable def left_adjoint_of_nondegenerate
  (B : bilin_form K V) (b : B.nondegenerate) (φ : V →ₗ[K] V) : V →ₗ[K] V :=
symm_comp_of_nondegenerate (B.comp_right φ) B b

lemma is_adjoint_pair_left_adjoint_of_nondegenerate
  (B : bilin_form K V) (b : B.nondegenerate) (φ : V →ₗ[K] V) :
  is_adjoint_pair B B (B.left_adjoint_of_nondegenerate b φ) φ :=
λ x y, (B.comp_right φ).symm_comp_of_nondegenerate_left_apply b y x

/-- Given the nondegenerate bilinear form `B`, the linear map `φ` has a unique left adjoint given by
`bilin_form.left_adjoint_of_nondegenerate`. -/
theorem is_adjoint_pair_iff_eq_of_nondegenerate
  (B : bilin_form K V) (b : B.nondegenerate) (ψ φ : V →ₗ[K] V) :
  is_adjoint_pair B B ψ φ ↔ ψ = B.left_adjoint_of_nondegenerate b φ :=
⟨λ h, B.is_adjoint_pair_unique_of_nondegenerate b φ ψ _ h
   (is_adjoint_pair_left_adjoint_of_nondegenerate _ _ _),
 λ h, h.symm ▸ is_adjoint_pair_left_adjoint_of_nondegenerate _ _ _⟩

end linear_adjoints

end bilin_form<|MERGE_RESOLUTION|>--- conflicted
+++ resolved
@@ -116,10 +116,7 @@
 
 variables {D : bilin_form R M} {D₁ : bilin_form R₁ M₁}
 
-<<<<<<< HEAD
-=======
 -- TODO: instantiate `fun_like`
->>>>>>> 73a61259
 lemma coe_injective : function.injective (coe_fn : bilin_form R M → (M → M → R)) :=
 λ B D h, by { cases B, cases D, congr' }
 
@@ -136,7 +133,6 @@
             bilin_smul_left := λ a x y, (mul_zero a).symm,
             bilin_add_right := λ x y z, (zero_add 0).symm,
             bilin_smul_right := λ a x y, (mul_zero a).symm } }
-<<<<<<< HEAD
 
 @[simp] lemma coe_zero : ⇑(0 : bilin_form R M) = 0 := rfl
 @[simp] lemma zero_apply (x y : M) : (0 : bilin_form R M) x y = 0 := rfl
@@ -153,6 +149,10 @@
 @[simp] lemma coe_add : ⇑(B + D) = B + D := rfl
 @[simp] lemma add_apply (x y : M) : (B + D) x y = B x y + D x y := rfl
 
+/-- `bilin_form R M` inherits the scalar action by `α` on `R` if this is compatible with
+multiplication.
+
+When `R` itself is commutative, this provides an `R`-action via `algebra.id`. -/
 instance {α} [monoid α] [distrib_mul_action α R] [smul_comm_class α R R] :
   has_scalar α (bilin_form R M) :=
 { smul := λ c B,
@@ -163,10 +163,10 @@
     bilin_smul_right := λ a x y, by { rw [smul_right, ←mul_smul_comm] } } }
 
 @[simp] lemma coe_smul {α} [monoid α] [distrib_mul_action α R] [smul_comm_class α R R]
-  (B : bilin_form R M) (a : α) : ⇑(a • B) = a • B := rfl
+  (a : α) (B : bilin_form R M) : ⇑(a • B) = a • B := rfl
 
 @[simp] lemma smul_apply {α} [monoid α] [distrib_mul_action α R] [smul_comm_class α R R]
-  (B : bilin_form R M) (a : α) (x y : M) :
+  (a : α) (B : bilin_form R M) (x y : M) :
   (a • B) x y = a • (B x y) :=
 rfl
 
@@ -198,85 +198,6 @@
   (λ n x, coe_smul _ _) (λ n x, coe_smul _ _)
 
 instance : inhabited (bilin_form R M) := ⟨0⟩
-=======
-
-@[simp] lemma coe_zero : ⇑(0 : bilin_form R M) = 0 := rfl
-@[simp] lemma zero_apply (x y : M) : (0 : bilin_form R M) x y = 0 := rfl
-
-variables (B D B₁ D₁)
-
-instance : has_add (bilin_form R M) :=
-{ add := λ B D, { bilin := λ x y, B x y + D x y,
-                  bilin_add_left := λ x y z, by rw [add_left, add_left, add_add_add_comm],
-                  bilin_smul_left := λ a x y, by rw [smul_left, smul_left, mul_add],
-                  bilin_add_right := λ x y z, by rw [add_right, add_right, add_add_add_comm],
-                  bilin_smul_right := λ a x y, by rw [smul_right, smul_right, mul_add] } }
->>>>>>> 73a61259
-
-@[simp] lemma coe_add : ⇑(B + D) = B + D := rfl
-@[simp] lemma add_apply (x y : M) : (B + D) x y = B x y + D x y := rfl
-
-/-- `bilin_form R M` inherits the scalar action by `α` on `R` if this is compatible with
-multiplication.
-
-When `R` itself is commutative, this provides an `R`-action via `algebra.id`. -/
-<<<<<<< HEAD
-instance [algebra R₂ R] : module R₂ (bilin_form R M) :=
-{ smul := (•),
-  smul_add := λ c B D, by { ext, unfold coe_fn has_coe_to_fun.coe bilin, rw smul_add },
-  add_smul := λ c B D, by { ext, unfold coe_fn has_coe_to_fun.coe bilin, rw add_smul },
-  mul_smul := λ a c D, by { ext, unfold coe_fn has_coe_to_fun.coe bilin, rw ←smul_assoc, refl },
-  one_smul := λ B, by { ext, unfold coe_fn has_coe_to_fun.coe bilin, rw one_smul },
-  zero_smul := λ B, by { ext, unfold coe_fn has_coe_to_fun.coe bilin, rw zero_smul },
-  smul_zero := λ B, by { ext, unfold coe_fn has_coe_to_fun.coe bilin, rw smul_zero } }
-
-end
-=======
-instance {α} [monoid α] [distrib_mul_action α R] [smul_comm_class α R R] :
-  has_scalar α (bilin_form R M) :=
-{ smul := λ c B,
-  { bilin := λ x y, c • B x y,
-    bilin_add_left := λ x y z, by { rw [add_left, smul_add] },
-    bilin_smul_left := λ a x y, by { rw [smul_left, ←mul_smul_comm] },
-    bilin_add_right := λ x y z, by { rw [add_right, smul_add] },
-    bilin_smul_right := λ a x y, by { rw [smul_right, ←mul_smul_comm] } } }
-
-@[simp] lemma coe_smul {α} [monoid α] [distrib_mul_action α R] [smul_comm_class α R R]
-  (a : α) (B : bilin_form R M) : ⇑(a • B) = a • B := rfl
-
-@[simp] lemma smul_apply {α} [monoid α] [distrib_mul_action α R] [smul_comm_class α R R]
-  (a : α) (B : bilin_form R M) (x y : M) :
-  (a • B) x y = a • (B x y) :=
-rfl
-
-instance : add_comm_monoid (bilin_form R M) :=
-function.injective.add_comm_monoid _ coe_injective coe_zero coe_add (λ n x, coe_smul _ _)
-
-instance : has_neg (bilin_form R₁ M₁) :=
-{ neg := λ B, { bilin := λ x y, -(B x y),
-                bilin_add_left := λ x y z, by rw [add_left, neg_add],
-                bilin_smul_left := λ a x y, by rw [smul_left, mul_neg],
-                bilin_add_right := λ x y z, by rw [add_right, neg_add],
-                bilin_smul_right := λ a x y, by rw [smul_right, mul_neg] } }
-
-@[simp] lemma coe_neg : ⇑(-B₁) = -B₁ := rfl
-@[simp] lemma neg_apply (x y : M₁) : (-B₁) x y = -(B₁ x y) := rfl
-
-instance : has_sub (bilin_form R₁ M₁) :=
-{ sub := λ B D, { bilin := λ x y, B x y - D x y,
-                  bilin_add_left := λ x y z, by rw [add_left, add_left, add_sub_add_comm],
-                  bilin_smul_left := λ a x y, by rw [smul_left, smul_left, mul_sub],
-                  bilin_add_right := λ x y z, by rw [add_right, add_right, add_sub_add_comm],
-                  bilin_smul_right := λ a x y, by rw [smul_right, smul_right, mul_sub] } }
-
-@[simp] lemma coe_sub : ⇑(B₁ - D₁) = B₁ - D₁ := rfl
-@[simp] lemma sub_apply (x y : M₁) : (B₁ - D₁) x y = B₁ x y - D₁ x y := rfl
-
-instance : add_comm_group (bilin_form R₁ M₁) :=
-function.injective.add_comm_group _ coe_injective coe_zero coe_add coe_neg coe_sub
-  (λ n x, coe_smul _ _) (λ n x, coe_smul _ _)
-
-instance : inhabited (bilin_form R M) := ⟨0⟩
 
 /-- `coe_fn` as an `add_monoid_hom` -/
 def coe_fn_add_monoid_hom : bilin_form R M →+ (M → M → R) :=
@@ -289,7 +210,6 @@
 instance {α} [semiring α] [module α R] [smul_comm_class α R R] :
   module α (bilin_form R M) :=
 function.injective.module _ coe_fn_add_monoid_hom coe_injective coe_smul
->>>>>>> 73a61259
 
 section flip
 
