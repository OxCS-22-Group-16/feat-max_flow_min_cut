--- conflicted
+++ resolved
@@ -183,32 +183,17 @@
 lemma finite_dimensional_of_finrank (h : 0 < finrank K V) : finite_dimensional K V :=
 by { contrapose h, simp [finrank_of_infinite_dimensional h] }
 
-<<<<<<< HEAD
-lemma finite_dimensional_of_finrank_eq_succ {K V : Type*} [division_ring K] [add_comm_group V]
-  [module K V] {n : ℕ} (hn : finrank K V = n.succ) : finite_dimensional K V :=
-=======
 lemma finite_dimensional_of_finrank_eq_succ
   {n : ℕ} (hn : finrank K V = n.succ) : finite_dimensional K V :=
->>>>>>> 6106e7be
 finite_dimensional_of_finrank $ by rw hn; exact n.succ_pos
 
 /-- We can infer `finite_dimensional K V` in the presence of `[fact (finrank K V = n + 1)]`. Declare
 this as a local instance where needed. -/
-<<<<<<< HEAD
-lemma fact_finite_dimensional_of_finrank_eq_succ {K V : Type*} [division_ring K] [add_comm_group V]
-  [module K V] (n : ℕ) [fact (finrank K V = n + 1)] :
-  finite_dimensional K V :=
-finite_dimensional_of_finrank $ by convert nat.succ_pos n; apply fact.out
-
-lemma finite_dimensional_iff_of_rank_eq_nsmul
-  {K V W : Type*} [division_ring K] [add_comm_group V] [add_comm_group W] [module K V] [module K W]
-=======
 lemma fact_finite_dimensional_of_finrank_eq_succ
   (n : ℕ) [fact (finrank K V = n + 1)] : finite_dimensional K V :=
 finite_dimensional_of_finrank $ by convert nat.succ_pos n; apply fact.out
 
 lemma finite_dimensional_iff_of_rank_eq_nsmul {W} [add_comm_group W] [module K W]
->>>>>>> 6106e7be
   {n : ℕ} (hn : n ≠ 0) (hVW : module.rank K V = n • module.rank K W) :
   finite_dimensional K V ↔ finite_dimensional K W :=
 by simp only [finite_dimensional, ← is_noetherian.iff_fg, is_noetherian.iff_dim_lt_aleph_0, hVW,
