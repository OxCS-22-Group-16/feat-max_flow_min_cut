/-
Copyright (c) 2022 Yaël Dillies, Bhavik Mehta. All rights reserved.
Released under Apache 2.0 license as described in the file LICENSE.
Authors: Yaël Dillies, Bhavik Mehta
-/
import combinatorics.simple_graph.basic
import order.partition.finpartition
import tactic.positivity

/-!
# Edge density

This file defines the number and density of edges of a relation/graph.

## Main declarations

Between two finsets of vertices,
* `rel.interedges`: Finset of edges of a relation.
* `rel.edge_density`: Edge density of a relation.
* `simple_graph.interedges`: Finset of edges of a graph.
* `simple_graph.edge_density`: Edge density of a graph.
-/

namespace tactic
open positivity

/-- Extension for the `positivity` tactic: `finset.card s` is positive if `s` is nonempty. -/
@[positivity]
meta def positivity_finset_card : expr → tactic strictness
| `(finset.card %%s) := do -- TODO: Partial decision procedure for `finset.nonempty`
                          p ← to_expr ``(finset.nonempty %%s) >>= find_assumption,
                          positive <$> mk_app ``finset.nonempty.card_pos [p]
| e := pp e >>= fail ∘ format.bracket "The expression `"
    "` isn't of the form `rel.edge_density r s t` nor `simple_graph.edge_density G s t`"

example {α : Type*} (s : finset α) (hs : s.nonempty) : 0 < s.card := by positivity

end tactic

open finset
open_locale big_operators

variables {𝕜 ι κ α β : Type*}

/-! ### Density of a relation -/

namespace rel
section asymmetric
variables [linear_ordered_field 𝕜] (r : α → β → Prop) [Π a, decidable_pred (r a)]
  {s s₁ s₂ : finset α} {t t₁ t₂ : finset β} {a : α} {b : β} {δ : 𝕜}

/-- Finset of edges of a relation between two finsets of vertices. -/
def interedges (s : finset α) (t : finset β) : finset (α × β) := (s ×ˢ t).filter $ λ e, r e.1 e.2

/-- Edge density of a relation between two finsets of vertices. -/
def edge_density (s : finset α) (t : finset β) : ℚ := (interedges r s t).card / (s.card * t.card)

variables {r}

lemma mem_interedges_iff {x : α × β} : x ∈ interedges r s t ↔ x.1 ∈ s ∧ x.2 ∈ t ∧ r x.1 x.2 :=
by simp only [interedges, and_assoc, mem_filter, finset.mem_product]

lemma mk_mem_interedges_iff : (a, b) ∈ interedges r s t ↔ a ∈ s ∧ b ∈ t ∧ r a b :=
mem_interedges_iff

@[simp] lemma interedges_empty_left (t : finset β) : interedges r ∅ t = ∅ :=
by rw [interedges, finset.empty_product, filter_empty]

lemma interedges_mono (hs : s₂ ⊆ s₁) (ht : t₂ ⊆ t₁) : interedges r s₂ t₂ ⊆ interedges r s₁ t₁ :=
λ x, by { simp_rw mem_interedges_iff, exact λ h, ⟨hs h.1, ht h.2.1, h.2.2⟩ }

variables (r)

lemma card_interedges_add_card_interedges_compl (s : finset α) (t : finset β) :
  (interedges r s t).card + (interedges (λ x y, ¬r x y) s t).card = s.card * t.card :=
begin
  classical,
  rw [←card_product, interedges, interedges, ←card_union_eq, filter_union_filter_neg_eq],
  convert disjoint_filter.2 (λ x _, not_not.2),
end

lemma interedges_disjoint_left {s s' : finset α} (hs : disjoint s s') (t : finset β) :
  disjoint (interedges r s t) (interedges r s' t) :=
begin
  rw finset.disjoint_left at ⊢ hs,
  rintro x hx hy,
  rw [mem_interedges_iff] at hx hy,
  exact hs hx.1 hy.1,
end

lemma interedges_disjoint_right (s : finset α) {t t' : finset β} (ht : disjoint t t') :
  disjoint (interedges r s t) (interedges r s t') :=
begin
  rw finset.disjoint_left at ⊢ ht,
  rintro x hx hy,
  rw [mem_interedges_iff] at hx hy,
  exact ht hx.2.1 hy.2.1,
end

section decidable_eq
variables [decidable_eq α] [decidable_eq β]

lemma interedges_bUnion_left (s : finset ι) (t : finset β) (f : ι → finset α) :
  interedges r (s.bUnion f) t = s.bUnion (λ a, interedges r (f a) t) :=
ext $ λ a, by simp only [mem_bUnion, mem_interedges_iff, exists_and_distrib_right]

lemma interedges_bUnion_right (s : finset α) (t : finset ι) (f : ι → finset β) :
  interedges r s (t.bUnion f) = t.bUnion (λ b, interedges r s (f b)) :=
ext $ λ a, by simp only [mem_interedges_iff, mem_bUnion, ←exists_and_distrib_left,
  ←exists_and_distrib_right]

lemma interedges_bUnion (s : finset ι) (t : finset κ) (f : ι → finset α) (g : κ → finset β) :
  interedges r (s.bUnion f) (t.bUnion g) =
    (s ×ˢ t).bUnion (λ ab, interedges r (f ab.1) (g ab.2)) :=
by simp_rw [product_bUnion, interedges_bUnion_left, interedges_bUnion_right]

end decidable_eq

lemma card_interedges_le_mul (s : finset α) (t : finset β) :
  (interedges r s t).card ≤ s.card * t.card :=
(card_filter_le _ _).trans (card_product _ _).le

lemma edge_density_nonneg (s : finset α) (t : finset β) : 0 ≤ edge_density r s t :=
by { apply div_nonneg; exact_mod_cast nat.zero_le _ }

lemma edge_density_le_one (s : finset α) (t : finset β) : edge_density r s t ≤ 1 :=
div_le_one_of_le (by exact_mod_cast (card_interedges_le_mul _ _ _)) $
  by exact_mod_cast (nat.zero_le _)

lemma edge_density_add_edge_density_compl (hs : s.nonempty) (ht : t.nonempty) :
  edge_density r s t + edge_density (λ x y, ¬r x y) s t = 1 :=
begin
  rw [edge_density, edge_density, div_add_div_same, div_eq_one_iff_eq],
  { exact_mod_cast card_interedges_add_card_interedges_compl r s t },
  { exact_mod_cast (mul_pos hs.card_pos ht.card_pos).ne' }
end

@[simp] lemma edge_density_empty_left (t : finset β) : edge_density r ∅ t = 0 :=
by rw [edge_density, finset.card_empty, nat.cast_zero, zero_mul, div_zero]

@[simp] lemma edge_density_empty_right (s : finset α) : edge_density r s ∅ = 0 :=
by rw [edge_density, finset.card_empty, nat.cast_zero, mul_zero, div_zero]

lemma card_interedges_finpartition_left [decidable_eq α] (P : finpartition s) (t : finset β) :
  (interedges r s t).card = ∑ a in P.parts, (interedges r a t).card :=
begin
  classical,
  simp_rw [←P.bUnion_parts, interedges_bUnion_left, id.def],
  rw card_bUnion,
  exact λ x hx y hy h, interedges_disjoint_left r (P.disjoint hx hy h) _,
end

lemma card_interedges_finpartition_right [decidable_eq β] (s : finset α) (P : finpartition t) :
  (interedges r s t).card = ∑ b in P.parts, (interedges r s b).card :=
begin
  classical,
  simp_rw [←P.bUnion_parts, interedges_bUnion_right, id],
  rw card_bUnion,
  exact λ x hx y hy h, interedges_disjoint_right r _ (P.disjoint hx hy h),
end

lemma card_interedges_finpartition [decidable_eq α] [decidable_eq β] (P : finpartition s)
  (Q : finpartition t) :
  (interedges r s t).card = ∑ ab in P.parts ×ˢ Q.parts, (interedges r ab.1 ab.2).card :=
by simp_rw [card_interedges_finpartition_left _ P, card_interedges_finpartition_right _ _ Q,
  sum_product]

lemma mul_edge_density_le_edge_density (hs : s₂ ⊆ s₁) (ht : t₂ ⊆ t₁) (hs₂ : s₂.nonempty)
  (ht₂ : t₂.nonempty) :
  (s₂.card : ℚ)/s₁.card * (t₂.card/t₁.card) * edge_density r s₂ t₂ ≤ edge_density r s₁ t₁ :=
begin
  have hst : (s₂.card : ℚ) * t₂.card ≠ 0 := by simp [hs₂.ne_empty, ht₂.ne_empty],
  rw [edge_density, edge_density, div_mul_div_comm, mul_comm, div_mul_div_cancel _ hst],
  refine div_le_div_of_le (by exact_mod_cast (s₁.card * t₁.card).zero_le) _,
  exact_mod_cast card_le_of_subset (interedges_mono hs ht),
end

lemma edge_density_sub_edge_density_le_one_sub_mul (hs : s₂ ⊆ s₁) (ht : t₂ ⊆ t₁) (hs₂ : s₂.nonempty)
  (ht₂ : t₂.nonempty) :
  edge_density r s₂ t₂ - edge_density r s₁ t₁ ≤ 1 - (s₂.card)/s₁.card * (t₂.card/t₁.card) :=
begin
  refine (sub_le_sub_left (mul_edge_density_le_edge_density r hs ht hs₂ ht₂) _).trans _,
  refine le_trans _ (mul_le_of_le_one_right _ (edge_density_le_one r s₂ t₂)),
  { rw [sub_mul, one_mul] },
  refine sub_nonneg_of_le (mul_le_one _ (by positivity) _);
  exact div_le_one_of_le (nat.cast_le.2 (card_le_of_subset ‹_›)) (nat.cast_nonneg _),
end

lemma abs_edge_density_sub_edge_density_le_one_sub_mul (hs : s₂ ⊆ s₁) (ht : t₂ ⊆ t₁)
  (hs₂ : s₂.nonempty) (ht₂ : t₂.nonempty) :
  |edge_density r s₂ t₂ - edge_density r s₁ t₁| ≤ 1 - s₂.card/s₁.card * (t₂.card/t₁.card) :=
begin
  have habs : abs (edge_density r s₂ t₂ - edge_density r s₁ t₁) ≤ 1,
  { rw [abs_sub_le_iff, ←sub_zero (1 : ℚ)],
    split; exact sub_le_sub (edge_density_le_one r _ _) (edge_density_nonneg r _ _) },
  refine abs_sub_le_iff.2 ⟨edge_density_sub_edge_density_le_one_sub_mul r hs ht hs₂ ht₂, _⟩,
  rw [←add_sub_cancel (edge_density r s₁ t₁) (edge_density (λ x y, ¬r x y) s₁ t₁),
    ←add_sub_cancel (edge_density r s₂ t₂) (edge_density (λ x y, ¬r x y) s₂ t₂),
    edge_density_add_edge_density_compl _ (hs₂.mono hs) (ht₂.mono ht),
    edge_density_add_edge_density_compl _ hs₂ ht₂, sub_sub_sub_cancel_left],
  exact edge_density_sub_edge_density_le_one_sub_mul _ hs ht hs₂ ht₂,
end

lemma abs_edge_density_sub_edge_density_le_two_mul_sub_sq (hs : s₂ ⊆ s₁) (ht : t₂ ⊆ t₁)
  (hδ₀ : 0 ≤ δ) (hδ₁ : δ < 1) (hs₂ : (1 - δ) * s₁.card ≤ s₂.card)
  (ht₂ : (1 - δ) * t₁.card ≤ t₂.card) :
  |(edge_density r s₂ t₂ : 𝕜) - edge_density r s₁ t₁| ≤ 2*δ - δ^2 :=
begin
  have hδ' : 0 ≤ 2 * δ - δ ^ 2,
  { rw [sub_nonneg, sq],
    exact mul_le_mul_of_nonneg_right (hδ₁.le.trans (by norm_num)) hδ₀ },
  rw ←sub_pos at hδ₁,
  obtain rfl | hs₂' := s₂.eq_empty_or_nonempty,
  { rw [finset.card_empty, nat.cast_zero] at hs₂,
    simpa [edge_density, (nonpos_of_mul_nonpos_right hs₂ hδ₁).antisymm (nat.cast_nonneg _)]
      using hδ' },
  obtain rfl | ht₂' := t₂.eq_empty_or_nonempty,
  { rw [finset.card_empty, nat.cast_zero] at ht₂,
    simpa [edge_density, (nonpos_of_mul_nonpos_right ht₂ hδ₁).antisymm (nat.cast_nonneg _)]
      using hδ' },
  rw [show 2 * δ - δ ^ 2 = 1 - (1 - δ) * (1 - δ), by ring],
<<<<<<< HEAD
  norm_cast,
  refine (rat.cast_le.2 $
    abs_edge_density_sub_edge_density_le_one_sub_mul r hs ht hs₂' ht₂').trans _,
  push_cast,
  have := hs₂'.mono hs,
  have := ht₂'.mono ht,
  refine sub_le_sub_left (mul_le_mul ((le_div_iff _).2 hs₂) ((le_div_iff _).2 ht₂) hδ₁.le _) _;
  positivity,
=======
  refine (abs_edge_density_sub_edge_density_le_one_sub_mul r hs ht hs₂' ht₂').trans _,
  apply sub_le_sub_left (mul_le_mul ((le_div_iff _).2 hs₂) ((le_div_iff _).2 ht₂) hδ₁.le _),
  { exact_mod_cast (hs₂'.mono hs).card_pos },
  { exact_mod_cast (ht₂'.mono ht).card_pos },
  { positivity }
>>>>>>> 2705404e
end

/-- If `s₂ ⊆ s₁`, `t₂ ⊆ t₁` and they take up all but a `δ`-proportion, then the difference in edge
densities is at most `2 * δ`. -/
lemma abs_edge_density_sub_edge_density_le_two_mul (hs : s₂ ⊆ s₁) (ht : t₂ ⊆ t₁) (hδ : 0 ≤ δ)
  (hscard : (1 - δ) * s₁.card ≤ s₂.card) (htcard : (1 - δ) * t₁.card ≤ t₂.card) :
  |(edge_density r s₂ t₂ : 𝕜) - edge_density r s₁ t₁| ≤ 2 * δ :=
begin
  cases lt_or_le δ 1,
  { exact (abs_edge_density_sub_edge_density_le_two_mul_sub_sq r hs ht hδ h hscard htcard).trans
    ((sub_le_self_iff _).2 $ sq_nonneg δ) },
  rw two_mul,
  refine (abs_sub _ _).trans (add_le_add (le_trans _ h) (le_trans _ h));
  { rw abs_of_nonneg,
    exact_mod_cast edge_density_le_one r _ _,
    exact_mod_cast edge_density_nonneg r _ _ }
end

end asymmetric

section symmetric
variables (r : α → α → Prop) [decidable_rel r] {s s₁ s₂ t t₁ t₂ : finset α} {a b : α}
variables {r} (hr : symmetric r)
include hr

@[simp] lemma swap_mem_interedges_iff {x : α × α} :
  x.swap ∈ interedges r s t ↔ x ∈ interedges r t s :=
by { rw [mem_interedges_iff, mem_interedges_iff, hr.iff], exact and.left_comm }

lemma mk_mem_interedges_comm : (a, b) ∈ interedges r s t ↔ (b, a) ∈ interedges r t s :=
@swap_mem_interedges_iff _ _ _ _ _ hr (b, a)

lemma card_interedges_comm (s t : finset α) : (interedges r s t).card = (interedges r t s).card :=
finset.card_congr (λ (x : α × α) _, x.swap) (λ x, (swap_mem_interedges_iff hr).2)
  (λ _ _ _ _ h, prod.swap_injective h)
  (λ x h, ⟨x.swap, (swap_mem_interedges_iff hr).2 h, x.swap_swap⟩)

lemma edge_density_comm (s t : finset α) : edge_density r s t = edge_density r t s :=
by rw [edge_density, mul_comm, card_interedges_comm hr, edge_density]

end symmetric
end rel

open rel

/-! ### Density of a graph -/

namespace simple_graph
variables (G : simple_graph α) [decidable_rel G.adj] {s s₁ s₂ t t₁ t₂ : finset α} {a b : α}

/-- Finset of edges of a relation between two finsets of vertices. -/
def interedges (s t : finset α) : finset (α × α) := interedges G.adj s t

/-- Density of edges of a graph between two finsets of vertices. -/
def edge_density : finset α → finset α → ℚ := edge_density G.adj

lemma interedges_def (s t : finset α) :
  G.interedges s t = (s ×ˢ t).filter (λ e, G.adj e.1 e.2) := rfl

lemma edge_density_def (s t : finset α) :
  G.edge_density s t = (G.interedges s t).card / (s.card * t.card) := rfl

@[simp] lemma card_interedges_div_card (s t : finset α) :
  ((G.interedges s t).card : ℚ) / (s.card * t.card) = G.edge_density s t := rfl

lemma mem_interedges_iff {x : α × α} : x ∈ G.interedges s t ↔ x.1 ∈ s ∧ x.2 ∈ t ∧ G.adj x.1 x.2 :=
mem_interedges_iff

lemma mk_mem_interedges_iff : (a, b) ∈ G.interedges s t ↔ a ∈ s ∧ b ∈ t ∧ G.adj a b :=
mk_mem_interedges_iff

@[simp] lemma interedges_empty_left (t : finset α) : G.interedges ∅ t = ∅ := interedges_empty_left _

lemma interedges_mono : s₂ ⊆ s₁ → t₂ ⊆ t₁ → G.interedges s₂ t₂ ⊆ G.interedges s₁ t₁ :=
interedges_mono

lemma interedges_disjoint_left (hs : disjoint s₁ s₂) (t : finset α) :
  disjoint (G.interedges s₁ t) (G.interedges s₂ t) :=
interedges_disjoint_left _ hs _

lemma interedges_disjoint_right (s : finset α) (ht : disjoint t₁ t₂) :
  disjoint (G.interedges s t₁) (G.interedges s t₂) :=
interedges_disjoint_right _ _ ht

section decidable_eq
variables [decidable_eq α]

lemma interedges_bUnion_left (s : finset ι) (t : finset α) (f : ι → finset α) :
  G.interedges (s.bUnion f) t = s.bUnion (λ a, G.interedges (f a) t) :=
interedges_bUnion_left _ _ _ _

lemma interedges_bUnion_right (s : finset α) (t : finset ι) (f : ι → finset α) :
  G.interedges s (t.bUnion f) = t.bUnion (λ b, G.interedges s (f b)) :=
interedges_bUnion_right _ _ _ _

lemma interedges_bUnion (s : finset ι) (t : finset κ) (f : ι → finset α) (g : κ → finset α) :
  G.interedges (s.bUnion f) (t.bUnion g) =
    (s ×ˢ t).bUnion (λ ab, G.interedges (f ab.1) (g ab.2)) :=
interedges_bUnion _ _ _ _ _

lemma card_interedges_add_card_interedges_compl (h : disjoint s t) :
  (G.interedges s t).card + (Gᶜ.interedges s t).card = s.card * t.card :=
begin
  rw [←card_product, interedges_def, interedges_def],
  have : (s ×ˢ t).filter (λ e , Gᶜ.adj e.1 e.2) = (s ×ˢ t).filter (λ e , ¬ G.adj e.1 e.2),
  { refine filter_congr (λ x hx, _),
    rw mem_product at hx,
    rw [compl_adj, and_iff_right (h.forall_ne_finset hx.1 hx.2)] },
  rw [this, ←card_union_eq, filter_union_filter_neg_eq],
  exact disjoint_filter.2 (λ x _, not_not.2),
end

lemma edge_density_add_edge_density_compl (hs : s.nonempty) (ht : t.nonempty) (h : disjoint s t) :
  G.edge_density s t + Gᶜ.edge_density s t = 1 :=
begin
  rw [edge_density_def, edge_density_def, div_add_div_same, div_eq_one_iff_eq],
  { exact_mod_cast card_interedges_add_card_interedges_compl _ h },
  { exact ne_of_gt (by positivity) }
end

end decidable_eq

lemma card_interedges_le_mul (s t : finset α) : (G.interedges s t).card ≤ s.card * t.card :=
card_interedges_le_mul _ _ _

lemma edge_density_nonneg (s t : finset α) : 0 ≤ G.edge_density s t := edge_density_nonneg _ _ _
lemma edge_density_le_one (s t : finset α) : G.edge_density s t ≤ 1 := edge_density_le_one _ _ _

@[simp] lemma edge_density_empty_left (t : finset α) : G.edge_density ∅ t = 0 :=
edge_density_empty_left _ _

@[simp] lemma edge_density_empty_right (s : finset α) : G.edge_density s ∅ = 0 :=
edge_density_empty_right _ _

@[simp] lemma swap_mem_interedges_iff {x : α × α} :
  x.swap ∈ G.interedges s t ↔ x ∈ G.interedges t s :=
swap_mem_interedges_iff G.symm

lemma mk_mem_interedges_comm : (a, b) ∈ G.interedges s t ↔ (b, a) ∈ G.interedges t s :=
mk_mem_interedges_comm G.symm

lemma edge_density_comm (s t : finset α) : G.edge_density s t = G.edge_density t s :=
edge_density_comm G.symm s t

end simple_graph

namespace tactic
open positivity

/-- Extension for the `positivity` tactic: `rel.edge_density` and `simple_graph.edge_density` are
always nonnegative. -/
@[positivity]
meta def positivity_edge_density : expr → tactic strictness
<<<<<<< HEAD
| `(rel.edge_density %%r %%s %%t) := nonnegative <$> mk_app `rel.edge_density_nonneg [r, s, t]
| `(simple_graph.edge_density %%G %%s %%t) := nonnegative <$>
                                                mk_app `simple_graph.edge_density_nonneg [G, s, t]
=======
| `(rel.edge_density %%r %%s %%t) := nonnegative <$>
                                       mk_mapp ``rel.edge_density_nonneg [none, none, r, none, s, t]
| `(simple_graph.edge_density %%G %%s %%t) := nonnegative <$>
                                    mk_mapp ``simple_graph.edge_density_nonneg [none, G, none, s, t]
>>>>>>> 2705404e
| e := pp e >>= fail ∘ format.bracket "The expression `"
    "` isn't of the form `rel.edge_density r s t` nor `simple_graph.edge_density G s t`"

end tactic<|MERGE_RESOLUTION|>--- conflicted
+++ resolved
@@ -219,22 +219,11 @@
     simpa [edge_density, (nonpos_of_mul_nonpos_right ht₂ hδ₁).antisymm (nat.cast_nonneg _)]
       using hδ' },
   rw [show 2 * δ - δ ^ 2 = 1 - (1 - δ) * (1 - δ), by ring],
-<<<<<<< HEAD
-  norm_cast,
-  refine (rat.cast_le.2 $
-    abs_edge_density_sub_edge_density_le_one_sub_mul r hs ht hs₂' ht₂').trans _,
-  push_cast,
-  have := hs₂'.mono hs,
-  have := ht₂'.mono ht,
-  refine sub_le_sub_left (mul_le_mul ((le_div_iff _).2 hs₂) ((le_div_iff _).2 ht₂) hδ₁.le _) _;
-  positivity,
-=======
   refine (abs_edge_density_sub_edge_density_le_one_sub_mul r hs ht hs₂' ht₂').trans _,
   apply sub_le_sub_left (mul_le_mul ((le_div_iff _).2 hs₂) ((le_div_iff _).2 ht₂) hδ₁.le _),
   { exact_mod_cast (hs₂'.mono hs).card_pos },
   { exact_mod_cast (ht₂'.mono ht).card_pos },
   { positivity }
->>>>>>> 2705404e
 end
 
 /-- If `s₂ ⊆ s₁`, `t₂ ⊆ t₁` and they take up all but a `δ`-proportion, then the difference in edge
@@ -388,16 +377,10 @@
 always nonnegative. -/
 @[positivity]
 meta def positivity_edge_density : expr → tactic strictness
-<<<<<<< HEAD
-| `(rel.edge_density %%r %%s %%t) := nonnegative <$> mk_app `rel.edge_density_nonneg [r, s, t]
-| `(simple_graph.edge_density %%G %%s %%t) := nonnegative <$>
-                                                mk_app `simple_graph.edge_density_nonneg [G, s, t]
-=======
 | `(rel.edge_density %%r %%s %%t) := nonnegative <$>
                                        mk_mapp ``rel.edge_density_nonneg [none, none, r, none, s, t]
 | `(simple_graph.edge_density %%G %%s %%t) := nonnegative <$>
                                     mk_mapp ``simple_graph.edge_density_nonneg [none, G, none, s, t]
->>>>>>> 2705404e
 | e := pp e >>= fail ∘ format.bracket "The expression `"
     "` isn't of the form `rel.edge_density r s t` nor `simple_graph.edge_density G s t`"
 
