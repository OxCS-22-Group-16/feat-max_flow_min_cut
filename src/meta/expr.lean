/-
Copyright (c) 2019 Robert Y. Lewis. All rights reserved.
Released under Apache 2.0 license as described in the file LICENSE.
Authors: Mario Carneiro, Simon Hudon, Scott Morrison, Keeley Hoek, Robert Y. Lewis
-/
import data.string.defs tactic.derive_inhabited
/-!
# Additional operations on expr and related types

This file defines basic operations on the types expr, name, declaration, level, environment.

This file is mostly for non-tactics. Tactics should generally be placed in `tactic.core`.

## Tags

expr, name, declaration, level, environment, meta, metaprogramming, tactic
-/

namespace binder_info

/-! ### Declarations about `binder_info` -/

instance : inhabited binder_info := ⟨ binder_info.default ⟩

/-- The brackets corresponding to a given binder_info. -/
def brackets : binder_info → string × string
| binder_info.implicit        := ("{", "}")
| binder_info.strict_implicit := ("{{", "}}")
| binder_info.inst_implicit   := ("[", "]")
| _                           := ("(", ")")

end binder_info

namespace name

/-! ### Declarations about `name` -/

/-- Find the largest prefix `n` of a `name` such that `f n ≠ none`, then replace this prefix
with the value of `f n`. -/
def map_prefix (f : name → option name) : name → name
| anonymous := anonymous
| (mk_string s n') := (f (mk_string s n')).get_or_else (mk_string s $ map_prefix n')
| (mk_numeral d n') := (f (mk_numeral d n')).get_or_else (mk_numeral d $ map_prefix n')

/-- If `nm` is a simple name (having only one string component) starting with `_`, then `deinternalize_field nm` removes the underscore. Otherwise, it does nothing. -/
meta def deinternalize_field : name → name
| (mk_string s name.anonymous) :=
  let i := s.mk_iterator in
  if i.curr = '_' then i.next.next_to_string else s
| n := n

/-- `get_nth_prefix nm n` removes the last `n` components from `nm` -/
meta def get_nth_prefix : name → ℕ → name
| nm 0 := nm
| nm (n + 1) := get_nth_prefix nm.get_prefix n

/-- Auxilliary definition for `pop_nth_prefix` -/
private meta def pop_nth_prefix_aux : name → ℕ → name × ℕ
| anonymous n := (anonymous, 1)
| nm n := let (pfx, height) := pop_nth_prefix_aux nm.get_prefix n in
          if height ≤ n then (anonymous, height + 1)
          else (nm.update_prefix pfx, height + 1)

/-- Pops the top `n` prefixes from the given name. -/
meta def pop_nth_prefix (nm : name) (n : ℕ) : name :=
prod.fst $ pop_nth_prefix_aux nm n

/-- Pop the prefix of a name -/
meta def pop_prefix (n : name) : name :=
pop_nth_prefix n 1

/-- Auxilliary definition for `from_components` -/
private def from_components_aux : name → list string → name
| n [] := n
| n (s :: rest) := from_components_aux (name.mk_string s n) rest

/-- Build a name from components. For example `from_components ["foo","bar"]` becomes
  ``` `foo.bar``` -/
def from_components : list string → name :=
from_components_aux name.anonymous

/-- `name`s can contain numeral pieces, which are not legal names
  when typed/passed directly to the parser. We turn an arbitrary
  name into a legal identifier name by turning the numbers to strings. -/
meta def sanitize_name : name → name
| name.anonymous := name.anonymous
| (name.mk_string s p) := name.mk_string s $ sanitize_name p
| (name.mk_numeral s p) := name.mk_string sformat!"n{s}" $ sanitize_name p

/-- Append a string to the last component of a name -/
def append_suffix : name → string → name
| (mk_string s n) s' := mk_string (s ++ s') n
| n _ := n

/-- The first component of a name, turning a number to a string -/
meta def head : name → string
| (mk_string s anonymous) := s
| (mk_string s p)         := head p
| (mk_numeral n p)        := head p
| anonymous               := "[anonymous]"

/-- Tests whether the first component of a name is `"_private"` -/
meta def is_private (n : name) : bool :=
n.head = "_private"

/-- Get the last component of a name, and convert it to a string. -/
meta def last : name → string
| (mk_string s _)  := s
| (mk_numeral n _) := repr n
| anonymous        := "[anonymous]"

/-- Returns the number of characters used to print all the string components of a name,
  including periods between name segments. Ignores numerical parts of a name. -/
meta def length : name → ℕ
| (mk_string s anonymous) := s.length
| (mk_string s p)         := s.length + 1 + p.length
| (mk_numeral n p)        := p.length
| anonymous               := "[anonymous]".length

/-- Checks whether `nm` has a prefix (including itself) such that P is true -/
def has_prefix (P : name → bool) : name → bool
| anonymous := ff
| (mk_string s nm)  := P (mk_string s nm) ∨ has_prefix nm
| (mk_numeral s nm) := P (mk_numeral s nm) ∨ has_prefix nm

/-- Appends `'` to the end of a name. -/
meta def add_prime : name → name
| (name.mk_string s p) := name.mk_string (s ++ "'") p
| n := (name.mk_string "x'" n)

/--
Returns the last non-numerical component of a name, or `"[anonymous]"` otherwise.
-/
def last_string : name → string
| anonymous        := "[anonymous]"
| (mk_string s _)  := s
| (mk_numeral _ n) := last_string n

/--
Constructs a (non-simple) name from a string.

Example: ``name.from_string "foo.bar" = `foo.bar``
-/
meta def from_string (s : string) : name :=
from_components $ s.split (= '.')

end name

namespace level

/-! ### Declarations about `level` -/

/-- Tests whether a universe level is non-zero for all assignments of its variables -/
meta def nonzero : level → bool
| (succ _) := tt
| (max l₁ l₂) := l₁.nonzero || l₂.nonzero
| (imax _ l₂) := l₂.nonzero
| _ := ff

end level

/-! ### Declarations about `binder` -/

/-- The type of binders containing a name, the binding info and the binding type -/
@[derive decidable_eq, derive inhabited]
meta structure binder :=
  (name : name)
  (info : binder_info)
  (type : expr)

namespace binder
/-- Turn a binder into a string. Uses expr.to_string for the type. -/
protected meta def to_string (b : binder) : string :=
let (l, r) := b.info.brackets in
l ++ b.name.to_string ++ " : " ++ b.type.to_string ++ r

open tactic
meta instance : has_to_string binder := ⟨ binder.to_string ⟩
meta instance : has_to_format binder := ⟨ λ b, b.to_string ⟩
meta instance : has_to_tactic_format binder :=
⟨ λ b, let (l, r) := b.info.brackets in
  (λ e, l ++ b.name.to_string ++ " : " ++ e ++ r) <$> pp b.type ⟩

end binder

/-!
### Converting between expressions and numerals

There are a number of ways to convert between expressions and numerals, depending on the input and
output types and whether you want to infer the necessary type classes.

See also the tactics `expr.of_nat`, `expr.of_int`, `expr.of_rat`.
-/


/--
`nat.mk_numeral n` embeds `n` as a numeral expression inside a type with 0, 1, and +.
`type`: an expression representing the target type. This must live in Type 0.
`has_zero`, `has_one`, `has_add`: expressions of the type `has_zero %%type`, etc.
 -/
meta def nat.mk_numeral (type has_zero has_one has_add : expr) : ℕ → expr :=
let z : expr := `(@has_zero.zero.{0} %%type %%has_zero),
    o : expr := `(@has_one.one.{0} %%type %%has_one) in
nat.binary_rec z
  (λ b n e, if n = 0 then o else
    if b then `(@bit1.{0} %%type %%has_one %%has_add %%e)
    else `(@bit0.{0} %%type %%has_add %%e))

/--
`int.mk_numeral z` embeds `z` as a numeral expression inside a type with 0, 1, +, and -.
`type`: an expression representing the target type. This must live in Type 0.
`has_zero`, `has_one`, `has_add`, `has_neg`: expressions of the type `has_zero %%type`, etc.
 -/
meta def int.mk_numeral (type has_zero has_one has_add has_neg : expr) : ℤ → expr
| (int.of_nat n) := n.mk_numeral type has_zero has_one has_add
| -[1+n] := let ne := (n+1).mk_numeral type has_zero has_one has_add in
            `(@has_neg.neg.{0} %%type %%has_neg %%ne)

namespace expr

/-- Turns an expression into a positive natural number, assuming it is only built up from
  `has_one.one`, `bit0` and `bit1`. -/
protected meta def to_pos_nat : expr → option ℕ
| `(has_one.one _) := some 1
| `(bit0 %%e) := bit0 <$> e.to_pos_nat
| `(bit1 %%e) := bit1 <$> e.to_pos_nat
| _           := none

/-- Turns an expression into a natural number, assuming it is only built up from
  `has_one.one`, `bit0`, `bit1` and `has_zero.zero`. -/
protected meta def to_nat : expr → option ℕ
| `(has_zero.zero _) := some 0
| e                  := e.to_pos_nat

/-- Turns an expression into a integer, assuming it is only built up from
  `has_one.one`, `bit0`, `bit1`, `has_zero.zero` and a optionally a single `has_neg.neg` as head. -/
protected meta def to_int : expr → option ℤ
| `(has_neg.neg %%e) := do n ← e.to_nat, some (-n)
| e                  := coe <$> e.to_nat

/--
 is_num_eq n1 n2 returns true if n1 and n2 are both numerals with the same numeral structure,
 ignoring differences in type and type class arguments.
-/
meta def is_num_eq : expr → expr → bool
| `(@has_zero.zero _ _) `(@has_zero.zero _ _) := tt
| `(@has_one.one _ _) `(@has_one.one _ _) := tt
| `(bit0 %%a) `(bit0 %%b) := a.is_num_eq b
| `(bit1 %%a) `(bit1 %%b) := a.is_num_eq b
| `(-%%a) `(-%%b) := a.is_num_eq b
| `(%%a/%%a') `(%%b/%%b') :=  a.is_num_eq b
| _ _ := ff

end expr

/-! ### Declarations about `expr` -/

namespace expr
open tactic

/-- `replace_with e s s'` replaces ocurrences of `s` with `s'` in `e`. -/
meta def replace_with (e : expr) (s : expr) (s' : expr) : expr :=
e.replace $ λc d, if c = s then some (s'.lift_vars 0 d) else none

/-- Apply a function to each constant (inductive type, defined function etc) in an expression. -/
protected meta def apply_replacement_fun (f : name → name) (e : expr) : expr :=
e.replace $ λ e d,
  match e with
  | expr.const n ls := some $ expr.const (f n) ls
  | _ := none
  end

/-- Tests whether an expression is a meta-variable. -/
meta def is_mvar : expr → bool
| (mvar _ _ _) := tt
| _            := ff

/-- Tests whether an expression is a sort. -/
meta def is_sort : expr → bool
| (sort _) := tt
| e         := ff

/-- If `e` is a local constant, `to_implicit_local_const e` changes the binder info of `e` to
 `implicit`. See also `to_implicit_binder`, which also changes lambdas and pis. -/
meta def to_implicit_local_const : expr → expr
| (expr.local_const uniq n bi t) := expr.local_const uniq n binder_info.implicit t
| e := e

/-- If `e` is a local constant, lamda, or pi expression, `to_implicit_binder e` changes the binder
info of `e` to `implicit`. See also `to_implicit_local_const`, which only changes local constants. -/
meta def to_implicit_binder : expr → expr
| (local_const n₁ n₂ _ d) := local_const n₁ n₂ binder_info.implicit d
| (lam n _ d b) := lam n binder_info.implicit d b
| (pi n _ d b) := pi n binder_info.implicit d b
| e  := e


/-- Returns a list of all local constants in an expression (without duplicates). -/
meta def list_local_consts (e : expr) : list expr :=
e.fold [] (λ e' _ es, if e'.is_local_constant then insert e' es else es)

/-- Returns a name_set of all constants in an expression. -/
meta def list_constant (e : expr) : name_set :=
e.fold mk_name_set (λ e' _ es, if e'.is_constant then es.insert e'.const_name else es)

/-- Returns a list of all meta-variables in an expression (without duplicates). -/
meta def list_meta_vars (e : expr) : list expr :=
e.fold [] (λ e' _ es, if e'.is_mvar then insert e' es else es)

/--
Test `t` contains the specified subexpression `e`, or a metavariable.
This represents the notion that `e` "may occur" in `t`,
possibly after subsequent unification.
-/
meta def contains_expr_or_mvar (t : expr) (e : expr) : bool :=
-- We can't use `t.has_meta_var` here, as that detects universe metavariables, too.
¬ t.list_meta_vars.empty ∨ e.occurs t

/-- Returns a name_set of all constants in an expression starting with a certain prefix. -/
meta def list_names_with_prefix (pre : name) (e : expr) : name_set :=
e.fold mk_name_set $ λ e' _ l,
  match e' with
  | expr.const n _ := if n.get_prefix = pre then l.insert n else l
  | _ := l
  end

/-- Returns true if `e` contains a name `n` where `p n` is true.
  Returns `true` if `p name.anonymous` is true -/
meta def contains_constant (e : expr) (p : name → Prop) [decidable_pred p] : bool :=
e.fold ff (λ e' _ b, if p (e'.const_name) then tt else b)

<<<<<<< HEAD
meta def is_eq_or_iff_after_binders : expr → bool
| (expr.pi n bi d b) := is_eq_or_iff_after_binders b
| `(%%a = %%b)       := tt
| `(%%a ↔ %%b)       := tt
| _                  := ff

=======
/-- Simplifies the expression `t` with the specified options.
  The result is `(new_e, pr)` with the new expression `new_e` and a proof
  `pr : e = new_e`. -/
>>>>>>> de8c2078
meta def simp (t : expr)
  (cfg : simp_config := {}) (discharger : tactic unit := failed)
  (no_defaults := ff) (attr_names : list name := []) (hs : list simp_arg_type := []) :
  tactic (expr × expr) :=
do (s, to_unfold) ← mk_simp_set no_defaults attr_names hs,
   simplify s to_unfold t cfg `eq discharger

/-- Definitionally simplifies the expression `t` with the specified options.
  The result is the simplified expression. -/
meta def dsimp (t : expr)
  (cfg : dsimp_config := {})
  (no_defaults := ff) (attr_names : list name := []) (hs : list simp_arg_type := []) :
  tactic expr :=
do (s, to_unfold) ← mk_simp_set no_defaults attr_names hs,
   s.dsimplify to_unfold t cfg

/-- Auxilliary definition for `expr.pi_arity` -/
meta def pi_arity_aux : ℕ → expr → ℕ
| n (pi _ _ _ b) := pi_arity_aux (n + 1) b
| n e            := n

/-- The arity of a pi-type. Does not perform any reduction of the expression.
  In one application this was ~30 times quicker than `tactic.get_pi_arity`. -/
meta def pi_arity : expr → ℕ :=
pi_arity_aux 0

/-- Get the names of the bound variables by a sequence of pis or lambdas. -/
meta def binding_names : expr → list name
| (pi n _ _ e)  := n :: e.binding_names
| (lam n _ _ e) := n :: e.binding_names
| e             := []

/-- head-reduce a single let expression -/
meta def reduce_let : expr → expr
| (elet _ _ v b) := b.instantiate_var v
| e              := e

/-- head-reduce all let expressions -/
meta def reduce_lets : expr → expr
| (elet _ _ v b) := reduce_lets $ b.instantiate_var v
| e              := e

/-- Instantiate lambdas in the second argument by expressions from the first. -/
meta def instantiate_lambdas : list expr → expr → expr
| (e'::es) (lam n bi t e) := instantiate_lambdas es (e.instantiate_var e')
| _        e              := e

/-- `instantiate_lambdas_or_apps es e` instantiates lambdas in `e` by expressions from `es`.
If the length of `es` is larger than the number of lambdas in `e`,
then the term is applied to the remaining terms.
Also reduces head let-expressions in `e`, including those after instantiating all lambdas. -/
meta def instantiate_lambdas_or_apps : list expr → expr → expr
| (v::es) (lam n bi t b) := instantiate_lambdas_or_apps es $ b.instantiate_var v
| es      (elet _ _ v b) := instantiate_lambdas_or_apps es $ b.instantiate_var v
| es      e              := mk_app e es

/--
Some declarations work with open expressions, i.e. an expr that has free variables.
Terms will free variables are not well-typed, and one should not use them in tactics like
`infer_type` or `unify`. You can still do syntactic analysis/manipulation on them.
The reason for working with open types is for performance: instantiating variables requires
iterating through the expression. In one performance test `pi_binders` was more than 6x
quicker than `mk_local_pis` (when applied to the type of all imported declarations 100x).
-/
library_note "open expressions"

/-- Get the codomain/target of a pi-type.
  This definition doesn't instantiate bound variables, and therefore produces a term that is open.
  See note [open expressions]. -/
meta def pi_codomain : expr → expr
| (pi n bi d b) := pi_codomain b
| e             := e

/-- Get the body/value of a lambda-expression.
  This definition doesn't instantiate bound variables, and therefore produces a term that is open.
  See note [open expressions]. -/
meta def lambda_body : expr → expr
| (lam n bi d b) := lambda_body b
| e             := e

/-- Auxilliary defintion for `pi_binders`.
  See note [open expressions]. -/
meta def pi_binders_aux : list binder → expr → list binder × expr
| es (pi n bi d b) := pi_binders_aux (⟨n, bi, d⟩::es) b
| es e             := (es, e)

/-- Get the binders and codomain of a pi-type.
  This definition doesn't instantiate bound variables, and therefore produces a term that is open.
  The.tactic `get_pi_binders` in `tactic.core` does the same, but also instantiates the
  free variables.
  See note [open expressions]. -/
meta def pi_binders (e : expr) : list binder × expr :=
let (es, e) := pi_binders_aux [] e in (es.reverse, e)

/-- Auxilliary defintion for `get_app_fn_args`. -/
meta def get_app_fn_args_aux : list expr → expr → expr × list expr
| r (app f a) := get_app_fn_args_aux (a::r) f
| r e         := (e, r)

/-- A combination of `get_app_fn` and `get_app_args`: lists both the
  function and its arguments of an application -/
meta def get_app_fn_args : expr → expr × list expr :=
get_app_fn_args_aux []

/-- `drop_pis es e` instantiates the pis in `e` with the expressions from `es`. -/
meta def drop_pis : list expr → expr → tactic expr
| (list.cons v vs) (pi n bi d b) := do
  t ← infer_type v,
  guard (t =ₐ d),
  drop_pis vs (b.instantiate_var v)
| [] e := return e
| _  _ := failed

/-- `mk_op_lst op empty [x1, x2, ...]` is defined as `op x1 (op x2 ...)`.
  Returns `empty` if the list is empty. -/
meta def mk_op_lst (op : expr) (empty : expr) : list expr → expr
| []        := empty
| [e]       := e
| (e :: es) := op e $ mk_op_lst es

/-- `mk_and_lst [x1, x2, ...]` is defined as `x1 ∧ (x2 ∧ ...)`, or `true` if the list is empty. -/
meta def mk_and_lst : list expr → expr := mk_op_lst `(and) `(true)

/-- `mk_or_lst [x1, x2, ...]` is defined as `x1 ∨ (x2 ∨ ...)`, or `false` if the list is empty. -/
meta def mk_or_lst : list expr → expr := mk_op_lst `(or) `(false)

/-- `local_binding_info e` returns the binding info of `e` if `e` is a local constant.
Otherwise returns `binder_info.default`. -/
meta def local_binding_info : expr → binder_info
| (expr.local_const _ _ bi _) := bi
| _ := binder_info.default

/-- `is_default_local e` tests whether `e` is a local constant with binder info
`binder_info.default` -/
meta def is_default_local : expr → bool
| (expr.local_const _ _ binder_info.default _) := tt
| _ := ff

/-- `has_local_constant e l` checks whether local constant `l` occurs in expression `e` -/
meta def has_local_constant (e l : expr) : bool :=
e.has_local_in $ mk_name_set.insert l.local_uniq_name

/-- Turns a local constant into a binder -/
meta def to_binder : expr → binder
| (local_const _ nm bi t) := ⟨nm, bi, t⟩
| _                       := default binder

end expr

/-! ### Declarations about `environment` -/

namespace environment

/-- Tests whether a name is declared in the current file. Fixes an error in `in_current_file`
  which returns `tt` for the four names `quot, quot.mk, quot.lift, quot.ind` -/
meta def in_current_file' (env : environment) (n : name) : bool :=
env.in_current_file n && (n ∉ [``quot, ``quot.mk, ``quot.lift, ``quot.ind])

/-- Tests whether `n` is a structure. -/
meta def is_structure (env : environment) (n : name) : bool :=
(env.structure_fields n).is_some

/-- Get the full names of all projections of the structure `n`. Returns `none` if `n` is not a
  structure. -/
meta def structure_fields_full (env : environment) (n : name) : option (list name) :=
(env.structure_fields n).map (list.map $ λ n', n ++ n')

/-- Tests whether `nm` is a generalized inductive type that is not a normal inductive type.
  Note that `is_ginductive` returns `tt` even on regular inductive types.
  This returns `tt` if `nm` is (part of a) mutually defined inductive type or a nested inductive
  type. -/
meta def is_ginductive' (e : environment) (nm : name) : bool :=
e.is_ginductive nm ∧ ¬ e.is_inductive nm

/-- For all declarations `d` where `f d = some x` this adds `x` to the returned list.  -/
meta def decl_filter_map {α : Type} (e : environment) (f : declaration → option α) : list α :=
  e.fold [] $ λ d l, match f d with
                     | some r := r :: l
                     | none := l
                     end

/-- Maps `f` to all declarations in the environment. -/
meta def decl_map {α : Type} (e : environment) (f : declaration → α) : list α :=
  e.decl_filter_map $ λ d, some (f d)

/-- Lists all declarations in the environment -/
meta def get_decls (e : environment) : list declaration :=
  e.decl_map id

/-- Lists all trusted (non-meta) declarations in the environment -/
meta def get_trusted_decls (e : environment) : list declaration :=
  e.decl_filter_map (λ d, if d.is_trusted then some d else none)

/-- Lists the name of all declarations in the environment -/
meta def get_decl_names (e : environment) : list name :=
  e.decl_map declaration.to_name

/-- Fold a monad over all declarations in the environment. -/
meta def mfold {α : Type} {m : Type → Type} [monad m] (e : environment) (x : α)
  (fn : declaration → α → m α) : m α :=
e.fold (return x) (λ d t, t >>= fn d)

/-- Filters all declarations in the environment. -/
meta def filter (e : environment) (test : declaration → bool) : list declaration :=
e.fold [] $ λ d ds, if test d then d::ds else ds

/-- Filters all declarations in the environment. -/
meta def mfilter (e : environment) (test : declaration → tactic bool) : tactic (list declaration) :=
e.mfold [] $ λ d ds, do b ← test d, return $ if b then d::ds else ds

/-- Checks whether `s` is a prefix of the file where `n` is declared.
  This is used to check whether `n` is declared in mathlib, where `s` is the mathlib directory. -/
meta def is_prefix_of_file (e : environment) (s : string) (n : name) : bool :=
s.is_prefix_of $ (e.decl_olean n).get_or_else ""

end environment

/-!
### `is_eta_expansion`

 In this section we define the tactic `is_eta_expansion` which checks whether an expression
  is an eta-expansion of a structure. (not to be confused with eta-expanion for `λ`).

-/

namespace expr

open tactic

/-- `is_eta_expansion_of args univs l` checks whether for all elements `(nm, pr)` in `l` we have
  `pr = nm.{univs} args`.
  Used in `is_eta_expansion`, where `l` consists of the projections and the fields of the value we
  want to eta-reduce. -/
meta def is_eta_expansion_of (args : list expr) (univs : list level) (l : list (name × expr)) :
  bool :=
l.all $ λ⟨proj, val⟩, val = (const proj univs).mk_app args

/-- `is_eta_expansion_test l` checks whether there is a list of expresions `args` such that for all
  elements `(nm, pr)` in `l` we have `pr = nm args`. If so, returns the last element of `args`.
  Used in `is_eta_expansion`, where `l` consists of the projections and the fields of the value we
  want to eta-reduce. -/
meta def is_eta_expansion_test : list (name × expr) → option expr
| []              := none
| (⟨proj, val⟩::l) :=
  match val.get_app_fn with
  | (const nm univs : expr) :=
    if nm = proj then
      let args := val.get_app_args in
      let e := args.ilast in
      if is_eta_expansion_of args univs l then some e else none
    else
      none
  | _                       := none
  end

/-- `is_eta_expansion_aux val l` checks whether `val` can be eta-reduced to an expression `e`.
  Here `l` is intended to consists of the projections and the fields of `val`.
  This tactic calls `is_eta_expansion_test l`, but first removes all proofs from the list `l` and
  afterward checks whether the retulting expression `e` unifies with `val`.
  This last check is necessary, because `val` and `e` might have different types. -/
meta def is_eta_expansion_aux (val : expr) (l : list (name × expr)) : tactic (option expr) :=
do l' ← l.mfilter (λ⟨proj, val⟩, bnot <$> is_proof val),
  match is_eta_expansion_test l' with
  | some e := option.map (λ _, e) <$> try_core (unify e val)
  | none   := return none
  end

/-- `is_eta_expansion val` checks whether there is an expression `e` such that `val` is the
  eta-expansion of `e`.
  With eta-expansion we here mean the eta-expansion of a structure, not of a function.
  For example, the eta-expansion of `x : α × β` is `⟨x.1, x.2⟩`.
  This assumes that `val` is a fully-applied application of the constructor of a structure.

  This is useful to reduce expressions generated by the notation
    `{ field_1 := _, ..other_structure }`
  If `other_structure` is itself a field of the structure, then the elaborator will insert an
  eta-expanded version of `other_structure`. -/
meta def is_eta_expansion (val : expr) : tactic (option expr) := do
  e ← get_env,
  type ← infer_type val,
  projs ← e.structure_fields_full type.get_app_fn.const_name,
  let args := (val.get_app_args).drop type.get_app_args.length,
  is_eta_expansion_aux val (projs.zip args)

end expr

/-! ### Declarations about `declaration` -/

namespace declaration
open tactic

protected meta def update_with_fun (f : name → name) (tgt : name) (decl : declaration) :
  declaration :=
let decl := decl.update_name $ tgt in
let decl := decl.update_type $ decl.type.apply_replacement_fun f in
decl.update_value $ decl.value.apply_replacement_fun f

/-- Checks whether the declaration is declared in the current file.
  This is a simple wrapper around `environment.in_current_file'`
  Use `environment.in_current_file'` instead if performance matters. -/
meta def in_current_file (d : declaration) : tactic bool :=
do e ← get_env, return $ e.in_current_file' d.to_name

/-- Checks whether a declaration is a theorem -/
meta def is_theorem : declaration → bool
| (thm _ _ _ _) := tt
| _             := ff

/-- Checks whether a declaration is a constant -/
meta def is_constant : declaration → bool
| (cnst _ _ _ _) := tt
| _              := ff

/-- Checks whether a declaration is a axiom -/
meta def is_axiom : declaration → bool
| (ax _ _ _) := tt
| _          := ff

/-- Checks whether a declaration is automatically generated in the environment.
  There is no cheap way to check whether a declaration in the namespace of a generalized
  inductive type is automatically generated, so for now we say that all of them are automatically
  generated. -/
meta def is_auto_generated (e : environment) (d : declaration) : bool :=
e.is_constructor d.to_name ∨
(e.is_projection d.to_name).is_some ∨
(e.is_constructor d.to_name.get_prefix ∧
  d.to_name.last ∈ ["inj", "inj_eq", "sizeof_spec", "inj_arrow"]) ∨
(e.is_inductive d.to_name.get_prefix ∧
  d.to_name.last ∈ ["below", "binduction_on", "brec_on", "cases_on", "dcases_on", "drec_on", "drec",
  "rec", "rec_on", "no_confusion", "no_confusion_type", "sizeof", "ibelow", "has_sizeof_inst"]) ∨
d.to_name.has_prefix (λ nm, e.is_ginductive' nm)

/--
Returns true iff `d` is an automatically-generated or internal declaration.
-/
meta def is_auto_or_internal (env : environment) (d : declaration) : bool :=
d.to_name.is_internal || d.is_auto_generated env

/-- Returns the list of universe levels of a declaration. -/
meta def univ_levels (d : declaration) : list level :=
d.univ_params.map level.param

end declaration

meta instance pexpr.decidable_eq {elab} : decidable_eq (expr elab) :=
unchecked_cast
expr.has_decidable_eq<|MERGE_RESOLUTION|>--- conflicted
+++ resolved
@@ -329,18 +329,15 @@
 meta def contains_constant (e : expr) (p : name → Prop) [decidable_pred p] : bool :=
 e.fold ff (λ e' _ b, if p (e'.const_name) then tt else b)
 
-<<<<<<< HEAD
 meta def is_eq_or_iff_after_binders : expr → bool
 | (expr.pi n bi d b) := is_eq_or_iff_after_binders b
 | `(%%a = %%b)       := tt
 | `(%%a ↔ %%b)       := tt
 | _                  := ff
 
-=======
 /-- Simplifies the expression `t` with the specified options.
   The result is `(new_e, pr)` with the new expression `new_e` and a proof
   `pr : e = new_e`. -/
->>>>>>> de8c2078
 meta def simp (t : expr)
   (cfg : simp_config := {}) (discharger : tactic unit := failed)
   (no_defaults := ff) (attr_names : list name := []) (hs : list simp_arg_type := []) :
