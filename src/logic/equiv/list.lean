--- conflicted
+++ resolved
@@ -141,11 +141,7 @@
 
 /-- If `α` is countable, then so is `array n α`. -/
 instance _root_.array.countable [countable α] {n} : countable (array n α) :=
-<<<<<<< HEAD
-by { haveI := encodable.of_countable α, apply_instance }
-=======
 countable.of_equiv _ (equiv.vector_equiv_array _ _)
->>>>>>> 21b64128
 
 /-- If `α` is encodable, then so is `finset α`. -/
 instance _root_.finset.encodable [encodable α] : encodable (finset α) :=
@@ -155,11 +151,7 @@
 
 /-- If `α` is countable, then so is `finset α`. -/
 instance _root_.finset.countable [countable α] : countable (finset α) :=
-<<<<<<< HEAD
-by { haveI := encodable.of_countable α, apply_instance }
-=======
 finset.val_injective.countable
->>>>>>> 21b64128
 
 -- TODO: Unify with `fintype_pi` and find a better name
 /-- When `α` is finite and `β` is encodable, `α → β` is encodable too. Because the encoding is not
