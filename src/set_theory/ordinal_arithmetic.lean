/-
Copyright (c) 2017 Johannes Hölzl. All rights reserved.
Released under Apache 2.0 license as described in the file LICENSE.
Authors: Mario Carneiro, Floris van Doorn, Violeta Hernández Palacios
-/
import logic.small
import set_theory.ordinal
import tactic.by_contra

/-!
# Ordinal arithmetic

Ordinals have an addition (corresponding to disjoint union) that turns them into an additive
monoid, and a multiplication (corresponding to the lexicographic order on the product) that turns
them into a monoid. One can also define correspondingly a subtraction, a division, a successor
function, a power function and a logarithm function.

We also define limit ordinals and prove the basic induction principle on ordinals separating
successor ordinals and limit ordinals, in `limit_rec_on`.

## Main definitions and results

* `o₁ + o₂` is the order on the disjoint union of `o₁` and `o₂` obtained by declaring that
  every element of `o₁` is smaller than every element of `o₂`.
* `o₁ - o₂` is the unique ordinal `o` such that `o₂ + o = o₁`, when `o₂ ≤ o₁`.
* `o₁ * o₂` is the lexicographic order on `o₂ × o₁`.
* `o₁ / o₂` is the ordinal `o` such that `o₁ = o₂ * o + o'` with `o' < o₂`. We also define the
  divisibility predicate, and a modulo operation.
* `succ o = o + 1` is the successor of `o`.
* `pred o` if the predecessor of `o`. If `o` is not a successor, we set `pred o = o`.

We also define the power function and the logarithm function on ordinals, and discuss the properties
of casts of natural numbers of and of `omega` with respect to these operations.

Some properties of the operations are also used to discuss general tools on ordinals:

* `is_limit o`: an ordinal is a limit ordinal if it is neither `0` nor a successor.
* `limit_rec_on` is the main induction principle of ordinals: if one can prove a property by
  induction at successor ordinals and at limit ordinals, then it holds for all ordinals.
* `is_normal`: a function `f : ordinal → ordinal` satisfies `is_normal` if it is strictly increasing
  and order-continuous, i.e., the image `f o` of a limit ordinal `o` is the sup of `f a` for
  `a < o`.
* `enum_ord`: enumerates an unbounded set of ordinals by the ordinals themselves.
* `nfp f a`: the next fixed point of a function `f` on ordinals, above `a`. It behaves well
  for normal functions.
* `CNF b o` is the Cantor normal form of the ordinal `o` in base `b`.
* `sup`, `lsub`: the supremum / least strict upper bound of an indexed family of ordinals in
  `Type u`, as an ordinal in `Type u`.
* `bsup`, `blsub`: the supremum / least strict upper bound of a set of ordinals indexed by ordinals
  less than a given ordinal `o`.
-/

noncomputable theory

open function cardinal set equiv
open_locale classical cardinal

universes u v w
variables {α : Type*} {β : Type*} {γ : Type*}
  {r : α → α → Prop} {s : β → β → Prop} {t : γ → γ → Prop}

namespace ordinal

/-! ### Further properties of addition on ordinals -/

@[simp] theorem lift_add (a b) : lift (a + b) = lift a + lift b :=
quotient.induction_on₂ a b $ λ ⟨α, r, _⟩ ⟨β, s, _⟩,
quotient.sound ⟨(rel_iso.preimage equiv.ulift _).trans
 (rel_iso.sum_lex_congr (rel_iso.preimage equiv.ulift _)
   (rel_iso.preimage equiv.ulift _)).symm⟩

@[simp] theorem lift_succ (a) : lift (succ a) = succ (lift a) :=
by unfold succ; simp only [lift_add, lift_one]

instance has_le.le.add_contravariant_class : contravariant_class ordinal.{u} ordinal.{u} (+) (≤) :=
⟨λ a b c, induction_on a $ λ α r hr, induction_on b $ λ β₁ s₁ hs₁, induction_on c $ λ β₂ s₂ hs₂ ⟨f⟩,
  ⟨have fl : ∀ a, f (sum.inl a) = sum.inl a := λ a,
    by simpa only [initial_seg.trans_apply, initial_seg.le_add_apply]
      using @initial_seg.eq _ _ _ _ (@sum.lex.is_well_order _ _ _ _ hr hs₂)
        ((initial_seg.le_add r s₁).trans f) (initial_seg.le_add r s₂) a,
  have ∀ b, {b' // f (sum.inr b) = sum.inr b'}, begin
    intro b, cases e : f (sum.inr b),
    { rw ← fl at e, have := f.inj' e, contradiction },
    { exact ⟨_, rfl⟩ }
  end,
  let g (b) := (this b).1 in
  have fr : ∀ b, f (sum.inr b) = sum.inr (g b), from λ b, (this b).2,
  ⟨⟨⟨g, λ x y h, by injection f.inj'
    (by rw [fr, fr, h] : f (sum.inr x) = f (sum.inr y))⟩,
    λ a b, by simpa only [sum.lex_inr_inr, fr, rel_embedding.coe_fn_to_embedding,
        initial_seg.coe_fn_to_rel_embedding, function.embedding.coe_fn_mk]
      using @rel_embedding.map_rel_iff _ _ _ _ f.to_rel_embedding (sum.inr a) (sum.inr b)⟩,
    λ a b H, begin
      rcases f.init' (by rw fr; exact sum.lex_inr_inr.2 H) with ⟨a'|a', h⟩,
      { rw fl at h, cases h },
      { rw fr at h, exact ⟨a', sum.inr.inj h⟩ }
    end⟩⟩⟩

theorem add_succ (o₁ o₂ : ordinal) : o₁ + succ o₂ = succ (o₁ + o₂) :=
(add_assoc _ _ _).symm

@[simp] theorem succ_zero : succ 0 = 1 := zero_add _

theorem one_le_iff_pos {o : ordinal} : 1 ≤ o ↔ 0 < o :=
by rw [← succ_zero, succ_le]

theorem one_le_iff_ne_zero {o : ordinal} : 1 ≤ o ↔ o ≠ 0 :=
by rw [one_le_iff_pos, ordinal.pos_iff_ne_zero]

theorem succ_pos (o : ordinal) : 0 < succ o :=
lt_of_le_of_lt (ordinal.zero_le _) (lt_succ_self _)

theorem succ_ne_zero (o : ordinal) : succ o ≠ 0 :=
ne_of_gt $ succ_pos o

@[simp] theorem card_succ (o : ordinal) : card (succ o) = card o + 1 :=
by simp only [succ, card_add, card_one]

theorem nat_cast_succ (n : ℕ) : (succ n : ordinal) = n.succ := rfl

theorem add_left_cancel (a) {b c : ordinal} : a + b = a + c ↔ b = c :=
by simp only [le_antisymm_iff, add_le_add_iff_left]

theorem lt_succ {a b : ordinal} : a < succ b ↔ a ≤ b :=
by rw [← not_le, succ_le, not_lt]

theorem lt_one_iff_zero {a : ordinal} : a < 1 ↔ a = 0 :=
by rw [←succ_zero, lt_succ, ordinal.le_zero]

private theorem add_lt_add_iff_left' (a) {b c : ordinal} : a + b < a + c ↔ b < c :=
by rw [← not_le, ← not_le, add_le_add_iff_left]

instance : covariant_class ordinal.{u} ordinal.{u} (+) (<) :=
⟨λ a b c, (add_lt_add_iff_left' a).2⟩

instance : contravariant_class ordinal.{u} ordinal.{u} (+) (<) :=
⟨λ a b c, (add_lt_add_iff_left' a).1⟩

theorem lt_of_add_lt_add_right {a b c : ordinal} : a + b < c + b → a < c :=
lt_imp_lt_of_le_imp_le (λ h, add_le_add_right h _)

@[simp] theorem succ_lt_succ {a b : ordinal} : succ a < succ b ↔ a < b :=
by rw [lt_succ, succ_le]

@[simp] theorem succ_le_succ {a b : ordinal} : succ a ≤ succ b ↔ a ≤ b :=
le_iff_le_iff_lt_iff_lt.2 succ_lt_succ

theorem succ_inj {a b : ordinal} : succ a = succ b ↔ a = b :=
by simp only [le_antisymm_iff, succ_le_succ]

theorem add_le_add_iff_right {a b : ordinal} (n : ℕ) : a + n ≤ b + n ↔ a ≤ b :=
by induction n with n ih; [rw [nat.cast_zero, add_zero, add_zero],
  rw [← nat_cast_succ, add_succ, add_succ, succ_le_succ, ih]]

theorem add_right_cancel {a b : ordinal} (n : ℕ) : a + n = b + n ↔ a = b :=
by simp only [le_antisymm_iff, add_le_add_iff_right]

/-! ### The zero ordinal -/

@[simp] theorem card_eq_zero {o} : card o = 0 ↔ o = 0 :=
⟨induction_on o $ λ α r _ h, begin
  refine le_antisymm (le_of_not_lt $
    λ hn, mk_ne_zero_iff.2 _ h) (ordinal.zero_le _),
  rw [← succ_le, succ_zero] at hn, cases hn with f,
  exact ⟨f punit.star⟩
end, λ e, by simp only [e, card_zero]⟩

@[simp] theorem type_eq_zero_of_empty [is_well_order α r] [is_empty α] : type r = 0 :=
card_eq_zero.symm.mpr (mk_eq_zero _)

@[simp] theorem type_eq_zero_iff_is_empty [is_well_order α r] : type r = 0 ↔ is_empty α :=
(@card_eq_zero (type r)).symm.trans mk_eq_zero_iff

theorem type_ne_zero_iff_nonempty [is_well_order α r] : type r ≠ 0 ↔ nonempty α :=
(not_congr (@card_eq_zero (type r))).symm.trans mk_ne_zero_iff

protected lemma one_ne_zero : (1 : ordinal) ≠ 0 :=
type_ne_zero_iff_nonempty.2 ⟨punit.star⟩

instance : nontrivial ordinal.{u} :=
⟨⟨1, 0, ordinal.one_ne_zero⟩⟩

theorem zero_lt_one : (0 : ordinal) < 1 :=
lt_iff_le_and_ne.2 ⟨ordinal.zero_le _, ne.symm $ ordinal.one_ne_zero⟩

theorem le_one_iff {a : ordinal} : a ≤ 1 ↔ a = 0 ∨ a = 1 :=
begin
  refine ⟨λ ha, _, _⟩,
  { rcases eq_or_lt_of_le ha with rfl | ha,
    exacts [or.inr rfl, or.inl (lt_one_iff_zero.1 ha)], },
  { rintro (rfl | rfl),
    exacts [le_of_lt zero_lt_one, le_refl _], }
end

/-! ### The predecessor of an ordinal -/

/-- The ordinal predecessor of `o` is `o'` if `o = succ o'`,
  and `o` otherwise. -/
def pred (o : ordinal.{u}) : ordinal.{u} :=
if h : ∃ a, o = succ a then classical.some h else o

@[simp] theorem pred_succ (o) : pred (succ o) = o :=
by have h : ∃ a, succ o = succ a := ⟨_, rfl⟩;
   simpa only [pred, dif_pos h] using (succ_inj.1 $ classical.some_spec h).symm

theorem pred_le_self (o) : pred o ≤ o :=
if h : ∃ a, o = succ a then let ⟨a, e⟩ := h in
by rw [e, pred_succ]; exact le_of_lt (lt_succ_self _)
else by rw [pred, dif_neg h]

theorem pred_eq_iff_not_succ {o} : pred o = o ↔ ¬ ∃ a, o = succ a :=
⟨λ e ⟨a, e'⟩, by rw [e', pred_succ] at e; exact ne_of_lt (lt_succ_self _) e,
 λ h, dif_neg h⟩

theorem pred_lt_iff_is_succ {o} : pred o < o ↔ ∃ a, o = succ a :=
iff.trans (by simp only [le_antisymm_iff, pred_le_self, true_and, not_le])
  (iff_not_comm.1 pred_eq_iff_not_succ).symm

theorem succ_pred_iff_is_succ {o} : succ (pred o) = o ↔ ∃ a, o = succ a :=
⟨λ e, ⟨_, e.symm⟩, λ ⟨a, e⟩, by simp only [e, pred_succ]⟩

theorem succ_lt_of_not_succ {o} (h : ¬ ∃ a, o = succ a) {b} : succ b < o ↔ b < o :=
⟨lt_trans (lt_succ_self _), λ l,
  lt_of_le_of_ne (succ_le.2 l) (λ e, h ⟨_, e.symm⟩)⟩

theorem lt_pred {a b} : a < pred b ↔ succ a < b :=
if h : ∃ a, b = succ a then let ⟨c, e⟩ := h in
by rw [e, pred_succ, succ_lt_succ]
else by simp only [pred, dif_neg h, succ_lt_of_not_succ h]

theorem pred_le {a b} : pred a ≤ b ↔ a ≤ succ b :=
le_iff_le_iff_lt_iff_lt.2 lt_pred

@[simp] theorem lift_is_succ {o} : (∃ a, lift o = succ a) ↔ (∃ a, o = succ a) :=
⟨λ ⟨a, h⟩,
  let ⟨b, e⟩ := lift_down $ show a ≤ lift o, from le_of_lt $
    h.symm ▸ lt_succ_self _ in
  ⟨b, lift_inj.1 $ by rw [h, ← e, lift_succ]⟩,
 λ ⟨a, h⟩, ⟨lift a, by simp only [h, lift_succ]⟩⟩

@[simp] theorem lift_pred (o) : lift (pred o) = pred (lift o) :=
if h : ∃ a, o = succ a then
by cases h with a e; simp only [e, pred_succ, lift_succ]
else by rw [pred_eq_iff_not_succ.2 h,
            pred_eq_iff_not_succ.2 (mt lift_is_succ.1 h)]

/-! ### Limit ordinals -/

/-- A limit ordinal is an ordinal which is not zero and not a successor. -/
def is_limit (o : ordinal) : Prop := o ≠ 0 ∧ ∀ a < o, succ a < o

theorem not_zero_is_limit : ¬ is_limit 0
| ⟨h, _⟩ := h rfl

theorem not_succ_is_limit (o) : ¬ is_limit (succ o)
| ⟨_, h⟩ := lt_irrefl _ (h _ (lt_succ_self _))

theorem not_succ_of_is_limit {o} (h : is_limit o) : ¬ ∃ a, o = succ a
| ⟨a, e⟩ := not_succ_is_limit a (e ▸ h)

theorem succ_lt_of_is_limit {o} (h : is_limit o) {a} : succ a < o ↔ a < o :=
⟨lt_trans (lt_succ_self _), h.2 _⟩

theorem le_succ_of_is_limit {o} (h : is_limit o) {a} : o ≤ succ a ↔ o ≤ a :=
le_iff_le_iff_lt_iff_lt.2 $ succ_lt_of_is_limit h

theorem limit_le {o} (h : is_limit o) {a} : o ≤ a ↔ ∀ x < o, x ≤ a :=
⟨λ h x l, le_trans (le_of_lt l) h,
 λ H, (le_succ_of_is_limit h).1 $ le_of_not_lt $ λ hn,
  not_lt_of_le (H _ hn) (lt_succ_self _)⟩

theorem lt_limit {o} (h : is_limit o) {a} : a < o ↔ ∃ x < o, a < x :=
by simpa only [not_ball, not_le] using not_congr (@limit_le _ h a)

@[simp] theorem lift_is_limit (o) : is_limit (lift o) ↔ is_limit o :=
and_congr (not_congr $ by simpa only [lift_zero] using @lift_inj o 0)
⟨λ H a h, lift_lt.1 $ by simpa only [lift_succ] using H _ (lift_lt.2 h),
 λ H a h, let ⟨a', e⟩ := lift_down (le_of_lt h) in
   by rw [← e, ← lift_succ, lift_lt];
      rw [← e, lift_lt] at h; exact H a' h⟩

theorem is_limit.pos {o : ordinal} (h : is_limit o) : 0 < o :=
lt_of_le_of_ne (ordinal.zero_le _) h.1.symm

theorem is_limit.one_lt {o : ordinal} (h : is_limit o) : 1 < o :=
by simpa only [succ_zero] using h.2 _ h.pos

theorem is_limit.nat_lt {o : ordinal} (h : is_limit o) : ∀ n : ℕ, (n : ordinal) < o
| 0     := h.pos
| (n+1) := h.2 _ (is_limit.nat_lt n)

theorem zero_or_succ_or_limit (o : ordinal) :
  o = 0 ∨ (∃ a, o = succ a) ∨ is_limit o :=
if o0 : o = 0 then or.inl o0 else
if h : ∃ a, o = succ a then or.inr (or.inl h) else
or.inr $ or.inr ⟨o0, λ a, (succ_lt_of_not_succ h).2⟩

/-- Main induction principle of ordinals: if one can prove a property by
  induction at successor ordinals and at limit ordinals, then it holds for all ordinals. -/
@[elab_as_eliminator] def limit_rec_on {C : ordinal → Sort*}
  (o : ordinal) (H₁ : C 0) (H₂ : ∀ o, C o → C (succ o))
  (H₃ : ∀ o, is_limit o → (∀ o' < o, C o') → C o) : C o :=
wf.fix (λ o IH,
  if o0 : o = 0 then by rw o0; exact H₁ else
  if h : ∃ a, o = succ a then
    by rw ← succ_pred_iff_is_succ.2 h; exact
    H₂ _ (IH _ $ pred_lt_iff_is_succ.2 h)
  else H₃ _ ⟨o0, λ a, (succ_lt_of_not_succ h).2⟩ IH) o

@[simp] theorem limit_rec_on_zero {C} (H₁ H₂ H₃) : @limit_rec_on C 0 H₁ H₂ H₃ = H₁ :=
by rw [limit_rec_on, well_founded.fix_eq, dif_pos rfl]; refl

@[simp] theorem limit_rec_on_succ {C} (o H₁ H₂ H₃) :
  @limit_rec_on C (succ o) H₁ H₂ H₃ = H₂ o (@limit_rec_on C o H₁ H₂ H₃) :=
begin
  have h : ∃ a, succ o = succ a := ⟨_, rfl⟩,
  rw [limit_rec_on, well_founded.fix_eq,
      dif_neg (succ_ne_zero o), dif_pos h],
  generalize : limit_rec_on._proof_2 (succ o) h = h₂,
  generalize : limit_rec_on._proof_3 (succ o) h = h₃,
  revert h₂ h₃, generalize e : pred (succ o) = o', intros,
  rw pred_succ at e, subst o', refl
end

@[simp] theorem limit_rec_on_limit {C} (o H₁ H₂ H₃ h) :
  @limit_rec_on C o H₁ H₂ H₃ = H₃ o h (λ x h, @limit_rec_on C x H₁ H₂ H₃) :=
by rw [limit_rec_on, well_founded.fix_eq,
       dif_neg h.1, dif_neg (not_succ_of_is_limit h)]; refl

lemma has_succ_of_is_limit {α} {r : α → α → Prop} [wo : is_well_order α r]
  (h : (type r).is_limit) (x : α) : ∃y, r x y :=
begin
  use enum r (typein r x).succ (h.2 _ (typein_lt_type r x)),
  convert (enum_lt (typein_lt_type r x) _).mpr (lt_succ_self _), rw [enum_typein]
end

lemma type_subrel_lt (o : ordinal.{u}) :
  type (subrel (<) {o' : ordinal | o' < o}) = ordinal.lift.{u+1} o :=
begin
  refine quotient.induction_on o _,
  rintro ⟨α, r, wo⟩, resetI, apply quotient.sound,
  constructor, symmetry, refine (rel_iso.preimage equiv.ulift r).trans (typein_iso r)
end

lemma mk_initial_seg (o : ordinal.{u}) :
  #{o' : ordinal | o' < o} = cardinal.lift.{u+1} o.card :=
by rw [lift_card, ←type_subrel_lt, card_type]

/-! ### Normal ordinal functions -/

/-- A normal ordinal function is a strictly increasing function which is
  order-continuous, i.e., the image `f o` of a limit ordinal `o` is the sup of `f a` for
  `a < o`.  -/
def is_normal (f : ordinal → ordinal) : Prop :=
(∀ o, f o < f (succ o)) ∧ ∀ o, is_limit o → ∀ a, f o ≤ a ↔ ∀ b < o, f b ≤ a

theorem is_normal.limit_le {f} (H : is_normal f) : ∀ {o}, is_limit o →
  ∀ {a}, f o ≤ a ↔ ∀ b < o, f b ≤ a := H.2

theorem is_normal.limit_lt {f} (H : is_normal f) {o} (h : is_limit o) {a} :
  a < f o ↔ ∃ b < o, a < f b :=
not_iff_not.1 $ by simpa only [exists_prop, not_exists, not_and, not_lt] using H.2 _ h a

theorem is_normal.strict_mono {f} (H : is_normal f) : strict_mono f :=
λ a b, limit_rec_on b (not.elim (not_lt_of_le $ ordinal.zero_le _))
  (λ b IH h, (lt_or_eq_of_le (lt_succ.1 h)).elim
    (λ h, lt_trans (IH h) (H.1 _))
    (λ e, e ▸ H.1 _))
  (λ b l IH h, lt_of_lt_of_le (H.1 a)
    ((H.2 _ l _).1 le_rfl _ (l.2 _ h)))

theorem is_normal.lt_iff {f} (H : is_normal f) {a b} : f a < f b ↔ a < b :=
strict_mono.lt_iff_lt $ H.strict_mono

theorem is_normal.le_iff {f} (H : is_normal f) {a b} : f a ≤ f b ↔ a ≤ b :=
le_iff_le_iff_lt_iff_lt.2 H.lt_iff

theorem is_normal.inj {f} (H : is_normal f) {a b} : f a = f b ↔ a = b :=
by simp only [le_antisymm_iff, H.le_iff]

theorem is_normal.self_le {f} (H : is_normal f) (a) : a ≤ f a :=
wf.self_le_of_strict_mono H.strict_mono a

theorem is_normal.le_set {f} (H : is_normal f) (p : set ordinal) (p0 : p.nonempty) (b)
  (H₂ : ∀ o, b ≤ o ↔ ∀ a ∈ p, a ≤ o) {o} : f b ≤ o ↔ ∀ a ∈ p, f a ≤ o :=
⟨λ h a pa, (H.le_iff.2 ((H₂ _).1 (le_refl _) _ pa)).trans h,
λ h, begin
  revert H₂, refine limit_rec_on b (λ H₂, _) (λ S _ H₂, _) (λ S L _ H₂, (H.2 _ L _).2 (λ a h', _)),
  { cases p0 with x px,
    have := ordinal.le_zero.1 ((H₂ _).1 (ordinal.zero_le _) _ px),
    rw this at px, exact h _ px },
  { rcases not_ball.1 (mt (H₂ S).2 $ not_le_of_lt $ lt_succ_self _) with ⟨a, h₁, h₂⟩,
    exact (H.le_iff.2 $ succ_le.2 $ not_le.1 h₂).trans (h _ h₁) },
  { rcases not_ball.1 (mt (H₂ a).2 (not_le.2 h')) with ⟨b, h₁, h₂⟩,
    exact (H.le_iff.2 $ le_of_lt $ not_le.1 h₂).trans (h _ h₁) }
end⟩

theorem is_normal.le_set' {f} (H : is_normal f) (p : set α) (g : α → ordinal) (p0 : p.nonempty) (b)
  (H₂ : ∀ o, b ≤ o ↔ ∀ a ∈ p, g a ≤ o) {o} : f b ≤ o ↔ ∀ a ∈ p, f (g a) ≤ o :=
(H.le_set (λ x, ∃ y, p y ∧ x = g y)
  (let ⟨x, px⟩ := p0 in ⟨_, _, px, rfl⟩) _
  (λ o, (H₂ o).trans ⟨λ H a ⟨y, h1, h2⟩, h2.symm ▸ H y h1,
    λ H a h1, H (g a) ⟨a, h1, rfl⟩⟩)).trans
⟨λ H a h, H (g a) ⟨a, h, rfl⟩, λ H a ⟨y, h1, h2⟩, h2.symm ▸ H y h1⟩

theorem is_normal.refl : is_normal id :=
⟨λ x, lt_succ_self _, λ o l a, limit_le l⟩

theorem is_normal.trans {f g} (H₁ : is_normal f) (H₂ : is_normal g) :
  is_normal (λ x, f (g x)) :=
⟨λ x, H₁.lt_iff.2 (H₂.1 _),
 λ o l a, H₁.le_set' (< o) g ⟨_, l.pos⟩ _ (λ c, H₂.2 _ l _)⟩

theorem is_normal.is_limit {f} (H : is_normal f) {o} (l : is_limit o) :
  is_limit (f o) :=
⟨ne_of_gt $ lt_of_le_of_lt (ordinal.zero_le _) $ H.lt_iff.2 l.pos,
λ a h, let ⟨b, h₁, h₂⟩ := (H.limit_lt l).1 h in
  lt_of_le_of_lt (succ_le.2 h₂) (H.lt_iff.2 h₁)⟩

theorem is_normal.le_iff_eq {f} (H : is_normal f) {a} : f a ≤ a ↔ f a = a :=
(H.self_le a).le_iff_eq

theorem add_le_of_limit {a b c : ordinal.{u}}
  (h : is_limit b) : a + b ≤ c ↔ ∀ b' < b, a + b' ≤ c :=
⟨λ h b' l, le_trans (add_le_add_left (le_of_lt l) _) h,
λ H, le_of_not_lt $
induction_on a (λ α r _, induction_on b $ λ β s _ h H l, begin
  resetI,
  suffices : ∀ x : β, sum.lex r s (sum.inr x) (enum _ _ l),
  { cases enum _ _ l with x x,
    { cases this (enum s 0 h.pos) },
    { exact irrefl _ (this _) } },
  intros x,
  rw [← typein_lt_typein (sum.lex r s), typein_enum],
  have := H _ (h.2 _ (typein_lt_type s x)),
  rw [add_succ, succ_le] at this,
  refine lt_of_le_of_lt (type_le'.2
    ⟨rel_embedding.of_monotone (λ a, _) (λ a b, _)⟩) this,
  { rcases a with ⟨a | b, h⟩,
    { exact sum.inl a },
    { exact sum.inr ⟨b, by cases h; assumption⟩ } },
  { rcases a with ⟨a | a, h₁⟩; rcases b with ⟨b | b, h₂⟩; cases h₁; cases h₂;
      rintro ⟨⟩; constructor; assumption }
end) h H⟩

theorem add_is_normal (a : ordinal) : is_normal ((+) a) :=
⟨λ b, (add_lt_add_iff_left a).2 (lt_succ_self _),
 λ b l c, add_le_of_limit l⟩

theorem add_is_limit (a) {b} : is_limit b → is_limit (a + b) :=
(add_is_normal a).is_limit

/-! ### Subtraction on ordinals-/

/-- `a - b` is the unique ordinal satisfying `b + (a - b) = a` when `b ≤ a`. -/
def sub (a b : ordinal.{u}) : ordinal.{u} :=
Inf {o | a ≤ b + o}

/-- The set in the definition of subtraction is nonempty. -/
theorem sub_nonempty {a b : ordinal.{u}} : {o | a ≤ b + o}.nonempty :=
⟨a, le_add_left _ _⟩

instance : has_sub ordinal := ⟨sub⟩

theorem le_add_sub (a b : ordinal) : a ≤ b + (a - b) :=
Inf_mem sub_nonempty

theorem sub_le {a b c : ordinal} : a - b ≤ c ↔ a ≤ b + c :=
⟨λ h, le_trans (le_add_sub a b) (add_le_add_left h _), λ h, cInf_le' h⟩

theorem lt_sub {a b c : ordinal} : a < b - c ↔ c + a < b :=
lt_iff_lt_of_le_iff_le sub_le

theorem add_sub_cancel (a b : ordinal) : a + b - a = b :=
le_antisymm (sub_le.2 $ le_rfl)
  ((add_le_add_iff_left a).1 $ le_add_sub _ _)

theorem sub_eq_of_add_eq {a b c : ordinal} (h : a + b = c) : c - a = b :=
h ▸ add_sub_cancel _ _

theorem sub_le_self (a b : ordinal) : a - b ≤ a :=
sub_le.2 $ le_add_left _ _

protected theorem add_sub_cancel_of_le {a b : ordinal} (h : b ≤ a) : b + (a - b) = a :=
le_antisymm begin
  rcases zero_or_succ_or_limit (a-b) with e|⟨c,e⟩|l,
  { simp only [e, add_zero, h] },
  { rw [e, add_succ, succ_le, ← lt_sub, e], apply lt_succ_self },
  { exact (add_le_of_limit l).2 (λ c l, le_of_lt (lt_sub.1 l)) }
end (le_add_sub _ _)

@[simp] theorem sub_zero (a : ordinal) : a - 0 = a :=
by simpa only [zero_add] using add_sub_cancel 0 a

@[simp] theorem zero_sub (a : ordinal) : 0 - a = 0 :=
by rw ← ordinal.le_zero; apply sub_le_self

@[simp] theorem sub_self (a : ordinal) : a - a = 0 :=
by simpa only [add_zero] using add_sub_cancel a 0

protected theorem sub_eq_zero_iff_le {a b : ordinal} : a - b = 0 ↔ a ≤ b :=
⟨λ h, by simpa only [h, add_zero] using le_add_sub a b,
 λ h, by rwa [← ordinal.le_zero, sub_le, add_zero]⟩

theorem sub_sub (a b c : ordinal) : a - b - c = a - (b + c) :=
eq_of_forall_ge_iff $ λ d, by rw [sub_le, sub_le, sub_le, add_assoc]

theorem add_sub_add_cancel (a b c : ordinal) : a + b - (a + c) = b - c :=
by rw [← sub_sub, add_sub_cancel]

theorem sub_is_limit {a b} (l : is_limit a) (h : b < a) : is_limit (a - b) :=
⟨ne_of_gt $ lt_sub.2 $ by rwa add_zero,
 λ c h, by rw [lt_sub, add_succ]; exact l.2 _ (lt_sub.1 h)⟩

@[simp] theorem one_add_omega : 1 + omega.{u} = omega :=
begin
  refine le_antisymm _ (le_add_left _ _),
  rw [omega, one_eq_lift_type_unit, ← lift_add, lift_le, type_add],
  have : is_well_order unit empty_relation := by apply_instance,
  refine ⟨rel_embedding.collapse (rel_embedding.of_monotone _ _)⟩,
  { apply sum.rec, exact λ _, 0, exact nat.succ },
  { intros a b, cases a; cases b; intro H; cases H with _ _ H _ _ H;
    [cases H, exact nat.succ_pos _, exact nat.succ_lt_succ H] }
end

@[simp, priority 990]
theorem one_add_of_omega_le {o} (h : omega ≤ o) : 1 + o = o :=
by rw [← ordinal.add_sub_cancel_of_le h, ← add_assoc, one_add_omega]

/-! ### Multiplication of ordinals-/

/-- The multiplication of ordinals `o₁` and `o₂` is the (well founded) lexicographic order on
`o₂ × o₁`. -/
instance : monoid ordinal.{u} :=
{ mul := λ a b, quotient.lift_on₂ a b
      (λ ⟨α, r, wo⟩ ⟨β, s, wo'⟩, ⟦⟨β × α, prod.lex s r, by exactI prod.lex.is_well_order⟩⟧
        : Well_order → Well_order → ordinal) $
    λ ⟨α₁, r₁, o₁⟩ ⟨α₂, r₂, o₂⟩ ⟨β₁, s₁, p₁⟩ ⟨β₂, s₂, p₂⟩ ⟨f⟩ ⟨g⟩,
    quot.sound ⟨rel_iso.prod_lex_congr g f⟩,
  one := 1,
  mul_assoc := λ a b c, quotient.induction_on₃ a b c $ λ ⟨α, r, _⟩ ⟨β, s, _⟩ ⟨γ, t, _⟩,
    eq.symm $ quotient.sound ⟨⟨prod_assoc _ _ _, λ a b, begin
      rcases a with ⟨⟨a₁, a₂⟩, a₃⟩,
      rcases b with ⟨⟨b₁, b₂⟩, b₃⟩,
      simp [prod.lex_def, and_or_distrib_left, or_assoc, and_assoc]
    end⟩⟩,
  mul_one := λ a, induction_on a $ λ α r _, quotient.sound
    ⟨⟨punit_prod _, λ a b, by rcases a with ⟨⟨⟨⟩⟩, a⟩; rcases b with ⟨⟨⟨⟩⟩, b⟩;
    simp only [prod.lex_def, empty_relation, false_or];
    simp only [eq_self_iff_true, true_and]; refl⟩⟩,
  one_mul := λ a, induction_on a $ λ α r _, quotient.sound
    ⟨⟨prod_punit _, λ a b, by rcases a with ⟨a, ⟨⟨⟩⟩⟩; rcases b with ⟨b, ⟨⟨⟩⟩⟩;
    simp only [prod.lex_def, empty_relation, and_false, or_false]; refl⟩⟩ }

@[simp] theorem type_mul {α β : Type u} (r : α → α → Prop) (s : β → β → Prop)
  [is_well_order α r] [is_well_order β s] : type r * type s = type (prod.lex s r) := rfl

@[simp] theorem lift_mul (a b) : lift (a * b) = lift a * lift b :=
quotient.induction_on₂ a b $ λ ⟨α, r, _⟩ ⟨β, s, _⟩,
quotient.sound ⟨(rel_iso.preimage equiv.ulift _).trans
 (rel_iso.prod_lex_congr (rel_iso.preimage equiv.ulift _)
   (rel_iso.preimage equiv.ulift _)).symm⟩

@[simp] theorem card_mul (a b) : card (a * b) = card a * card b :=
quotient.induction_on₂ a b $ λ ⟨α, r, _⟩ ⟨β, s, _⟩,
mul_comm (mk β) (mk α)

@[simp] theorem mul_zero (a : ordinal) : a * 0 = 0 :=
induction_on a $ λ α _ _, by exactI type_eq_zero_of_empty

@[simp] theorem zero_mul (a : ordinal) : 0 * a = 0 :=
induction_on a $ λ α _ _, by exactI type_eq_zero_of_empty

theorem mul_add (a b c : ordinal) : a * (b + c) = a * b + a * c :=
quotient.induction_on₃ a b c $ λ ⟨α, r, _⟩ ⟨β, s, _⟩ ⟨γ, t, _⟩,
quotient.sound ⟨⟨sum_prod_distrib _ _ _, begin
  rintro ⟨a₁|a₁, a₂⟩ ⟨b₁|b₁, b₂⟩; simp only [prod.lex_def,
    sum.lex_inl_inl, sum.lex.sep, sum.lex_inr_inl, sum.lex_inr_inr,
    sum_prod_distrib_apply_left, sum_prod_distrib_apply_right];
  simp only [sum.inl.inj_iff, true_or, false_and, false_or]
end⟩⟩

@[simp] theorem mul_add_one (a b : ordinal) : a * (b + 1) = a * b + a :=
by rw [mul_add, mul_one]

@[simp] theorem mul_one_add (a b : ordinal) : a * (1 + b) = a + a * b :=
by rw [mul_add, mul_one]

@[simp] theorem mul_succ (a b : ordinal) : a * succ b = a * b + a := mul_add_one _ _

instance has_le.le.mul_covariant_class : covariant_class ordinal.{u} ordinal.{u} (*) (≤) :=
⟨λ c a b, quotient.induction_on₃ a b c $ λ ⟨α, r, _⟩ ⟨β, s, _⟩ ⟨γ, t, _⟩ ⟨f⟩, begin
  resetI,
  refine type_le'.2 ⟨rel_embedding.of_monotone
    (λ a, (f a.1, a.2))
    (λ a b h, _)⟩, clear_,
  cases h with a₁ b₁ a₂ b₂ h' a b₁ b₂ h',
  { exact prod.lex.left _ _ (f.to_rel_embedding.map_rel_iff.2 h') },
  { exact prod.lex.right _ h' }
end⟩

instance has_le.le.mul_swap_covariant_class :
  covariant_class ordinal.{u} ordinal.{u} (function.swap (*)) (≤) :=
⟨λ c a b, quotient.induction_on₃ a b c $ λ ⟨α, r, _⟩ ⟨β, s, _⟩ ⟨γ, t, _⟩ ⟨f⟩, begin
  resetI,
  refine type_le'.2 ⟨rel_embedding.of_monotone
    (λ a, (a.1, f a.2))
    (λ a b h, _)⟩,
  cases h with a₁ b₁ a₂ b₂ h' a b₁ b₂ h',
  { exact prod.lex.left _ _ h' },
  { exact prod.lex.right _ (f.to_rel_embedding.map_rel_iff.2 h') }
end⟩

theorem le_mul_left (a : ordinal) {b : ordinal} (hb : 0 < b) : a ≤ a * b :=
by { convert mul_le_mul_left' (one_le_iff_pos.2 hb) a, rw mul_one a }

theorem le_mul_right (a : ordinal) {b : ordinal} (hb : 0 < b) : a ≤ b * a :=
by { convert mul_le_mul_right' (one_le_iff_pos.2 hb) a, rw one_mul a }

private lemma mul_le_of_limit_aux {α β r s} [is_well_order α r] [is_well_order β s]
  {c} (h : is_limit (type s)) (H : ∀ b' < type s, type r * b' ≤ c)
  (l : c < type r * type s) : false :=
begin
  suffices : ∀ a b, prod.lex s r (b, a) (enum _ _ l),
  { cases enum _ _ l with b a, exact irrefl _ (this _ _) },
  intros a b,
  rw [← typein_lt_typein (prod.lex s r), typein_enum],
  have := H _ (h.2 _ (typein_lt_type s b)),
  rw [mul_succ] at this,
  have := lt_of_lt_of_le ((add_lt_add_iff_left _).2
    (typein_lt_type _ a)) this,
  refine lt_of_le_of_lt _ this,
  refine (type_le'.2 _),
  constructor,
  refine rel_embedding.of_monotone (λ a, _) (λ a b, _),
  { rcases a with ⟨⟨b', a'⟩, h⟩,
    by_cases e : b = b',
    { refine sum.inr ⟨a', _⟩,
      subst e, cases h with _ _ _ _ h _ _ _ h,
      { exact (irrefl _ h).elim },
      { exact h } },
    { refine sum.inl (⟨b', _⟩, a'),
      cases h with _ _ _ _ h _ _ _ h,
      { exact h }, { exact (e rfl).elim } } },
  { rcases a with ⟨⟨b₁, a₁⟩, h₁⟩,
    rcases b with ⟨⟨b₂, a₂⟩, h₂⟩,
    intro h, by_cases e₁ : b = b₁; by_cases e₂ : b = b₂,
    { substs b₁ b₂,
      simpa only [subrel_val, prod.lex_def, @irrefl _ s _ b, true_and, false_or, eq_self_iff_true,
        dif_pos, sum.lex_inr_inr] using h },
    { subst b₁,
      simp only [subrel_val, prod.lex_def, e₂, prod.lex_def, dif_pos, subrel_val, eq_self_iff_true,
        or_false, dif_neg, not_false_iff, sum.lex_inr_inl, false_and] at h ⊢,
      cases h₂; [exact asymm h h₂_h, exact e₂ rfl] },
    { simp [e₂, dif_neg e₁, show b₂ ≠ b₁, by cc] },
    { simpa only [dif_neg e₁, dif_neg e₂, prod.lex_def, subrel_val, subtype.mk_eq_mk,
        sum.lex_inl_inl] using h } }
end

theorem mul_le_of_limit {a b c : ordinal.{u}}
  (h : is_limit b) : a * b ≤ c ↔ ∀ b' < b, a * b' ≤ c :=
⟨λ h b' l, (mul_le_mul_left' (le_of_lt l) _).trans h,
λ H, le_of_not_lt $ induction_on a (λ α r _, induction_on b $ λ β s _,
  by exactI mul_le_of_limit_aux) h H⟩

theorem mul_is_normal {a : ordinal} (h : 0 < a) : is_normal ((*) a) :=
⟨λ b, by rw mul_succ; simpa only [add_zero] using (add_lt_add_iff_left (a*b)).2 h,
 λ b l c, mul_le_of_limit l⟩

theorem lt_mul_of_limit {a b c : ordinal.{u}}
  (h : is_limit c) : a < b * c ↔ ∃ c' < c, a < b * c' :=
by simpa only [not_ball, not_le] using not_congr (@mul_le_of_limit b c a h)

theorem mul_lt_mul_iff_left {a b c : ordinal} (a0 : 0 < a) : a * b < a * c ↔ b < c :=
(mul_is_normal a0).lt_iff

theorem mul_le_mul_iff_left {a b c : ordinal} (a0 : 0 < a) : a * b ≤ a * c ↔ b ≤ c :=
(mul_is_normal a0).le_iff

theorem mul_lt_mul_of_pos_left {a b c : ordinal}
  (h : a < b) (c0 : 0 < c) : c * a < c * b :=
(mul_lt_mul_iff_left c0).2 h

theorem mul_pos {a b : ordinal} (h₁ : 0 < a) (h₂ : 0 < b) : 0 < a * b :=
by simpa only [mul_zero] using mul_lt_mul_of_pos_left h₂ h₁

theorem mul_ne_zero {a b : ordinal} : a ≠ 0 → b ≠ 0 → a * b ≠ 0 :=
by simpa only [ordinal.pos_iff_ne_zero] using mul_pos

theorem le_of_mul_le_mul_left {a b c : ordinal}
  (h : c * a ≤ c * b) (h0 : 0 < c) : a ≤ b :=
le_imp_le_of_lt_imp_lt (λ h', mul_lt_mul_of_pos_left h' h0) h

theorem mul_right_inj {a b c : ordinal} (a0 : 0 < a) : a * b = a * c ↔ b = c :=
(mul_is_normal a0).inj

theorem mul_is_limit {a b : ordinal}
  (a0 : 0 < a) : is_limit b → is_limit (a * b) :=
(mul_is_normal a0).is_limit

theorem mul_is_limit_left {a b : ordinal}
  (l : is_limit a) (b0 : 0 < b) : is_limit (a * b) :=
begin
  rcases zero_or_succ_or_limit b with rfl|⟨b,rfl⟩|lb,
  { exact b0.false.elim },
  { rw mul_succ, exact add_is_limit _ l },
  { exact mul_is_limit l.pos lb }
end

/-! ### Division on ordinals -/

protected lemma div_aux (a b : ordinal.{u}) (h : b ≠ 0) : set.nonempty {o | a < b * succ o} :=
⟨a, succ_le.1 $
  by simpa only [succ_zero, one_mul]
    using mul_le_mul_right' (succ_le.2 (ordinal.pos_iff_ne_zero.2 h)) (succ a)⟩

/-- `a / b` is the unique ordinal `o` satisfying
  `a = b * o + o'` with `o' < b`. -/
protected def div (a b : ordinal.{u}) : ordinal.{u} :=
if h : b = 0 then 0 else Inf {o | a < b * succ o}

/-- The set in the definition of division is nonempty. -/
theorem div_nonempty {a b : ordinal.{u}} (h : b ≠ 0) : {o | a < b * succ o}.nonempty :=
ordinal.div_aux a b h

instance : has_div ordinal := ⟨ordinal.div⟩

@[simp] theorem div_zero (a : ordinal) : a / 0 = 0 :=
dif_pos rfl

lemma div_def (a) {b : ordinal} (h : b ≠ 0) : a / b = Inf {o | a < b * succ o} :=
dif_neg h

theorem lt_mul_succ_div (a) {b : ordinal} (h : b ≠ 0) : a < b * succ (a / b) :=
by rw div_def a h; exact Inf_mem (div_nonempty h)

theorem lt_mul_div_add (a) {b : ordinal} (h : b ≠ 0) : a < b * (a / b) + b :=
by simpa only [mul_succ] using lt_mul_succ_div a h

theorem div_le {a b c : ordinal} (b0 : b ≠ 0) : a / b ≤ c ↔ a < b * succ c :=
⟨λ h, (lt_mul_succ_div a b0).trans_le (mul_le_mul_left' (succ_le_succ.2 h) _),
 λ h, by rw div_def a b0; exact cInf_le' h⟩

theorem lt_div {a b c : ordinal} (c0 : c ≠ 0) : a < b / c ↔ c * succ a ≤ b :=
by rw [← not_le, div_le c0, not_lt]

theorem le_div {a b c : ordinal} (c0 : c ≠ 0) :
  a ≤ b / c ↔ c * a ≤ b :=
begin
  apply limit_rec_on a,
  { simp only [mul_zero, ordinal.zero_le] },
  { intros, rw [succ_le, lt_div c0] },
  { simp only [mul_le_of_limit, limit_le, iff_self, forall_true_iff] {contextual := tt} }
end

theorem div_lt {a b c : ordinal} (b0 : b ≠ 0) :
  a / b < c ↔ a < b * c :=
lt_iff_lt_of_le_iff_le $ le_div b0

theorem div_le_of_le_mul {a b c : ordinal} (h : a ≤ b * c) : a / b ≤ c :=
if b0 : b = 0 then by simp only [b0, div_zero, ordinal.zero_le] else
(div_le b0).2 $ lt_of_le_of_lt h $
mul_lt_mul_of_pos_left (lt_succ_self _) (ordinal.pos_iff_ne_zero.2 b0)

theorem mul_lt_of_lt_div {a b c : ordinal} : a < b / c → c * a < b :=
lt_imp_lt_of_le_imp_le div_le_of_le_mul

@[simp] theorem zero_div (a : ordinal) : 0 / a = 0 :=
ordinal.le_zero.1 $ div_le_of_le_mul $ ordinal.zero_le _

theorem mul_div_le (a b : ordinal) : b * (a / b) ≤ a :=
if b0 : b = 0 then by simp only [b0, zero_mul, ordinal.zero_le] else (le_div b0).1 le_rfl

theorem mul_add_div (a) {b : ordinal} (b0 : b ≠ 0) (c) : (b * a + c) / b = a + c / b :=
begin
  apply le_antisymm,
  { apply (div_le b0).2,
    rw [mul_succ, mul_add, add_assoc, add_lt_add_iff_left],
    apply lt_mul_div_add _ b0 },
  { rw [le_div b0, mul_add, add_le_add_iff_left],
    apply mul_div_le }
end

theorem div_eq_zero_of_lt {a b : ordinal} (h : a < b) : a / b = 0 :=
begin
  rw [← ordinal.le_zero, div_le $ ordinal.pos_iff_ne_zero.1 $ lt_of_le_of_lt (ordinal.zero_le _) h],
  simpa only [succ_zero, mul_one] using h
end

@[simp] theorem mul_div_cancel (a) {b : ordinal} (b0 : b ≠ 0) : b * a / b = a :=
by simpa only [add_zero, zero_div] using mul_add_div a b0 0

@[simp] theorem div_one (a : ordinal) : a / 1 = a :=
by simpa only [one_mul] using mul_div_cancel a ordinal.one_ne_zero

@[simp] theorem div_self {a : ordinal} (h : a ≠ 0) : a / a = 1 :=
by simpa only [mul_one] using mul_div_cancel 1 h

theorem mul_sub (a b c : ordinal) : a * (b - c) = a * b - a * c :=
if a0 : a = 0 then by simp only [a0, zero_mul, sub_self] else
eq_of_forall_ge_iff $ λ d,
by rw [sub_le, ← le_div a0, sub_le, ← le_div a0, mul_add_div _ a0]

theorem is_limit_add_iff {a b} : is_limit (a + b) ↔ is_limit b ∨ (b = 0 ∧ is_limit a) :=
begin
  split; intro h,
  { by_cases h' : b = 0,
    { rw [h', add_zero] at h, right, exact ⟨h', h⟩ },
      left, rw [←add_sub_cancel a b], apply sub_is_limit h,
      suffices : a + 0 < a + b, simpa only [add_zero],
      rwa [add_lt_add_iff_left, ordinal.pos_iff_ne_zero] },
  rcases h with h|⟨rfl, h⟩, exact add_is_limit a h, simpa only [add_zero]
end

theorem dvd_add_iff : ∀ {a b c : ordinal}, a ∣ b → (a ∣ b + c ↔ a ∣ c)
| a _ c ⟨b, rfl⟩ :=
 ⟨λ ⟨d, e⟩, ⟨d - b, by rw [mul_sub, ← e, add_sub_cancel]⟩,
  λ ⟨d, e⟩, by { rw [e, ← mul_add], apply dvd_mul_right }⟩

theorem dvd_add {a b c : ordinal} (h₁ : a ∣ b) : a ∣ c → a ∣ b + c :=
(dvd_add_iff h₁).2

theorem dvd_zero (a : ordinal) : a ∣ 0 := ⟨_, (mul_zero _).symm⟩

theorem zero_dvd {a : ordinal} : 0 ∣ a ↔ a = 0 :=
⟨λ ⟨h, e⟩, by simp only [e, zero_mul], λ e, e.symm ▸ dvd_zero _⟩

theorem one_dvd (a : ordinal) : 1 ∣ a := ⟨a, (one_mul _).symm⟩

theorem div_mul_cancel : ∀ {a b : ordinal}, a ≠ 0 → a ∣ b → a * (b / a) = b
| a _ a0 ⟨b, rfl⟩ := by rw [mul_div_cancel _ a0]

theorem le_of_dvd : ∀ {a b : ordinal}, b ≠ 0 → a ∣ b → a ≤ b
| a _ b0 ⟨b, rfl⟩ := by simpa only [mul_one] using mul_le_mul_left'
  (one_le_iff_ne_zero.2 (λ h : b = 0, by simpa only [h, mul_zero] using b0)) a

theorem dvd_antisymm {a b : ordinal} (h₁ : a ∣ b) (h₂ : b ∣ a) : a = b :=
if a0 : a = 0 then by subst a; exact (zero_dvd.1 h₁).symm else
if b0 : b = 0 then by subst b; exact zero_dvd.1 h₂ else
le_antisymm (le_of_dvd b0 h₁) (le_of_dvd a0 h₂)

/-- `a % b` is the unique ordinal `o'` satisfying
  `a = b * o + o'` with `o' < b`. -/
instance : has_mod ordinal := ⟨λ a b, a - b * (a / b)⟩

theorem mod_def (a b : ordinal) : a % b = a - b * (a / b) := rfl

@[simp] theorem mod_zero (a : ordinal) : a % 0 = a :=
by simp only [mod_def, div_zero, zero_mul, sub_zero]

theorem mod_eq_of_lt {a b : ordinal} (h : a < b) : a % b = a :=
by simp only [mod_def, div_eq_zero_of_lt h, mul_zero, sub_zero]

@[simp] theorem zero_mod (b : ordinal) : 0 % b = 0 :=
by simp only [mod_def, zero_div, mul_zero, sub_self]

theorem div_add_mod (a b : ordinal) : b * (a / b) + a % b = a :=
ordinal.add_sub_cancel_of_le $ mul_div_le _ _

theorem mod_lt (a) {b : ordinal} (h : b ≠ 0) : a % b < b :=
(add_lt_add_iff_left (b * (a / b))).1 $
by rw div_add_mod; exact lt_mul_div_add a h

@[simp] theorem mod_self (a : ordinal) : a % a = 0 :=
if a0 : a = 0 then by simp only [a0, zero_mod] else
by simp only [mod_def, div_self a0, mul_one, sub_self]

@[simp] theorem mod_one (a : ordinal) : a % 1 = 0 :=
by simp only [mod_def, div_one, one_mul, sub_self]

theorem dvd_of_mod_eq_zero {a b : ordinal} (H : a % b = 0) : b ∣ a :=
⟨a / b, by simpa [H] using (div_add_mod a b).symm⟩

theorem mod_eq_zero_of_dvd {a b : ordinal} (H : b ∣ a) : a % b = 0 :=
begin
  rcases H with ⟨c, rfl⟩,
  rcases eq_or_ne b 0 with rfl | hb,
  { simp },
  { simp [mod_def, hb] }
end

theorem dvd_iff_mod_eq_zero {a b : ordinal} : b ∣ a ↔ a % b = 0 :=
⟨mod_eq_zero_of_dvd, dvd_of_mod_eq_zero⟩

/-! ### Families of ordinals

There are two kinds of indexed families that naturally arise when dealing with ordinals: those
indexed by some type in the appropriate universe, and those indexed by ordinals less than another.
The following API allows one to convert from one kind of family to the other.

In many cases, this makes it easy to prove claims about one kind of family via the corresponding
claim on the other. -/

/-- Converts a family indexed by a `Type u` to one indexed by an `ordinal.{u}` using a specified
well-ordering. -/
def bfamily_of_family' {ι : Type u} (r : ι → ι → Prop) [is_well_order ι r] (f : ι → α) :
  Π a < type r, α :=
λ a ha, f (enum r a ha)

/-- Converts a family indexed by a `Type u` to one indexed by an `ordinal.{u}` using a well-ordering
given by the axiom of choice. -/
def bfamily_of_family {ι : Type u} : (ι → α) → Π a < type (@well_ordering_rel ι), α :=
bfamily_of_family' well_ordering_rel

/-- Converts a family indexed by an `ordinal.{u}` to one indexed by an `Type u` using a specified
well-ordering. -/
def family_of_bfamily' {ι : Type u} (r : ι → ι → Prop) [is_well_order ι r] {o} (ho : type r = o)
  (f : Π a < o, α) : ι → α :=
λ i, f (typein r i) (by { rw ←ho, exact typein_lt_type r i })

/-- Converts a family indexed by an `ordinal.{u}` to one indexed by a `Type u` using a well-ordering
given by the axiom of choice. -/
def family_of_bfamily (o : ordinal) (f : Π a < o, α) : o.out.α → α :=
family_of_bfamily' o.out.r (type_out o) f

@[simp] theorem bfamily_of_family'_typein {ι} (r : ι → ι → Prop) [is_well_order ι r] (f : ι → α)
  (i) : bfamily_of_family' r f (typein r i) (typein_lt_type r i) = f i :=
by simp only [bfamily_of_family', enum_typein]

@[simp] theorem bfamily_of_family_typein {ι} (f : ι → α) (i) :
  bfamily_of_family f (typein _ i) (typein_lt_type _ i) = f i :=
bfamily_of_family'_typein  _ f i

@[simp] theorem family_of_bfamily'_enum {ι : Type u} (r : ι → ι → Prop) [is_well_order ι r] {o}
  (ho : type r = o) (f : Π a < o, α) (i hi) :
  family_of_bfamily' r ho f (enum r i (by rwa ho)) = f i hi :=
by simp only [family_of_bfamily', typein_enum]

@[simp] theorem family_of_bfamily_enum (o : ordinal) (f : Π a < o, α) (i hi) :
  family_of_bfamily o f (enum o.out.r i (by { convert hi, exact type_out _ })) = f i hi :=
family_of_bfamily'_enum _ (type_out o) f _ _

/-- The range of a family indexed by ordinals. -/
def brange (o : ordinal) (f : Π a < o, α) : set α :=
{a | ∃ i hi, f i hi = a}

theorem mem_brange {o : ordinal} {f : Π a < o, α} {a} : a ∈ brange o f ↔ ∃ i hi, f i hi = a :=
iff.rfl

theorem mem_brange_self {o} (f : Π a < o, α) (i hi) : f i hi ∈ brange o f :=
⟨i, hi, rfl⟩

@[simp] theorem range_family_of_bfamily' {ι : Type u} (r : ι → ι → Prop) [is_well_order ι r] {o}
  (ho : type r = o) (f : Π a < o, α) : range (family_of_bfamily' r ho f) = brange o f :=
begin
  refine set.ext (λ a, ⟨_, _⟩),
  { rintro ⟨b, rfl⟩,
    apply mem_brange_self },
  { rintro ⟨i, hi, rfl⟩,
    exact ⟨_, family_of_bfamily'_enum _ _ _ _ _⟩ }
end

@[simp] theorem range_family_of_bfamily {o} (f : Π a < o, α) :
  range (family_of_bfamily o f) = brange o f :=
range_family_of_bfamily' _ _ f

@[simp] theorem brange_bfamily_of_family' {ι : Type u} (r : ι → ι → Prop) [is_well_order ι r]
  (f : ι → α) : brange _ (bfamily_of_family' r f) = range f :=
begin
  refine set.ext (λ a, ⟨_, _⟩),
  { rintro ⟨i, hi, rfl⟩,
    apply mem_range_self },
  { rintro ⟨b, rfl⟩,
    exact ⟨_, _, bfamily_of_family'_typein _ _ _⟩ },
end

@[simp] theorem brange_bfamily_of_family {ι : Type u} (f : ι → α) :
  brange _ (bfamily_of_family f) = range f :=
brange_bfamily_of_family' _ _

theorem comp_bfamily_of_family' {ι : Type u} (r : ι → ι → Prop) [is_well_order ι r] (f : ι → α)
  (g : α → β) : (λ i hi, g (bfamily_of_family' r f i hi)) = bfamily_of_family' r (g ∘ f) :=
rfl

theorem comp_bfamily_of_family {ι : Type u} (f : ι → α) (g : α → β) :
  (λ i hi, g (bfamily_of_family f i hi)) = bfamily_of_family (g ∘ f) :=
rfl

theorem comp_family_of_bfamily' {ι : Type u} (r : ι → ι → Prop) [is_well_order ι r] {o}
  (ho : type r = o) (f : Π a < o, α) (g : α → β) :
  g ∘ (family_of_bfamily' r ho f) = family_of_bfamily' r ho (λ i hi, g (f i hi)) :=
rfl

theorem comp_family_of_bfamily {o} (f : Π a < o, α) (g : α → β) :
  g ∘ (family_of_bfamily o f) = family_of_bfamily o (λ i hi, g (f i hi)) :=
rfl

/-! ### Supremum of a family of ordinals -/

/-- The supremum of a family of ordinals -/
def sup {ι : Type u} (f : ι → ordinal.{max u v}) : ordinal.{max u v} :=
Inf {c | ∀ i, f i ≤ c}

/-- The set in the definition of the supremum is nonempty. -/
theorem sup_nonempty {ι : Type u} {f : ι → ordinal.{max u v}} : {c | ∀ i, f i ≤ c}.nonempty :=
⟨(cardinal.sup.{u v} (cardinal.succ ∘ card ∘ f)).ord, λ i, le_of_lt $
  cardinal.lt_ord.2 ((cardinal.lt_succ_self _).trans_le (le_sup _ _))⟩

theorem le_sup {ι} (f : ι → ordinal) : ∀ i, f i ≤ sup f :=
Inf_mem sup_nonempty

theorem sup_le {ι} {f : ι → ordinal} {a} : sup f ≤ a ↔ ∀ i, f i ≤ a :=
⟨λ h i, le_trans (le_sup _ _) h, λ h, cInf_le' h⟩

theorem lt_sup {ι} {f : ι → ordinal} {a} : a < sup f ↔ ∃ i, a < f i :=
by simpa only [not_forall, not_le] using not_congr (@sup_le _ f a)

theorem lt_sup_of_ne_sup {ι} {f : ι → ordinal} : (∀ i, f i ≠ sup f) ↔ ∀ i, f i < sup f :=
⟨λ hf _, lt_of_le_of_ne (le_sup _ _) (hf _), λ hf _, ne_of_lt (hf _)⟩

theorem sup_not_succ_of_ne_sup {ι} {f : ι → ordinal} (hf : ∀ i, f i ≠ sup f) {a}
  (hao : a < sup f) : succ a < sup f :=
begin
  by_contra' hoa,
  exact hao.not_le (sup_le.2 (λ i, lt_succ.1 ((lt_of_le_of_ne (le_sup _ _) (hf i)).trans_le hoa)))
end

@[simp] theorem sup_eq_zero_iff {ι} {f : ι → ordinal} : sup f = 0 ↔ ∀ i, f i = 0 :=
begin
  refine ⟨λ h i, _, λ h, le_antisymm
    (sup_le.2 (λ i, ordinal.le_zero.2 (h i))) (ordinal.zero_le _)⟩,
  rw [←ordinal.le_zero, ←h],
  exact le_sup f i
end

theorem is_normal.sup {f} (H : is_normal f) {ι} {g : ι → ordinal} (h : nonempty ι) :
  f (sup g) = sup (f ∘ g) :=
eq_of_forall_ge_iff $ λ a,
by rw [sup_le, comp, H.le_set' (λ_:ι, true) g (let ⟨i⟩ := h in ⟨i, ⟨⟩⟩)];
  intros; simp only [sup_le, true_implies_iff]; tauto

theorem sup_empty {ι} [is_empty ι] (f : ι → ordinal) : sup f = 0 :=
sup_eq_zero_iff.2 is_empty_elim

theorem sup_ord {ι} (f : ι → cardinal) : sup (λ i, (f i).ord) = (cardinal.sup f).ord :=
eq_of_forall_ge_iff $ λ a, by simp only [sup_le, cardinal.ord_le, cardinal.sup_le]

theorem sup_const {ι} [hι : nonempty ι] (o : ordinal) : sup (λ _ : ι, o) = o :=
le_antisymm (sup_le.2 (λ _, le_rfl)) (le_sup _ hι.some)

theorem sup_le_of_range_subset {ι ι'} {f : ι → ordinal} {g : ι' → ordinal}
<<<<<<< HEAD
  (h : set.range f ⊆ set.range g) : sup f ≤ sup g :=
sup_le.2 $ λ i, begin
  obtain ⟨j, hj⟩ := h (mem_range_self i),
  rw ←hj,
  apply le_sup
end

theorem sup_eq_of_range_eq {ι ι'} {f : ι → ordinal} {g : ι' → ordinal}
  (h : set.range f = set.range g) : sup f = sup g :=
(sup_le_of_range_subset h.le).antisymm (sup_le_of_range_subset h.ge)
=======
  (h : set.range f ⊆ set.range g) : sup.{u (max v w)} f ≤ sup.{v (max u w)} g :=
sup_le.2 $ λ i, match h (mem_range_self i) with ⟨j, hj⟩ := hj ▸ le_sup _ _ end

theorem sup_eq_of_range_eq {ι ι'} {f : ι → ordinal} {g : ι' → ordinal}
  (h : set.range f = set.range g) : sup.{u (max v w)} f = sup.{v (max u w)} g :=
(sup_le_of_range_subset h.le).antisymm (sup_le_of_range_subset.{v u w} h.ge)
>>>>>>> 05d8188c

lemma unbounded_range_of_sup_ge {α β : Type u} (r : α → α → Prop) [is_well_order α r] (f : β → α)
  (h : type r ≤ sup.{u u} (typein r ∘ f)) : unbounded r (range f) :=
(not_bounded_iff _).1 $ λ ⟨x, hx⟩, not_lt_of_le h $ lt_of_le_of_lt
  (sup_le.2 $ λ y, le_of_lt $ (typein_lt_typein r).2 $ hx _ $ mem_range_self y)
  (typein_lt_type r x)

<<<<<<< HEAD
theorem sup_eq_sup {ι ι' : Type u} (r : ι → ι → Prop) (r' : ι' → ι' → Prop)
  [is_well_order ι r] [is_well_order ι' r'] {o} (ho : type r = o) (ho' : type r' = o)
  (f : Π a < o, ordinal) : sup (family_of_bfamily' r ho f) = sup (family_of_bfamily' r' ho' f) :=
sup_eq_of_range_eq (by simp)
=======
theorem sup_eq_sup {ι ι' : Type u} (r : ι → ι → Prop) (r' : ι' → ι' → Prop) [is_well_order ι r]
  [is_well_order ι' r'] {o : ordinal.{u}} (ho : type r = o) (ho' : type r' = o)
  (f : Π a < o, ordinal.{max u v}) :
  sup (family_of_bfamily' r ho f) = sup (family_of_bfamily' r' ho' f) :=
sup_eq_of_range_eq.{u u v} (by simp)
>>>>>>> 05d8188c

/-- The supremum of a family of ordinals indexed by the set of ordinals less than some
  `o : ordinal.{u}`. This is a special case of `sup` over the family provided by
  `family_of_bfamily`. -/
def bsup (o : ordinal.{u}) (f : Π a < o, ordinal.{max u v}) : ordinal.{max u v} :=
sup (family_of_bfamily o f)

theorem bsup_eq_sup {o} (f : Π a < o, ordinal) : bsup o f = sup (family_of_bfamily o f) :=
rfl

theorem bsup_eq_sup' {o ι} (r : ι → ι → Prop) [is_well_order ι r] (ho : type r = o) (f) :
  bsup o f = sup (family_of_bfamily' r ho f) :=
sup_eq_sup _ r _ ho f

theorem sup_eq_bsup' {ι} (r : ι → ι → Prop) [is_well_order ι r] (f : ι → ordinal) :
  sup f = bsup _ (bfamily_of_family' r f) :=
by simp only [bsup_eq_sup' r, enum_typein, family_of_bfamily', bfamily_of_family']

theorem bsup_eq_bsup {ι : Type u} (r r' : ι → ι → Prop) [is_well_order ι r] [is_well_order ι r']
  (f : ι → ordinal) : bsup _ (bfamily_of_family' r f) = bsup _ (bfamily_of_family' r' f) :=
by rw [←sup_eq_bsup', ←sup_eq_bsup']

theorem sup_eq_bsup {ι} (f : ι → ordinal) : sup f = bsup _ (bfamily_of_family f) :=
sup_eq_bsup' _ f

theorem bsup_le {o f a} : bsup.{u v} o f ≤ a ↔ ∀ i h, f i h ≤ a :=
sup_le.trans ⟨λ h i hi, by { rw ←family_of_bfamily_enum o f, exact h _ }, λ h i, h _ _⟩

theorem le_bsup {o} (f : Π a < o, ordinal) (i h) : f i h ≤ bsup o f :=
bsup_le.1 le_rfl _ _

theorem lt_bsup {o} (f : Π a < o, ordinal) {a} : a < bsup o f ↔ ∃ i hi, a < f i hi :=
by simpa only [not_forall, not_le] using not_congr (@bsup_le _ f a)

theorem is_normal.bsup {f} (H : is_normal f) {o} :
  ∀ (g : Π a < o, ordinal) (h : o ≠ 0), f (bsup o g) = bsup o (λ a h, f (g a h)) :=
induction_on o $ λ α r _ g h,
by { resetI, rw [bsup_eq_sup' r, H.sup (type_ne_zero_iff_nonempty.1 h), bsup_eq_sup' r]; refl }

theorem lt_bsup_of_ne_bsup {o : ordinal} {f : Π a < o, ordinal} :
  (∀ i h, f i h ≠ o.bsup f) ↔ ∀ i h, f i h < o.bsup f :=
⟨λ hf _ _, lt_of_le_of_ne (le_bsup _ _ _) (hf _ _), λ hf _ _, ne_of_lt (hf _ _)⟩

theorem bsup_not_succ_of_ne_bsup {o} {f : Π a < o, ordinal}
  (hf : ∀ {i : ordinal} (h : i < o), f i h ≠ o.bsup f) (a) :
  a < bsup o f → succ a < bsup o f :=
by { rw bsup_eq_sup at *, exact sup_not_succ_of_ne_sup (λ i, hf _) }

@[simp] theorem bsup_eq_zero_iff {o} {f : Π a < o, ordinal} : bsup o f = 0 ↔ ∀ i hi, f i hi = 0 :=
begin
  refine ⟨λ h i hi, _, λ h, le_antisymm
    (bsup_le.2 (λ i hi, ordinal.le_zero.2 (h i hi))) (ordinal.zero_le _)⟩,
  rw [←ordinal.le_zero, ←h],
  exact le_bsup f i hi,
end

theorem lt_bsup_of_limit {o : ordinal} {f : Π a < o, ordinal}
  (hf : ∀ {a a'} (ha : a < o) (ha' : a' < o), a < a' → f a ha < f a' ha')
  (ho : ∀ a < o, succ a < o) (i h) : f i h < bsup o f :=
(hf _ _ $ lt_succ_self i).trans_le (le_bsup f i.succ $ ho _ h)

theorem bsup_zero {o : ordinal} (ho : o = 0) (f : Π a < o, ordinal) : bsup o f = 0 :=
bsup_eq_zero_iff.2 (λ i hi, by { subst ho, exact (ordinal.not_lt_zero i hi).elim })

theorem bsup_const {o : ordinal} (ho : o ≠ 0) (a : ordinal) : bsup o (λ _ _, a) = a :=
le_antisymm (bsup_le.2 (λ _ _, le_rfl)) (le_bsup _ 0 (ordinal.pos_iff_ne_zero.2 ho))

theorem bsup_le_of_brange_subset {o o'} {f : Π a < o, ordinal} {g : Π a < o', ordinal}
<<<<<<< HEAD
  (h : brange o f ⊆ brange o' g) : bsup.{u u} o f ≤ bsup.{u u} o' g :=
=======
  (h : brange o f ⊆ brange o' g) : bsup.{u (max v w)} o f ≤ bsup.{v (max u w)} o' g :=
>>>>>>> 05d8188c
bsup_le.2 $ λ i hi, begin
  obtain ⟨j, hj, hj'⟩ := h ⟨i, hi, rfl⟩,
  rw ←hj',
  apply le_bsup
end

theorem bsup_eq_of_brange_eq {o o'} {f : Π a < o, ordinal} {g : Π a < o', ordinal}
<<<<<<< HEAD
  (h : brange o f = brange o' g) : bsup.{u u} o f = bsup.{u u} o' g :=
(bsup_le_of_brange_subset h.le).antisymm (bsup_le_of_brange_subset h.ge)
=======
  (h : brange o f = brange o' g) : bsup.{u (max v w)} o f = bsup.{v (max u w)} o' g :=
(bsup_le_of_brange_subset h.le).antisymm (bsup_le_of_brange_subset.{v u w} h.ge)
>>>>>>> 05d8188c

theorem bsup_id_limit {o} (ho : ∀ a < o, succ a < o) : bsup.{u u} o (λ x _, x) = o :=
le_antisymm (bsup_le.2 (λ i hi, hi.le))
  (not_lt.1 (λ h, (lt_bsup_of_limit.{u u} (λ _ _ _ _, id) ho _ h).false))

theorem bsup_id_succ (o) : bsup.{u u} (succ o) (λ x _, x) = o :=
le_antisymm (bsup_le.2 $ (λ o, lt_succ.1)) (le_bsup _ o (lt_succ_self o))

theorem is_normal.bsup_eq {f} (H : is_normal f) {o : ordinal} (h : is_limit o) :
  bsup.{u} o (λ x _, f x) = f o :=
by { rw [←is_normal.bsup.{u u} H (λ x _, x) h.1, bsup_id_limit h.2] }
<<<<<<< HEAD
=======

theorem is_normal.eq_iff_zero_and_succ {f : ordinal.{u} → ordinal.{u}} (hf : is_normal f) {g}
  (hg : is_normal g) : f = g ↔ (f 0 = g 0 ∧ ∀ a : ordinal, f a = g a → f a.succ = g a.succ) :=
⟨λ h, by simp [h], λ ⟨h₁, h₂⟩, funext (λ a, begin
  apply a.limit_rec_on,
  assumption',
  intros o ho H,
  rw [←is_normal.bsup_eq.{u u} hf ho, ←is_normal.bsup_eq.{u u} hg ho],
  congr,
  ext b hb,
  exact H b hb
end)⟩
>>>>>>> 05d8188c

/-- The least strict upper bound of a family of ordinals. -/
def lsub {ι} (f : ι → ordinal) : ordinal :=
sup (ordinal.succ ∘ f)

theorem lsub_le {ι} {f : ι → ordinal} {a} : lsub f ≤ a ↔ ∀ i, f i < a :=
by { convert sup_le, simp [succ_le] }

theorem lt_lsub {ι} (f : ι → ordinal) (i) : f i < lsub f :=
succ_le.1 (le_sup _ i)

theorem sup_le_lsub {ι} (f : ι → ordinal) : sup f ≤ lsub f :=
sup_le.2 $ λ i, le_of_lt (lt_lsub f i)

theorem lsub_le_sup_succ {ι} (f : ι → ordinal) : lsub f ≤ succ (sup f) :=
lsub_le.2 $ λ i, lt_succ.2 (le_sup f i)

theorem sup_eq_lsub_or_sup_succ_eq_lsub {ι} (f : ι → ordinal) :
  sup f = lsub f ∨ (sup f).succ = lsub f :=
begin
  cases eq_or_lt_of_le (sup_le_lsub f),
  { exact or.inl h },
  { exact or.inr ((succ_le.2 h).antisymm (lsub_le_sup_succ f)) }
end

theorem sup_succ_le_lsub {ι} (f : ι → ordinal) : (sup f).succ ≤ lsub f ↔ ∃ i, f i = sup f :=
begin
  refine ⟨λ h, _, _⟩,
  { by_contra' hf,
    exact ne_of_lt (succ_le.1 h) (le_antisymm (sup_le_lsub f)
      (lsub_le.2 (lt_sup_of_ne_sup.1 hf))) },
  rintro ⟨_, hf⟩,
  rw [succ_le, ←hf],
  exact lt_lsub _ _
end

theorem sup_succ_eq_lsub {ι} (f : ι → ordinal) : (sup f).succ = lsub f ↔ ∃ i, f i = sup f :=
(lsub_le_sup_succ f).le_iff_eq.symm.trans (sup_succ_le_lsub f)

theorem sup_eq_lsub_iff_succ {ι} (f : ι → ordinal) :
  sup f = lsub f ↔ ∀ a < lsub f, succ a < lsub f :=
begin
  refine ⟨λ h, _, λ hf, le_antisymm (sup_le_lsub f) (lsub_le.2 (λ i, _))⟩,
  { rw ←h,
    exact λ a, sup_not_succ_of_ne_sup (λ i, ne_of_lt (lsub_le.1 (le_of_eq h.symm) i)) },
  by_contra' hle,
  have heq := (sup_succ_eq_lsub f).2 ⟨i, le_antisymm (le_sup _ _) hle⟩,
  have := hf (sup f) (by { rw ←heq, exact lt_succ_self _ }),
  rw heq at this,
  exact this.false
end

theorem sup_eq_lsub_iff_lt_sup {ι} (f : ι → ordinal) : sup f = lsub f ↔ ∀ i, f i < sup f :=
⟨λ h i, (by { rw h, apply lt_lsub }), λ h, le_antisymm (sup_le_lsub f) (lsub_le.2 h)⟩

lemma lsub_empty {ι} [h : is_empty ι] (f : ι → ordinal) : lsub f = 0 :=
by { rw [←ordinal.le_zero, lsub_le], exact h.elim }

lemma lsub_pos {ι} [h : nonempty ι] (f : ι → ordinal) : 0 < lsub f :=
h.elim $ λ i, (ordinal.zero_le _).trans_lt (lt_lsub f i)

@[simp] theorem lsub_eq_zero_iff {ι} {f : ι → ordinal} : lsub f = 0 ↔ is_empty ι :=
begin
  refine ⟨λ h, ⟨λ i, _⟩, λ h, @lsub_empty _ h _⟩,
  have := @lsub_pos _ ⟨i⟩ f,
  rw h at this,
  exact this.false
end

theorem lsub_const {ι} [hι : nonempty ι] (o : ordinal) : lsub (λ _ : ι, o) = o + 1 :=
sup_const o.succ

theorem lsub_le_of_range_subset {ι ι'} {f : ι → ordinal} {g : ι' → ordinal}
  (h : set.range f ⊆ set.range g) : lsub f ≤ lsub g :=
<<<<<<< HEAD
sup_le_of_range_subset begin
  convert set.image_subset _ h;
  apply set.range_comp
end
=======
sup_le_of_range_subset (by convert set.image_subset _ h; apply set.range_comp)
>>>>>>> 05d8188c

theorem lsub_eq_of_range_eq {ι ι'} {f : ι → ordinal} {g : ι' → ordinal}
  (h : set.range f = set.range g) : lsub f = lsub g :=
(lsub_le_of_range_subset h.le).antisymm (lsub_le_of_range_subset h.ge)

theorem lsub_nmem_range {ι} (f : ι → ordinal) : lsub f ∉ set.range f :=
λ ⟨i, h⟩, h.not_lt (lt_lsub f i)

/-- The bounded least strict upper bound of a family of ordinals. -/
def blsub (o : ordinal.{u}) (f : Π a < o, ordinal.{max u v}) : ordinal.{max u v} :=
o.bsup (λ a ha, (f a ha).succ)

theorem blsub_eq_lsub' {ι} (r : ι → ι → Prop) [is_well_order ι r] {o} (ho : type r = o) (f) :
  blsub o f = lsub (family_of_bfamily' r ho f) :=
bsup_eq_sup' r ho _

theorem lsub_eq_lsub {ι ι' : Type u} (r : ι → ι → Prop) (r' : ι' → ι' → Prop)
  [is_well_order ι r] [is_well_order ι' r'] {o} (ho : type r = o) (ho' : type r' = o)
  (f : Π a < o, ordinal) : lsub (family_of_bfamily' r ho f) = lsub (family_of_bfamily' r' ho' f) :=
by rw [←blsub_eq_lsub', ←blsub_eq_lsub']

theorem blsub_eq_lsub {o} (f : Π a < o, ordinal) : blsub o f = lsub (family_of_bfamily o f) :=
bsup_eq_sup _

theorem lsub_eq_blsub' {ι} (r : ι → ι → Prop) [is_well_order ι r] (f : ι → ordinal) :
  lsub f = blsub _ (bfamily_of_family' r f) :=
sup_eq_bsup' r _

theorem blsub_eq_blsub {ι : Type u} (r r' : ι → ι → Prop) [is_well_order ι r] [is_well_order ι r']
  (f : ι → ordinal) : blsub _ (bfamily_of_family' r f) = blsub _ (bfamily_of_family' r' f) :=
by rw [←lsub_eq_blsub', ←lsub_eq_blsub']

theorem lsub_eq_blsub {ι} (f : ι → ordinal) : lsub f = blsub _ (bfamily_of_family f) :=
sup_eq_bsup _

theorem blsub_le {o f a} : blsub o f ≤ a ↔ ∀ i h, f i h < a :=
by { convert bsup_le, apply propext, simp [succ_le] }

theorem lt_blsub {o} (f : Π a < o, ordinal) (i h) : f i h < blsub o f :=
blsub_le.1 le_rfl _ _

theorem bsup_le_blsub {o} (f : Π a < o, ordinal) : bsup o f ≤ blsub o f :=
bsup_le.2 (λ i h, le_of_lt (lt_blsub f i h))

theorem blsub_le_bsup_succ {o} (f : Π a < o, ordinal) : blsub o f ≤ (bsup o f).succ :=
blsub_le.2 (λ i h, lt_succ.2 (le_bsup f i h))

theorem bsup_eq_blsub_or_succ_bsup_eq_blsub {o} (f : Π a < o, ordinal) :
  bsup o f = blsub o f ∨ succ (bsup o f) = blsub o f :=
by { rw [bsup_eq_sup, blsub_eq_lsub], exact sup_eq_lsub_or_sup_succ_eq_lsub _ }

theorem bsup_succ_le_blsub {o} (f : Π a < o, ordinal) :
  (bsup o f).succ ≤ blsub o f ↔ ∃ i hi, f i hi = bsup o f :=
begin
  refine ⟨λ h, _, _⟩,
  { by_contra' hf,
    exact ne_of_lt (succ_le.1 h) (le_antisymm (bsup_le_blsub f)
      (blsub_le.2 (lt_bsup_of_ne_bsup.1 hf))) },
  rintro ⟨_, _, hf⟩,
  rw [succ_le, ←hf],
  exact lt_blsub _ _ _
end

theorem bsup_succ_eq_blsub {o} (f : Π a < o, ordinal) :
  (bsup o f).succ = blsub o f ↔ ∃ i hi, f i hi = bsup o f :=
(blsub_le_bsup_succ f).le_iff_eq.symm.trans (bsup_succ_le_blsub f)

theorem bsup_eq_blsub_iff_succ {o} (f : Π a < o, ordinal) :
  bsup o f = blsub o f ↔ ∀ a < blsub o f, succ a < blsub o f :=
by { rw [bsup_eq_sup, blsub_eq_lsub], apply sup_eq_lsub_iff_succ }

theorem bsup_eq_blsub_iff_lt_bsup {o} (f : Π a < o, ordinal) :
  bsup o f = blsub o f ↔ ∀ i hi, f i hi < bsup o f :=
⟨λ h i, (by { rw h, apply lt_blsub }), λ h, le_antisymm (bsup_le_blsub f) (blsub_le.2 h)⟩

@[simp] theorem blsub_eq_zero_iff {o} {f : Π a < o, ordinal} : blsub o f = 0 ↔ o = 0 :=
by { rw [blsub_eq_lsub, lsub_eq_zero_iff], exact out_empty_iff_eq_zero }

lemma blsub_zero {o : ordinal} (ho : o = 0) (f : Π a < o, ordinal) : blsub o f = 0 :=
by rwa blsub_eq_zero_iff

lemma blsub_pos {o : ordinal} (ho : 0 < o) (f : Π a < o, ordinal) : 0 < blsub o f :=
(ordinal.zero_le _).trans_lt (lt_blsub f 0 ho)

theorem blsub_type (r : α → α → Prop) [is_well_order α r] (f) :
  blsub (type r) f = lsub (λ a, f (typein r a) (typein_lt_type _ _)) :=
eq_of_forall_ge_iff $ λ o,
by rw [blsub_le, lsub_le]; exact
  ⟨λ H b, H _ _, λ H i h, by simpa only [typein_enum] using H (enum r i h)⟩

theorem blsub_const {o : ordinal} (ho : o ≠ 0) (a : ordinal) : blsub.{u v} o (λ _ _, a) = a + 1 :=
bsup_const.{u v} ho a.succ

theorem blsub_id (o) : blsub.{u u} o (λ x _, x) = o :=
begin
  apply le_antisymm,
  { rw blsub_le,
    exact λ _, id },
  by_contra' h,
  exact (lt_blsub.{u u} (λ x _, x) _ h).false
end

<<<<<<< HEAD
=======
theorem blsub_le_of_brange_subset {o o'} {f : Π a < o, ordinal} {g : Π a < o', ordinal}
  (h : brange o f ⊆ brange o' g) : blsub.{u (max v w)} o f ≤ blsub.{v (max u w)} o' g :=
bsup_le_of_brange_subset $ λ a ⟨b, hb, hb'⟩, begin
  obtain ⟨c, hc, hc'⟩ := h ⟨b, hb, rfl⟩,
  simp_rw ←hc' at hb',
  exact ⟨c, hc, hb'⟩
end

theorem blsub_eq_of_brange_eq {o o'} {f : Π a < o, ordinal} {g : Π a < o', ordinal}
  (h : {o | ∃ i hi, f i hi = o} = {o | ∃ i hi, g i hi = o}) :
  blsub.{u (max v w)} o f = blsub.{v (max u w)} o' g :=
(blsub_le_of_brange_subset h.le).antisymm (blsub_le_of_brange_subset.{v u w} h.ge)

>>>>>>> 05d8188c
theorem lsub_typein (o : ordinal) : lsub.{u u} (typein o.out.r) = o :=
by { have := blsub_id o, rwa blsub_eq_lsub at this }

theorem sup_typein_limit {o : ordinal} (ho : ∀ a, a < o → succ a < o) :
  sup.{u u} (typein o.out.r) = o :=
by rw (sup_eq_lsub_iff_succ.{u u} (typein o.out.r)).2; rwa lsub_typein o

theorem sup_typein_succ (o : ordinal) : sup.{u u} (typein o.succ.out.r) = o :=
begin
  cases sup_eq_lsub_or_sup_succ_eq_lsub.{u u} (typein o.succ.out.r) with h h,
  { rw sup_eq_lsub_iff_succ at h,
    simp only [lsub_typein] at h,
    exact (h o (lt_succ_self o)).false.elim },
  rw [←succ_inj, h],
  exact lsub_typein _
end

<<<<<<< HEAD
theorem blsub_le_of_brange_subset {o o'} {f : Π a < o, ordinal} {g : Π a < o', ordinal}
  (h : brange o f ⊆ brange o' g) : blsub.{u u} o f ≤ blsub.{u u} o' g :=
bsup_le_of_brange_subset $ λ a ⟨b, hb, hb'⟩, begin
  obtain ⟨c, hc, hc'⟩ := h ⟨b, hb, rfl⟩,
  simp_rw ←hc' at hb',
  exact ⟨c, hc, hb'⟩
end

theorem blsub_eq_of_brange_eq {o o'} {f : Π a < o, ordinal} {g : Π a < o', ordinal}
  (h : {o | ∃ i hi, f i hi = o} = {o | ∃ i hi, g i hi = o}) : blsub.{u u} o f = blsub.{u u} o' g :=
(blsub_le_of_brange_subset h.le).antisymm (blsub_le_of_brange_subset h.ge)

=======
>>>>>>> 05d8188c
end ordinal

/-! ### Results about injectivity and surjectivity -/

lemma not_surjective_of_ordinal {α : Type u} (f : α → ordinal.{u}) : ¬ function.surjective f :=
λ h, ordinal.lsub_nmem_range.{u u} f (h _)

lemma not_injective_of_ordinal {α : Type u} (f : ordinal.{u} → α) : ¬ function.injective f :=
λ h, not_surjective_of_ordinal _ (inv_fun_surjective h)

lemma not_surjective_of_ordinal_of_small {α : Type v} [small.{u} α] (f : α → ordinal.{u}) :
  ¬ function.surjective f :=
λ h, not_surjective_of_ordinal _ (h.comp (equiv_shrink _).symm.surjective)

lemma not_injective_of_ordinal_of_small {α : Type v} [small.{u} α] (f : ordinal.{u} → α) :
  ¬ function.injective f :=
λ h, not_injective_of_ordinal _ ((equiv_shrink _).injective.comp h)

/-- The type of ordinals in universe `u` is not `small.{u}`. This is the type-theoretic analog of
the Burali-Forti paradox. -/
theorem not_small_ordinal : ¬ small.{u} ordinal.{max u v} :=
λ h, @not_injective_of_ordinal_of_small _ h _ (λ a b, ordinal.lift_inj.1)

/-! ### Enumerating unbounded sets of ordinals with ordinals -/

namespace ordinal

section
variables {S : set ordinal.{u}}

/-- Enumerator function for an unbounded set of ordinals. -/
def enum_ord (S : set ordinal.{u}) : ordinal → ordinal :=
wf.fix (λ o f, Inf (S ∩ set.Ici (blsub.{u u} o f)))

/-- The equation that characterizes `enum_ord` definitionally. This isn't the nicest expression to
    work with, so consider using `enum_ord_def` instead. -/
theorem enum_ord_def' (o) :
  enum_ord S o = Inf (S ∩ set.Ici (blsub.{u u} o (λ a _, enum_ord S a))) :=
wf.fix_eq _ _

/-- The set in `enum_ord_def'` is nonempty. -/
theorem enum_ord_def'_nonempty (hS : unbounded (<) S) (a) : (S ∩ set.Ici a).nonempty :=
let ⟨b, hb, hb'⟩ := hS a in ⟨b, hb, le_of_not_gt hb'⟩
<<<<<<< HEAD

private theorem enum_ord_mem_aux (hS : unbounded (<) S) (o) :
  (enum_ord S o) ∈ S ∩ set.Ici (blsub.{u u} o (λ c _, enum_ord S c)) :=
by { rw enum_ord_def', exact Inf_mem (enum_ord_def'_nonempty hS _) }

=======

private theorem enum_ord_mem_aux (hS : unbounded (<) S) (o) :
  (enum_ord S o) ∈ S ∩ set.Ici (blsub.{u u} o (λ c _, enum_ord S c)) :=
by { rw enum_ord_def', exact Inf_mem (enum_ord_def'_nonempty hS _) }

>>>>>>> 05d8188c
theorem enum_ord_mem (hS : unbounded (<) S) (o) : enum_ord S o ∈ S :=
(enum_ord_mem_aux hS o).left

theorem blsub_le_enum_ord (hS : unbounded (<) S) (o) :
  blsub.{u u} o (λ c _, enum_ord S c) ≤ enum_ord S o :=
(enum_ord_mem_aux hS o).right

theorem enum_ord.strict_mono (hS : unbounded (<) S) : strict_mono (enum_ord S) :=
λ _ _ h, (lt_blsub.{u u} _ _ h).trans_le (blsub_le_enum_ord hS _)

/-- A more workable definition for `enum_ord`. -/
theorem enum_ord_def (o) :
  enum_ord S o = Inf (S ∩ {b | ∀ c, c < o → enum_ord S c < b}) :=
begin
  rw enum_ord_def',
  congr, ext,
  exact ⟨λ h a hao, (lt_blsub.{u u} _ _ hao).trans_le h, λ h, blsub_le.2 h⟩
end

/-- The set in `enum_ord_def` is nonempty. -/
lemma enum_ord_def_nonempty (hS : unbounded (<) S) {o} :
  {x | x ∈ S ∧ ∀ c, c < o → enum_ord S c < x}.nonempty :=
(⟨_, enum_ord_mem hS o, λ _ b, enum_ord.strict_mono hS b⟩)

@[simp] theorem enum_ord_zero : enum_ord S 0 = Inf S :=
by { rw enum_ord_def, simp [ordinal.not_lt_zero] }

theorem enum_ord_zero_le {a} (ha : a ∈ S) : enum_ord S 0 ≤ a :=
by { rw enum_ord_zero, exact cInf_le' ha }

theorem enum_ord_succ_le {a b} (hS : unbounded (<) S) (ha : a ∈ S) (hb : enum_ord S b < a) :
  enum_ord S b.succ ≤ a :=
begin
  rw enum_ord_def,
  exact cInf_le' ⟨ha, λ c hc, ((enum_ord.strict_mono hS).monotone (lt_succ.1 hc)).trans_lt hb⟩
end

theorem enum_ord.surjective (hS : unbounded (<) S) : ∀ s ∈ S, ∃ a, enum_ord S a = s :=
λ s hs, ⟨Sup {a | enum_ord S a ≤ s}, begin
  apply le_antisymm,
  { rw enum_ord_def,
    apply cInf_le',
    use hs,intros a ha,
    rcases exists_lt_of_lt_cSup (by exact ⟨0, enum_ord_zero_le hs⟩) ha with ⟨b, hb, hab⟩,
    exact (enum_ord.strict_mono hS hab).trans_le hb },
  { by_contra' h,
    exact (le_cSup ⟨s, λ a,
      (well_founded.self_le_of_strict_mono wf (enum_ord.strict_mono hS) a).trans⟩
      (enum_ord_succ_le hS hs h)).not_lt (lt_succ_self _) }
end⟩

/-- An order isomorphism between an unbounded set of ordinals and the ordinals. -/
def enum_ord.order_iso (hS : unbounded (<) S) : ordinal ≃o S :=
strict_mono.order_iso_of_surjective (λ o, ⟨_, enum_ord_mem hS o⟩) (enum_ord.strict_mono hS)
  (λ s, let ⟨a, ha⟩ := enum_ord.surjective hS s s.prop in ⟨a, subtype.eq ha⟩)

theorem enum_ord_range (hS : unbounded (<) S) : range (enum_ord S) = S :=
by { rw range_eq_iff, exact ⟨enum_ord_mem hS, enum_ord.surjective hS⟩ }

/-- A characterization of `enum_ord`: it is the unique strict monotonic function with range `S`. -/
theorem eq_enum_ord (f : ordinal → ordinal) (hS : unbounded (<) S) :
  strict_mono f ∧ range f = S ↔ f = enum_ord S :=
begin
  split,
  { rintro ⟨h₁, h₂⟩,
    rwa [←wf.eq_strict_mono_iff_eq_range h₁ (enum_ord.strict_mono hS), enum_ord_range hS] },
  { rintro rfl,
<<<<<<< HEAD
    exact ⟨enum_ord.strict_mono hS, enum_ord_range hS⟩ },
  rw range_eq_iff,
  rintro ⟨h, hl, hr⟩,
  refine funext (λ a, _),
  apply wf.induction a,
  refine λ b H, le_antisymm _ _,
  { cases hr _ (enum_ord_mem hS b) with d hd,
    rw ←hd,
    apply h.monotone,
    by_contra' hbd,
    have := enum_ord.strict_mono hS hbd,
    rw ←(H d hbd) at this,
    exact ne_of_lt this hd },
  rw enum_ord_def,
  refine cInf_le' ⟨hl b, λ c hc, _⟩,
  rw ←(H c hc),
  exact h hc
=======
    exact ⟨enum_ord.strict_mono hS, enum_ord_range hS⟩ }
>>>>>>> 05d8188c
end

end

/-! ### Ordinal exponential -/

/-- The ordinal exponential, defined by transfinite recursion. -/
def opow (a b : ordinal) : ordinal :=
if a = 0 then 1 - b else
limit_rec_on b 1 (λ _ IH, IH * a) (λ b _, bsup.{u u} b)

instance : has_pow ordinal ordinal := ⟨opow⟩
local infixr ^ := @pow ordinal ordinal ordinal.has_pow

theorem zero_opow' (a : ordinal) : 0 ^ a = 1 - a :=
by simp only [pow, opow, if_pos rfl]

@[simp] theorem zero_opow {a : ordinal} (a0 : a ≠ 0) : 0 ^ a = 0 :=
by rwa [zero_opow', ordinal.sub_eq_zero_iff_le, one_le_iff_ne_zero]

@[simp] theorem opow_zero (a : ordinal) : a ^ 0 = 1 :=
by by_cases a = 0; [simp only [pow, opow, if_pos h, sub_zero],
simp only [pow, opow, if_neg h, limit_rec_on_zero]]

@[simp] theorem opow_succ (a b : ordinal) : a ^ succ b = a ^ b * a :=
if h : a = 0 then by subst a; simp only [zero_opow (succ_ne_zero _), mul_zero]
else by simp only [pow, opow, limit_rec_on_succ, if_neg h]

theorem opow_limit {a b : ordinal} (a0 : a ≠ 0) (h : is_limit b) :
  a ^ b = bsup.{u u} b (λ c _, a ^ c) :=
by simp only [pow, opow, if_neg a0]; rw limit_rec_on_limit _ _ _ _ h; refl

theorem opow_le_of_limit {a b c : ordinal} (a0 : a ≠ 0) (h : is_limit b) :
  a ^ b ≤ c ↔ ∀ b' < b, a ^ b' ≤ c :=
by rw [opow_limit a0 h, bsup_le]

theorem lt_opow_of_limit {a b c : ordinal} (b0 : b ≠ 0) (h : is_limit c) :
  a < b ^ c ↔ ∃ c' < c, a < b ^ c' :=
by rw [← not_iff_not, not_exists]; simp only [not_lt, opow_le_of_limit b0 h, exists_prop, not_and]

@[simp] theorem opow_one (a : ordinal) : a ^ 1 = a :=
by rw [← succ_zero, opow_succ]; simp only [opow_zero, one_mul]

@[simp] theorem one_opow (a : ordinal) : 1 ^ a = 1 :=
begin
  apply limit_rec_on a,
  { simp only [opow_zero] },
  { intros _ ih, simp only [opow_succ, ih, mul_one] },
  refine λ b l IH, eq_of_forall_ge_iff (λ c, _),
  rw [opow_le_of_limit ordinal.one_ne_zero l],
  exact ⟨λ H, by simpa only [opow_zero] using H 0 l.pos,
         λ H b' h, by rwa IH _ h⟩,
end

theorem opow_pos {a : ordinal} (b)
  (a0 : 0 < a) : 0 < a ^ b :=
begin
  have h0 : 0 < a ^ 0, {simp only [opow_zero, zero_lt_one]},
  apply limit_rec_on b,
  { exact h0 },
  { intros b IH, rw [opow_succ],
    exact mul_pos IH a0 },
  { exact λ b l _, (lt_opow_of_limit (ordinal.pos_iff_ne_zero.1 a0) l).2
      ⟨0, l.pos, h0⟩ },
end

theorem opow_ne_zero {a : ordinal} (b)
  (a0 : a ≠ 0) : a ^ b ≠ 0 :=
ordinal.pos_iff_ne_zero.1 $ opow_pos b $ ordinal.pos_iff_ne_zero.2 a0

theorem opow_is_normal {a : ordinal} (h : 1 < a) : is_normal ((^) a) :=
have a0 : 0 < a, from lt_trans zero_lt_one h,
⟨λ b, by simpa only [mul_one, opow_succ] using
  (mul_lt_mul_iff_left (opow_pos b a0)).2 h,
 λ b l c, opow_le_of_limit (ne_of_gt a0) l⟩

theorem opow_lt_opow_iff_right {a b c : ordinal}
  (a1 : 1 < a) : a ^ b < a ^ c ↔ b < c :=
(opow_is_normal a1).lt_iff

theorem opow_le_opow_iff_right {a b c : ordinal}
  (a1 : 1 < a) : a ^ b ≤ a ^ c ↔ b ≤ c :=
(opow_is_normal a1).le_iff

theorem opow_right_inj {a b c : ordinal}
  (a1 : 1 < a) : a ^ b = a ^ c ↔ b = c :=
(opow_is_normal a1).inj

theorem opow_is_limit {a b : ordinal}
  (a1 : 1 < a) : is_limit b → is_limit (a ^ b) :=
(opow_is_normal a1).is_limit

theorem opow_is_limit_left {a b : ordinal}
  (l : is_limit a) (hb : b ≠ 0) : is_limit (a ^ b) :=
begin
  rcases zero_or_succ_or_limit b with e|⟨b,rfl⟩|l',
  { exact absurd e hb },
  { rw opow_succ,
    exact mul_is_limit (opow_pos _ l.pos) l },
  { exact opow_is_limit l.one_lt l' }
end

theorem opow_le_opow_right {a b c : ordinal}
  (h₁ : 0 < a) (h₂ : b ≤ c) : a ^ b ≤ a ^ c :=
begin
  cases lt_or_eq_of_le (one_le_iff_pos.2 h₁) with h₁ h₁,
  { exact (opow_le_opow_iff_right h₁).2 h₂ },
  { subst a, simp only [one_opow] }
end

theorem opow_le_opow_left {a b : ordinal} (c)
  (ab : a ≤ b) : a ^ c ≤ b ^ c :=
begin
  by_cases a0 : a = 0,
  { subst a, by_cases c0 : c = 0,
    { subst c, simp only [opow_zero] },
    { simp only [zero_opow c0, ordinal.zero_le] } },
  { apply limit_rec_on c,
    { simp only [opow_zero] },
    { intros c IH, simpa only [opow_succ] using mul_le_mul' IH ab },
    { exact λ c l IH, (opow_le_of_limit a0 l).2
        (λ b' h, le_trans (IH _ h) (opow_le_opow_right
          (lt_of_lt_of_le (ordinal.pos_iff_ne_zero.2 a0) ab) (le_of_lt h))) } }
end

theorem le_opow_self {a : ordinal} (b) (a1 : 1 < a) : b ≤ a ^ b :=
(opow_is_normal a1).self_le _

theorem opow_lt_opow_left_of_succ {a b c : ordinal}
  (ab : a < b) : a ^ succ c < b ^ succ c :=
by rw [opow_succ, opow_succ]; exact
  (mul_le_mul_right' (opow_le_opow_left _ (le_of_lt ab)) a).trans_lt
  (mul_lt_mul_of_pos_left ab (opow_pos _ (lt_of_le_of_lt (ordinal.zero_le _) ab)))

theorem opow_add (a b c : ordinal) : a ^ (b + c) = a ^ b * a ^ c :=
begin
  by_cases a0 : a = 0,
  { subst a,
    by_cases c0 : c = 0, {simp only [c0, add_zero, opow_zero, mul_one]},
    have : b+c ≠ 0 := ne_of_gt (lt_of_lt_of_le
      (ordinal.pos_iff_ne_zero.2 c0) (le_add_left _ _)),
    simp only [zero_opow c0, zero_opow this, mul_zero] },
  cases eq_or_lt_of_le (one_le_iff_ne_zero.2 a0) with a1 a1,
  { subst a1, simp only [one_opow, mul_one] },
  apply limit_rec_on c,
  { simp only [add_zero, opow_zero, mul_one] },
  { intros c IH,
    rw [add_succ, opow_succ, IH, opow_succ, mul_assoc] },
  { intros c l IH,
    refine eq_of_forall_ge_iff (λ d, (((opow_is_normal a1).trans
      (add_is_normal b)).limit_le l).trans _),
    simp only [IH] {contextual := tt},
    exact (((mul_is_normal $ opow_pos b (ordinal.pos_iff_ne_zero.2 a0)).trans
      (opow_is_normal a1)).limit_le l).symm }
end

theorem opow_dvd_opow (a) {b c : ordinal}
  (h : b ≤ c) : a ^ b ∣ a ^ c :=
by { rw [← ordinal.add_sub_cancel_of_le h, opow_add], apply dvd_mul_right }

theorem opow_dvd_opow_iff {a b c : ordinal}
  (a1 : 1 < a) : a ^ b ∣ a ^ c ↔ b ≤ c :=
⟨λ h, le_of_not_lt $ λ hn,
  not_le_of_lt ((opow_lt_opow_iff_right a1).2 hn) $
   le_of_dvd (opow_ne_zero _ $ one_le_iff_ne_zero.1 $ le_of_lt a1) h,
opow_dvd_opow _⟩

theorem opow_mul (a b c : ordinal) : a ^ (b * c) = (a ^ b) ^ c :=
begin
  by_cases b0 : b = 0, {simp only [b0, zero_mul, opow_zero, one_opow]},
  by_cases a0 : a = 0,
  { subst a,
    by_cases c0 : c = 0, {simp only [c0, mul_zero, opow_zero]},
    simp only [zero_opow b0, zero_opow c0, zero_opow (mul_ne_zero b0 c0)] },
  cases eq_or_lt_of_le (one_le_iff_ne_zero.2 a0) with a1 a1,
  { subst a1, simp only [one_opow] },
  apply limit_rec_on c,
  { simp only [mul_zero, opow_zero] },
  { intros c IH,
    rw [mul_succ, opow_add, IH, opow_succ] },
  { intros c l IH,
    refine eq_of_forall_ge_iff (λ d, (((opow_is_normal a1).trans
      (mul_is_normal (ordinal.pos_iff_ne_zero.2 b0))).limit_le l).trans _),
    simp only [IH] {contextual := tt},
    exact (opow_le_of_limit (opow_ne_zero _ a0) l).symm }
end

/-! ### Ordinal logarithm -/

/-- The ordinal logarithm is the solution `u` to the equation `x = b ^ u * v + w` where `v < b` and
    `w < b ^ u`. -/
def log (b : ordinal) (x : ordinal) : ordinal :=
if h : 1 < b then pred (Inf {o | x < b ^ o}) else 0

/-- The set in the definition of `log` is nonempty. -/
theorem log_nonempty {b x : ordinal} (h : 1 < b) : {o | x < b ^ o}.nonempty :=
⟨succ x, succ_le.1 (le_opow_self _ h)⟩

@[simp] theorem log_not_one_lt {b : ordinal} (b1 : ¬ 1 < b) (x : ordinal) : log b x = 0 :=
by simp only [log, dif_neg b1]

theorem log_def {b : ordinal} (b1 : 1 < b) (x : ordinal) : log b x = pred (Inf {o | x < b ^ o}) :=
by simp only [log, dif_pos b1]

@[simp] theorem log_zero (b : ordinal) : log b 0 = 0 :=
if b1 : 1 < b then begin
  rw [log_def b1, ← ordinal.le_zero, pred_le],
  apply cInf_le',
  dsimp,
  rw [succ_zero, opow_one],
  exact zero_lt_one.trans b1
end
else by simp only [log_not_one_lt b1]

theorem succ_log_def {b x : ordinal} (b1 : 1 < b) (x0 : 0 < x) :
  succ (log b x) = Inf {o | x < b ^ o} :=
begin
  let t := Inf {o | x < b ^ o},
  have : x < b ^ t := Inf_mem (log_nonempty b1),
  rcases zero_or_succ_or_limit t with h|h|h,
  { refine (not_lt_of_le (one_le_iff_pos.2 x0) _).elim,
    simpa only [h, opow_zero] },
  { rw [show log b x = pred t, from log_def b1 x,
        succ_pred_iff_is_succ.2 h] },
  { rcases (lt_opow_of_limit (ne_of_gt $ lt_trans zero_lt_one b1) h).1 this with ⟨a, h₁, h₂⟩,
    exact (not_le_of_lt h₁).elim ((le_cInf_iff'' (log_nonempty b1)).1 (le_refl t) a h₂) }
end

theorem lt_opow_succ_log {b : ordinal} (b1 : 1 < b) (x : ordinal) :
  x < b ^ succ (log b x) :=
begin
  cases lt_or_eq_of_le (ordinal.zero_le x) with x0 x0,
  { rw [succ_log_def b1 x0], exact Inf_mem (log_nonempty b1) },
  { subst x, apply opow_pos _ (lt_trans zero_lt_one b1) }
end

theorem opow_log_le (b) {x : ordinal} (x0 : 0 < x) :
  b ^ log b x ≤ x :=
begin
  by_cases b0 : b = 0,
  { rw [b0, zero_opow'],
    refine le_trans (sub_le_self _ _) (one_le_iff_pos.2 x0) },
  cases lt_or_eq_of_le (one_le_iff_ne_zero.2 b0) with b1 b1,
  { refine le_of_not_lt (λ h, not_le_of_lt (lt_succ_self (log b x)) _),
    have := @cInf_le' _ _ {o | x < b ^ o} _ h,
    rwa ← succ_log_def b1 x0 at this },
  { rw [← b1, one_opow], exact one_le_iff_pos.2 x0 }
end

theorem le_log {b x c : ordinal} (b1 : 1 < b) (x0 : 0 < x) :
  c ≤ log b x ↔ b ^ c ≤ x :=
⟨λ h, le_trans ((opow_le_opow_iff_right b1).2 h) (opow_log_le b x0),
 λ h, le_of_not_lt $ λ hn,
   not_le_of_lt (lt_opow_succ_log b1 x) $
   le_trans ((opow_le_opow_iff_right b1).2 (succ_le.2 hn)) h⟩

theorem log_lt {b x c : ordinal} (b1 : 1 < b) (x0 : 0 < x) :
  log b x < c ↔ x < b ^ c :=
lt_iff_lt_of_le_iff_le (le_log b1 x0)

theorem log_le_log (b) {x y : ordinal} (xy : x ≤ y) :
  log b x ≤ log b y :=
if x0 : x = 0 then by simp only [x0, log_zero, ordinal.zero_le] else
have x0 : 0 < x, from ordinal.pos_iff_ne_zero.2 x0,
if b1 : 1 < b then
  (le_log b1 (lt_of_lt_of_le x0 xy)).2 $ le_trans (opow_log_le _ x0) xy
else by simp only [log_not_one_lt b1, ordinal.zero_le]

theorem log_le_self (b x : ordinal) : log b x ≤ x :=
if x0 : x = 0 then by simp only [x0, log_zero, ordinal.zero_le] else
if b1 : 1 < b then
  le_trans (le_opow_self _ b1) (opow_log_le b (ordinal.pos_iff_ne_zero.2 x0))
else by simp only [log_not_one_lt b1, ordinal.zero_le]

@[simp] theorem log_one (b : ordinal) : log b 1 = 0 :=
if hb : 1 < b then by rwa [←lt_one_iff_zero, log_lt hb zero_lt_one, opow_one]
else log_not_one_lt hb 1

lemma opow_mul_add_pos {b v : ordinal} (hb : 0 < b) (u) (hv : 0 < v) (w) :
  0 < b ^ u * v + w :=
(opow_pos u hb).trans_le ((le_mul_left _ hv).trans (le_add_right _ _))

lemma opow_mul_add_lt_opow_mul_succ {b u w : ordinal} (v : ordinal) (hw : w < b ^ u) :
  b ^ u * v + w < b ^ u * v.succ :=
by rwa [mul_succ, add_lt_add_iff_left]

lemma opow_mul_add_lt_opow_succ {b u v w : ordinal} (hvb : v < b) (hw : w < b ^ u) :
  b ^ u * v + w < b ^ u.succ :=
begin
  convert (opow_mul_add_lt_opow_mul_succ v hw).trans_le (mul_le_mul_left' (succ_le.2 hvb) _),
  exact opow_succ b u
end

theorem log_opow_mul_add {b u v w : ordinal} (hb : 1 < b) (hv : 0 < v) (hvb : v < b)
  (hw : w < b ^ u) : log b (b ^ u * v + w) = u :=
begin
  have hpos := opow_mul_add_pos (zero_lt_one.trans hb) u hv w,
  by_contra' hne,
  cases lt_or_gt_of_ne hne with h h,
  { rw log_lt hb hpos at h,
    exact not_le_of_lt h ((le_mul_left _ hv).trans (le_add_right _ _)) },
  { change _ < _ at h,
    rw [←succ_le, le_log hb hpos] at h,
    exact (not_lt_of_le h) (opow_mul_add_lt_opow_succ hvb hw) }
end

@[simp] theorem log_opow {b : ordinal} (hb : 1 < b) (x : ordinal) : log b (b ^ x) = x :=
begin
  convert log_opow_mul_add hb zero_lt_one hb (opow_pos x (zero_lt_one.trans hb)),
  rw [add_zero, mul_one]
end

theorem add_log_le_log_mul {x y : ordinal} (b : ordinal) (x0 : 0 < x) (y0 : 0 < y) :
  log b x + log b y ≤ log b (x * y) :=
begin
  by_cases hb : 1 < b,
  { rw [le_log hb (mul_pos x0 y0), opow_add],
    exact mul_le_mul' (opow_log_le b x0) (opow_log_le b y0) },
  simp only [log_not_one_lt hb, zero_add]
end

/-! ### The Cantor normal form -/

theorem CNF_aux {b o : ordinal} (b0 : b ≠ 0) (o0 : o ≠ 0) :
  o % b ^ log b o < o :=
lt_of_lt_of_le
  (mod_lt _ $ opow_ne_zero _ b0)
  (opow_log_le _ $ ordinal.pos_iff_ne_zero.2 o0)

/-- Proving properties of ordinals by induction over their Cantor normal form. -/
@[elab_as_eliminator] noncomputable def CNF_rec {b : ordinal} (b0 : b ≠ 0)
  {C : ordinal → Sort*}
  (H0 : C 0)
  (H : ∀ o, o ≠ 0 → o % b ^ log b o < o → C (o % b ^ log b o) → C o)
  : ∀ o, C o
| o :=
  if o0 : o = 0 then by rw o0; exact H0 else
  have _, from CNF_aux b0 o0,
  H o o0 this (CNF_rec (o % b ^ log b o))
using_well_founded {dec_tac := `[assumption]}

@[simp] theorem CNF_rec_zero {b} (b0) {C H0 H} : @CNF_rec b b0 C H0 H 0 = H0 :=
by rw [CNF_rec, dif_pos rfl]; refl

@[simp] theorem CNF_rec_ne_zero {b} (b0) {C H0 H o} (o0) :
  @CNF_rec b b0 C H0 H o = H o o0 (CNF_aux b0 o0) (@CNF_rec b b0 C H0 H _) :=
by rw [CNF_rec, dif_neg o0]

/-- The Cantor normal form of an ordinal is the list of coefficients
  in the base-`b` expansion of `o`.

    CNF b (b ^ u₁ * v₁ + b ^ u₂ * v₂) = [(u₁, v₁), (u₂, v₂)] -/
def CNF (b := omega) (o : ordinal) : list (ordinal × ordinal) :=
if b0 : b = 0 then [] else
CNF_rec b0 [] (λ o o0 h IH, (log b o, o / b ^ log b o) :: IH) o

@[simp] theorem zero_CNF (o) : CNF 0 o = [] :=
dif_pos rfl

@[simp] theorem CNF_zero (b) : CNF b 0 = [] :=
if b0 : b = 0 then dif_pos b0 else
(dif_neg b0).trans $ CNF_rec_zero _

theorem CNF_ne_zero {b o : ordinal} (b0 : b ≠ 0) (o0 : o ≠ 0) :
  CNF b o = (log b o, o / b ^ log b o) :: CNF b (o % b ^ log b o) :=
by unfold CNF; rw [dif_neg b0, dif_neg b0, CNF_rec_ne_zero b0 o0]

theorem one_CNF {o : ordinal} (o0 : o ≠ 0) :
  CNF 1 o = [(0, o)] :=
by rw [CNF_ne_zero ordinal.one_ne_zero o0, log_not_one_lt (lt_irrefl _), opow_zero, mod_one,
       CNF_zero, div_one]

theorem CNF_foldr {b : ordinal} (b0 : b ≠ 0) (o) :
  (CNF b o).foldr (λ p r, b ^ p.1 * p.2 + r) 0 = o :=
CNF_rec b0 (by rw CNF_zero; refl)
  (λ o o0 h IH, by rw [CNF_ne_zero b0 o0, list.foldr_cons, IH, div_add_mod]) o

theorem CNF_pairwise_aux (b := omega) (o) :
  (∀ p ∈ CNF b o, prod.fst p ≤ log b o) ∧
  (CNF b o).pairwise (λ p q, q.1 < p.1) :=
begin
  by_cases b0 : b = 0,
  { simp only [b0, zero_CNF, list.pairwise.nil, and_true], exact λ _, false.elim },
  cases lt_or_eq_of_le (one_le_iff_ne_zero.2 b0) with b1 b1,
  { refine CNF_rec b0 _ _ o,
    { simp only [CNF_zero, list.pairwise.nil, and_true], exact λ _, false.elim },
    intros o o0 H IH, cases IH with IH₁ IH₂,
    simp only [CNF_ne_zero b0 o0, list.forall_mem_cons, list.pairwise_cons, IH₂, and_true],
    refine ⟨⟨le_rfl, λ p m, _⟩, λ p m, _⟩,
    { exact le_trans (IH₁ p m) (log_le_log _ $ le_of_lt H) },
    { refine lt_of_le_of_lt (IH₁ p m) ((log_lt b1 _).2 _),
      { rw ordinal.pos_iff_ne_zero, intro e,
        rw e at m, simpa only [CNF_zero] using m },
      { exact mod_lt _ (opow_ne_zero _ b0) } } },
  { by_cases o0 : o = 0,
    { simp only [o0, CNF_zero, list.pairwise.nil, and_true], exact λ _, false.elim },
    rw [← b1, one_CNF o0],
    simp only [list.mem_singleton, log_not_one_lt (lt_irrefl _), forall_eq, le_refl, true_and,
      list.pairwise_singleton] }
end

theorem CNF_pairwise (b := omega) (o) :
  (CNF b o).pairwise (λ p q, prod.fst q < p.1) :=
(CNF_pairwise_aux _ _).2

theorem CNF_fst_le_log (b := omega) (o) :
  ∀ p ∈ CNF b o, prod.fst p ≤ log b o :=
(CNF_pairwise_aux _ _).1

theorem CNF_fst_le (b := omega) (o) (p ∈ CNF b o) : prod.fst p ≤ o :=
le_trans (CNF_fst_le_log _ _ p H) (log_le_self _ _)

theorem CNF_snd_lt {b : ordinal} (b1 : 1 < b) (o) :
  ∀ p ∈ CNF b o, prod.snd p < b :=
begin
  have b0 := ne_of_gt (lt_trans zero_lt_one b1),
  refine CNF_rec b0 (λ _, by rw [CNF_zero]; exact false.elim) _ o,
  intros o o0 H IH,
  simp only [CNF_ne_zero b0 o0, list.mem_cons_iff, forall_eq_or_imp, iff_true_intro IH, and_true],
  rw [div_lt (opow_ne_zero _ b0), ← opow_succ],
  exact lt_opow_succ_log b1 _,
end

theorem CNF_sorted (b := omega) (o) :
  ((CNF b o).map prod.fst).sorted (>) :=
by rw [list.sorted, list.pairwise_map]; exact CNF_pairwise b o

/-! ### Casting naturals into ordinals, compatibility with operations -/

@[simp] theorem nat_cast_mul {m n : ℕ} : ((m * n : ℕ) : ordinal) = m * n :=
by induction n with n IH; [simp only [nat.cast_zero, nat.mul_zero, mul_zero],
  rw [nat.mul_succ, nat.cast_add, IH, nat.cast_succ, mul_add_one]]

@[simp] theorem nat_cast_opow {m n : ℕ} : ((pow m n : ℕ) : ordinal) = m ^ n :=
by induction n with n IH; [simp only [pow_zero, nat.cast_zero, opow_zero, nat.cast_one],
  rw [pow_succ', nat_cast_mul, IH, nat.cast_succ, ← succ_eq_add_one, opow_succ]]

@[simp] theorem nat_cast_le {m n : ℕ} : (m : ordinal) ≤ n ↔ m ≤ n :=
by rw [← cardinal.ord_nat, ← cardinal.ord_nat,
       cardinal.ord_le_ord, cardinal.nat_cast_le]

@[simp] theorem nat_cast_lt {m n : ℕ} : (m : ordinal) < n ↔ m < n :=
by simp only [lt_iff_le_not_le, nat_cast_le]

@[simp] theorem nat_cast_inj {m n : ℕ} : (m : ordinal) = n ↔ m = n :=
by simp only [le_antisymm_iff, nat_cast_le]

@[simp] theorem nat_cast_eq_zero {n : ℕ} : (n : ordinal) = 0 ↔ n = 0 :=
@nat_cast_inj n 0

theorem nat_cast_ne_zero {n : ℕ} : (n : ordinal) ≠ 0 ↔ n ≠ 0 :=
not_congr nat_cast_eq_zero

@[simp] theorem nat_cast_pos {n : ℕ} : (0 : ordinal) < n ↔ 0 < n :=
@nat_cast_lt 0 n

@[simp] theorem nat_cast_sub {m n : ℕ} : ((m - n : ℕ) : ordinal) = m - n :=
(_root_.le_total m n).elim
  (λ h, by rw [tsub_eq_zero_iff_le.2 h, ordinal.sub_eq_zero_iff_le.2 (nat_cast_le.2 h)]; refl)
  (λ h, (add_left_cancel n).1 $ by rw [← nat.cast_add,
     add_tsub_cancel_of_le h, ordinal.add_sub_cancel_of_le (nat_cast_le.2 h)])

@[simp] theorem nat_cast_div {m n : ℕ} : ((m / n : ℕ) : ordinal) = m / n :=
if n0 : n = 0 then by simp only [n0, nat.div_zero, nat.cast_zero, div_zero] else
have n0':_, from nat_cast_ne_zero.2 n0,
le_antisymm
  (by rw [le_div n0', ← nat_cast_mul, nat_cast_le, mul_comm];
      apply nat.div_mul_le_self)
  (by rw [div_le n0', succ, ← nat.cast_succ, ← nat_cast_mul,
          nat_cast_lt, mul_comm, ← nat.div_lt_iff_lt_mul _ _ (nat.pos_of_ne_zero n0)];
      apply nat.lt_succ_self)

@[simp] theorem nat_cast_mod {m n : ℕ} : ((m % n : ℕ) : ordinal) = m % n :=
by rw [← add_left_cancel (n*(m/n)), div_add_mod, ← nat_cast_div, ← nat_cast_mul, ← nat.cast_add,
       nat.div_add_mod]

@[simp] theorem nat_le_card {o} {n : ℕ} : (n : cardinal) ≤ card o ↔ (n : ordinal) ≤ o :=
⟨λ h, by rwa [← cardinal.ord_le, cardinal.ord_nat] at h,
 λ h, card_nat n ▸ card_le_card h⟩

@[simp] theorem nat_lt_card {o} {n : ℕ} : (n : cardinal) < card o ↔ (n : ordinal) < o :=
by rw [← succ_le, ← cardinal.succ_le, ← cardinal.nat_succ, nat_le_card]; refl

@[simp] theorem card_lt_nat {o} {n : ℕ} : card o < n ↔ o < n :=
lt_iff_lt_of_le_iff_le nat_le_card

@[simp] theorem card_le_nat {o} {n : ℕ} : card o ≤ n ↔ o ≤ n :=
le_iff_le_iff_lt_iff_lt.2 nat_lt_card

@[simp] theorem card_eq_nat {o} {n : ℕ} : card o = n ↔ o = n :=
by simp only [le_antisymm_iff, card_le_nat, nat_le_card]

@[simp] theorem type_fin (n : ℕ) : @type (fin n) (<) _ = n :=
by rw [← card_eq_nat, card_type, mk_fin]

@[simp] theorem lift_nat_cast (n : ℕ) : lift n = n :=
by induction n with n ih; [simp only [nat.cast_zero, lift_zero],
  simp only [nat.cast_succ, lift_add, ih, lift_one]]

theorem lift_type_fin (n : ℕ) : lift (@type (fin n) (<) _) = n :=
by simp only [type_fin, lift_nat_cast]

theorem type_fintype (r : α → α → Prop) [is_well_order α r] [fintype α] : type r = fintype.card α :=
by rw [← card_eq_nat, card_type, mk_fintype]

end ordinal

/-! ### Properties of `omega` -/

namespace cardinal
open ordinal

@[simp] theorem ord_omega : ord.{u} omega = ordinal.omega :=
le_antisymm (ord_le.2 $ le_rfl) $
le_of_forall_lt $ λ o h, begin
  rcases ordinal.lt_lift_iff.1 h with ⟨o, rfl, h'⟩,
  rw [lt_ord, ← lift_card, ← lift_omega.{0 u},
      lift_lt, ← typein_enum (<) h'],
  exact lt_omega_iff_fintype.2 ⟨set.fintype_lt_nat _⟩
end

@[simp] theorem add_one_of_omega_le {c} (h : omega ≤ c) : c + 1 = c :=
by rw [add_comm, ← card_ord c, ← card_one,
       ← card_add, one_add_of_omega_le];
   rwa [← ord_omega, ord_le_ord]

end cardinal

namespace ordinal

theorem lt_add_of_limit {a b c : ordinal.{u}}
  (h : is_limit c) : a < b + c ↔ ∃ c' < c, a < b + c' :=
by rw [←is_normal.bsup_eq.{u u} (add_is_normal b) h, lt_bsup]

theorem lt_omega {o : ordinal.{u}} : o < omega ↔ ∃ n : ℕ, o = n :=
by rw [← cardinal.ord_omega, cardinal.lt_ord, lt_omega]; simp only [card_eq_nat]

theorem nat_lt_omega (n : ℕ) : (n : ordinal) < omega :=
lt_omega.2 ⟨_, rfl⟩

theorem omega_pos : 0 < omega := nat_lt_omega 0

theorem omega_ne_zero : omega ≠ 0 := ne_of_gt omega_pos

theorem one_lt_omega : 1 < omega := by simpa only [nat.cast_one] using nat_lt_omega 1

theorem omega_is_limit : is_limit omega :=
⟨omega_ne_zero, λ o h,
  let ⟨n, e⟩ := lt_omega.1 h in
  by rw [e]; exact nat_lt_omega (n+1)⟩

theorem omega_le {o : ordinal.{u}} : omega ≤ o ↔ ∀ n : ℕ, (n : ordinal) ≤ o :=
⟨λ h n, le_trans (le_of_lt (nat_lt_omega _)) h,
 λ H, le_of_forall_lt $ λ a h,
   let ⟨n, e⟩ := lt_omega.1 h in
   by rw [e, ← succ_le]; exact H (n+1)⟩

@[simp] theorem sup_nat_cast : sup nat.cast = omega :=
(sup_le.2 $ λ n, (nat_lt_omega n).le).antisymm $ omega_le.2 $ le_sup _

theorem nat_lt_limit {o} (h : is_limit o) : ∀ n : ℕ, (n : ordinal) < o
| 0     := lt_of_le_of_ne (ordinal.zero_le o) h.1.symm
| (n+1) := h.2 _ (nat_lt_limit n)

theorem omega_le_of_is_limit {o} (h : is_limit o) : omega ≤ o :=
omega_le.2 $ λ n, le_of_lt $ nat_lt_limit h n

theorem add_omega {a : ordinal} (h : a < omega) : a + omega = omega :=
begin
  rcases lt_omega.1 h with ⟨n, rfl⟩,
  clear h, induction n with n IH,
  { rw [nat.cast_zero, zero_add] },
  { rw [nat.cast_succ, add_assoc, one_add_of_omega_le le_rfl, IH] }
end

theorem add_lt_omega {a b : ordinal} (ha : a < omega) (hb : b < omega) : a + b < omega :=
match a, b, lt_omega.1 ha, lt_omega.1 hb with
| _, _, ⟨m, rfl⟩, ⟨n, rfl⟩ := by rw [← nat.cast_add]; apply nat_lt_omega
end

theorem mul_lt_omega {a b : ordinal} (ha : a < omega) (hb : b < omega) : a * b < omega :=
match a, b, lt_omega.1 ha, lt_omega.1 hb with
| _, _, ⟨m, rfl⟩, ⟨n, rfl⟩ := by rw [← nat_cast_mul]; apply nat_lt_omega
end

theorem is_limit_iff_omega_dvd {a : ordinal} : is_limit a ↔ a ≠ 0 ∧ omega ∣ a :=
begin
  refine ⟨λ l, ⟨l.1, ⟨a / omega, le_antisymm _ (mul_div_le _ _)⟩⟩, λ h, _⟩,
  { refine (limit_le l).2 (λ x hx, le_of_lt _),
    rw [← div_lt omega_ne_zero, ← succ_le, le_div omega_ne_zero,
        mul_succ, add_le_of_limit omega_is_limit],
    intros b hb,
    rcases lt_omega.1 hb with ⟨n, rfl⟩,
    exact le_trans (add_le_add_right (mul_div_le _ _) _)
      (le_of_lt $ lt_sub.1 $ nat_lt_limit (sub_is_limit l hx) _) },
  { rcases h with ⟨a0, b, rfl⟩,
    refine mul_is_limit_left omega_is_limit
      (ordinal.pos_iff_ne_zero.2 $ mt _ a0),
    intro e, simp only [e, mul_zero] }
end

local infixr ^ := @pow ordinal ordinal ordinal.has_pow

theorem opow_lt_omega {a b : ordinal} (ha : a < omega) (hb : b < omega) : a ^ b < omega :=
match a, b, lt_omega.1 ha, lt_omega.1 hb with
| _, _, ⟨m, rfl⟩, ⟨n, rfl⟩ := by rw [← nat_cast_opow]; apply nat_lt_omega
end

theorem add_omega_opow {a b : ordinal} (h : a < omega ^ b) : a + omega ^ b = omega ^ b :=
begin
  refine le_antisymm _ (le_add_left _ _),
  revert h, apply limit_rec_on b,
  { intro h, rw [opow_zero, ← succ_zero, lt_succ, ordinal.le_zero] at h,
    rw [h, zero_add] },
  { intros b _ h, rw [opow_succ] at h,
    rcases (lt_mul_of_limit omega_is_limit).1 h with ⟨x, xo, ax⟩,
    refine le_trans (add_le_add_right (le_of_lt ax) _) _,
    rw [opow_succ, ← mul_add, add_omega xo] },
  { intros b l IH h, rcases (lt_opow_of_limit omega_ne_zero l).1 h with ⟨x, xb, ax⟩,
    refine (((add_is_normal a).trans (opow_is_normal one_lt_omega))
      .limit_le l).2 (λ y yb, _),
    let z := max x y,
    have := IH z (max_lt xb yb)
      (lt_of_lt_of_le ax $ opow_le_opow_right omega_pos (le_max_left _ _)),
    exact le_trans (add_le_add_left (opow_le_opow_right omega_pos (le_max_right _ _)) _)
      (le_trans this (opow_le_opow_right omega_pos $ le_of_lt $ max_lt xb yb)) }
end

theorem add_lt_omega_opow {a b c : ordinal} (h₁ : a < omega ^ c) (h₂ : b < omega ^ c) :
  a + b < omega ^ c :=
by rwa [← add_omega_opow h₁, add_lt_add_iff_left]

theorem add_absorp {a b c : ordinal} (h₁ : a < omega ^ b) (h₂ : omega ^ b ≤ c) : a + c = c :=
by rw [← ordinal.add_sub_cancel_of_le h₂, ← add_assoc, add_omega_opow h₁]

theorem add_absorp_iff {o : ordinal} (o0 : 0 < o) : (∀ a < o, a + o = o) ↔ ∃ a, o = omega ^ a :=
⟨λ H, ⟨log omega o, begin
  refine ((lt_or_eq_of_le (opow_log_le _ o0))
    .resolve_left $ λ h, _).symm,
  have := H _ h,
  have := lt_opow_succ_log one_lt_omega o,
  rw [opow_succ, lt_mul_of_limit omega_is_limit] at this,
  rcases this with ⟨a, ao, h'⟩,
  rcases lt_omega.1 ao with ⟨n, rfl⟩, clear ao,
  revert h', apply not_lt_of_le,
  suffices e : omega ^ log omega o * ↑n + o = o,
  { simpa only [e] using le_add_right (omega ^ log omega o * ↑n) o },
  induction n with n IH, {simp only [nat.cast_zero, mul_zero, zero_add]},
  simp only [nat.cast_succ, mul_add_one, add_assoc, this, IH]
end⟩,
λ ⟨b, e⟩, e.symm ▸ λ a, add_omega_opow⟩

theorem add_mul_limit_aux {a b c : ordinal} (ba : b + a = a)
  (l : is_limit c)
  (IH : ∀ c' < c, (a + b) * succ c' = a * succ c' + b) :
  (a + b) * c = a * c :=
le_antisymm
  ((mul_le_of_limit l).2 $ λ c' h, begin
    apply le_trans (mul_le_mul_left' (le_of_lt $ lt_succ_self _) _),
    rw IH _ h,
    apply le_trans (add_le_add_left _ _),
    { rw ← mul_succ, exact mul_le_mul_left' (succ_le.2 $ l.2 _ h) _ },
    { apply_instance },
    { rw ← ba, exact le_add_right _ _ }
  end)
  (mul_le_mul_right' (le_add_right _ _) _)

theorem add_mul_succ {a b : ordinal} (c) (ba : b + a = a) :
  (a + b) * succ c = a * succ c + b :=
begin
  apply limit_rec_on c,
  { simp only [succ_zero, mul_one] },
  { intros c IH,
    rw [mul_succ, IH, ← add_assoc, add_assoc _ b, ba, ← mul_succ] },
  { intros c l IH,
    have := add_mul_limit_aux ba l IH,
    rw [mul_succ, add_mul_limit_aux ba l IH, mul_succ, add_assoc] }
end

theorem add_mul_limit {a b c : ordinal} (ba : b + a = a)
  (l : is_limit c) : (a + b) * c = a * c :=
add_mul_limit_aux ba l (λ c' _, add_mul_succ c' ba)

theorem mul_omega {a : ordinal} (a0 : 0 < a) (ha : a < omega) : a * omega = omega :=
le_antisymm
  ((mul_le_of_limit omega_is_limit).2 $ λ b hb, le_of_lt (mul_lt_omega ha hb))
  (by simpa only [one_mul] using mul_le_mul_right' (one_le_iff_pos.2 a0) omega)

theorem mul_lt_omega_opow {a b c : ordinal}
  (c0 : 0 < c) (ha : a < omega ^ c) (hb : b < omega) : a * b < omega ^ c :=
begin
  rcases zero_or_succ_or_limit c with rfl|⟨c,rfl⟩|l,
  { exact (lt_irrefl _).elim c0 },
  { rw opow_succ at ha,
    rcases ((mul_is_normal $ opow_pos _ omega_pos).limit_lt
      omega_is_limit).1 ha with ⟨n, hn, an⟩,
    refine (mul_le_mul_right' (le_of_lt an) _).trans_lt _,
    rw [opow_succ, mul_assoc, mul_lt_mul_iff_left (opow_pos _ omega_pos)],
    exact mul_lt_omega hn hb },
  { rcases ((opow_is_normal one_lt_omega).limit_lt l).1 ha with ⟨x, hx, ax⟩,
    refine (mul_le_mul' (le_of_lt ax) (le_of_lt hb)).trans_lt _,
    rw [← opow_succ, opow_lt_opow_iff_right one_lt_omega],
    exact l.2 _ hx }
end

theorem mul_omega_dvd {a : ordinal}
  (a0 : 0 < a) (ha : a < omega) : ∀ {b}, omega ∣ b → a * b = b
| _ ⟨b, rfl⟩ := by rw [← mul_assoc, mul_omega a0 ha]

theorem mul_omega_opow_opow {a b : ordinal} (a0 : 0 < a) (h : a < omega ^ omega ^ b) :
  a * omega ^ omega ^ b = omega ^ omega ^ b :=
begin
  by_cases b0 : b = 0, {rw [b0, opow_zero, opow_one] at h ⊢, exact mul_omega a0 h},
  refine le_antisymm _
    (by simpa only [one_mul] using mul_le_mul_right' (one_le_iff_pos.2 a0) (omega ^ omega ^ b)),
  rcases (lt_opow_of_limit omega_ne_zero (opow_is_limit_left omega_is_limit b0)).1 h
    with ⟨x, xb, ax⟩,
  apply (mul_le_mul_right' (le_of_lt ax) _).trans,
  rw [← opow_add, add_omega_opow xb]
end

theorem opow_omega {a : ordinal} (a1 : 1 < a) (h : a < omega) : a ^ omega = omega :=
le_antisymm
  ((opow_le_of_limit (one_le_iff_ne_zero.1 $ le_of_lt a1) omega_is_limit).2
    (λ b hb, le_of_lt (opow_lt_omega h hb)))
  (le_opow_self _ a1)

theorem is_normal.apply_omega {f : ordinal.{u} → ordinal.{u}} (hf : is_normal f) :
  sup.{0 u} (f ∘ nat.cast) = f omega :=
by rw [←sup_nat_cast, is_normal.sup.{0 u u} hf ⟨0⟩]

@[simp] theorem sup_add_nat (o : ordinal.{u}) : sup (λ n : ℕ, o + n) = o + omega :=
(add_is_normal o).apply_omega

@[simp] theorem sup_mul_nat (o : ordinal) : sup (λ n : ℕ, o * n) = o * omega :=
begin
  rcases eq_zero_or_pos o with rfl | ho,
  { rw zero_mul, exact sup_eq_zero_iff.2 (λ n, zero_mul n) },
  { exact (mul_is_normal ho).apply_omega }
end

theorem sup_opow_nat {o : ordinal.{u}} (ho : 0 < o) :
  sup (λ n : ℕ, o ^ n) = o ^ omega :=
begin
  rcases lt_or_eq_of_le (one_le_iff_pos.2 ho) with ho₁ | rfl,
  { exact (opow_is_normal ho₁).apply_omega },
  { rw one_opow,
    refine le_antisymm (sup_le.2 (λ n, by rw one_opow)) _,
    convert le_sup _ 0,
    rw [nat.cast_zero, opow_zero] }
end

/-! ### Fixed points of normal functions -/

section
variable {f : ordinal.{u} → ordinal.{u}}

/-- The next fixed point function, the least fixed point of the normal function `f` above `a`. -/
def nfp (f : ordinal → ordinal) (a : ordinal) :=
sup (λ n : ℕ, f^[n] a)

theorem nfp_le {f a b} : nfp f a ≤ b ↔ ∀ n, f^[n] a ≤ b :=
sup_le

theorem iterate_le_nfp (f a n) : f^[n] a ≤ nfp f a :=
le_sup _ n

theorem le_nfp_self (f a) : a ≤ nfp f a :=
iterate_le_nfp f a 0

theorem lt_nfp {f : ordinal → ordinal} {a b} : a < nfp f b ↔ ∃ n, a < (f^[n]) b :=
lt_sup

protected theorem is_normal.lt_nfp {f} (H : is_normal f) {a b} : f b < nfp f a ↔ b < nfp f a :=
lt_sup.trans $ iff.trans
  (by exact
   ⟨λ ⟨n, h⟩, ⟨n, lt_of_le_of_lt (H.self_le _) h⟩,
    λ ⟨n, h⟩, ⟨n+1, by rw iterate_succ'; exact H.lt_iff.2 h⟩⟩)
  lt_sup.symm

protected theorem is_normal.nfp_le (H : is_normal f) {a b} : nfp f a ≤ f b ↔ nfp f a ≤ b :=
le_iff_le_iff_lt_iff_lt.2 H.lt_nfp

theorem is_normal.nfp_le_fp (H : is_normal f) {a b} (ab : a ≤ b) (h : f b ≤ b) : nfp f a ≤ b :=
sup_le.2 $ λ i, begin
  induction i with i IH generalizing a, {exact ab},
  exact IH (le_trans (H.le_iff.2 ab) h),
end

theorem is_normal.nfp_fp (H : is_normal f) (a) : f (nfp f a) = nfp f a :=
begin
  refine le_antisymm _ (H.self_le _),
  cases le_or_lt (f a) a with aa aa,
  { rwa le_antisymm (H.nfp_le_fp le_rfl aa) (le_nfp_self _ _) },
  rcases zero_or_succ_or_limit (nfp f a) with e|⟨b, e⟩|l,
  { refine @le_trans _ _ _ (f a) _ (H.le_iff.2 _) (iterate_le_nfp f a 1),
    simp only [e, ordinal.zero_le] },
  { have : f b < nfp f a := H.lt_nfp.2 (by simp only [e, lt_succ_self]),
    rw [e, lt_succ] at this,
    have ab : a ≤ b,
    { rw [← lt_succ, ← e],
      exact lt_of_lt_of_le aa (iterate_le_nfp f a 1) },
    refine le_trans (H.le_iff.2 (H.nfp_le_fp ab this))
      (le_trans this (le_of_lt _)),
    simp only [e, lt_succ_self] },
  { exact (H.2 _ l _).2 (λ b h, le_of_lt (H.lt_nfp.2 h)) }
end

theorem is_normal.le_nfp (H : is_normal f) {a b} : f b ≤ nfp f a ↔ b ≤ nfp f a :=
⟨le_trans (H.self_le _), λ h, by simpa only [H.nfp_fp] using H.le_iff.2 h⟩

theorem nfp_eq_self {a} (h : f a = a) : nfp f a = a :=
le_antisymm (sup_le.mpr $ λ i, by rw [iterate_fixed h]) (le_nfp_self f a)

protected lemma monotone.nfp (hf : monotone f) : monotone (nfp f) :=
λ a b h, nfp_le.2 (λ n, (hf.iterate n h).trans (le_sup _ n))

/-- Fixed point lemma for normal functions: the fixed points of a normal function are unbounded. -/
theorem is_normal.nfp_unbounded {f} (H : is_normal f) : unbounded (<) (fixed_points f) :=
λ a, ⟨_, H.nfp_fp a, not_lt_of_ge (le_nfp_self f a)⟩

/-- The derivative of a normal function `f` is the sequence of fixed points of `f`. -/
def deriv (f : ordinal → ordinal) (o : ordinal) : ordinal :=
limit_rec_on o (nfp f 0)
  (λ a IH, nfp f (succ IH))
  (λ a l, bsup.{u u} a)

@[simp] theorem deriv_zero (f) : deriv f 0 = nfp f 0 := limit_rec_on_zero _ _ _

@[simp] theorem deriv_succ (f o) : deriv f (succ o) = nfp f (succ (deriv f o)) :=
limit_rec_on_succ _ _ _ _

theorem deriv_limit (f) {o} : is_limit o → deriv f o = bsup.{u u} o (λ a _, deriv f a) :=
limit_rec_on_limit _ _ _ _

theorem deriv_is_normal (f) : is_normal (deriv f) :=
⟨λ o, by rw [deriv_succ, ← succ_le]; apply le_nfp_self,
 λ o l a, by rw [deriv_limit _ l, bsup_le]⟩

theorem is_normal.deriv_fp (H : is_normal f) (o) : f (deriv.{u} f o) = deriv f o :=
begin
  apply limit_rec_on o,
  { rw [deriv_zero, H.nfp_fp] },
  { intros o ih, rw [deriv_succ, H.nfp_fp] },
  intros o l IH,
  rw [deriv_limit _ l, is_normal.bsup.{u u u} H _ l.1],
  refine eq_of_forall_ge_iff (λ c, _),
  simp only [bsup_le, IH] {contextual:=tt}
end

theorem is_normal.le_iff_deriv (H : is_normal f) {a} : f a ≤ a ↔ ∃ o, deriv f o = a :=
⟨λ ha, begin
  suffices : ∀ o (_ : a ≤ deriv f o), ∃ o, deriv f o = a,
  from this a ((deriv_is_normal _).self_le _),
  refine λ o, limit_rec_on o (λ h₁, ⟨0, le_antisymm _ h₁⟩) (λ o IH h₁, _) (λ o l IH h₁, _),
  { rw deriv_zero,
    exact H.nfp_le_fp (ordinal.zero_le _) ha },
  { cases le_or_lt a (deriv f o), {exact IH h},
    refine ⟨succ o, le_antisymm _ h₁⟩,
    rw deriv_succ,
    exact H.nfp_le_fp (succ_le.2 h) ha },
  { cases eq_or_lt_of_le h₁, {exact ⟨_, h.symm⟩},
    rw [deriv_limit _ l, ← not_le, bsup_le, not_ball] at h,
    exact let ⟨o', h, hl⟩ := h in IH o' h (le_of_not_le hl) }
end, λ ⟨o, e⟩, e ▸ le_of_eq (H.deriv_fp _)⟩

theorem is_normal.apply_eq_self_iff_deriv (H : is_normal f) {a} : f a = a ↔ ∃ o, deriv f o = a :=
by rw [←H.le_iff_deriv, H.le_iff_eq]

/-- `deriv f` is the fixed point enumerator of `f`. -/
theorem deriv_eq_enum_fp {f} (H : is_normal f) : deriv f = enum_ord (fixed_points f) :=
<<<<<<< HEAD
begin
  rw [←eq_enum_ord _ H.nfp_unbounded, range_eq_iff],
  use (deriv_is_normal f).strict_mono,
  refine ⟨λ a, H.deriv_fp a, λ _ _, _⟩,
  rwa ←H.fp_iff_deriv
=======
begin
  rw [←eq_enum_ord _ H.nfp_unbounded, range_eq_iff],
  exact ⟨(deriv_is_normal f).strict_mono, H.deriv_fp, λ _, H.apply_eq_self_iff_deriv.1⟩
end

end

/-! ### Fixed points of addition -/

@[simp] theorem nfp_add_zero (a) : nfp ((+) a) 0 = a * omega :=
begin
  unfold nfp,
  rw ←sup_mul_nat,
  congr, funext,
  induction n with n hn,
  { rw [nat.cast_zero, mul_zero, iterate_zero_apply] },
  { nth_rewrite 1 nat.succ_eq_one_add,
    rw [nat.cast_add, nat.cast_one, mul_one_add, iterate_succ_apply', hn] }
end

theorem nfp_add_eq_mul_omega {a b} (hba : b ≤ a * omega) :
  nfp ((+) a) b = a * omega :=
begin
  apply le_antisymm ((add_is_normal a).nfp_le_fp hba _),
  { rw ←nfp_add_zero,
    exact monotone.nfp (add_is_normal a).strict_mono.monotone (ordinal.zero_le b) },
  { rw [←mul_one_add, one_add_omega] }
end

theorem add_eq_right_iff_mul_omega_le {a b : ordinal} : a + b = b ↔ a * omega ≤ b :=
begin
  refine ⟨λ h, _, λ h, _⟩,
  { rw [←nfp_add_zero a, ←deriv_zero],
    cases (add_is_normal a).apply_eq_self_iff_deriv.1 h with c hc,
    rw ←hc,
    exact (deriv_is_normal _).strict_mono.monotone (ordinal.zero_le _) },
  { have := ordinal.add_sub_cancel_of_le h,
    nth_rewrite 0 ←this,
    rwa [←add_assoc, ←mul_one_add, one_add_omega] }
end

theorem add_le_right_iff_mul_omega_le {a b : ordinal} : a + b ≤ b ↔ a * omega ≤ b :=
by { rw ←add_eq_right_iff_mul_omega_le, exact (add_is_normal a).le_iff_eq }

theorem deriv_add_eq_mul_omega_add (a b : ordinal.{u}) : deriv ((+) a) b = a * omega + b :=
begin
  refine b.limit_rec_on _ (λ o h, _) (λ o ho h, _),
  { rw [deriv_zero, add_zero],
    exact nfp_add_zero a },
  { rw [deriv_succ, h, add_succ],
    exact nfp_eq_self (add_eq_right_iff_mul_omega_le.2 ((le_add_right _ _).trans
      (lt_succ_self _).le)) },
  { rw [←is_normal.bsup_eq.{u u} (add_is_normal _) ho,
      ←is_normal.bsup_eq.{u u} (deriv_is_normal _) ho],
    congr,
    ext a hao,
    exact h a hao }
>>>>>>> 05d8188c
end

end ordinal<|MERGE_RESOLUTION|>--- conflicted
+++ resolved
@@ -1039,25 +1039,12 @@
 le_antisymm (sup_le.2 (λ _, le_rfl)) (le_sup _ hι.some)
 
 theorem sup_le_of_range_subset {ι ι'} {f : ι → ordinal} {g : ι' → ordinal}
-<<<<<<< HEAD
-  (h : set.range f ⊆ set.range g) : sup f ≤ sup g :=
-sup_le.2 $ λ i, begin
-  obtain ⟨j, hj⟩ := h (mem_range_self i),
-  rw ←hj,
-  apply le_sup
-end
-
-theorem sup_eq_of_range_eq {ι ι'} {f : ι → ordinal} {g : ι' → ordinal}
-  (h : set.range f = set.range g) : sup f = sup g :=
-(sup_le_of_range_subset h.le).antisymm (sup_le_of_range_subset h.ge)
-=======
   (h : set.range f ⊆ set.range g) : sup.{u (max v w)} f ≤ sup.{v (max u w)} g :=
 sup_le.2 $ λ i, match h (mem_range_self i) with ⟨j, hj⟩ := hj ▸ le_sup _ _ end
 
 theorem sup_eq_of_range_eq {ι ι'} {f : ι → ordinal} {g : ι' → ordinal}
   (h : set.range f = set.range g) : sup.{u (max v w)} f = sup.{v (max u w)} g :=
 (sup_le_of_range_subset h.le).antisymm (sup_le_of_range_subset.{v u w} h.ge)
->>>>>>> 05d8188c
 
 lemma unbounded_range_of_sup_ge {α β : Type u} (r : α → α → Prop) [is_well_order α r] (f : β → α)
   (h : type r ≤ sup.{u u} (typein r ∘ f)) : unbounded r (range f) :=
@@ -1065,18 +1052,11 @@
   (sup_le.2 $ λ y, le_of_lt $ (typein_lt_typein r).2 $ hx _ $ mem_range_self y)
   (typein_lt_type r x)
 
-<<<<<<< HEAD
-theorem sup_eq_sup {ι ι' : Type u} (r : ι → ι → Prop) (r' : ι' → ι' → Prop)
-  [is_well_order ι r] [is_well_order ι' r'] {o} (ho : type r = o) (ho' : type r' = o)
-  (f : Π a < o, ordinal) : sup (family_of_bfamily' r ho f) = sup (family_of_bfamily' r' ho' f) :=
-sup_eq_of_range_eq (by simp)
-=======
 theorem sup_eq_sup {ι ι' : Type u} (r : ι → ι → Prop) (r' : ι' → ι' → Prop) [is_well_order ι r]
   [is_well_order ι' r'] {o : ordinal.{u}} (ho : type r = o) (ho' : type r' = o)
   (f : Π a < o, ordinal.{max u v}) :
   sup (family_of_bfamily' r ho f) = sup (family_of_bfamily' r' ho' f) :=
 sup_eq_of_range_eq.{u u v} (by simp)
->>>>>>> 05d8188c
 
 /-- The supremum of a family of ordinals indexed by the set of ordinals less than some
   `o : ordinal.{u}`. This is a special case of `sup` over the family provided by
@@ -1145,11 +1125,7 @@
 le_antisymm (bsup_le.2 (λ _ _, le_rfl)) (le_bsup _ 0 (ordinal.pos_iff_ne_zero.2 ho))
 
 theorem bsup_le_of_brange_subset {o o'} {f : Π a < o, ordinal} {g : Π a < o', ordinal}
-<<<<<<< HEAD
-  (h : brange o f ⊆ brange o' g) : bsup.{u u} o f ≤ bsup.{u u} o' g :=
-=======
   (h : brange o f ⊆ brange o' g) : bsup.{u (max v w)} o f ≤ bsup.{v (max u w)} o' g :=
->>>>>>> 05d8188c
 bsup_le.2 $ λ i hi, begin
   obtain ⟨j, hj, hj'⟩ := h ⟨i, hi, rfl⟩,
   rw ←hj',
@@ -1157,13 +1133,8 @@
 end
 
 theorem bsup_eq_of_brange_eq {o o'} {f : Π a < o, ordinal} {g : Π a < o', ordinal}
-<<<<<<< HEAD
-  (h : brange o f = brange o' g) : bsup.{u u} o f = bsup.{u u} o' g :=
-(bsup_le_of_brange_subset h.le).antisymm (bsup_le_of_brange_subset h.ge)
-=======
   (h : brange o f = brange o' g) : bsup.{u (max v w)} o f = bsup.{v (max u w)} o' g :=
 (bsup_le_of_brange_subset h.le).antisymm (bsup_le_of_brange_subset.{v u w} h.ge)
->>>>>>> 05d8188c
 
 theorem bsup_id_limit {o} (ho : ∀ a < o, succ a < o) : bsup.{u u} o (λ x _, x) = o :=
 le_antisymm (bsup_le.2 (λ i hi, hi.le))
@@ -1175,8 +1146,6 @@
 theorem is_normal.bsup_eq {f} (H : is_normal f) {o : ordinal} (h : is_limit o) :
   bsup.{u} o (λ x _, f x) = f o :=
 by { rw [←is_normal.bsup.{u u} H (λ x _, x) h.1, bsup_id_limit h.2] }
-<<<<<<< HEAD
-=======
 
 theorem is_normal.eq_iff_zero_and_succ {f : ordinal.{u} → ordinal.{u}} (hf : is_normal f) {g}
   (hg : is_normal g) : f = g ↔ (f 0 = g 0 ∧ ∀ a : ordinal, f a = g a → f a.succ = g a.succ) :=
@@ -1189,7 +1158,6 @@
   ext b hb,
   exact H b hb
 end)⟩
->>>>>>> 05d8188c
 
 /-- The least strict upper bound of a family of ordinals. -/
 def lsub {ι} (f : ι → ordinal) : ordinal :=
@@ -1264,14 +1232,7 @@
 
 theorem lsub_le_of_range_subset {ι ι'} {f : ι → ordinal} {g : ι' → ordinal}
   (h : set.range f ⊆ set.range g) : lsub f ≤ lsub g :=
-<<<<<<< HEAD
-sup_le_of_range_subset begin
-  convert set.image_subset _ h;
-  apply set.range_comp
-end
-=======
 sup_le_of_range_subset (by convert set.image_subset _ h; apply set.range_comp)
->>>>>>> 05d8188c
 
 theorem lsub_eq_of_range_eq {ι ι'} {f : ι → ordinal} {g : ι' → ordinal}
   (h : set.range f = set.range g) : lsub f = lsub g :=
@@ -1374,8 +1335,6 @@
   exact (lt_blsub.{u u} (λ x _, x) _ h).false
 end
 
-<<<<<<< HEAD
-=======
 theorem blsub_le_of_brange_subset {o o'} {f : Π a < o, ordinal} {g : Π a < o', ordinal}
   (h : brange o f ⊆ brange o' g) : blsub.{u (max v w)} o f ≤ blsub.{v (max u w)} o' g :=
 bsup_le_of_brange_subset $ λ a ⟨b, hb, hb'⟩, begin
@@ -1389,7 +1348,6 @@
   blsub.{u (max v w)} o f = blsub.{v (max u w)} o' g :=
 (blsub_le_of_brange_subset h.le).antisymm (blsub_le_of_brange_subset.{v u w} h.ge)
 
->>>>>>> 05d8188c
 theorem lsub_typein (o : ordinal) : lsub.{u u} (typein o.out.r) = o :=
 by { have := blsub_id o, rwa blsub_eq_lsub at this }
 
@@ -1407,21 +1365,6 @@
   exact lsub_typein _
 end
 
-<<<<<<< HEAD
-theorem blsub_le_of_brange_subset {o o'} {f : Π a < o, ordinal} {g : Π a < o', ordinal}
-  (h : brange o f ⊆ brange o' g) : blsub.{u u} o f ≤ blsub.{u u} o' g :=
-bsup_le_of_brange_subset $ λ a ⟨b, hb, hb'⟩, begin
-  obtain ⟨c, hc, hc'⟩ := h ⟨b, hb, rfl⟩,
-  simp_rw ←hc' at hb',
-  exact ⟨c, hc, hb'⟩
-end
-
-theorem blsub_eq_of_brange_eq {o o'} {f : Π a < o, ordinal} {g : Π a < o', ordinal}
-  (h : {o | ∃ i hi, f i hi = o} = {o | ∃ i hi, g i hi = o}) : blsub.{u u} o f = blsub.{u u} o' g :=
-(blsub_le_of_brange_subset h.le).antisymm (blsub_le_of_brange_subset h.ge)
-
-=======
->>>>>>> 05d8188c
 end ordinal
 
 /-! ### Results about injectivity and surjectivity -/
@@ -1465,19 +1408,11 @@
 /-- The set in `enum_ord_def'` is nonempty. -/
 theorem enum_ord_def'_nonempty (hS : unbounded (<) S) (a) : (S ∩ set.Ici a).nonempty :=
 let ⟨b, hb, hb'⟩ := hS a in ⟨b, hb, le_of_not_gt hb'⟩
-<<<<<<< HEAD
 
 private theorem enum_ord_mem_aux (hS : unbounded (<) S) (o) :
   (enum_ord S o) ∈ S ∩ set.Ici (blsub.{u u} o (λ c _, enum_ord S c)) :=
 by { rw enum_ord_def', exact Inf_mem (enum_ord_def'_nonempty hS _) }
 
-=======
-
-private theorem enum_ord_mem_aux (hS : unbounded (<) S) (o) :
-  (enum_ord S o) ∈ S ∩ set.Ici (blsub.{u u} o (λ c _, enum_ord S c)) :=
-by { rw enum_ord_def', exact Inf_mem (enum_ord_def'_nonempty hS _) }
-
->>>>>>> 05d8188c
 theorem enum_ord_mem (hS : unbounded (<) S) (o) : enum_ord S o ∈ S :=
 (enum_ord_mem_aux hS o).left
 
@@ -1545,27 +1480,7 @@
   { rintro ⟨h₁, h₂⟩,
     rwa [←wf.eq_strict_mono_iff_eq_range h₁ (enum_ord.strict_mono hS), enum_ord_range hS] },
   { rintro rfl,
-<<<<<<< HEAD
-    exact ⟨enum_ord.strict_mono hS, enum_ord_range hS⟩ },
-  rw range_eq_iff,
-  rintro ⟨h, hl, hr⟩,
-  refine funext (λ a, _),
-  apply wf.induction a,
-  refine λ b H, le_antisymm _ _,
-  { cases hr _ (enum_ord_mem hS b) with d hd,
-    rw ←hd,
-    apply h.monotone,
-    by_contra' hbd,
-    have := enum_ord.strict_mono hS hbd,
-    rw ←(H d hbd) at this,
-    exact ne_of_lt this hd },
-  rw enum_ord_def,
-  refine cInf_le' ⟨hl b, λ c hc, _⟩,
-  rw ←(H c hc),
-  exact h hc
-=======
     exact ⟨enum_ord.strict_mono hS, enum_ord_range hS⟩ }
->>>>>>> 05d8188c
 end
 
 end
@@ -2437,13 +2352,6 @@
 
 /-- `deriv f` is the fixed point enumerator of `f`. -/
 theorem deriv_eq_enum_fp {f} (H : is_normal f) : deriv f = enum_ord (fixed_points f) :=
-<<<<<<< HEAD
-begin
-  rw [←eq_enum_ord _ H.nfp_unbounded, range_eq_iff],
-  use (deriv_is_normal f).strict_mono,
-  refine ⟨λ a, H.deriv_fp a, λ _ _, _⟩,
-  rwa ←H.fp_iff_deriv
-=======
 begin
   rw [←eq_enum_ord _ H.nfp_unbounded, range_eq_iff],
   exact ⟨(deriv_is_normal f).strict_mono, H.deriv_fp, λ _, H.apply_eq_self_iff_deriv.1⟩
@@ -2501,7 +2409,6 @@
     congr,
     ext a hao,
     exact h a hao }
->>>>>>> 05d8188c
 end
 
 end ordinal