--- conflicted
+++ resolved
@@ -890,7 +890,6 @@
   exact hao.not_le (sup_le.2 (λ i, lt_succ.1 ((lt_of_le_of_ne (le_sup _ _) (hf i)).trans_le hoa)))
 end
 
-<<<<<<< HEAD
 theorem sup_eq_zero_iff {ι} {f : ι → ordinal} : sup f = 0 ↔ ∀ i, f i = 0 :=
 begin
   refine ⟨λ h i, _, λ h, le_antisymm
@@ -899,8 +898,6 @@
   exact le_sup f i
 end
 
-=======
->>>>>>> 9f28b5d4
 theorem is_normal.sup {f} (H : is_normal f)
   {ι} {g : ι → ordinal} (h : nonempty ι) : f (sup g) = sup (f ∘ g) :=
 eq_of_forall_ge_iff $ λ a,
@@ -980,7 +977,6 @@
   a < bsup o f → succ a < bsup o f :=
 by { rw bsup_eq_sup at *, exact sup_not_succ_of_ne_sup (λ i, hf _) }
 
-<<<<<<< HEAD
 theorem bsup_eq_zero_iff {o} {f : Π a < o, ordinal} : bsup o f = 0 ↔ ∀ i hi, f i hi = 0 :=
 begin
   refine ⟨λ h i hi, _, λ h, le_antisymm
@@ -989,8 +985,6 @@
   exact le_bsup f i hi,
 end
 
-=======
->>>>>>> 9f28b5d4
 theorem lt_bsup_of_limit {o : ordinal} {f : Π a < o, ordinal}
   (hf : ∀ {a a'} (ha : a < o) (ha' : a' < o), a < a' → f a ha < f a' ha')
   (ho : o.is_limit) (i h) : f i h < bsup o f :=
@@ -1051,7 +1045,6 @@
   exact lt_irrefl _ this
 end
 
-<<<<<<< HEAD
 theorem lsub_eq_zero_iff {ι} {f : ι → ordinal} : lsub f = 0 ↔ is_empty ι :=
 begin
   refine ⟨λ h, ⟨λ i, _⟩, λ h, _⟩,
@@ -1062,8 +1055,6 @@
   exact h.elim
 end
 
-=======
->>>>>>> 9f28b5d4
 /-- The bounded least strict upper bound of a family of ordinals. -/
 def blsub (o : ordinal.{u}) (f : Π a < o, ordinal.{max u v}) : ordinal.{max u v} :=
 o.bsup (λ a ha, (f a ha).succ)
@@ -1111,12 +1102,9 @@
   bsup o f = blsub o f ↔ ∀ a < blsub o f, succ a < blsub o f :=
 by { rw [bsup_eq_sup, blsub_eq_lsub], exact sup_eq_lsub _ }
 
-<<<<<<< HEAD
 theorem blsub_eq_zero_iff {o} {f : Π a < o, ordinal} : blsub o f = 0 ↔ o = 0 :=
 by { rw [blsub_eq_lsub, lsub_eq_zero_iff], exact out_empty_iff_eq_zero }
 
-=======
->>>>>>> 9f28b5d4
 theorem blsub_type (r : α → α → Prop) [is_well_order α r] (f) :
   blsub (type r) f = lsub (λ a, f (typein r a) (typein_lt_type _ _)) :=
 eq_of_forall_ge_iff $ λ o,
