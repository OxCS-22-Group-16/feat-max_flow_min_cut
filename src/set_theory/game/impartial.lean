--- conflicted
+++ resolved
@@ -77,11 +77,7 @@
 begin
   introsI hG hH,
   rw impartial_def,
-<<<<<<< HEAD
   refine ⟨equiv.trans (add_congr (neg_equiv_self _) (neg_equiv_self _))
-=======
-  refine ⟨equiv_trans (add_congr (neg_equiv_self _) (neg_equiv_self _))
->>>>>>> 8dd4619b
     (neg_add_relabelling _ _).equiv.symm, λ i, _, λ i, _⟩,
   { rcases left_moves_add_cases i with ⟨j, rfl⟩ | ⟨j, rfl⟩,
     all_goals
