--- conflicted
+++ resolved
@@ -56,7 +56,6 @@
   add_assoc := by { rintros ⟨x⟩ ⟨y⟩ ⟨z⟩, exact quot.sound add_assoc_equiv },
   add_left_neg := by { rintro ⟨x⟩, exact quot.sound (add_left_neg_equiv x) },
   add_comm := by { rintros ⟨x⟩ ⟨y⟩, exact quot.sound add_comm_equiv } }
-<<<<<<< HEAD
 
 instance : has_one game := ⟨⟦1⟧⟩
 instance : inhabited game := ⟨0⟩
@@ -83,41 +82,11 @@
 @[simp] theorem not_lf : ∀ {x y : game}, ¬ x ⧏ y ↔ y ≤ x :=
 by { rintro ⟨x⟩ ⟨y⟩, exact pgame.not_lf }
 
-/-- The fuzzy, confused, or incomparable relation on games.
-
-=======
-
-instance : has_one game := ⟨⟦1⟧⟩
-instance : inhabited game := ⟨0⟩
-
-instance : partial_order game :=
-{ le := quotient.lift₂ (λ x y, x ≤ y) (λ x₁ y₁ x₂ y₂ hx hy, propext (le_congr hx hy)),
-  le_refl := by { rintro ⟨x⟩, exact le_refl x },
-  le_trans := by { rintro ⟨x⟩ ⟨y⟩ ⟨z⟩, exact @le_trans _ _ x y z },
-  le_antisymm := by { rintro ⟨x⟩ ⟨y⟩ h₁ h₂, apply quot.sound, exact ⟨h₁, h₂⟩ } }
-
-/-- The less or fuzzy relation on games.
-
-If `0 ⧏ x` (less or fuzzy with), then Left can win `x` as the first player. -/
-def lf : game → game → Prop :=
-quotient.lift₂ lf (λ x₁ y₁ x₂ y₂ hx hy, propext (lf_congr hx hy))
-
-local infix ` ⧏ `:50 := lf
-
-/-- On `pgame`, simp-normal inequalities should use as few negations as possible. -/
-@[simp] theorem not_le : ∀ {x y : game}, ¬ x ≤ y ↔ y ⧏ x :=
-by { rintro ⟨x⟩ ⟨y⟩, exact pgame.not_le }
-
-/-- On `pgame`, simp-normal inequalities should use as few negations as possible. -/
-@[simp] theorem not_lf : ∀ {x y : game}, ¬ x ⧏ y ↔ y ≤ x :=
-by { rintro ⟨x⟩ ⟨y⟩, exact pgame.not_lf }
-
 instance : is_trichotomous game (⧏) :=
 ⟨by { rintro ⟨x⟩ ⟨y⟩, change _ ∨ ⟦x⟧ = ⟦y⟧ ∨ _, rw quotient.eq, apply lf_or_equiv_or_gf }⟩
 
 /-- The fuzzy, confused, or incomparable relation on games.
 
->>>>>>> b8d8a5e4
 If `x ∥ 0`, then the first player can always win `x`. -/
 def fuzzy : game → game → Prop :=
 quotient.lift₂ fuzzy (λ x₁ y₁ x₂ y₂ hx hy, propext (fuzzy_congr hx hy))
