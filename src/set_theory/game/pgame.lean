/-
Copyright (c) 2019 Mario Carneiro. All rights reserved.
Released under Apache 2.0 license as described in the file LICENSE.
Authors: Reid Barton, Mario Carneiro, Isabel Longbottom, Scott Morrison
-/
import data.fin.basic
import data.list.basic
import logic.relation

/-!
# Combinatorial (pre-)games.

The basic theory of combinatorial games, following Conway's book `On Numbers and Games`. We
construct "pregames", define an ordering and arithmetic operations on them, then show that the
operations descend to "games", defined via the equivalence relation `p ≈ q ↔ p ≤ q ∧ q ≤ p`.

The surreal numbers will be built as a quotient of a subtype of pregames.

A pregame (`pgame` below) is axiomatised via an inductive type, whose sole constructor takes two
types (thought of as indexing the possible moves for the players Left and Right), and a pair of
functions out of these types to `pgame` (thought of as describing the resulting game after making a
move).

Combinatorial games themselves, as a quotient of pregames, are constructed in `game.lean`.

## Conway induction

By construction, the induction principle for pregames is exactly "Conway induction". That is, to
prove some predicate `pgame → Prop` holds for all pregames, it suffices to prove that for every
pregame `g`, if the predicate holds for every game resulting from making a move, then it also holds
for `g`.

While it is often convenient to work "by induction" on pregames, in some situations this becomes
awkward, so we also define accessor functions `pgame.left_moves`, `pgame.right_moves`,
`pgame.move_left` and `pgame.move_right`. There is a relation `pgame.subsequent p q`, saying that
`p` can be reached by playing some non-empty sequence of moves starting from `q`, an instance
`well_founded subsequent`, and a local tactic `pgame_wf_tac` which is helpful for discharging proof
obligations in inductive proofs relying on this relation.

## Order properties

Pregames have both a `≤` and a `<` relation, which are related in quite a subtle way. In particular,
it is worth noting that in Lean's (perhaps unfortunate?) definition of a `preorder`, we have
`lt_iff_le_not_le : ∀ a b : α, a < b ↔ (a ≤ b ∧ ¬ b ≤ a)`, but this is _not_ satisfied by the usual
`≤` and `<` relations on pregames. (It is satisfied once we restrict to the surreal numbers.) In
particular, `<` is not transitive; there is an example below showing `0 < star ∧ star < 0`.

We do have
```
theorem not_le {x y : pgame} : ¬ x ≤ y ↔ y < x := ...
theorem not_lt {x y : pgame} : ¬ x < y ↔ y ≤ x := ...
```

The statement `0 ≤ x` means that Left has a good response to any move by Right; in particular, the
theorem `zero_le` below states
```
0 ≤ x ↔ ∀ j : x.right_moves, ∃ i : (x.move_right j).left_moves, 0 ≤ (x.move_right j).move_left i
```
On the other hand the statement `0 < x` means that Left has a good move right now; in particular the
theorem `zero_lt` below states
```
0 < x ↔ ∃ i : left_moves x, ∀ j : right_moves (x.move_left i), 0 < (x.move_left i).move_right j
```

The theorems `le_def`, `lt_def`, give a recursive characterisation of each relation, in terms of
themselves two moves later. The theorems `le_def_lt` and `lt_def_lt` give recursive
characterisations of each relation in terms of the other relation one move later.

We define an equivalence relation `equiv p q ↔ p ≤ q ∧ q ≤ p`. Later, games will be defined as the
quotient by this relation.

## Algebraic structures

We next turn to defining the operations necessary to make games into a commutative additive group.
Addition is defined for $x = \{xL | xR\}$ and $y = \{yL | yR\}$ by $x + y = \{xL + y, x + yL | xR +
y, x + yR\}$. Negation is defined by $\{xL | xR\} = \{-xR | -xL\}$.

The order structures interact in the expected way with addition, so we have
```
theorem le_iff_sub_nonneg {x y : pgame} : x ≤ y ↔ 0 ≤ y - x := sorry
theorem lt_iff_sub_pos {x y : pgame} : x < y ↔ 0 < y - x := sorry
```

We show that these operations respect the equivalence relation, and hence descend to games. At the
level of games, these operations satisfy all the laws of a commutative group. To prove the necessary
equivalence relations at the level of pregames, we introduce the notion of a `relabelling` of a
game, and show, for example, that there is a relabelling between `x + (y + z)` and `(x + y) + z`.

## Future work
* The theory of dominated and reversible positions, and unique normal form for short games.
* Analysis of basic domineering positions.
* Hex.
* Temperature.
* The development of surreal numbers, based on this development of combinatorial games, is still
  quite incomplete.

## References

The material here is all drawn from
* [Conway, *On numbers and games*][conway2001]

An interested reader may like to formalise some of the material from
* [Andreas Blass, *A game semantics for linear logic*][MR1167694]
* [André Joyal, *Remarques sur la théorie des jeux à deux personnes*][joyal1997]
-/

open function relation

universes u

/-- The type of pre-games, before we have quotiented
  by equivalence (`pgame.setoid`). In ZFC, a combinatorial game is constructed from
  two sets of combinatorial games that have been constructed at an earlier
  stage. To do this in type theory, we say that a pre-game is built
  inductively from two families of pre-games indexed over any type
  in Type u. The resulting type `pgame.{u}` lives in `Type (u+1)`,
  reflecting that it is a proper class in ZFC. -/
inductive pgame : Type (u+1)
| mk : ∀ α β : Type u, (α → pgame) → (β → pgame) → pgame

namespace pgame

/-- The indexing type for allowable moves by Left. -/
def left_moves : pgame → Type u
| (mk l _ _ _) := l
/-- The indexing type for allowable moves by Right. -/
def right_moves : pgame → Type u
| (mk _ r _ _) := r

/-- The new game after Left makes an allowed move. -/
def move_left : Π (g : pgame), left_moves g → pgame
| (mk l _ L _) := L
/-- The new game after Right makes an allowed move. -/
def move_right : Π (g : pgame), right_moves g → pgame
| (mk _ r _ R) := R

@[simp] lemma left_moves_mk {xl xr xL xR} : (⟨xl, xr, xL, xR⟩ : pgame).left_moves = xl := rfl
@[simp] lemma move_left_mk {xl xr xL xR} : (⟨xl, xr, xL, xR⟩ : pgame).move_left = xL := rfl
@[simp] lemma right_moves_mk {xl xr xL xR} : (⟨xl, xr, xL, xR⟩ : pgame).right_moves = xr := rfl
@[simp] lemma move_right_mk {xl xr xL xR} : (⟨xl, xr, xL, xR⟩ : pgame).move_right = xR := rfl

/--
Construct a pre-game from list of pre-games describing the available moves for Left and Right.
-/
-- TODO define this at the level of games, as well, and perhaps also for finsets of games.
def of_lists (L R : list pgame.{u}) : pgame.{u} :=
mk (ulift (fin L.length)) (ulift (fin R.length))
  (λ i, L.nth_le i.down i.down.is_lt) (λ j, R.nth_le j.down j.down.prop)

lemma left_moves_of_lists (L R : list pgame) : (of_lists L R).left_moves = ulift (fin L.length) :=
rfl
lemma right_moves_of_lists (L R : list pgame) : (of_lists L R).right_moves = ulift (fin R.length) :=
rfl

/-- Converts a number into a left move for `of_lists`. -/
def to_of_lists_left_moves {L R : list pgame} : fin L.length ≃ (of_lists L R).left_moves :=
((equiv.cast (left_moves_of_lists L R).symm).trans equiv.ulift).symm

/-- Converts a number into a right move for `of_lists`. -/
def to_of_lists_right_moves {L R : list pgame} : fin R.length ≃ (of_lists L R).right_moves :=
((equiv.cast (right_moves_of_lists L R).symm).trans equiv.ulift).symm

theorem of_lists_move_left {L R : list pgame} (i : fin L.length) :
  (of_lists L R).move_left (to_of_lists_left_moves i) = L.nth_le i i.is_lt :=
rfl

@[simp] theorem of_lists_move_left' {L R : list pgame} (i : (of_lists L R).left_moves) :
  (of_lists L R).move_left i =
  L.nth_le (to_of_lists_left_moves.symm i) (to_of_lists_left_moves.symm i).is_lt :=
rfl

theorem of_lists_move_right {L R : list pgame} (i : fin R.length) :
  (of_lists L R).move_right (to_of_lists_right_moves i) = R.nth_le i i.is_lt :=
rfl

@[simp] theorem of_lists_move_right' {L R : list pgame} (i : (of_lists L R).right_moves) :
  (of_lists L R).move_right i =
  R.nth_le (to_of_lists_right_moves.symm i) (to_of_lists_right_moves.symm i).is_lt :=
rfl

/-- A variant of `pgame.rec_on` expressed in terms of `pgame.move_left` and `pgame.move_right`.

Both this and `pgame.rec_on` describe Conway induction on games. -/
@[elab_as_eliminator] def move_rec_on {C : pgame → Sort*} (x : pgame)
  (IH : ∀ (y : pgame), (∀ i, C (y.move_left i)) → (∀ j, C (y.move_right j)) → C y) : C x :=
x.rec_on $ λ yl yr yL yR, IH (mk yl yr yL yR)

/-- `is_option x y` means that `x` is either a left or right option for `y`. -/
@[mk_iff] inductive is_option : pgame → pgame → Prop
| move_left {x : pgame} (i : x.left_moves) : is_option (x.move_left i) x
| move_right {x : pgame} (i : x.right_moves) : is_option (x.move_right i) x

theorem is_option.mk_left {xl xr : Type u} (xL : xl → pgame) (xR : xr → pgame) (i : xl) :
  (xL i).is_option (mk xl xr xL xR) :=
@is_option.move_left (mk _ _ _ _) i

theorem is_option.mk_right {xl xr : Type u} (xL : xl → pgame) (xR : xr → pgame) (i : xr) :
  (xR i).is_option (mk xl xr xL xR) :=
@is_option.move_right (mk _ _ _ _) i

theorem wf_is_option : well_founded is_option :=
⟨λ x, move_rec_on x $ λ x IHl IHr, acc.intro x $ λ y h, begin
  induction h with _ i _ j,
  { exact IHl i },
  { exact IHr j }
end⟩

/-- `subsequent x y` says that `x` can be obtained by playing some nonempty sequence of moves from
`y`. It is the transitive closure of `is_option`. -/
def subsequent : pgame → pgame → Prop :=
trans_gen is_option

instance : is_trans _ subsequent := trans_gen.is_trans

@[trans] theorem subsequent.trans : ∀ {x y z}, subsequent x y → subsequent y z → subsequent x z :=
@trans_gen.trans _ _

theorem wf_subsequent : well_founded subsequent := well_founded.trans_gen wf_is_option

instance : has_well_founded pgame := ⟨_, wf_subsequent⟩

lemma subsequent.move_left {x : pgame} (i : x.left_moves) : subsequent (x.move_left i) x :=
trans_gen.single (is_option.move_left i)

lemma subsequent.move_right {x : pgame} (j : x.right_moves) : subsequent (x.move_right j) x :=
trans_gen.single (is_option.move_right j)

lemma subsequent.mk_left {xl xr} (xL : xl → pgame) (xR : xr → pgame) (i : xl) :
  subsequent (xL i) (mk xl xr xL xR) :=
@subsequent.move_left (mk _ _ _ _) i

lemma subsequent.mk_right {xl xr} (xL : xl → pgame) (xR : xr → pgame) (j : xr) :
  subsequent (xR j) (mk xl xr xL xR) :=
@subsequent.move_right (mk _ _ _ _) j

/-- A local tactic for proving well-foundedness of recursive definitions involving pregames. -/
meta def pgame_wf_tac :=
`[solve_by_elim
  [psigma.lex.left, psigma.lex.right, subsequent.move_left, subsequent.move_right,
   subsequent.mk_left, subsequent.mk_right, subsequent.trans]
  { max_depth := 6 }]

/-- The pre-game `zero` is defined by `0 = { | }`. -/
instance : has_zero pgame := ⟨⟨pempty, pempty, pempty.elim, pempty.elim⟩⟩

@[simp] lemma zero_left_moves : left_moves 0 = pempty := rfl
@[simp] lemma zero_right_moves : right_moves 0 = pempty := rfl

instance is_empty_zero_left_moves : is_empty (left_moves 0) := pempty.is_empty
instance is_empty_zero_right_moves : is_empty (right_moves 0) := pempty.is_empty

instance : inhabited pgame := ⟨0⟩

/-- The pre-game `one` is defined by `1 = { 0 | }`. -/
instance : has_one pgame := ⟨⟨punit, pempty, λ _, 0, pempty.elim⟩⟩

@[simp] lemma one_left_moves : left_moves 1 = punit := rfl
@[simp] lemma one_move_left (x) : move_left 1 x = 0 := rfl
@[simp] lemma one_right_moves : right_moves 1 = pempty := rfl

instance unique_one_left_moves : unique (left_moves 1) := punit.unique
instance is_empty_one_right_moves : is_empty (right_moves 1) := pempty.is_empty

/-- Define simultaneously by mutual induction the `≤` relation and its converse `⧏` on pre-games.

  The ZFC definition says that `x = {xL | xR}` is less or equal to `y = {yL | yR}` if
  `∀ x₁ ∈ xL, x₁ ⧏ y` and `∀ y₂ ∈ yR, x ⧏ y₂`, where `x ⧏ y` means `¬ y ≤ x`. This is a tricky
  induction because it only decreases one side at a time, and it also swaps the arguments in the
  definition of `≤`. The solution is to define `x ≤ y` and `x ⧏ y` simultaneously. -/
def le_lf : Π (x y : pgame.{u}), Prop × Prop
| (mk xl xr xL xR) (mk yl yr yL yR) :=
  -- the orderings of the clauses here are carefully chosen so that
  --   and.left/or.inl refer to moves by Left, and
  --   and.right/or.inr refer to moves by Right.
((∀ i, (le_lf (xL i) ⟨yl, yr, yL, yR⟩).2) ∧ ∀ j, (le_lf ⟨xl, xr, xL, xR⟩ (yR j)).2,
 (∃ i, (le_lf ⟨xl, xr, xL, xR⟩ (yL i)).1) ∨ ∃ j, (le_lf (xR j) ⟨yl, yr, yL, yR⟩).1)
using_well_founded { dec_tac := pgame_wf_tac }

/-- If `0 ≤ x`, then Left can win `x` as the second player. -/
instance : has_le pgame := ⟨λ x y, (le_lf x y).1⟩

/-- If `0 ⧏ x` (less or fuzzy with), then Left can win `x` as the first player. -/
def lf (x y : pgame) : Prop := (le_lf x y).2

local infix ` ⧏ `:50 := lf

/-- Definition of `x ≤ y` on pre-games built using the constructor. -/
@[simp] theorem mk_le_mk {xl xr xL xR yl yr yL yR} :
  mk xl xr xL xR ≤ mk yl yr yL yR ↔
  (∀ i, xL i ⧏ mk yl yr yL yR) ∧ ∀ j, mk xl xr xL xR ⧏ yR j :=
show (le_lf _ _).1 ↔ _, by { rw le_lf, refl }

/-- Definition of `x ≤ y` on pre-games, in terms of `⧏` -/
theorem le_def_lf {x y : pgame} : x ≤ y ↔ (∀ i, x.move_left i ⧏ y) ∧ ∀ j, x ⧏ y.move_right j :=
by { cases x, cases y, rw mk_le_mk, refl }

/-- Definition of `x ⧏ y` on pre-games built using the constructor. -/
@[simp] theorem mk_lf_mk {xl xr xL xR yl yr yL yR} :
  mk xl xr xL xR ⧏ mk yl yr yL yR ↔
  (∃ i, mk xl xr xL xR ≤ yL i) ∨ ∃ j, xR j ≤ mk yl yr yL yR :=
show (le_lf _ _).2 ↔ _, by { rw le_lf, refl }

/-- Definition of `x ⧏ y` on pre-games, in terms of `≤` -/
theorem lf_def_le {x y : pgame} : x ⧏ y ↔ (∃ i, x ≤ y.move_left i) ∨ ∃ j, x.move_right j ≤ y :=
by { cases x, cases y, rw mk_lf_mk, refl }

private theorem not_le_lf {x y : pgame} :
  (¬ x ≤ y ↔ y ⧏ x) ∧ (¬ x ⧏ y ↔ y ≤ x) :=
begin
  induction x with xl xr xL xR IHxl IHxr generalizing y,
  induction y with yl yr yL yR IHyl IHyr,
  simp only [mk_le_mk, mk_lf_mk, IHxl, IHxr, IHyl, IHyr,
    not_and_distrib, not_or_distrib, not_forall, not_exists,
    and_comm, or_comm, iff_self, and_self]
end

@[simp] theorem not_le {x y : pgame} : ¬ x ≤ y ↔ y ⧏ x := not_le_lf.1
@[simp] theorem not_lf {x y : pgame} : ¬ x ⧏ y ↔ y ≤ x := not_le_lf.2

theorem lf_of_le_mk {xl xr xL xR y} (i) : mk xl xr xL xR ≤ y → xL i ⧏ y :=
by { cases y, rw mk_le_mk, tauto }

theorem lf_of_mk_le {x yl yr yL yR} (i) : x ≤ mk yl yr yL yR → x ⧏ yR i :=
by { cases x, rw mk_le_mk, tauto }

theorem mk_lf_of_le {xl xr xR y} (xL i) : (xR : xr → pgame) i ≤ y → mk xl xr xL xR ⧏ y :=
by { cases y, rw mk_lf_mk, tauto }

theorem lf_mk_of_le {x yl yr yL} (yR i) : x ≤ (yL : yl → pgame) i → x ⧏ mk yl yr yL yR :=
by { cases x, rw mk_lf_mk, exact λ h, or.inl ⟨_, h⟩ }

private theorem le_trans_aux
  {xl xr} {xL : xl → pgame} {xR : xr → pgame}
  {yl yr} {yL : yl → pgame} {yR : yr → pgame}
  {zl zr} {zL : zl → pgame} {zR : zr → pgame}
  (h₁ : ∀ i, mk yl yr yL yR ≤ mk zl zr zL zR → mk zl zr zL zR ≤ xL i → mk yl yr yL yR ≤ xL i)
  (h₂ : ∀ i, zR i ≤ mk xl xr xL xR → mk xl xr xL xR ≤ mk yl yr yL yR → zR i ≤ mk yl yr yL yR) :
  mk xl xr xL xR ≤ mk yl yr yL yR →
  mk yl yr yL yR ≤ mk zl zr zL zR →
  mk xl xr xL xR ≤ mk zl zr zL zR :=
by simp only [mk_le_mk] at *; exact
λ ⟨xLy, xyR⟩ ⟨yLz, yzR⟩, ⟨
  λ i, not_le.1 (λ h, not_lf.2 (h₁ _ ⟨yLz, yzR⟩ h) (xLy _)),
  λ i, not_le.1 (λ h, not_lf.2 (h₂ _ h ⟨xLy, xyR⟩) (yzR _))⟩

instance : preorder pgame :=
{ le_refl := λ x, begin
    induction x with _ _ _ _ IHl IHr,
    exact mk_le_mk.2 ⟨λ i, lf_mk_of_le _ i (IHl _), λ i, mk_lf_of_le _ i (IHr _)⟩
  end,
  le_trans := λ x y z, suffices ∀ {x y z : pgame},
    (x ≤ y → y ≤ z → x ≤ z) ∧ (y ≤ z → z ≤ x → y ≤ x) ∧ (z ≤ x → x ≤ y → z ≤ y),
  from this.1, begin
    clear x y z, intros,
    induction x with xl xr xL xR IHxl IHxr generalizing y z,
    induction y with yl yr yL yR IHyl IHyr generalizing z,
    induction z with zl zr zL zR IHzl IHzr,
    exact ⟨
      le_trans_aux (λ i, (IHxl _).2.1) (λ i, (IHzr _).2.2),
      le_trans_aux (λ i, (IHyl _).2.2) (λ i, (IHxr _).1),
      le_trans_aux (λ i, (IHzl _).1) (λ i, (IHyr _).2.1)⟩,
  end,
  ..pgame.has_le }

/-- The definition of `x ≤ y` on pre-games, in terms of `≤` two moves later. -/
theorem le_def {x y : pgame} : x ≤ y ↔
  (∀ i, (∃ i', x.move_left i ≤ y.move_left i')  ∨ ∃ j, (x.move_left i).move_right j ≤ y) ∧
   ∀ j, (∃ i, x ≤ (y.move_right j).move_left i) ∨ ∃ j', x.move_right j' ≤ y.move_right j :=
by { rw le_def_lf, conv { to_lhs, simp only [lf_def_le] } }

/-- The definition of `x ⧏ y` on pre-games, in terms of `⧏` two moves later. -/
theorem lf_def {x y : pgame} : x ⧏ y ↔
  (∃ i, (∀ i', x.move_left i' ⧏ y.move_left i)  ∧ ∀ j, x ⧏ (y.move_left i).move_right j) ∨
   ∃ j, (∀ i, (x.move_right j).move_left i ⧏ y) ∧ ∀ j', x.move_right j ⧏ y.move_right j' :=
by { rw lf_def_le, conv { to_lhs, simp only [le_def_lf] } }

/-- The definition of `0 ≤ x` on pre-games, in terms of `0 ⧏`. -/
theorem zero_le_lf {x : pgame} : 0 ≤ x ↔ ∀ j, 0 ⧏ x.move_right j :=
by { rw le_def_lf, dsimp, simp }

/-- The definition of `x ≤ 0` on pre-games, in terms of `⧏ 0`. -/
theorem le_zero_lf {x : pgame} : x ≤ 0 ↔ ∀ i, x.move_left i ⧏ 0 :=
by { rw le_def_lf, dsimp, simp }

/-- The definition of `0 ⧏ x` on pre-games, in terms of `0 ≤`. -/
theorem zero_lf_le {x : pgame} : 0 ⧏ x ↔ ∃ i, 0 ≤ x.move_left i :=
by { rw lf_def_le, dsimp, simp }

/-- The definition of `x ⧏ 0` on pre-games, in terms of `≤ 0`. -/
theorem lf_zero_le {x : pgame} : x ⧏ 0 ↔ ∃ j, x.move_right j ≤ 0 :=
by { rw lf_def_le, dsimp, simp }

/-- The definition of `0 ≤ x` on pre-games, in terms of `0 ≤` two moves later. -/
theorem zero_le {x : pgame} : 0 ≤ x ↔ ∀ j, ∃ i, 0 ≤ (x.move_right j).move_left i :=
by { rw le_def, dsimp, simp }

/-- The definition of `x ≤ 0` on pre-games, in terms of `≤ 0` two moves later. -/
theorem le_zero {x : pgame} : x ≤ 0 ↔ ∀ i, ∃ j, (x.move_left i).move_right j ≤ 0 :=
by { rw le_def, dsimp, simp }

/-- The definition of `0 ⧏ x` on pre-games, in terms of `0 ⧏` two moves later. -/
theorem zero_lf {x : pgame} : 0 ⧏ x ↔ ∃ i, ∀ j, 0 ⧏ (x.move_left i).move_right j :=
by { rw lf_def, dsimp, simp }

/-- The definition of `x ⧏ 0` on pre-games, in terms of `⧏ 0` two moves later. -/
theorem lf_zero {x : pgame} : x ⧏ 0 ↔ ∃ j, ∀ i, (x.move_right j).move_left i ⧏ 0 :=
by { rw lf_def, dsimp, simp }

@[simp] theorem zero_le_of_is_empty_right_moves (x : pgame) [is_empty x.right_moves] : 0 ≤ x :=
zero_le.2 is_empty_elim

@[simp] theorem le_zero_of_is_empty_left_moves (x : pgame) [is_empty x.left_moves] : x ≤ 0 :=
le_zero.2 is_empty_elim

/-- Given a game won by the right player when they play second, provide a response to any move by
left. -/
noncomputable def right_response {x : pgame} (h : x ≤ 0) (i : x.left_moves) :
  (x.move_left i).right_moves :=
classical.some $ (le_zero.1 h) i

/-- Show that the response for right provided by `right_response` preserves the right-player-wins
condition. -/
lemma right_response_spec {x : pgame} (h : x ≤ 0) (i : x.left_moves) :
  (x.move_left i).move_right (right_response h i) ≤ 0 :=
classical.some_spec $ (le_zero.1 h) i

/-- Given a game won by the left player when they play second, provide a response to any move by
right. -/
noncomputable def left_response {x : pgame} (h : 0 ≤ x) (j : x.right_moves) :
  (x.move_right j).left_moves :=
classical.some $ (zero_le.1 h) j

/-- Show that the response for left provided by `left_response` preserves the left-player-wins
condition. -/
lemma left_response_spec {x : pgame} (h : 0 ≤ x) (j : x.right_moves) :
  0 ≤ (x.move_right j).move_left (left_response h j) :=
classical.some_spec $ (zero_le.1 h) j

theorem lf_mk {xl xr : Type u} {xL : xl → pgame} (xR : xr → pgame) (i) : xL i ⧏ mk xl xr xL xR :=
lf_mk_of_le xR i le_rfl

<<<<<<< HEAD
theorem mk_lf {xl xr : Type u} (xL : xl → pgame) {xR : xr → pgame} (i) : mk xl xr xL xR ⧏ xR i :=
mk_lf_of_le xL i le_rfl
=======
theorem lt_move_right_of_le {x y : pgame} {i} :
  x ≤ y → x < y.move_right i :=
by { cases y, exact lt_of_mk_le }

theorem lt_of_move_right_le {x y : pgame} {i} :
  x.move_right i ≤ y → x < y :=
by { cases x, rw move_right_mk, exact mk_lt_of_le }

theorem lt_of_le_move_left {x y : pgame} {i} :
  x ≤ y.move_left i → x < y :=
by { cases y, rw move_left_mk, exact lt_mk_of_le }

private theorem not_le_lt {x y : pgame} :
  (¬ x ≤ y ↔ y < x) ∧ (¬ x < y ↔ y ≤ x) :=
begin
  induction x with xl xr xL xR IHxl IHxr generalizing y,
  induction y with yl yr yL yR IHyl IHyr,
  classical,
  simp only [mk_le_mk, mk_lt_mk,
    not_and_distrib, not_or_distrib, not_forall, not_exists,
    and_comm, or_comm, IHxl, IHxr, IHyl, IHyr, iff_self, and_self]
end

@[simp] theorem not_le {x y : pgame} : ¬ x ≤ y ↔ y < x := not_le_lt.1
@[simp] theorem not_lt {x y : pgame} : ¬ x < y ↔ y ≤ x := not_le_lt.2

@[refl] protected theorem le_rfl : ∀ {x : pgame}, x ≤ x
| ⟨l, r, L, R⟩ := by rw mk_le_mk; exact
⟨λ i, lt_mk_of_le le_rfl, λ i, mk_lt_of_le le_rfl⟩

protected theorem le_refl (x : pgame) : x ≤ x :=
pgame.le_rfl

protected theorem lt_irrefl (x : pgame) : ¬ x < x :=
not_lt.2 pgame.le_rfl

protected theorem ne_of_lt : ∀ {x y : pgame}, x < y → x ≠ y
| x _ h rfl := pgame.lt_irrefl x h

/-- In general, `xL i ≤ x` isn't true. It is true however for `numeric` games, see
`numeric.move_left_le`. -/
theorem lt_mk {xl xr : Type u} {xL : xl → pgame} {xR : xr → pgame} (i) : xL i < mk xl xr xL xR :=
lt_mk_of_le pgame.le_rfl

/-- In general, `x ≤ xR i` isn't true. It is true however for `numeric` games, see
`numeric.move_right_le`. -/
theorem mk_lt {xl xr : Type u} {xL : xl → pgame} {xR : xr → pgame} (i) : mk xl xr xL xR < xR i :=
mk_lt_of_le pgame.le_rfl
>>>>>>> 90d6f271

theorem move_left_lf {x : pgame} (i) : x.move_left i ⧏ x :=
move_left_lt_of_le pgame.le_rfl

/-- In general, `x ≤ x.move_right i` isn't true. It is true however for `numeric` games, see
`numeric.move_right_le`. -/
theorem lt_move_right {x : pgame} (i) : x < x.move_right i :=
lt_move_right_of_le pgame.le_rfl

theorem le_trans_aux
  {xl xr} {xL : xl → pgame} {xR : xr → pgame}
  {yl yr} {yL : yl → pgame} {yR : yr → pgame}
  {zl zr} {zL : zl → pgame} {zR : zr → pgame}
  (h₁ : ∀ i, mk yl yr yL yR ≤ mk zl zr zL zR → mk zl zr zL zR ≤ xL i → mk yl yr yL yR ≤ xL i)
  (h₂ : ∀ i, zR i ≤ mk xl xr xL xR → mk xl xr xL xR ≤ mk yl yr yL yR → zR i ≤ mk yl yr yL yR) :
  mk xl xr xL xR ≤ mk yl yr yL yR →
  mk yl yr yL yR ≤ mk zl zr zL zR →
  mk xl xr xL xR ≤ mk zl zr zL zR :=
by simp only [mk_le_mk] at *; exact
λ ⟨xLy, xyR⟩ ⟨yLz, yzR⟩, ⟨
  λ i, not_le.1 (λ h, not_lt.2 (h₁ _ ⟨yLz, yzR⟩ h) (xLy _)),
  λ i, not_le.1 (λ h, not_lt.2 (h₂ _ h ⟨xLy, xyR⟩) (yzR _))⟩

@[trans] theorem le_trans {x y z : pgame} : x ≤ y → y ≤ z → x ≤ z :=
suffices ∀ {x y z : pgame},
  (x ≤ y → y ≤ z → x ≤ z) ∧ (y ≤ z → z ≤ x → y ≤ x) ∧ (z ≤ x → x ≤ y → z ≤ y),
from this.1, begin
  clear x y z, intros,
  induction x with xl xr xL xR IHxl IHxr generalizing y z,
  induction y with yl yr yL yR IHyl IHyr generalizing z,
  induction z with zl zr zL zR IHzl IHzr,
  exact ⟨
    le_trans_aux (λ i, (IHxl _).2.1) (λ i, (IHzr _).2.2),
    le_trans_aux (λ i, (IHyl _).2.2) (λ i, (IHxr _).1),
    le_trans_aux (λ i, (IHzl _).1) (λ i, (IHyr _).2.1)⟩,
end

@[trans] theorem lt_of_le_of_lt {x y z : pgame} (hxy : x ≤ y) (hyz : y < z) : x < z :=
begin
  rw ←not_le at ⊢ hyz,
  exact mt (λ H, le_trans H hxy) hyz
end

@[trans] theorem lt_of_lt_of_le {x y z : pgame} (hxy : x < y) (hyz : y ≤ z) : x < z :=
begin
  rw ←not_le at ⊢ hxy,
  exact mt (λ H, le_trans hyz H) hxy
end

/-- Define the equivalence relation on pre-games. Two pre-games
  `x`, `y` are equivalent if `x ≤ y` and `y ≤ x`. -/
def equiv (x y : pgame) : Prop := x ≤ y ∧ y ≤ x

local infix ` ≈ ` := pgame.equiv

@[refl, simp] theorem equiv_rfl {x} : x ≈ x := ⟨pgame.le_rfl, pgame.le_rfl⟩
theorem equiv_refl (x) : x ≈ x := equiv_rfl
@[symm] theorem equiv_symm {x y} : x ≈ y → y ≈ x | ⟨xy, yx⟩ := ⟨yx, xy⟩
@[trans] theorem equiv_trans {x y z} : x ≈ y → y ≈ z → x ≈ z
| ⟨xy, yx⟩ ⟨yz, zy⟩ := ⟨le_trans xy yz, le_trans zy yx⟩

@[trans]
theorem lt_of_lt_of_equiv {x y z} (h₁ : x < y) (h₂ : y ≈ z) : x < z := lt_of_lt_of_le h₁ h₂.1
@[trans]
theorem le_of_le_of_equiv {x y z} (h₁ : x ≤ y) (h₂ : y ≈ z) : x ≤ z := le_trans h₁ h₂.1
@[trans]
theorem lt_of_equiv_of_lt {x y z} (h₁ : x ≈ y) (h₂ : y < z) : x < z := lt_of_le_of_lt h₁.1 h₂
@[trans]
theorem le_of_equiv_of_le {x y z} (h₁ : x ≈ y) (h₂ : y ≤ z) : x ≤ z := le_trans h₁.1 h₂

theorem le_congr {x₁ y₁ x₂ y₂} : x₁ ≈ x₂ → y₁ ≈ y₂ → (x₁ ≤ y₁ ↔ x₂ ≤ y₂)
| ⟨x12, x21⟩ ⟨y12, y21⟩ := ⟨λ h, le_trans x21 (le_trans h y12), λ h, le_trans x12 (le_trans h y21)⟩

theorem lt_congr {x₁ y₁ x₂ y₂} (hx : x₁ ≈ x₂) (hy : y₁ ≈ y₂) : x₁ < y₁ ↔ x₂ < y₂ :=
not_le.symm.trans $ (not_congr (le_congr hy hx)).trans not_le

theorem lt_or_equiv_of_le {x y : pgame} (h : x ≤ y) : x < y ∨ x ≈ y :=
or_iff_not_imp_left.2 $ λ h', ⟨h, not_lt.1 h'⟩

theorem lt_or_equiv_or_gt (x y : pgame) : x < y ∨ x ≈ y ∨ y < x :=
begin
  by_cases h : x < y,
  { exact or.inl h },
  { right,
    cases (lt_or_equiv_of_le (not_lt.1 h)) with h' h',
    { exact or.inr h' },
    { exact or.inl h'.symm } }
end

theorem equiv_congr_left {y₁ y₂} : y₁ ≈ y₂ ↔ ∀ x₁, x₁ ≈ y₁ ↔ x₁ ≈ y₂ :=
⟨λ h x₁, ⟨λ h', equiv_trans h' h, λ h', equiv_trans h' (equiv_symm h)⟩,
 λ h, (h y₁).1 $ equiv_refl _⟩

theorem equiv_congr_right {x₁ x₂} : x₁ ≈ x₂ ↔ ∀ y₁, x₁ ≈ y₁ ↔ x₂ ≈ y₁ :=
⟨λ h y₁, ⟨λ h', equiv_trans (equiv_symm h) h', λ h', equiv_trans h h'⟩,
 λ h, (h x₂).2 $ equiv_refl _⟩

theorem equiv_of_mk_equiv {x y : pgame}
  (L : x.left_moves ≃ y.left_moves) (R : x.right_moves ≃ y.right_moves)
  (hl : ∀ (i : x.left_moves), x.move_left i ≈ y.move_left (L i))
  (hr : ∀ (j : y.right_moves), x.move_right (R.symm j) ≈ y.move_right j) :
  x ≈ y :=
begin
  fsplit; rw le_def,
  { exact ⟨λ i, or.inl ⟨L i, (hl i).1⟩, λ j, or.inr ⟨R.symm j, (hr j).1⟩⟩ },
  { fsplit,
    { intro i,
      left,
      specialize hl (L.symm i),
      simp only [move_left_mk, equiv.apply_symm_apply] at hl,
      use ⟨L.symm i, hl.2⟩ },
    { intro j,
      right,
      specialize hr (R j),
      simp only [move_right_mk, equiv.symm_apply_apply] at hr,
      use ⟨R j, hr.2⟩ } }
end

/-- `restricted x y` says that Left always has no more moves in `x` than in `y`,
     and Right always has no more moves in `y` than in `x` -/
inductive restricted : pgame.{u} → pgame.{u} → Type (u+1)
| mk : Π {x y : pgame} (L : x.left_moves → y.left_moves) (R : y.right_moves → x.right_moves),
         (∀ (i : x.left_moves), restricted (x.move_left i) (y.move_left (L i))) →
         (∀ (j : y.right_moves), restricted (x.move_right (R j)) (y.move_right j)) → restricted x y

/-- The identity restriction. -/
@[refl] def restricted.refl : Π (x : pgame), restricted x x
| (mk xl xr xL xR) :=
  restricted.mk
    id id
    (λ i, restricted.refl _) (λ j, restricted.refl _)
using_well_founded { dec_tac := pgame_wf_tac }

instance (x : pgame) : inhabited (restricted x x) := ⟨restricted.refl _⟩

-- TODO trans for restricted

theorem restricted.le : Π {x y : pgame} (r : restricted x y), x ≤ y
| (mk xl xr xL xR) (mk yl yr yL yR)
  (restricted.mk L_embedding R_embedding L_restriction R_restriction) :=
begin
  rw le_def,
  exact
    ⟨λ i, or.inl ⟨L_embedding i, (L_restriction i).le⟩,
     λ i, or.inr ⟨R_embedding i, (R_restriction i).le⟩⟩
end

/--
`relabelling x y` says that `x` and `y` are really the same game, just dressed up differently.
Specifically, there is a bijection between the moves for Left in `x` and in `y`, and similarly
for Right, and under these bijections we inductively have `relabelling`s for the consequent games.
-/
inductive relabelling : pgame.{u} → pgame.{u} → Type (u+1)
| mk : Π {x y : pgame} (L : x.left_moves ≃ y.left_moves) (R : x.right_moves ≃ y.right_moves),
         (∀ (i : x.left_moves), relabelling (x.move_left i) (y.move_left (L i))) →
         (∀ (j : y.right_moves), relabelling (x.move_right (R.symm j)) (y.move_right j)) →
       relabelling x y

/-- If `x` is a relabelling of `y`, then Left and Right have the same moves in either game,
    so `x` is a restriction of `y`. -/
def relabelling.restricted : Π {x y : pgame} (r : relabelling x y), restricted x y
| (mk xl xr xL xR) (mk yl yr yL yR) (relabelling.mk L_equiv R_equiv L_relabelling R_relabelling) :=
restricted.mk L_equiv.to_embedding R_equiv.symm.to_embedding
  (λ i, (L_relabelling i).restricted)
  (λ j, (R_relabelling j).restricted)

-- It's not the case that `restricted x y → restricted y x → relabelling x y`,
-- but if we insisted that the maps in a restriction were injective, then one
-- could use Schröder-Bernstein for do this.

/-- The identity relabelling. -/
@[refl] def relabelling.refl : Π (x : pgame), relabelling x x
| (mk xl xr xL xR) :=
  relabelling.mk (equiv.refl _) (equiv.refl _)
    (λ i, relabelling.refl _) (λ j, relabelling.refl _)
using_well_founded { dec_tac := pgame_wf_tac }

instance (x : pgame) : inhabited (relabelling x x) := ⟨relabelling.refl _⟩

/-- Reverse a relabelling. -/
@[symm] def relabelling.symm : Π {x y : pgame}, relabelling x y → relabelling y x
| (mk xl xr xL xR) (mk yl yr yL yR) (relabelling.mk L_equiv R_equiv L_relabelling R_relabelling) :=
begin
  refine relabelling.mk L_equiv.symm R_equiv.symm _ _,
  { intro i, simpa using (L_relabelling (L_equiv.symm i)).symm },
  { intro j, simpa using (R_relabelling (R_equiv j)).symm }
end

/-- Transitivity of relabelling -/
@[trans] def relabelling.trans :
  Π {x y z : pgame}, relabelling x y → relabelling y z → relabelling x z
| (mk xl xr xL xR) (mk yl yr yL yR) (mk zl zr zL zR)
  (relabelling.mk L_equiv₁ R_equiv₁ L_relabelling₁ R_relabelling₁)
  (relabelling.mk L_equiv₂ R_equiv₂ L_relabelling₂ R_relabelling₂) :=
begin
  refine relabelling.mk (L_equiv₁.trans L_equiv₂) (R_equiv₁.trans R_equiv₂) _ _,
  { intro i, simpa using (L_relabelling₁ _).trans (L_relabelling₂ _) },
  { intro j, simpa using (R_relabelling₁ _).trans (R_relabelling₂ _) },
end

/-- Any game without left or right moves is a relabelling of 0. -/
def relabelling.is_empty (x : pgame) [is_empty (x.left_moves)] [is_empty (x.right_moves)] :
  relabelling x 0 :=
⟨equiv.equiv_pempty _, equiv.equiv_pempty _, is_empty_elim, is_empty_elim⟩

theorem relabelling.le {x y : pgame} (r : relabelling x y) : x ≤ y :=
r.restricted.le

/-- A relabelling lets us prove equivalence of games. -/
theorem relabelling.equiv {x y : pgame} (r : relabelling x y) : x ≈ y :=
⟨r.le, r.symm.le⟩

instance {x y : pgame} : has_coe (relabelling x y) (x ≈ y) := ⟨relabelling.equiv⟩

/-- Replace the types indexing the next moves for Left and Right by equivalent types. -/
def relabel {x : pgame} {xl' xr'} (el : x.left_moves ≃ xl') (er : x.right_moves ≃ xr') :=
pgame.mk xl' xr' (λ i, x.move_left (el.symm i)) (λ j, x.move_right (er.symm j))

@[simp] lemma relabel_move_left' {x : pgame} {xl' xr'}
  (el : x.left_moves ≃ xl') (er : x.right_moves ≃ xr') (i : xl') :
  move_left (relabel el er) i = x.move_left (el.symm i) :=
rfl
@[simp] lemma relabel_move_left {x : pgame} {xl' xr'}
  (el : x.left_moves ≃ xl') (er : x.right_moves ≃ xr') (i : x.left_moves) :
  move_left (relabel el er) (el i) = x.move_left i :=
by simp

@[simp] lemma relabel_move_right' {x : pgame} {xl' xr'}
  (el : x.left_moves ≃ xl') (er : x.right_moves ≃ xr') (j : xr') :
  move_right (relabel el er) j = x.move_right (er.symm j) :=
rfl
@[simp] lemma relabel_move_right {x : pgame} {xl' xr'}
  (el : x.left_moves ≃ xl') (er : x.right_moves ≃ xr') (j : x.right_moves) :
  move_right (relabel el er) (er j) = x.move_right j :=
by simp

/-- The game obtained by relabelling the next moves is a relabelling of the original game. -/
def relabel_relabelling {x : pgame} {xl' xr'} (el : x.left_moves ≃ xl') (er : x.right_moves ≃ xr') :
  relabelling x (relabel el er) :=
relabelling.mk el er (λ i, by simp) (λ j, by simp)

/-- The negation of `{L | R}` is `{-R | -L}`. -/
def neg : pgame → pgame
| ⟨l, r, L, R⟩ := ⟨r, l, λ i, neg (R i), λ i, neg (L i)⟩

instance : has_neg pgame := ⟨neg⟩

@[simp] lemma neg_def {xl xr xL xR} : -(mk xl xr xL xR) = mk xr xl (λ j, -(xR j)) (λ i, -(xL i)) :=
rfl

instance : has_involutive_neg pgame :=
{ neg_neg := λ x, begin
    induction x with xl xr xL xR ihL ihR,
    simp_rw [neg_def, ihL, ihR],
    exact ⟨rfl, rfl, heq.rfl, heq.rfl⟩,
  end,
  ..pgame.has_neg }

@[simp] protected lemma neg_zero : -(0 : pgame) = 0 :=
begin
  dsimp [has_zero.zero, has_neg.neg, neg],
  congr; funext i; cases i
end

@[simp] lemma neg_of_lists (L R : list pgame) :
  -of_lists L R = of_lists (R.map (λ x, -x)) (L.map (λ x, -x)) :=
begin
  simp only [of_lists, neg_def, list.length_map, list.nth_le_map', eq_self_iff_true, true_and],
  split, all_goals
  { apply hfunext,
    { simp },
    { intros a a' ha,
      congr' 2,
      have : ∀ {m n} (h₁ : m = n) {b : ulift (fin m)} {c : ulift (fin n)} (h₂ : b == c),
        (b.down : ℕ) = ↑c.down,
      { rintros m n rfl b c rfl, refl },
      exact this (list.length_map _ _).symm ha } }
end

theorem left_moves_neg : ∀ x : pgame, (-x).left_moves = x.right_moves
| ⟨_, _, _, _⟩ := rfl

theorem right_moves_neg : ∀ x : pgame, (-x).right_moves = x.left_moves
| ⟨_, _, _, _⟩ := rfl

/-- Turns a right move for `x` into a left move for `-x` and vice versa.

Even though these types are the same (not definitionally so), this is the preferred way to convert
between them. -/
def to_left_moves_neg {x : pgame} : x.right_moves ≃ (-x).left_moves :=
equiv.cast (left_moves_neg x).symm

/-- Turns a left move for `x` into a right move for `-x` and vice versa.

Even though these types are the same (not definitionally so), this is the preferred way to convert
between them. -/
def to_right_moves_neg {x : pgame} : x.left_moves ≃ (-x).right_moves :=
equiv.cast (right_moves_neg x).symm

lemma move_left_neg {x : pgame} (i) :
  (-x).move_left (to_left_moves_neg i) = -x.move_right i :=
by { cases x, refl }

@[simp] lemma move_left_neg' {x : pgame} (i) :
  (-x).move_left i = -x.move_right (to_left_moves_neg.symm i) :=
by { cases x, refl }

lemma move_right_neg {x : pgame} (i) :
  (-x).move_right (to_right_moves_neg i) = -(x.move_left i) :=
by { cases x, refl }

@[simp] lemma move_right_neg' {x : pgame} (i) :
  (-x).move_right i = -x.move_left (to_right_moves_neg.symm i) :=
by { cases x, refl }

lemma move_left_neg_symm {x : pgame} (i) :
  x.move_left (to_right_moves_neg.symm i) = -(-x).move_right i :=
by simp

lemma move_left_neg_symm' {x : pgame} (i) :
  x.move_left i = -(-x).move_right (to_right_moves_neg i) :=
by simp

lemma move_right_neg_symm {x : pgame} (i) :
  x.move_right (to_left_moves_neg.symm i) = -(-x).move_left i :=
by simp

lemma move_right_neg_symm' {x : pgame} (i) :
  x.move_right i = -(-x).move_left (to_left_moves_neg i) :=
by simp

/-- If `x` has the same moves as `y`, then `-x` has the sames moves as `-y`. -/
def relabelling.neg_congr : ∀ {x y : pgame}, x.relabelling y → (-x).relabelling (-y)
| (mk xl xr xL xR) (mk yl yr yL yR) ⟨L_equiv, R_equiv, L_relabelling, R_relabelling⟩ :=
  ⟨R_equiv, L_equiv,
    λ i, relabelling.neg_congr (by simpa using R_relabelling (R_equiv i)),
    λ i, relabelling.neg_congr (by simpa using L_relabelling (L_equiv.symm i))⟩

theorem le_iff_neg_ge : Π {x y : pgame}, x ≤ y ↔ -y ≤ -x
| (mk xl xr xL xR) (mk yl yr yL yR) :=
begin
  rw [le_def, le_def],
  dsimp [neg],
  refine ⟨λ h, ⟨λ i, _, λ j, _⟩, λ h, ⟨λ i, _, λ j, _⟩⟩,
  { rcases h.right i with ⟨w, h⟩ | ⟨w, h⟩,
    { refine or.inr ⟨to_right_moves_neg w, _⟩,
      convert le_iff_neg_ge.1 h,
      rw move_right_neg },
    { exact or.inl ⟨w, le_iff_neg_ge.1 h⟩ } },
  { rcases h.left j with ⟨w, h⟩ | ⟨w, h⟩,
    { exact or.inr ⟨w, le_iff_neg_ge.1 h⟩ },
    { refine or.inl ⟨to_left_moves_neg w, _⟩,
      convert le_iff_neg_ge.1 h,
      rw move_left_neg } },
  { rcases h.right i with ⟨w, h⟩ | ⟨w, h⟩,
    { refine or.inr ⟨to_left_moves_neg.symm w, le_iff_neg_ge.2 _⟩,
      rwa [move_right_neg_symm, neg_neg] },
    { exact or.inl ⟨w, le_iff_neg_ge.2 h⟩ } },
  { rcases h.left j with ⟨w, h⟩ | ⟨w, h⟩,
    { exact or.inr ⟨w, le_iff_neg_ge.2 h⟩ },
    { refine or.inl ⟨to_right_moves_neg.symm w, le_iff_neg_ge.2 _⟩,
      rwa [move_left_neg_symm, neg_neg] } },
end
using_well_founded { dec_tac := pgame_wf_tac }

theorem neg_congr {x y : pgame} (h : x ≈ y) : -x ≈ -y :=
⟨le_iff_neg_ge.1 h.2, le_iff_neg_ge.1 h.1⟩

theorem lt_iff_neg_gt : Π {x y : pgame}, x < y ↔ -y < -x :=
begin
  classical,
  intros,
  rw [←not_le, ←not_le, not_iff_not],
  apply le_iff_neg_ge
end

theorem zero_le_iff_neg_le_zero {x : pgame} : 0 ≤ x ↔ -x ≤ 0 :=
begin
  convert le_iff_neg_ge,
  rw pgame.neg_zero
end

theorem le_zero_iff_zero_le_neg {x : pgame} : x ≤ 0 ↔ 0 ≤ -x :=
begin
  convert le_iff_neg_ge,
  rw pgame.neg_zero
end

/-- The sum of `x = {xL | xR}` and `y = {yL | yR}` is `{xL + y, x + yL | xR + y, x + yR}`. -/
def add (x y : pgame) : pgame :=
begin
  induction x with xl xr xL xR IHxl IHxr generalizing y,
  induction y with yl yr yL yR IHyl IHyr,
  have y := mk yl yr yL yR,
  refine ⟨xl ⊕ yl, xr ⊕ yr, sum.rec _ _, sum.rec _ _⟩,
  { exact λ i, IHxl i y },
  { exact λ i, IHyl i },
  { exact λ i, IHxr i y },
  { exact λ i, IHyr i }
end

instance : has_add pgame := ⟨add⟩

@[simp] theorem nat_one : ((1 : ℕ) : pgame) = 0 + 1 := rfl

/-- `x + 0` has exactly the same moves as `x`. -/
def add_zero_relabelling : Π (x : pgame.{u}), relabelling (x + 0) x
| (mk xl xr xL xR) :=
begin
  refine ⟨equiv.sum_empty xl pempty, equiv.sum_empty xr pempty, _, _⟩,
  { rintro (⟨i⟩|⟨⟨⟩⟩),
    apply add_zero_relabelling, },
  { rintro j,
    apply add_zero_relabelling, }
end

/-- `x + 0` is equivalent to `x`. -/
lemma add_zero_equiv (x : pgame.{u}) : x + 0 ≈ x :=
(add_zero_relabelling x).equiv

/-- `0 + x` has exactly the same moves as `x`. -/
def zero_add_relabelling : Π (x : pgame.{u}), relabelling (0 + x) x
| (mk xl xr xL xR) :=
begin
  refine ⟨equiv.empty_sum pempty xl, equiv.empty_sum pempty xr, _, _⟩,
  { rintro (⟨⟨⟩⟩|⟨i⟩),
    apply zero_add_relabelling, },
  { rintro j,
    apply zero_add_relabelling, }
end

/-- `0 + x` is equivalent to `x`. -/
lemma zero_add_equiv (x : pgame.{u}) : 0 + x ≈ x :=
(zero_add_relabelling x).equiv

/-- An explicit equivalence between the moves for Left in `x + y` and the type-theory sum
    of the moves for Left in `x` and in `y`. -/
def left_moves_add (x y : pgame) : (x + y).left_moves ≃ x.left_moves ⊕ y.left_moves :=
by { cases x, cases y, refl, }

/-- An explicit equivalence between the moves for Right in `x + y` and the type-theory sum
    of the moves for Right in `x` and in `y`. -/
def right_moves_add (x y : pgame) : (x + y).right_moves ≃ x.right_moves ⊕ y.right_moves :=
by { cases x, cases y, refl, }

@[simp] lemma mk_add_move_left_inl {xl xr yl yr} {xL xR yL yR} {i} :
  (mk xl xr xL xR + mk yl yr yL yR).move_left (sum.inl i) =
    (mk xl xr xL xR).move_left i + (mk yl yr yL yR) :=
rfl
@[simp] lemma add_move_left_inl {x y : pgame} {i} :
  (x + y).move_left ((@left_moves_add x y).symm (sum.inl i)) = x.move_left i + y :=
by { cases x, cases y, refl, }

@[simp] lemma mk_add_move_right_inl {xl xr yl yr} {xL xR yL yR} {i} :
  (mk xl xr xL xR + mk yl yr yL yR).move_right (sum.inl i) =
    (mk xl xr xL xR).move_right i + (mk yl yr yL yR) :=
rfl
@[simp] lemma add_move_right_inl {x y : pgame} {i} :
  (x + y).move_right ((@right_moves_add x y).symm (sum.inl i)) = x.move_right i + y :=
by { cases x, cases y, refl, }

@[simp] lemma mk_add_move_left_inr {xl xr yl yr} {xL xR yL yR} {i} :
  (mk xl xr xL xR + mk yl yr yL yR).move_left (sum.inr i) =
    (mk xl xr xL xR) + (mk yl yr yL yR).move_left i :=
rfl
@[simp] lemma add_move_left_inr {x y : pgame} {i : y.left_moves} :
  (x + y).move_left ((@left_moves_add x y).symm (sum.inr i)) = x + y.move_left i :=
by { cases x, cases y, refl, }

@[simp] lemma mk_add_move_right_inr {xl xr yl yr} {xL xR yL yR} {i} :
  (mk xl xr xL xR + mk yl yr yL yR).move_right (sum.inr i) =
    (mk xl xr xL xR) + (mk yl yr yL yR).move_right i :=
rfl
@[simp] lemma add_move_right_inr {x y : pgame} {i} :
  (x + y).move_right ((@right_moves_add x y).symm (sum.inr i)) = x + y.move_right i :=
by { cases x, cases y, refl, }

instance is_empty_nat_right_moves : ∀ n : ℕ, is_empty (right_moves n)
| 0 := pempty.is_empty
| (n + 1) := begin
  haveI := is_empty_nat_right_moves n,
  rw nat.cast_succ,
  exact (right_moves_add _ _).is_empty
end

/-- If `w` has the same moves as `x` and `y` has the same moves as `z`,
then `w + y` has the same moves as `x + z`. -/
def relabelling.add_congr : ∀ {w x y z : pgame.{u}},
  w.relabelling x → y.relabelling z → (w + y).relabelling (x + z)
| (mk wl wr wL wR) (mk xl xr xL xR) (mk yl yr yL yR) (mk zl zr zL zR)
  ⟨L_equiv₁, R_equiv₁, L_relabelling₁, R_relabelling₁⟩
  ⟨L_equiv₂, R_equiv₂, L_relabelling₂, R_relabelling₂⟩ :=
begin
  refine ⟨equiv.sum_congr L_equiv₁ L_equiv₂, equiv.sum_congr R_equiv₁ R_equiv₂, _, _⟩,
  { rintro (i|j),
    { exact relabelling.add_congr
        (L_relabelling₁ i)
        (⟨L_equiv₂, R_equiv₂, L_relabelling₂, R_relabelling₂⟩) },
    { exact relabelling.add_congr
        (⟨L_equiv₁, R_equiv₁, L_relabelling₁, R_relabelling₁⟩)
        (L_relabelling₂ j) }},
  { rintro (i|j),
    { exact relabelling.add_congr
        (R_relabelling₁ i)
        (⟨L_equiv₂, R_equiv₂, L_relabelling₂, R_relabelling₂⟩) },
    { exact relabelling.add_congr
        (⟨L_equiv₁, R_equiv₁, L_relabelling₁, R_relabelling₁⟩)
        (R_relabelling₂ j) }}
end
using_well_founded { dec_tac := pgame_wf_tac }

instance : has_sub pgame := ⟨λ x y, x + -y⟩

@[simp] theorem sub_zero (x : pgame) : x - 0 = x + 0 :=
show x + -0 = x + 0, by rw pgame.neg_zero

/-- If `w` has the same moves as `x` and `y` has the same moves as `z`,
then `w - y` has the same moves as `x - z`. -/
def relabelling.sub_congr {w x y z : pgame}
  (h₁ : w.relabelling x) (h₂ : y.relabelling z) : (w - y).relabelling (x - z) :=
h₁.add_congr h₂.neg_congr

/-- `-(x+y)` has exactly the same moves as `-x + -y`. -/
def neg_add_relabelling : Π (x y : pgame), relabelling (-(x + y)) (-x + -y)
| (mk xl xr xL xR) (mk yl yr yL yR) :=
⟨equiv.refl _, equiv.refl _,
 λ j, sum.cases_on j
   (λ j, neg_add_relabelling (xR j) (mk yl yr yL yR))
   (λ j, neg_add_relabelling (mk xl xr xL xR) (yR j)),
 λ i, sum.cases_on i
   (λ i, neg_add_relabelling (xL i) (mk yl yr yL yR))
   (λ i, neg_add_relabelling (mk xl xr xL xR) (yL i))⟩
using_well_founded { dec_tac := pgame_wf_tac }

theorem neg_add_le {x y : pgame} : -(x + y) ≤ -x + -y :=
(neg_add_relabelling x y).le

/-- `x + y` has exactly the same moves as `y + x`. -/
def add_comm_relabelling : Π (x y : pgame.{u}), relabelling (x + y) (y + x)
| (mk xl xr xL xR) (mk yl yr yL yR) :=
begin
  refine ⟨equiv.sum_comm _ _, equiv.sum_comm _ _, _, _⟩;
  rintros (_|_);
  { simp [left_moves_add, right_moves_add], apply add_comm_relabelling }
end
using_well_founded { dec_tac := pgame_wf_tac }

theorem add_comm_le {x y : pgame} : x + y ≤ y + x :=
(add_comm_relabelling x y).le

theorem add_comm_equiv {x y : pgame} : x + y ≈ y + x :=
(add_comm_relabelling x y).equiv

/-- `(x + y) + z` has exactly the same moves as `x + (y + z)`. -/
def add_assoc_relabelling : Π (x y z : pgame.{u}), relabelling ((x + y) + z) (x + (y + z))
| (mk xl xr xL xR) (mk yl yr yL yR) (mk zl zr zL zR) :=
begin
  refine ⟨equiv.sum_assoc _ _ _, equiv.sum_assoc _ _ _, _, _⟩,
  { rintro (⟨i|i⟩|i),
    { apply add_assoc_relabelling, },
    { change relabelling
        (mk xl xr xL xR + yL i + mk zl zr zL zR) (mk xl xr xL xR + (yL i + mk zl zr zL zR)),
      apply add_assoc_relabelling, },
    { change relabelling
        (mk xl xr xL xR + mk yl yr yL yR + zL i) (mk xl xr xL xR + (mk yl yr yL yR + zL i)),
      apply add_assoc_relabelling, } },
  { rintro (j|⟨j|j⟩),
    { apply add_assoc_relabelling, },
    { change relabelling
        (mk xl xr xL xR + yR j + mk zl zr zL zR) (mk xl xr xL xR + (yR j + mk zl zr zL zR)),
      apply add_assoc_relabelling, },
    { change relabelling
        (mk xl xr xL xR + mk yl yr yL yR + zR j) (mk xl xr xL xR + (mk yl yr yL yR + zR j)),
      apply add_assoc_relabelling, } },
end
using_well_founded { dec_tac := pgame_wf_tac }

theorem add_assoc_equiv {x y z : pgame} : (x + y) + z ≈ x + (y + z) :=
(add_assoc_relabelling x y z).equiv

private lemma add_le_add_right : ∀ {x y z : pgame} (h : x ≤ y), x + z ≤ y + z
| (mk xl xr xL xR) (mk yl yr yL yR) (mk zl zr zL zR) :=
begin
  intros h,
  rw le_def,
  split,
  { -- if Left plays first
    intros i,
    change xl ⊕ zl at i,
    cases i,
    { -- either they play in x
      rw le_def at h,
      cases h,
      have t := h_left i,
      rcases t with ⟨i', ih⟩ | ⟨j, jh⟩,
      { left,
        refine ⟨(left_moves_add _ _).inv_fun (sum.inl i'), _⟩,
        exact add_le_add_right ih, },
      { right,
        refine ⟨(right_moves_add _ _).inv_fun (sum.inl j), _⟩,
        convert add_le_add_right jh,
        apply add_move_right_inl } },
    { -- or play in z
      left,
      refine ⟨(left_moves_add _ _).inv_fun (sum.inr i), _⟩,
      exact add_le_add_right h, }, },
  { -- if Right plays first
    intros j,
    change yr ⊕ zr at j,
    cases j,
    { -- either they play in y
      rw le_def at h,
      cases h,
      have t := h_right j,
      rcases t with ⟨i, ih⟩ | ⟨j', jh⟩,
      { left,
        refine ⟨(left_moves_add _ _).inv_fun (sum.inl i), _⟩,
        convert add_le_add_right ih,
        apply add_move_left_inl },
      { right,
        refine ⟨(right_moves_add _ _).inv_fun (sum.inl j'), _⟩,
        exact add_le_add_right jh } },
    { -- or play in z
      right,
      refine ⟨(right_moves_add _ _).inv_fun (sum.inr j), _⟩,
      exact add_le_add_right h } }
end
using_well_founded { dec_tac := pgame_wf_tac }

instance covariant_class_swap_add_le : covariant_class pgame pgame (swap (+)) (≤) :=
⟨λ x y z, add_le_add_right⟩

instance covariant_class_add_le : covariant_class pgame pgame (+) (≤) :=
⟨λ x y z h, calc x + y ≤ y + x : add_comm_le
                   ... ≤ z + x : add_le_add_right h _
                   ... ≤ x + z : add_comm_le⟩

theorem add_congr {w x y z : pgame} (h₁ : w ≈ x) (h₂ : y ≈ z) : w + y ≈ x + z :=
⟨le_trans (add_le_add_left h₂.1 w) (add_le_add_right h₁.1 z),
  le_trans (add_le_add_left h₂.2 x) (add_le_add_right h₁.2 y)⟩

theorem add_congr_left {x y z : pgame} (h : x ≈ y) : x + z ≈ y + z :=
add_congr h equiv_rfl

theorem add_congr_right {x y z : pgame} : y ≈ z → x + y ≈ x + z :=
add_congr equiv_rfl

theorem sub_congr {w x y z : pgame} (h₁ : w ≈ x) (h₂ : y ≈ z) : w - y ≈ x - z :=
add_congr h₁ (neg_congr h₂)

theorem sub_congr_left {x y z : pgame} (h : x ≈ y) : x - z ≈ y - z :=
sub_congr h equiv_rfl

theorem sub_congr_right {x y z : pgame} : y ≈ z → x - y ≈ x - z :=
sub_congr equiv_rfl

theorem add_left_neg_le_zero : ∀ (x : pgame), -x + x ≤ 0
| ⟨xl, xr, xL, xR⟩ :=
begin
  rw [le_def],
  split,
  { intro i,
    change xr ⊕ xl at i,
    cases i,
    { -- If Left played in -x, Right responds with the same move in x.
      right,
      refine ⟨(right_moves_add _ _).inv_fun (sum.inr i), _⟩,
      convert @add_left_neg_le_zero (xR i),
      exact add_move_right_inr },
    { -- If Left in x, Right responds with the same move in -x.
      right,
      dsimp,
      refine ⟨(right_moves_add _ _).inv_fun (sum.inl i), _⟩,
      convert @add_left_neg_le_zero (xL i),
      exact add_move_right_inl }, },
  { rintro ⟨⟩, }
end
using_well_founded { dec_tac := pgame_wf_tac }

theorem zero_le_add_left_neg (x : pgame) : 0 ≤ -x + x :=
begin
  rw [le_iff_neg_ge, pgame.neg_zero],
  exact le_trans neg_add_le (add_left_neg_le_zero _)
end

theorem add_left_neg_equiv (x : pgame) : -x + x ≈ 0 :=
⟨add_left_neg_le_zero x, zero_le_add_left_neg x⟩

theorem add_right_neg_le_zero (x : pgame) : x + -x ≤ 0 :=
le_trans add_comm_le (add_left_neg_le_zero x)

theorem zero_le_add_right_neg (x : pgame) : 0 ≤ x + -x :=
le_trans (zero_le_add_left_neg x) add_comm_le

theorem add_right_neg_equiv (x : pgame) : x + -x ≈ 0 :=
⟨add_right_neg_le_zero x, zero_le_add_right_neg x⟩

instance covariant_class_swap_add_lt : covariant_class pgame pgame (swap (+)) (<) :=
⟨λ x y z h, suffices z + x ≤ y + x → z ≤ y, by { rw ←not_le at ⊢ h, exact mt this h }, λ w,
  calc z ≤ z + 0        : (add_zero_relabelling _).symm.le
     ... ≤ z + (x + -x) : add_le_add_left (zero_le_add_right_neg x) _
     ... ≤ z + x + -x   : (add_assoc_relabelling _ _ _).symm.le
     ... ≤ y + x + -x   : add_le_add_right w _
     ... ≤ y + (x + -x) : (add_assoc_relabelling _ _ _).le
     ... ≤ y + 0        : add_le_add_left (add_right_neg_le_zero x) _
     ... ≤ y            : (add_zero_relabelling _).le⟩

instance covariant_class_add_lt : covariant_class pgame pgame (+) (<) :=
⟨λ x y z h, calc x + y ≤ y + x : add_comm_le
                   ... < z + x   : add_lt_add_right h _
                   ... ≤ x + z   : add_comm_le⟩

theorem le_iff_sub_nonneg {x y : pgame} : x ≤ y ↔ 0 ≤ y - x :=
⟨λ h, le_trans (zero_le_add_right_neg x) (add_le_add_right h _),
 λ h,
  calc x ≤ 0 + x : (zero_add_relabelling x).symm.le
     ... ≤ y - x + x : add_le_add_right h _
     ... ≤ y + (-x + x) : (add_assoc_relabelling _ _ _).le
     ... ≤ y + 0 : add_le_add_left (add_left_neg_le_zero x) _
     ... ≤ y : (add_zero_relabelling y).le⟩
theorem lt_iff_sub_pos {x y : pgame} : x < y ↔ 0 < y - x :=
⟨λ h, lt_of_le_of_lt (zero_le_add_right_neg x) (add_lt_add_right h _),
 λ h,
  calc x ≤ 0 + x : (zero_add_relabelling x).symm.le
     ... < y - x + x : add_lt_add_right h _
     ... ≤ y + (-x + x) : (add_assoc_relabelling _ _ _).le
     ... ≤ y + 0 : add_le_add_left (add_left_neg_le_zero x) _
     ... ≤ y : (add_zero_relabelling y).le⟩

/-- The pre-game `star`, which is fuzzy/confused with zero. -/
def star : pgame.{u} := ⟨punit, punit, λ _, 0, λ _, 0⟩

@[simp] theorem star_left_moves : star.left_moves = punit := rfl
@[simp] theorem star_right_moves : star.right_moves = punit := rfl

@[simp] theorem star_move_left (x) : star.move_left x = 0 := rfl
@[simp] theorem star_move_right (x) : star.move_right x = 0 := rfl

instance unique_star_left_moves : unique star.left_moves := punit.unique
instance unique_star_right_moves : unique star.right_moves := punit.unique

theorem star_lt_zero : star < 0 :=
by { rw lt_zero, use default, rintros ⟨⟩ }
theorem zero_lt_star : 0 < star :=
by { rw zero_lt, use default, rintros ⟨⟩ }

@[simp] theorem neg_star : -star = star :=
by simp [star]

/-- The pre-game `ω`. (In fact all ordinals have game and surreal representatives.) -/
def omega : pgame := ⟨ulift ℕ, pempty, λ n, ↑n.1, pempty.elim⟩

@[simp] theorem zero_lt_one : (0 : pgame) < 1 :=
by { rw zero_lt, use default, rintro ⟨⟩ }

theorem zero_le_one : (0 : pgame) ≤ 1 :=
zero_le_of_is_empty_right_moves 1

/-- The pre-game `half` is defined as `{0 | 1}`. -/
def half : pgame := ⟨punit, punit, 0, 1⟩

@[simp] theorem half_left_moves : half.left_moves = punit := rfl
@[simp] theorem half_right_moves : half.right_moves = punit := rfl
@[simp] lemma half_move_left (x) : half.move_left x = 0 := rfl
@[simp] lemma half_move_right (x) : half.move_right x = 1 := rfl

instance unique_half_left_moves : unique half.left_moves := punit.unique
instance unique_half_right_moves : unique half.right_moves := punit.unique

protected theorem zero_lt_half : 0 < half :=
by { rw zero_lt, use default, rintro ⟨⟩ }

theorem half_lt_one : half < 1 :=
begin
  rw lt_def,
  right,
  use default,
  split; rintro ⟨⟩,
  exact zero_lt_one
end

end pgame<|MERGE_RESOLUTION|>--- conflicted
+++ resolved
@@ -439,59 +439,8 @@
 theorem lf_mk {xl xr : Type u} {xL : xl → pgame} (xR : xr → pgame) (i) : xL i ⧏ mk xl xr xL xR :=
 lf_mk_of_le xR i le_rfl
 
-<<<<<<< HEAD
 theorem mk_lf {xl xr : Type u} (xL : xl → pgame) {xR : xr → pgame} (i) : mk xl xr xL xR ⧏ xR i :=
 mk_lf_of_le xL i le_rfl
-=======
-theorem lt_move_right_of_le {x y : pgame} {i} :
-  x ≤ y → x < y.move_right i :=
-by { cases y, exact lt_of_mk_le }
-
-theorem lt_of_move_right_le {x y : pgame} {i} :
-  x.move_right i ≤ y → x < y :=
-by { cases x, rw move_right_mk, exact mk_lt_of_le }
-
-theorem lt_of_le_move_left {x y : pgame} {i} :
-  x ≤ y.move_left i → x < y :=
-by { cases y, rw move_left_mk, exact lt_mk_of_le }
-
-private theorem not_le_lt {x y : pgame} :
-  (¬ x ≤ y ↔ y < x) ∧ (¬ x < y ↔ y ≤ x) :=
-begin
-  induction x with xl xr xL xR IHxl IHxr generalizing y,
-  induction y with yl yr yL yR IHyl IHyr,
-  classical,
-  simp only [mk_le_mk, mk_lt_mk,
-    not_and_distrib, not_or_distrib, not_forall, not_exists,
-    and_comm, or_comm, IHxl, IHxr, IHyl, IHyr, iff_self, and_self]
-end
-
-@[simp] theorem not_le {x y : pgame} : ¬ x ≤ y ↔ y < x := not_le_lt.1
-@[simp] theorem not_lt {x y : pgame} : ¬ x < y ↔ y ≤ x := not_le_lt.2
-
-@[refl] protected theorem le_rfl : ∀ {x : pgame}, x ≤ x
-| ⟨l, r, L, R⟩ := by rw mk_le_mk; exact
-⟨λ i, lt_mk_of_le le_rfl, λ i, mk_lt_of_le le_rfl⟩
-
-protected theorem le_refl (x : pgame) : x ≤ x :=
-pgame.le_rfl
-
-protected theorem lt_irrefl (x : pgame) : ¬ x < x :=
-not_lt.2 pgame.le_rfl
-
-protected theorem ne_of_lt : ∀ {x y : pgame}, x < y → x ≠ y
-| x _ h rfl := pgame.lt_irrefl x h
-
-/-- In general, `xL i ≤ x` isn't true. It is true however for `numeric` games, see
-`numeric.move_left_le`. -/
-theorem lt_mk {xl xr : Type u} {xL : xl → pgame} {xR : xr → pgame} (i) : xL i < mk xl xr xL xR :=
-lt_mk_of_le pgame.le_rfl
-
-/-- In general, `x ≤ xR i` isn't true. It is true however for `numeric` games, see
-`numeric.move_right_le`. -/
-theorem mk_lt {xl xr : Type u} {xL : xl → pgame} {xR : xr → pgame} (i) : mk xl xr xL xR < xR i :=
-mk_lt_of_le pgame.le_rfl
->>>>>>> 90d6f271
 
 theorem move_left_lf {x : pgame} (i) : x.move_left i ⧏ x :=
 move_left_lt_of_le pgame.le_rfl
