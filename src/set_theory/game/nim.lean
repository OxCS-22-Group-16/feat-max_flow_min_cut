--- conflicted
+++ resolved
@@ -178,11 +178,7 @@
     wlog h' : O₁ ≤ O₂ using [O₁ O₂, O₂ O₁],
     { exact le_total O₁ O₂ },
     { have h : O₁ < O₂ := lt_of_le_of_ne h' h,
-<<<<<<< HEAD
-      rw [impartial.first_wins_symm', lf_def_le, nim_def O₂],
-=======
       rw [impartial.first_wins_symm', lf_iff_forall_le, nim_def O₂],
->>>>>>> 8dd4619b
       refine or.inl ⟨to_left_moves_add (sum.inr _), _⟩,
       { exact (ordinal.principal_seg_out h).top },
       { simpa using (impartial.add_self (nim O₁)).2 } },
