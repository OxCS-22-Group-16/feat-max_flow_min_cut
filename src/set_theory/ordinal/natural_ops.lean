/-
Copyright (c) 2022 Violeta Hernández Palacios. All rights reserved.
Released under Apache 2.0 license as described in the file LICENSE.
Authors: Violeta Hernández Palacios
-/

import set_theory.ordinal.arithmetic
import tactic.abel

/-!
# Natural operations on ordinals

The goal of this file is to define natural addition and multiplication on ordinals, also known as
the Hessenberg sum and product, and provide a basic API. The natural addition of two ordinals
`a ♯ b` is recursively defined as the least ordinal greater than `a' ♯ b` and `a ♯ b'` for `a' < a`
and `b' < b`. The natural multiplication `a ⨳ b` is likewise recursively defined as the least
ordinal such that `a ⨳ b ♯ a' ⨳ b'` is greater than `a' ⨳ b ♯ a ⨳ b'` for any `a' < a` and
`b' < b`.

These operations form a rich algebraic structure: they're commutative, associative, preserve order,
have the usual `0` and `1` from ordinals, and distribute over one another.

Moreover, these operations are the addition and multiplication of ordinals when viewed as
combinatorial `game`s. This makes them particularly useful for game theory.

Finally, both operations admit simple, intuitive descriptions in terms of the Cantor normal form.
The natural addition of two ordinals corresponds to adding their Cantor normal forms as if they were
polynomials in `ω`. Likewise, their natural multiplication corresponds to multiplying the Cantor
normal forms as polynomials.

# Implementation notes

Given the rich algebraic structure of these two operations, we choose to create a type synonym
`nat_ordinal`, where we provide the appropriate instances. However, to avoid casting back and forth
between both types, we attempt to prove and state most results on `ordinal`.

# Todo

- Prove the characterizations of natural addition and multiplication in terms of the Cantor normal
  form.
-/

universes u v

open function order

noncomputable theory

/-! ### Basic casts between `ordinal` and `nat_ordinal` -/

/-- A type synonym for ordinals with natural addition and multiplication. -/
def nat_ordinal : Type* := ordinal

instance : linear_order nat_ordinal := ordinal.linear_order

/-- The identity function between `ordinal` and `nat_ordinal`. -/
@[pattern] def ordinal.to_nat_ordinal : ordinal ≃o nat_ordinal := order_iso.refl _

/-- The identity function between `nat_ordinal` and `ordinal`. -/
@[pattern] def nat_ordinal.to_ordinal : nat_ordinal ≃o ordinal := order_iso.refl _

open ordinal

namespace nat_ordinal

variables {a b c : nat_ordinal.{u}}

@[simp] theorem to_ordinal_symm_eq : nat_ordinal.to_ordinal.symm = ordinal.to_nat_ordinal := rfl
@[simp] theorem to_ordinal_to_nat_ordinal (a : nat_ordinal) : a.to_ordinal.to_nat_ordinal = a := rfl

instance : has_zero nat_ordinal := ⟨to_nat_ordinal 0⟩
instance : inhabited nat_ordinal := ⟨0⟩
instance : has_one nat_ordinal := ⟨to_nat_ordinal 1⟩
instance : succ_order nat_ordinal := ordinal.succ_order

theorem lt_wf : @well_founded nat_ordinal (<) := ordinal.lt_wf
instance : has_well_founded nat_ordinal := ordinal.has_well_founded
instance : is_well_order nat_ordinal (<) := ordinal.has_lt.lt.is_well_order

@[simp] theorem to_ordinal_zero : to_ordinal 0 = 0 := rfl
@[simp] theorem to_ordinal_one : to_ordinal 1 = 1 := rfl

@[simp] theorem to_ordinal_eq_zero (a) : to_ordinal a = 0 ↔ a = 0 := iff.rfl
@[simp] theorem to_ordinal_eq_one (a) : to_ordinal a = 1 ↔ a = 1 := iff.rfl

@[simp] theorem to_ordinal_max : (max a b).to_ordinal = max a.to_ordinal b.to_ordinal := rfl
@[simp] theorem to_ordinal_min : (min a b).to_ordinal = min a.to_ordinal b.to_ordinal := rfl

theorem succ_def (a : nat_ordinal) : succ a = (a.to_ordinal + 1).to_nat_ordinal := rfl

/-- A recursor for `nat_ordinal`. Use as `induction x using nat_ordinal.rec`. -/
protected def rec {β : nat_ordinal → Sort*} (h : Π a, β (to_nat_ordinal a)) : Π a, β a :=
λ a, h a.to_ordinal

/-- `ordinal.induction` but for `nat_ordinal`. -/
theorem induction {p : nat_ordinal → Prop} : ∀ i (h : ∀ j, (∀ k, k < j → p k) → p j), p i :=
ordinal.induction

end nat_ordinal

namespace ordinal

variables {a b c : ordinal.{u}}

@[simp] theorem to_nat_ordinal_symm_eq : to_nat_ordinal.symm = nat_ordinal.to_ordinal := rfl
@[simp] theorem to_nat_ordinal_to_ordinal (a : ordinal) : a.to_nat_ordinal.to_ordinal = a := rfl

@[simp] theorem to_nat_ordinal_zero : to_nat_ordinal 0 = 0 := rfl
@[simp] theorem to_nat_ordinal_one : to_nat_ordinal 1 = 1 := rfl

@[simp] theorem to_nat_ordinal_eq_zero (a) : to_nat_ordinal a = 0 ↔ a = 0 := iff.rfl
@[simp] theorem to_nat_ordinal_eq_one (a) : to_nat_ordinal a = 1 ↔ a = 1 := iff.rfl

@[simp] theorem to_nat_ordinal_max :
  to_nat_ordinal (max a b) = max a.to_nat_ordinal b.to_nat_ordinal := rfl
@[simp] theorem to_nat_ordinal_min :
  (linear_order.min a b).to_nat_ordinal = linear_order.min a.to_nat_ordinal b.to_nat_ordinal := rfl

/-! ### Natural addition -/

/-- Natural addition on ordinals `a ♯ b`, also known as the Hessenberg sum, is recursively defined
as the least ordinal greater than `a' ♯ b` and `a ♯ b'` for all `a' < a` and `b' < b`. In contrast
to normal ordinal addition, it is commutative.

Natural addition can equivalently be characterized as the ordinal resulting from adding up
corresponding coefficients in the Cantor normal forms of `a` and `b`. -/
noncomputable def nadd : ordinal → ordinal → ordinal
| a b := max
  (blsub.{u u} a $ λ a' h, nadd a' b)
  (blsub.{u u} b $ λ b' h, nadd a b')
using_well_founded { dec_tac := `[solve_by_elim [psigma.lex.left, psigma.lex.right]] }

local infix ` ♯ `:65 := nadd

theorem nadd_def (a b : ordinal) : a ♯ b = max
  (blsub.{u u} a $ λ a' h, a' ♯ b)
  (blsub.{u u} b $ λ b' h, a ♯ b') :=
by rw nadd

theorem lt_nadd_iff : a < b ♯ c ↔ (∃ b' < b, a ≤ b' ♯ c) ∨ ∃ c' < c, a ≤ b ♯ c' :=
by { rw nadd_def, simp [lt_blsub_iff] }

theorem nadd_le_iff : b ♯ c ≤ a ↔ (∀ b' < b, b' ♯ c < a) ∧ ∀ c' < c, b ♯ c' < a :=
by { rw nadd_def, simp [blsub_le_iff] }

theorem nadd_lt_nadd_left (h : b < c) (a) : a ♯ b < a ♯ c :=
lt_nadd_iff.2 (or.inr ⟨b, h, le_rfl⟩)

theorem nadd_lt_nadd_right (h : b < c) (a) : b ♯ a < c ♯ a :=
lt_nadd_iff.2 (or.inl ⟨b, h, le_rfl⟩)

theorem nadd_le_nadd_left (h : b ≤ c) (a) : a ♯ b ≤ a ♯ c :=
begin
  rcases lt_or_eq_of_le h with h | rfl,
  { exact (nadd_lt_nadd_left h a).le },
  { exact le_rfl }
end

theorem nadd_le_nadd_right (h : b ≤ c) (a) : b ♯ a ≤ c ♯ a :=
begin
  rcases lt_or_eq_of_le h with h | rfl,
  { exact (nadd_lt_nadd_right h a).le },
  { exact le_rfl }
end

variables (a b)

theorem nadd_comm : ∀ a b, a ♯ b = b ♯ a
| a b := begin
  rw [nadd_def, nadd_def, max_comm],
  congr; ext c hc;
  apply nadd_comm
end
using_well_founded { dec_tac := `[solve_by_elim [psigma.lex.left, psigma.lex.right]] }

theorem blsub_nadd_of_mono {f : Π c < a ♯ b, ordinal.{max u v}}
  (hf : ∀ {i j} hi hj, i ≤ j → f i hi ≤ f j hj) : blsub _ f = max
  (blsub.{u v} a (λ a' ha', f (a' ♯ b) $ nadd_lt_nadd_right ha' b))
  (blsub.{u v} b (λ b' hb', f (a ♯ b') $ nadd_lt_nadd_left hb' a)) :=
begin
  apply (blsub_le_iff.2 (λ i h, _)).antisymm (max_le _ _),
  { rcases lt_nadd_iff.1 h with ⟨a', ha', hi⟩ | ⟨b', hb', hi⟩,
    { exact lt_max_of_lt_left ((hf h (nadd_lt_nadd_right ha' b) hi).trans_lt (lt_blsub _ _ _)) },
    { exact lt_max_of_lt_right ((hf h (nadd_lt_nadd_left hb' a) hi).trans_lt (lt_blsub _ _ _)) } },
  all_goals
  { apply blsub_le_of_brange_subset.{u u v},
    rintro c ⟨d, hd, rfl⟩,
    apply mem_brange_self }
end

theorem nadd_assoc : ∀ a b c, a ♯ b ♯ c = a ♯ (b ♯ c)
| a b c := begin
  rw [nadd_def a (b ♯ c), nadd_def, blsub_nadd_of_mono, blsub_nadd_of_mono, max_assoc],
  { congr; ext d hd;
    apply nadd_assoc },
  { exact λ i j _ _ h, nadd_le_nadd_left h a },
  { exact λ i j _ _ h, nadd_le_nadd_right h c }
end
using_well_founded { dec_tac := `[solve_by_elim [psigma.lex.left, psigma.lex.right]] }

@[simp] theorem nadd_zero : a ♯ 0 = a :=
begin
  induction a using ordinal.induction with a IH,
  rw [nadd_def, blsub_zero, max_zero_right],
  convert blsub_id a,
  ext b hb,
  exact IH _ hb
end

@[simp] theorem zero_nadd : 0 ♯ a = a :=
by rw [nadd_comm, nadd_zero]

@[simp] theorem nadd_one : a ♯ 1 = succ a :=
begin
  induction a using ordinal.induction with a IH,
  rw [nadd_def, blsub_one, nadd_zero, max_eq_right_iff, blsub_le_iff],
  intros i hi,
  rwa [IH i hi, succ_lt_succ_iff]
end

@[simp] theorem one_nadd : 1 ♯ a = succ a :=
by rw [nadd_comm, nadd_one]

theorem nadd_succ : a ♯ succ b = succ (a ♯ b) :=
by rw [←nadd_one (a ♯ b), nadd_assoc, nadd_one]

theorem succ_nadd : succ a ♯ b = succ (a ♯ b) :=
by rw [←one_nadd (a ♯ b), ←nadd_assoc, one_nadd]

@[simp] theorem nadd_nat (n : ℕ) : a ♯ n = a + n :=
begin
  induction n with n hn,
  { simp },
  { rw [nat.cast_succ, add_one_eq_succ, nadd_succ, add_succ, hn] }
end

@[simp] theorem nat_nadd (n : ℕ) : ↑n ♯ a = a + n :=
by rw [nadd_comm, nadd_nat]

theorem add_le_nadd : a + b ≤ a ♯ b :=
begin
  apply b.limit_rec_on,
  { simp },
  { intros c h,
    rwa [add_succ, nadd_succ, succ_le_succ_iff] },
  { intros c hc H,
    rw [←is_normal.blsub_eq.{u u} (add_is_normal a) hc, blsub_le_iff],
    exact λ i hi, (H i hi).trans_lt (nadd_lt_nadd_left hi a) }
end

end ordinal

open ordinal

namespace nat_ordinal

instance : has_add nat_ordinal := ⟨nadd⟩

instance add_covariant_class_lt :
  covariant_class nat_ordinal.{u} nat_ordinal.{u} (+) (<) :=
⟨λ a b c h, nadd_lt_nadd_left h a⟩

instance add_covariant_class_le :
  covariant_class nat_ordinal.{u} nat_ordinal.{u} (+) (≤) :=
⟨λ a b c h, nadd_le_nadd_left h a⟩

instance add_contravariant_class_le :
  contravariant_class nat_ordinal.{u} nat_ordinal.{u} (+) (≤) :=
⟨λ a b c h, by { by_contra' h', exact h.not_lt (add_lt_add_left h' a) }⟩

instance : ordered_cancel_add_comm_monoid nat_ordinal :=
{ add := (+),
  add_assoc := nadd_assoc,
  add_left_cancel := λ a b c, add_left_cancel'',
  add_le_add_left := λ a b, add_le_add_left,
  le_of_add_le_add_left := λ a b c, le_of_add_le_add_left,
  zero := 0,
  zero_add := zero_nadd,
  add_zero := nadd_zero,
  add_comm := nadd_comm,
  ..nat_ordinal.linear_order }

@[simp] theorem add_one_eq_succ : ∀ a : nat_ordinal, a + 1 = succ a := nadd_one

@[simp] theorem to_ordinal_cast_nat (n : ℕ) : to_ordinal n = n :=
begin
  induction n with n hn,
  { refl },
  { change nadd (to_ordinal n) 1 = n + 1,
    rw hn,
    apply nadd_one }
end

end nat_ordinal

open nat_ordinal

namespace ordinal

local infix ` ♯ `:65 := nadd

theorem nadd_eq_add (a b : ordinal) : a ♯ b = (a.to_nat_ordinal + b.to_nat_ordinal).to_ordinal :=
rfl

@[simp] theorem to_nat_ordinal_cast_nat (n : ℕ) : to_nat_ordinal n = n :=
by { rw ←to_ordinal_cast_nat n, refl }

theorem lt_of_nadd_lt_nadd_left : ∀ {a b c}, a ♯ b < a ♯ c → b < c :=
@lt_of_add_lt_add_left nat_ordinal _ _ _
theorem lt_of_nadd_lt_nadd_right : ∀ {a b c}, b ♯ a < c ♯ a → b < c :=
@_root_.lt_of_add_lt_add_right nat_ordinal _ _ _
theorem le_of_nadd_le_nadd_left : ∀ {a b c}, a ♯ b ≤ a ♯ c → b ≤ c :=
@le_of_add_le_add_left nat_ordinal _ _ _
theorem le_of_nadd_le_nadd_right : ∀ {a b c}, b ♯ a ≤ c ♯ a → b ≤ c :=
@le_of_add_le_add_right nat_ordinal _ _ _

theorem nadd_lt_nadd_iff_left : ∀ a {b c}, a ♯ b < a ♯ c ↔ b < c :=
@add_lt_add_iff_left nat_ordinal _ _ _ _
theorem nadd_lt_nadd_iff_right : ∀ a {b c}, b ♯ a < c ♯ a ↔ b < c :=
@add_lt_add_iff_right nat_ordinal _ _ _ _
theorem nadd_le_nadd_iff_left : ∀ a {b c}, a ♯ b ≤ a ♯ c ↔ b ≤ c :=
@add_le_add_iff_left nat_ordinal _ _ _ _
theorem nadd_le_nadd_iff_right : ∀ a {b c}, b ♯ a ≤ c ♯ a ↔ b ≤ c :=
@_root_.add_le_add_iff_right nat_ordinal _ _ _ _

theorem nadd_le_nadd : ∀ {a b c d}, a ≤ b → c ≤ d → a ♯ c ≤ b ♯ d :=
@add_le_add nat_ordinal _ _ _ _
theorem nadd_lt_nadd : ∀ {a b c d}, a < b → c < d → a ♯ c < b ♯ d :=
@add_lt_add nat_ordinal _ _ _ _

theorem nadd_lt_nadd_of_lt_of_le : ∀ {a b c d}, a < b → c ≤ d → a ♯ c < b ♯ d :=
@add_lt_add_of_lt_of_le nat_ordinal _ _ _ _
theorem nadd_lt_nadd_of_le_of_lt : ∀ {a b c d}, a ≤ b → c < d → a ♯ c < b ♯ d :=
@add_lt_add_of_le_of_lt nat_ordinal _ _ _ _

theorem nadd_left_cancel : ∀ {a b c}, a ♯ b = a ♯ c → b = c :=
@_root_.add_left_cancel nat_ordinal _
theorem nadd_right_cancel : ∀ {a b c}, a ♯ b = c ♯ b → a = c :=
@_root_.add_right_cancel nat_ordinal _
theorem nadd_left_cancel_iff : ∀ {a b c}, a ♯ b = a ♯ c ↔ b = c :=
@add_left_cancel_iff nat_ordinal _
theorem nadd_right_cancel_iff : ∀ {a b c}, b ♯ a = c ♯ a ↔ b = c :=
@add_right_cancel_iff nat_ordinal _

theorem le_nadd_self {a b} : a ≤ b ♯ a :=
by simpa using nadd_le_nadd_right (ordinal.zero_le b) a
theorem le_nadd_left {a b c} (h : a ≤ c) : a ≤ b ♯ c :=
le_nadd_self.trans (nadd_le_nadd_left h b)
theorem le_self_nadd {a b} : a ≤ a ♯ b :=
by simpa using nadd_le_nadd_left (ordinal.zero_le b) a
theorem le_nadd_right {a b c} (h : a ≤ b) : a ≤ b ♯ c :=
le_self_nadd.trans (nadd_le_nadd_right h c)

theorem nadd_left_comm : ∀ a b c, a ♯ (b ♯ c) = b ♯ (a ♯ c) :=
@add_left_comm nat_ordinal _
theorem nadd_right_comm : ∀ a b c, a ♯ b ♯ c = a ♯ c ♯ b :=
@add_right_comm nat_ordinal _

/-! ### Natural multiplication -/

variables {a b c d : ordinal.{u}}

<<<<<<< HEAD
/-- Natural multiplication on ordinals `a ⨳ b` is recursively defined as the least ordinal such that
`a ⨳ b + a' ⨳ b'` is greater than `a' ⨳ b + a ⨳ b'` for all `a' < a` and `b < b'`. In contrast to
normal ordinal multiplication, it is commutative.

Natural multiplication can equivalently be characterized as the ordinal resulting from multiplying
the Cantor normal forms of `a` and `b` as if they were polynomials in `ω`. -/
=======
/-- Natural multiplication on ordinals `a ⨳ b`, also known as the Hessenberg product, is recursively
defined as the least ordinal such that `a ⨳ b + a' ⨳ b'` is greater than `a' ⨳ b + a ⨳ b'` for all
`a' < a` and `b < b'`. In contrast to normal ordinal multiplication, it is commutative and
distributive (over natural addition).

Natural multiplication can equivalently be characterized as the ordinal resulting from multiplying
the Cantor normal forms of `a` and `b` as if they were polynomials in `ω`. Addition of exponents is
done via natural addition. -/
>>>>>>> 21879edc
noncomputable def nmul : ordinal.{u} → ordinal.{u} → ordinal.{u}
| a b := Inf {c | ∀ (a' < a) (b' < b), nmul a' b ♯ nmul a b' < c ♯ nmul a' b'}
using_well_founded { dec_tac := `[solve_by_elim [psigma.lex.left, psigma.lex.right]] }

local infix ` ⨳ `:70 := nmul

theorem nmul_def (a b : ordinal) :
  a ⨳ b = Inf {c | ∀ (a' < a) (b' < b), a' ⨳ b ♯ a ⨳ b' < c ♯ a' ⨳ b'} :=
by rw nmul

/-- The set in the definition of `nmul` is nonempty. -/
theorem nmul_nonempty (a b : ordinal.{u}) :
  {c : ordinal.{u} | ∀ (a' < a) (b' < b), a' ⨳ b ♯ a ⨳ b' < c ♯ a' ⨳ b'}.nonempty :=
⟨_, λ a' ha b' hb, (lt_blsub₂.{u u u} _ ha hb).trans_le le_self_nadd⟩

theorem nmul_nadd_lt {a' b' : ordinal} (ha : a' < a) (hb : b' < b) :
  a' ⨳ b ♯ a ⨳ b' < a ⨳ b ♯ a' ⨳ b' :=
by { rw nmul_def a b, exact Inf_mem (nmul_nonempty a b) a' ha b' hb }

theorem nmul_nadd_le {a' b' : ordinal} (ha : a' ≤ a) (hb : b' ≤ b) :
  a' ⨳ b ♯ a ⨳ b' ≤ a ⨳ b ♯ a' ⨳ b' :=
begin
  rcases lt_or_eq_of_le ha with ha | rfl,
  { rcases lt_or_eq_of_le hb with hb | rfl,
    { exact (nmul_nadd_lt ha hb).le },
    { rw nadd_comm } },
  { exact le_rfl }
end

theorem lt_nmul_iff : c < a ⨳ b ↔ ∃ (a' < a) (b' < b), c ♯ a' ⨳ b' ≤ a' ⨳ b ♯ a ⨳ b' :=
begin
  refine ⟨λ h, _, _⟩,
<<<<<<< HEAD
  { rw nmul_def at h,
=======
  { rw nmul at h,
>>>>>>> 21879edc
    simpa using not_mem_of_lt_cInf h ⟨0, λ _ _, bot_le⟩ },
  { rintros ⟨a', ha, b', hb, h⟩,
    have := h.trans_lt (nmul_nadd_lt ha hb),
    rwa nadd_lt_nadd_iff_right at this }
end

theorem nmul_le_iff : a ⨳ b ≤ c ↔ ∀ (a' < a) (b' < b), a' ⨳ b ♯ a ⨳ b' < c ♯ a' ⨳ b' :=
by { rw ←not_iff_not, simp [lt_nmul_iff] }

theorem nmul_comm : ∀ (a b), a ⨳ b = b ⨳ a
| a b := begin
<<<<<<< HEAD
  rw [nmul_def, nmul_def],
=======
  rw [nmul, nmul],
>>>>>>> 21879edc
  congr, ext x, split;
  intros H c hc d hd,
  { rw [nadd_comm, ←nmul_comm, ←nmul_comm a, ←nmul_comm d],
    exact H _ hd _ hc },
  { rw [nadd_comm, nmul_comm, nmul_comm c, nmul_comm c],
    exact H _ hd _ hc }
end
using_well_founded { dec_tac := `[solve_by_elim [psigma.lex.left, psigma.lex.right]] }

@[simp] theorem nmul_zero (a) : a ⨳ 0 = 0 :=
by { rw [←ordinal.le_zero, nmul_le_iff], exact λ  _ _ a ha, (ordinal.not_lt_zero a ha).elim }

@[simp] theorem zero_nmul (a) : 0 ⨳ a = 0 :=
by rw [nmul_comm, nmul_zero]

<<<<<<< HEAD
@[simp] theorem nmul_one (a) : a ⨳ 1 = a :=
begin
  induction a using ordinal.induction with a IH,
  apply le_antisymm,
  { rw nmul_le_iff,
    intros b hb c hc,
    rw lt_one_iff_zero at hc,
    subst hc,
    simp [hb, IH b hb] },
  { rw [nmul_def, le_cInf_iff'' (nmul_nonempty _ _)],
    apply λ b H, le_of_forall_lt (λ c hc, _),
    simpa [IH c hc] using H c hc 0 zero_lt_one }
end
=======
@[simp] theorem nmul_one : ∀ a, a ⨳ 1 = a
| a := begin
  rw nmul,
  simp only [lt_one_iff_zero, forall_eq, nmul_zero, nadd_zero],
  convert cInf_Ici,
  ext b,
  refine ⟨λ H, le_of_forall_lt (λ c hc, _), λ ha c hc, _⟩,
  { simpa only [nmul_one] using H c hc },
  { simpa only [nmul_one] using hc.trans_le ha }
end
using_well_founded { dec_tac := `[assumption] }
>>>>>>> 21879edc

@[simp] theorem one_nmul (a) : 1 ⨳ a = a :=
by rw [nmul_comm, nmul_one]

theorem nmul_lt_nmul_of_pos_left (h₁ : a < b) (h₂ : 0 < c) : c ⨳ a < c ⨳ b :=
lt_nmul_iff.2 ⟨0, h₂, a, h₁, by simp⟩

theorem nmul_lt_nmul_of_pos_right (h₁ : a < b) (h₂ : 0 < c) : a ⨳ c < b ⨳ c :=
lt_nmul_iff.2 ⟨a, h₁, 0, h₂, by simp⟩

theorem nmul_nadd : ∀ (a b c), a ⨳ (b ♯ c) = a ⨳ b ♯ a ⨳ c
| a b c := begin
  apply le_antisymm (nmul_le_iff.2 $ λ a' ha d hd, _) (nadd_le_iff.2 ⟨λ d hd, _, λ d hd, _⟩),
  { rw nmul_nadd,
    rcases lt_nadd_iff.1 hd with ⟨b', hb, hd⟩ | ⟨c', hc, hd⟩,
    { have := nadd_lt_nadd_of_lt_of_le (nmul_nadd_lt ha hb) (nmul_nadd_le ha.le hd),
      rw [nmul_nadd, nmul_nadd] at this,
      simp only [nadd_assoc] at this,
      rwa [nadd_left_comm, nadd_left_comm _ (a ⨳ b'), nadd_left_comm (a ⨳ b), nadd_lt_nadd_iff_left,
        nadd_left_comm (a' ⨳ b), nadd_left_comm (a ⨳ b), nadd_lt_nadd_iff_left, ←nadd_assoc,
        ←nadd_assoc] at this },
    { have := nadd_lt_nadd_of_le_of_lt (nmul_nadd_le ha.le hd) (nmul_nadd_lt ha hc),
      rw [nmul_nadd, nmul_nadd] at this,
      simp only [nadd_assoc] at this,
      rwa [nadd_left_comm, nadd_comm (a ⨳ c), nadd_left_comm (a' ⨳ d), nadd_left_comm (a ⨳ c'),
        nadd_left_comm (a ⨳ b), nadd_lt_nadd_iff_left, nadd_comm (a' ⨳ c), nadd_left_comm (a ⨳ d),
        nadd_left_comm (a' ⨳ b), nadd_left_comm (a ⨳ b), nadd_lt_nadd_iff_left, nadd_comm (a ⨳ d),
        nadd_comm (a' ⨳ d), ←nadd_assoc, ←nadd_assoc] at this } },
  { rcases lt_nmul_iff.1 hd with ⟨a', ha, b', hb, hd⟩,
    have := nadd_lt_nadd_of_le_of_lt hd (nmul_nadd_lt ha (nadd_lt_nadd_right hb c)),
    rw [nmul_nadd, nmul_nadd, nmul_nadd a'] at this,
    simp only [nadd_assoc] at this,
    rwa [nadd_left_comm (a' ⨳ b'), nadd_left_comm, nadd_lt_nadd_iff_left, nadd_left_comm,
      nadd_left_comm _ (a' ⨳ b'), nadd_left_comm (a ⨳ b'), nadd_lt_nadd_iff_left,
      nadd_left_comm (a' ⨳ c), nadd_left_comm, nadd_lt_nadd_iff_left, nadd_left_comm,
      nadd_comm _ (a' ⨳ c), nadd_lt_nadd_iff_left] at this },
  { rcases lt_nmul_iff.1 hd with ⟨a', ha, c', hc, hd⟩,
    have := nadd_lt_nadd_of_lt_of_le (nmul_nadd_lt ha (nadd_lt_nadd_left hc b)) hd,
    rw [nmul_nadd, nmul_nadd, nmul_nadd a'] at this,
    simp only [nadd_assoc] at this,
    rwa [nadd_left_comm _ (a' ⨳ b), nadd_lt_nadd_iff_left, nadd_left_comm (a' ⨳ c'),
      nadd_left_comm _ (a' ⨳ c), nadd_lt_nadd_iff_left, nadd_left_comm,
      nadd_comm (a' ⨳ c'), nadd_left_comm _ (a ⨳ c'), nadd_lt_nadd_iff_left,
      nadd_comm _ (a' ⨳ c'), nadd_comm _ (a' ⨳ c'), nadd_left_comm,
      nadd_lt_nadd_iff_left] at this }
end
using_well_founded { dec_tac := `[solve_by_elim [psigma.lex.left, psigma.lex.right]] }

theorem nadd_nmul (a b c) : (a ♯ b) ⨳ c = a ⨳ c ♯ b ⨳ c :=
by rw [nmul_comm, nmul_nadd, nmul_comm, nmul_comm c]

theorem nmul_nadd_lt₃ {a' b' c' : ordinal} (ha : a' < a) (hb : b' < b) (hc : c' < c) :
  a' ⨳ b ⨳ c ♯ a ⨳ b' ⨳ c ♯ a ⨳ b ⨳ c' ♯ a' ⨳ b' ⨳ c' <
  a ⨳ b ⨳ c ♯ a' ⨳ b' ⨳ c ♯ a' ⨳ b ⨳ c' ♯ a ⨳ b' ⨳ c' :=
by simpa only [nadd_nmul, ←nadd_assoc] using nmul_nadd_lt (nmul_nadd_lt ha hb) hc

theorem nmul_nadd_le₃ {a' b' c' : ordinal} (ha : a' ≤ a) (hb : b' ≤ b) (hc : c' ≤ c) :
  a' ⨳ b ⨳ c ♯ a ⨳ b' ⨳ c ♯ a ⨳ b ⨳ c' ♯ a' ⨳ b' ⨳ c' ≤
  a ⨳ b ⨳ c ♯ a' ⨳ b' ⨳ c ♯ a' ⨳ b ⨳ c' ♯ a ⨳ b' ⨳ c' :=
by simpa only [nadd_nmul, ←nadd_assoc] using nmul_nadd_le (nmul_nadd_le ha hb) hc

theorem nmul_nadd_lt₃' {a' b' c' : ordinal} (ha : a' < a) (hb : b' < b) (hc : c' < c) :
  a' ⨳ (b ⨳ c) ♯ a ⨳ (b' ⨳ c) ♯ a ⨳ (b ⨳ c') ♯ a' ⨳ (b' ⨳ c') <
  a ⨳ (b ⨳ c) ♯ a' ⨳ (b' ⨳ c) ♯ a' ⨳ (b ⨳ c') ♯ a ⨳ (b' ⨳ c') :=
begin
<<<<<<< HEAD
  have := nmul_nadd_lt ha (nmul_nadd_lt hb hc),
  simp only [nmul_nadd, ←nadd_assoc] at this,
  rwa [nadd_right_comm (a' ⨳ _), nadd_right_comm, nadd_right_comm (a ⨳ _),
    nadd_right_comm _ (a ⨳ (b' ⨳ c'))] at this
=======
  simp only [nmul_comm _ (_ ⨳ _)],
  convert nmul_nadd_lt₃ hb hc ha using 1;
  { simp only [nadd_eq_add, to_ordinal_to_nat_ordinal], abel }
>>>>>>> 21879edc
end

theorem nmul_nadd_le₃' {a' b' c' : ordinal} (ha : a' ≤ a) (hb : b' ≤ b) (hc : c' ≤ c) :
  a' ⨳ (b ⨳ c) ♯ a ⨳ (b' ⨳ c) ♯ a ⨳ (b ⨳ c') ♯ a' ⨳ (b' ⨳ c') ≤
  a ⨳ (b ⨳ c) ♯ a' ⨳ (b' ⨳ c) ♯ a' ⨳ (b ⨳ c') ♯ a ⨳ (b' ⨳ c') :=
begin
<<<<<<< HEAD
  have := nmul_nadd_le ha (nmul_nadd_le hb hc),
  simp only [nmul_nadd, ←nadd_assoc] at this,
  rwa [nadd_right_comm (a' ⨳ _), nadd_right_comm, nadd_right_comm (a ⨳ _),
    nadd_right_comm _ (a ⨳ (b' ⨳ c'))] at this
=======
  simp only [nmul_comm _ (_ ⨳ _)],
  convert nmul_nadd_le₃ hb hc ha using 1;
  { simp only [nadd_eq_add, to_ordinal_to_nat_ordinal], abel }
>>>>>>> 21879edc
end

theorem lt_nmul_iff₃ : d < a ⨳ b ⨳ c ↔ ∃ (a' < a) (b' < b) (c' < c),
  d ♯ a' ⨳ b' ⨳ c ♯ a' ⨳ b ⨳ c' ♯ a ⨳ b' ⨳ c' ≤
  a' ⨳ b ⨳ c ♯ a ⨳ b' ⨳ c ♯ a ⨳ b ⨳ c' ♯ a' ⨳ b' ⨳ c' :=
begin
  refine ⟨λ h, _, _⟩,
  { rcases lt_nmul_iff.1 h with ⟨e, he, c', hc, H₁⟩,
    rcases lt_nmul_iff.1 he with ⟨a', ha, b', hb, H₂⟩,
    refine ⟨a', ha, b', hb, c', hc, _⟩,
    have := nadd_le_nadd H₁ (nmul_nadd_le H₂ hc.le),
    simp only [nadd_nmul, nadd_assoc] at this,
    rw [nadd_left_comm, nadd_left_comm d, nadd_left_comm, nadd_le_nadd_iff_left,
      nadd_left_comm (a ⨳ b' ⨳ c), nadd_left_comm (a' ⨳ b ⨳ c), nadd_left_comm (a ⨳ b ⨳ c'),
      nadd_le_nadd_iff_left, nadd_left_comm (a ⨳ b ⨳ c'), nadd_left_comm (a ⨳ b ⨳ c')] at this,
<<<<<<< HEAD
    simpa [nadd_assoc] },
=======
    simpa only [nadd_assoc] },
>>>>>>> 21879edc
  { rintro ⟨a', ha, b', hb, c', hc, h⟩,
    have := h.trans_lt (nmul_nadd_lt₃ ha hb hc),
    repeat { rwa nadd_lt_nadd_iff_right at this } }
end

theorem nmul_le_iff₃ : a ⨳ b ⨳ c ≤ d ↔ ∀ (a' < a) (b' < b) (c' < c),
  a' ⨳ b ⨳ c ♯ a ⨳ b' ⨳ c ♯ a ⨳ b ⨳ c' ♯ a' ⨳ b' ⨳ c' <
  d ♯ a' ⨳ b' ⨳ c ♯ a' ⨳ b ⨳ c' ♯ a ⨳ b' ⨳ c' :=
by { rw ←not_iff_not, simp [lt_nmul_iff₃] }

theorem lt_nmul_iff₃' : d < a ⨳ (b ⨳ c) ↔ ∃ (a' < a) (b' < b) (c' < c),
  d ♯ a' ⨳ (b' ⨳ c) ♯ a' ⨳ (b ⨳ c') ♯ a ⨳ (b' ⨳ c') ≤
  a' ⨳ (b ⨳ c) ♯ a ⨳ (b' ⨳ c) ♯ a ⨳ (b ⨳ c') ♯ a' ⨳ (b' ⨳ c') :=
begin
<<<<<<< HEAD
  refine ⟨λ h, _, _⟩,
  { rcases lt_nmul_iff.1 h with ⟨a', ha, e, he, H₁⟩,
    rcases lt_nmul_iff.1 he with ⟨b', hb, c', hc, H₂⟩,
    refine ⟨a', ha, b', hb, c', hc, _⟩,
    have := nadd_le_nadd H₁ (nmul_nadd_le ha.le H₂),
    simp only [nmul_nadd, nadd_assoc] at this,
    rw [nadd_left_comm, nadd_left_comm (a' ⨳ (b ⨳ c)), nadd_left_comm (a ⨳ (b ⨳ c')),
      nadd_left_comm (a ⨳ (b' ⨳ c)), nadd_left_comm (a' ⨳ (b ⨳ c)), nadd_left_comm (a ⨳ e),
      nadd_le_nadd_iff_left, nadd_left_comm (a' ⨳ (b ⨳ c')), nadd_left_comm (a' ⨳ (b' ⨳ c)),
      nadd_left_comm d, nadd_le_nadd_iff_left] at this,
    simpa [nadd_assoc] },
  { rintro ⟨a', ha, b', hb, c', hc, h⟩,
    have := h.trans_lt (nmul_nadd_lt₃' ha hb hc),
    repeat { rwa nadd_lt_nadd_iff_right at this } }
=======
  simp only [nmul_comm _ (_ ⨳ _), lt_nmul_iff₃, nadd_eq_add, to_ordinal_to_nat_ordinal],
  split; rintro ⟨b', hb, c', hc, a', ha, h⟩,
  { use [a', ha, b', hb, c', hc], convert h using 1; abel },
  { use [c', hc, a', ha, b', hb], convert h using 1; abel }
>>>>>>> 21879edc
end

theorem nmul_le_iff₃' : a ⨳ (b ⨳ c) ≤ d ↔ ∀ (a' < a) (b' < b) (c' < c),
  a' ⨳ (b ⨳ c) ♯ a ⨳ (b' ⨳ c) ♯ a ⨳ (b ⨳ c') ♯ a' ⨳ (b' ⨳ c') <
  d ♯ a' ⨳ (b' ⨳ c) ♯ a' ⨳ (b ⨳ c') ♯ a ⨳ (b' ⨳ c') :=
by { rw ←not_iff_not, simp [lt_nmul_iff₃'] }

theorem nmul_assoc : ∀ a b c, a ⨳ b ⨳ c = a ⨳ (b ⨳ c)
| a b c := begin
  apply le_antisymm,
  { rw nmul_le_iff₃,
    intros a' ha b' hb c' hc,
    repeat { rw nmul_assoc },
    exact nmul_nadd_lt₃' ha hb hc },
  { rw nmul_le_iff₃',
    intros a' ha b' hb c' hc,
    repeat { rw ←nmul_assoc },
    exact nmul_nadd_lt₃ ha hb hc },
end
using_well_founded { dec_tac := `[solve_by_elim [psigma.lex.left, psigma.lex.right]] }

end ordinal

open ordinal

namespace nat_ordinal

instance : has_mul nat_ordinal := ⟨nmul⟩

instance : ordered_comm_semiring nat_ordinal :=
{ mul := (*),
  left_distrib := nmul_nadd,
  right_distrib := nadd_nmul,
  zero_mul := zero_nmul,
  mul_zero := nmul_zero,
  mul_assoc := nmul_assoc,
  one := 1,
  one_mul := one_nmul,
  mul_one := nmul_one,
  mul_comm := nmul_comm,
<<<<<<< HEAD
  zero_le_one := zero_le_one,
=======
  zero_le_one := @zero_le_one ordinal _ _ _ _,
>>>>>>> 21879edc
  mul_lt_mul_of_pos_left := λ a b c, nmul_lt_nmul_of_pos_left,
  mul_lt_mul_of_pos_right := λ a b c, nmul_lt_nmul_of_pos_right,
  ..nat_ordinal.ordered_cancel_add_comm_monoid,
  ..nat_ordinal.linear_order }

end nat_ordinal

namespace ordinal

local infix ` ♯ `:65 := nadd
local infix ` ⨳ `:70 := nmul

<<<<<<< HEAD
theorem nmul_nadd_one : ∀ a b, a ⨳ (b ♯ 1) = a ⨳ b ♯ a := @_root_.mul_add_one nat_ordinal _
theorem nadd_one_nmul : ∀ a b, (a ♯ 1) ⨳ b = a ⨳ b ♯ b := @add_one_mul nat_ordinal _
theorem nmul_succ (a b) : a ⨳ (succ b) = a ⨳ b ♯ a := by rw [←nadd_one, nmul_nadd_one]
theorem succ_nmul (a b) : (succ a) ⨳ b = a ⨳ b ♯ b := by rw [←nadd_one, nadd_one_nmul]
=======
theorem nmul_eq_mul (a b : ordinal) : a ⨳ b = (a.to_nat_ordinal * b.to_nat_ordinal).to_ordinal :=
rfl

theorem nmul_nadd_one : ∀ a b, a ⨳ (b ♯ 1) = a ⨳ b ♯ a := @mul_add_one nat_ordinal _ _ _
theorem nadd_one_nmul : ∀ a b, (a ♯ 1) ⨳ b = a ⨳ b ♯ b := @add_one_mul nat_ordinal _ _ _
theorem nmul_succ (a b) : a ⨳ succ b = a ⨳ b ♯ a := by rw [←nadd_one, nmul_nadd_one]
theorem succ_nmul (a b) : succ a ⨳ b = a ⨳ b ♯ b := by rw [←nadd_one, nadd_one_nmul]
>>>>>>> 21879edc
theorem nmul_add_one : ∀ a b, a ⨳ (b + 1) = a ⨳ b ♯ a := nmul_succ
theorem add_one_nmul : ∀ a b, (a + 1) ⨳ b = a ⨳ b ♯ b := succ_nmul

theorem mul_le_nmul (a b : ordinal.{u}) : a * b ≤ a ⨳ b :=
begin
  apply b.limit_rec_on,
  { simp },
  { intros c h,
    rw [mul_succ, nmul_succ],
    exact (add_le_nadd _ a).trans (nadd_le_nadd_right h a) },
  { intros c hc H,
    rcases eq_zero_or_pos a with rfl | ha,
    { simp },
    { rw [←is_normal.blsub_eq.{u u} (mul_is_normal ha) hc, blsub_le_iff],
      exact λ i hi, (H i hi).trans_lt (nmul_lt_nmul_of_pos_left hi ha) } }
end

end ordinal<|MERGE_RESOLUTION|>--- conflicted
+++ resolved
@@ -360,14 +360,6 @@
 
 variables {a b c d : ordinal.{u}}
 
-<<<<<<< HEAD
-/-- Natural multiplication on ordinals `a ⨳ b` is recursively defined as the least ordinal such that
-`a ⨳ b + a' ⨳ b'` is greater than `a' ⨳ b + a ⨳ b'` for all `a' < a` and `b < b'`. In contrast to
-normal ordinal multiplication, it is commutative.
-
-Natural multiplication can equivalently be characterized as the ordinal resulting from multiplying
-the Cantor normal forms of `a` and `b` as if they were polynomials in `ω`. -/
-=======
 /-- Natural multiplication on ordinals `a ⨳ b`, also known as the Hessenberg product, is recursively
 defined as the least ordinal such that `a ⨳ b + a' ⨳ b'` is greater than `a' ⨳ b + a ⨳ b'` for all
 `a' < a` and `b < b'`. In contrast to normal ordinal multiplication, it is commutative and
@@ -376,7 +368,6 @@
 Natural multiplication can equivalently be characterized as the ordinal resulting from multiplying
 the Cantor normal forms of `a` and `b` as if they were polynomials in `ω`. Addition of exponents is
 done via natural addition. -/
->>>>>>> 21879edc
 noncomputable def nmul : ordinal.{u} → ordinal.{u} → ordinal.{u}
 | a b := Inf {c | ∀ (a' < a) (b' < b), nmul a' b ♯ nmul a b' < c ♯ nmul a' b'}
 using_well_founded { dec_tac := `[solve_by_elim [psigma.lex.left, psigma.lex.right]] }
@@ -409,11 +400,7 @@
 theorem lt_nmul_iff : c < a ⨳ b ↔ ∃ (a' < a) (b' < b), c ♯ a' ⨳ b' ≤ a' ⨳ b ♯ a ⨳ b' :=
 begin
   refine ⟨λ h, _, _⟩,
-<<<<<<< HEAD
-  { rw nmul_def at h,
-=======
   { rw nmul at h,
->>>>>>> 21879edc
     simpa using not_mem_of_lt_cInf h ⟨0, λ _ _, bot_le⟩ },
   { rintros ⟨a', ha, b', hb, h⟩,
     have := h.trans_lt (nmul_nadd_lt ha hb),
@@ -425,11 +412,7 @@
 
 theorem nmul_comm : ∀ (a b), a ⨳ b = b ⨳ a
 | a b := begin
-<<<<<<< HEAD
-  rw [nmul_def, nmul_def],
-=======
   rw [nmul, nmul],
->>>>>>> 21879edc
   congr, ext x, split;
   intros H c hc d hd,
   { rw [nadd_comm, ←nmul_comm, ←nmul_comm a, ←nmul_comm d],
@@ -445,21 +428,6 @@
 @[simp] theorem zero_nmul (a) : 0 ⨳ a = 0 :=
 by rw [nmul_comm, nmul_zero]
 
-<<<<<<< HEAD
-@[simp] theorem nmul_one (a) : a ⨳ 1 = a :=
-begin
-  induction a using ordinal.induction with a IH,
-  apply le_antisymm,
-  { rw nmul_le_iff,
-    intros b hb c hc,
-    rw lt_one_iff_zero at hc,
-    subst hc,
-    simp [hb, IH b hb] },
-  { rw [nmul_def, le_cInf_iff'' (nmul_nonempty _ _)],
-    apply λ b H, le_of_forall_lt (λ c hc, _),
-    simpa [IH c hc] using H c hc 0 zero_lt_one }
-end
-=======
 @[simp] theorem nmul_one : ∀ a, a ⨳ 1 = a
 | a := begin
   rw nmul,
@@ -471,7 +439,6 @@
   { simpa only [nmul_one] using hc.trans_le ha }
 end
 using_well_founded { dec_tac := `[assumption] }
->>>>>>> 21879edc
 
 @[simp] theorem one_nmul (a) : 1 ⨳ a = a :=
 by rw [nmul_comm, nmul_one]
@@ -537,32 +504,18 @@
   a' ⨳ (b ⨳ c) ♯ a ⨳ (b' ⨳ c) ♯ a ⨳ (b ⨳ c') ♯ a' ⨳ (b' ⨳ c') <
   a ⨳ (b ⨳ c) ♯ a' ⨳ (b' ⨳ c) ♯ a' ⨳ (b ⨳ c') ♯ a ⨳ (b' ⨳ c') :=
 begin
-<<<<<<< HEAD
-  have := nmul_nadd_lt ha (nmul_nadd_lt hb hc),
-  simp only [nmul_nadd, ←nadd_assoc] at this,
-  rwa [nadd_right_comm (a' ⨳ _), nadd_right_comm, nadd_right_comm (a ⨳ _),
-    nadd_right_comm _ (a ⨳ (b' ⨳ c'))] at this
-=======
   simp only [nmul_comm _ (_ ⨳ _)],
   convert nmul_nadd_lt₃ hb hc ha using 1;
   { simp only [nadd_eq_add, to_ordinal_to_nat_ordinal], abel }
->>>>>>> 21879edc
 end
 
 theorem nmul_nadd_le₃' {a' b' c' : ordinal} (ha : a' ≤ a) (hb : b' ≤ b) (hc : c' ≤ c) :
   a' ⨳ (b ⨳ c) ♯ a ⨳ (b' ⨳ c) ♯ a ⨳ (b ⨳ c') ♯ a' ⨳ (b' ⨳ c') ≤
   a ⨳ (b ⨳ c) ♯ a' ⨳ (b' ⨳ c) ♯ a' ⨳ (b ⨳ c') ♯ a ⨳ (b' ⨳ c') :=
 begin
-<<<<<<< HEAD
-  have := nmul_nadd_le ha (nmul_nadd_le hb hc),
-  simp only [nmul_nadd, ←nadd_assoc] at this,
-  rwa [nadd_right_comm (a' ⨳ _), nadd_right_comm, nadd_right_comm (a ⨳ _),
-    nadd_right_comm _ (a ⨳ (b' ⨳ c'))] at this
-=======
   simp only [nmul_comm _ (_ ⨳ _)],
   convert nmul_nadd_le₃ hb hc ha using 1;
   { simp only [nadd_eq_add, to_ordinal_to_nat_ordinal], abel }
->>>>>>> 21879edc
 end
 
 theorem lt_nmul_iff₃ : d < a ⨳ b ⨳ c ↔ ∃ (a' < a) (b' < b) (c' < c),
@@ -578,11 +531,7 @@
     rw [nadd_left_comm, nadd_left_comm d, nadd_left_comm, nadd_le_nadd_iff_left,
       nadd_left_comm (a ⨳ b' ⨳ c), nadd_left_comm (a' ⨳ b ⨳ c), nadd_left_comm (a ⨳ b ⨳ c'),
       nadd_le_nadd_iff_left, nadd_left_comm (a ⨳ b ⨳ c'), nadd_left_comm (a ⨳ b ⨳ c')] at this,
-<<<<<<< HEAD
-    simpa [nadd_assoc] },
-=======
     simpa only [nadd_assoc] },
->>>>>>> 21879edc
   { rintro ⟨a', ha, b', hb, c', hc, h⟩,
     have := h.trans_lt (nmul_nadd_lt₃ ha hb hc),
     repeat { rwa nadd_lt_nadd_iff_right at this } }
@@ -597,27 +546,10 @@
   d ♯ a' ⨳ (b' ⨳ c) ♯ a' ⨳ (b ⨳ c') ♯ a ⨳ (b' ⨳ c') ≤
   a' ⨳ (b ⨳ c) ♯ a ⨳ (b' ⨳ c) ♯ a ⨳ (b ⨳ c') ♯ a' ⨳ (b' ⨳ c') :=
 begin
-<<<<<<< HEAD
-  refine ⟨λ h, _, _⟩,
-  { rcases lt_nmul_iff.1 h with ⟨a', ha, e, he, H₁⟩,
-    rcases lt_nmul_iff.1 he with ⟨b', hb, c', hc, H₂⟩,
-    refine ⟨a', ha, b', hb, c', hc, _⟩,
-    have := nadd_le_nadd H₁ (nmul_nadd_le ha.le H₂),
-    simp only [nmul_nadd, nadd_assoc] at this,
-    rw [nadd_left_comm, nadd_left_comm (a' ⨳ (b ⨳ c)), nadd_left_comm (a ⨳ (b ⨳ c')),
-      nadd_left_comm (a ⨳ (b' ⨳ c)), nadd_left_comm (a' ⨳ (b ⨳ c)), nadd_left_comm (a ⨳ e),
-      nadd_le_nadd_iff_left, nadd_left_comm (a' ⨳ (b ⨳ c')), nadd_left_comm (a' ⨳ (b' ⨳ c)),
-      nadd_left_comm d, nadd_le_nadd_iff_left] at this,
-    simpa [nadd_assoc] },
-  { rintro ⟨a', ha, b', hb, c', hc, h⟩,
-    have := h.trans_lt (nmul_nadd_lt₃' ha hb hc),
-    repeat { rwa nadd_lt_nadd_iff_right at this } }
-=======
   simp only [nmul_comm _ (_ ⨳ _), lt_nmul_iff₃, nadd_eq_add, to_ordinal_to_nat_ordinal],
   split; rintro ⟨b', hb, c', hc, a', ha, h⟩,
   { use [a', ha, b', hb, c', hc], convert h using 1; abel },
   { use [c', hc, a', ha, b', hb], convert h using 1; abel }
->>>>>>> 21879edc
 end
 
 theorem nmul_le_iff₃' : a ⨳ (b ⨳ c) ≤ d ↔ ∀ (a' < a) (b' < b) (c' < c),
@@ -658,11 +590,7 @@
   one_mul := one_nmul,
   mul_one := nmul_one,
   mul_comm := nmul_comm,
-<<<<<<< HEAD
-  zero_le_one := zero_le_one,
-=======
   zero_le_one := @zero_le_one ordinal _ _ _ _,
->>>>>>> 21879edc
   mul_lt_mul_of_pos_left := λ a b c, nmul_lt_nmul_of_pos_left,
   mul_lt_mul_of_pos_right := λ a b c, nmul_lt_nmul_of_pos_right,
   ..nat_ordinal.ordered_cancel_add_comm_monoid,
@@ -675,12 +603,6 @@
 local infix ` ♯ `:65 := nadd
 local infix ` ⨳ `:70 := nmul
 
-<<<<<<< HEAD
-theorem nmul_nadd_one : ∀ a b, a ⨳ (b ♯ 1) = a ⨳ b ♯ a := @_root_.mul_add_one nat_ordinal _
-theorem nadd_one_nmul : ∀ a b, (a ♯ 1) ⨳ b = a ⨳ b ♯ b := @add_one_mul nat_ordinal _
-theorem nmul_succ (a b) : a ⨳ (succ b) = a ⨳ b ♯ a := by rw [←nadd_one, nmul_nadd_one]
-theorem succ_nmul (a b) : (succ a) ⨳ b = a ⨳ b ♯ b := by rw [←nadd_one, nadd_one_nmul]
-=======
 theorem nmul_eq_mul (a b : ordinal) : a ⨳ b = (a.to_nat_ordinal * b.to_nat_ordinal).to_ordinal :=
 rfl
 
@@ -688,7 +610,6 @@
 theorem nadd_one_nmul : ∀ a b, (a ♯ 1) ⨳ b = a ⨳ b ♯ b := @add_one_mul nat_ordinal _ _ _
 theorem nmul_succ (a b) : a ⨳ succ b = a ⨳ b ♯ a := by rw [←nadd_one, nmul_nadd_one]
 theorem succ_nmul (a b) : succ a ⨳ b = a ⨳ b ♯ b := by rw [←nadd_one, nadd_one_nmul]
->>>>>>> 21879edc
 theorem nmul_add_one : ∀ a b, a ⨳ (b + 1) = a ⨳ b ♯ a := nmul_succ
 theorem add_one_nmul : ∀ a b, (a + 1) ⨳ b = a ⨳ b ♯ b := succ_nmul
 
