--- conflicted
+++ resolved
@@ -3,14 +3,9 @@
 Released under Apache 2.0 license as described in the file LICENSE.
 Authors: Mario Carneiro, Scott Morrison, Violeta Hernández Palacios, Junyan Xu
 -/
-<<<<<<< HEAD
 
 import logic.hydra
-import set_theory.game.basic
-import tactic.fin_cases
-=======
 import set_theory.game.ordinal
->>>>>>> 8dd4619b
 
 /-!
 # Surreal numbers
@@ -208,17 +203,10 @@
 ⟨begin
    rintros (ix|iy) (jx|jy),
    { exact add_lt_add_right (ox.1 ix jx) _ },
-<<<<<<< HEAD
    { exact (add_lf_add_of_lf_of_le (pgame.lf_mk _ _ ix) (oy.le_move_right jy)).lt
      ((ox.move_left ix).add oy) (ox.add (oy.move_right jy)) },
    { exact (add_lf_add_of_lf_of_le (pgame.mk_lf _ _ jx) (oy.move_left_le iy)).lt
       (ox.add (oy.move_left iy)) ((ox.move_right jx).add oy) },
-=======
-   { apply lt_of_lf ((ox.move_left ix).add oy) (ox.add (oy.move_right jy))
-      (add_lf_add_of_lf_of_le (pgame.move_left_lf ix) (oy.le_move_right jy)) },
-   { apply lt_of_lf (ox.add (oy.move_left iy)) ((ox.move_right jx).add oy)
-      (add_lf_add_of_lf_of_le (pgame.lf_move_right jx) (oy.move_left_le iy)) },
->>>>>>> 8dd4619b
    { exact add_lt_add_left (oy.1 iy jy) ⟨xl, xr, xL, xR⟩ }
  end,
  begin
@@ -347,7 +335,6 @@
 
 end surreal
 
-<<<<<<< HEAD
 namespace pgame
 
 /-- To prove that surreal multiplication is well-defined, we use a modified argument by Schleicher.
@@ -875,19 +862,6 @@
 instance : has_mul surreal := ⟨mul⟩
 
 end surreal
-=======
-open surreal
-
-namespace ordinal
-
-/-- Converts an ordinal into the corresponding surreal. -/
-noncomputable def to_surreal : ordinal ↪o surreal :=
-{ to_fun := λ o, mk _ (numeric_to_pgame o),
-  inj' := λ a b h, to_pgame_equiv_iff.1 (quotient.exact h),
-  map_rel_iff' := @to_pgame_le_iff }
-
-end ordinal
->>>>>>> 8dd4619b
 
 -- We conclude with some ideas for further work on surreals; these would make fun projects.
 
