--- conflicted
+++ resolved
@@ -158,20 +158,11 @@
 let ⟨S, hS, e⟩ := cof_eq r,
     T : set α := {a | ∃ aS : a ∈ S, ∀ b : S, well_ordering_rel b ⟨_, aS⟩ → r b a} in
 begin
-<<<<<<< HEAD
   suffices : unbounded r T,
   { refine ⟨T, this, le_antisymm _ (cardinal.ord_le.2 $ cof_type_le this)⟩,
     rw [← e, ← type_well_ordering_rel],
-    refine type_le'.2 ⟨rel_embedding.of_monotone
-      (λ a, ⟨a, let ⟨aS, _⟩ := a.2 in aS⟩) (λ a b h, _)⟩,
-=======
-  resetI, suffices,
-  { refine ⟨T, this,
-      le_antisymm _ (cardinal.ord_le.2 $ cof_type_le this)⟩,
-    rw [← e, e'],
     refine (rel_embedding.of_monotone (λ a : T, (⟨a, let ⟨aS, _⟩ := a.2 in aS⟩ : S)) (λ a b h, _))
       .ordinal_type_le,
->>>>>>> f22fe49a
     rcases a with ⟨a, aS, ha⟩, rcases b with ⟨b, bS, hb⟩,
     refine ((trichotomous_of _ _ _).resolve_left (λ hn, _)).resolve_left (λ e, _),
     { exact asymm h (ha _ hn) },
