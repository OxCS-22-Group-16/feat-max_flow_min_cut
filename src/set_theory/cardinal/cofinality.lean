--- conflicted
+++ resolved
@@ -221,14 +221,8 @@
 begin
   refine induction_on o _,
   introsI α r _,
-<<<<<<< HEAD
-  cases lift_type r with _ e, rw e,
-  apply le_antisymm,
-  { unfreezingI { refine le_cof_type.2 (λ S H, _) },
-=======
   apply le_antisymm,
   { refine le_cof_type.2 (λ S H, _),
->>>>>>> 8a80759b
     have : (#(ulift.up ⁻¹' S)).lift ≤ #S,
     { rw [← cardinal.lift_umax, ← cardinal.lift_id' (#S)],
       exact mk_preimage_of_injective_lift ulift.up _ ulift.up_injective },
