--- conflicted
+++ resolved
@@ -955,7 +955,23 @@
   exact (nat.lt_succ_self _).not_le (nat_cast_le.1 (h (n+1)))
 end⟩
 
-<<<<<<< HEAD
+theorem mk_eq_nat_iff {α : Type u} {n : ℕ} : #α = n ↔ nonempty (α ≃ fin n) :=
+by rw [← lift_mk_fin, ← lift_uzero (#α), lift_mk_eq']
+
+theorem lt_aleph_0_iff_finite {α : Type u} : #α < ℵ₀ ↔ finite α :=
+by simp only [lt_aleph_0, mk_eq_nat_iff, finite_iff_exists_equiv_fin]
+
+theorem lt_aleph_0_iff_fintype {α : Type u} : #α < ℵ₀ ↔ nonempty (fintype α) :=
+lt_aleph_0_iff_finite.trans (finite_iff_nonempty_fintype _)
+
+theorem lt_aleph_0_of_finite (α : Type u) [finite α] : #α < ℵ₀ :=
+lt_aleph_0_iff_finite.2 ‹_›
+
+theorem lt_aleph_0_iff_set_finite {α} {S : set α} : #S < ℵ₀ ↔ S.finite :=
+lt_aleph_0_iff_finite.trans finite_coe_iff
+
+alias lt_aleph_0_iff_set_finite ↔ _ _root_.set.finite.lt_aleph_0
+
 theorem is_succ_limit_aleph_0 : is_succ_limit ℵ₀ :=
 is_succ_limit_of_succ_lt $ λ a ha, begin
   rcases lt_aleph_0.1 ha with ⟨n, rfl⟩,
@@ -971,24 +987,6 @@
   { rw nat_succ at h,
     exact not_is_succ_limit_succ _ h }
 end
-=======
-theorem mk_eq_nat_iff {α : Type u} {n : ℕ} : #α = n ↔ nonempty (α ≃ fin n) :=
-by rw [← lift_mk_fin, ← lift_uzero (#α), lift_mk_eq']
-
-theorem lt_aleph_0_iff_finite {α : Type u} : #α < ℵ₀ ↔ finite α :=
-by simp only [lt_aleph_0, mk_eq_nat_iff, finite_iff_exists_equiv_fin]
->>>>>>> e27e99b9
-
-theorem lt_aleph_0_iff_fintype {α : Type u} : #α < ℵ₀ ↔ nonempty (fintype α) :=
-lt_aleph_0_iff_finite.trans (finite_iff_nonempty_fintype _)
-
-theorem lt_aleph_0_of_finite (α : Type u) [finite α] : #α < ℵ₀ :=
-lt_aleph_0_iff_finite.2 ‹_›
-
-theorem lt_aleph_0_iff_set_finite {α} {S : set α} : #S < ℵ₀ ↔ S.finite :=
-lt_aleph_0_iff_finite.trans finite_coe_iff
-
-alias lt_aleph_0_iff_set_finite ↔ _ _root_.set.finite.lt_aleph_0
 
 instance can_lift_cardinal_nat : can_lift cardinal ℕ :=
 ⟨ coe, λ x, x < ℵ₀, λ x hx, let ⟨n, hn⟩ := lt_aleph_0.mp hx in ⟨n, hn.symm⟩⟩
