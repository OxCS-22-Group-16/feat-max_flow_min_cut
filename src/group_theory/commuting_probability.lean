--- conflicted
+++ resolved
@@ -91,12 +91,7 @@
 lemma comm_prob_eq_one_iff [h : nonempty M] : comm_prob M = 1 ↔ commutative ((*) : M → M → M) :=
 begin
   haveI := fintype.of_finite M,
-<<<<<<< HEAD
-  simp only [comm_prob, nat.card_eq_fintype_card],
-  change (card {p : M × M | p.1 * p.2 = p.2 * p.1} : ℚ) / _ = 1 ↔ _,
-=======
   rw [comm_prob, ←set.coe_set_of, nat.card_eq_fintype_card, nat.card_eq_fintype_card],
->>>>>>> ac4ea7ac
   rw [div_eq_one_iff_eq, ←nat.cast_pow, nat.cast_inj, sq, ←card_prod,
       set_fintype_card_eq_univ_iff, set.eq_univ_iff_forall],
   { exact ⟨λ h x y, h (x, y), λ h x, h x.1 x.2⟩ },
