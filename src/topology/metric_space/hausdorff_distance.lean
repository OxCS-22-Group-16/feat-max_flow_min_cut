--- conflicted
+++ resolved
@@ -134,24 +134,6 @@
 closure of the set. -/
 lemma inf_edist_pos_iff_not_mem_closure {x : α} {E : set α} :
   0 < inf_edist x E ↔ x ∉ closure E :=
-<<<<<<< HEAD
-begin
-  rw ← inf_edist_closure,
-  simp only [mem_iff_inf_edist_zero_of_closed is_closed_closure, zero_lt_iff],
-end
-
-lemma inf_edist_closure_pos_iff_not_mem_closure {x : α} {E : set α} :
-  0 < inf_edist x (closure E) ↔ x ∉ closure E :=
-by simp only [mem_iff_inf_edist_zero_of_closed is_closed_closure, zero_lt_iff]
-
-lemma exists_real_pos_lt_infdist_of_not_mem_closure {x : α} {E : set α} (h : x ∉ closure E) :
-  ∃ (ε : ℝ), 0 < ε ∧ ennreal.of_real ε < inf_edist x E :=
-begin
-  have h' : 0 < inf_edist x E,
-    by simpa [mem_closure_iff_inf_edist_zero, zero_lt_iff] using h,
-  rcases ennreal.lt_iff_exists_real_btwn.mp h' with ⟨ε, ⟨_, ⟨ε_pos, ε_lt⟩⟩⟩,
-  refine ⟨ε, ⟨ennreal.of_real_pos.mp ε_pos, ε_lt⟩⟩,
-=======
 by rw [mem_closure_iff_inf_edist_zero, pos_iff_ne_zero]
 
 lemma inf_edist_closure_pos_iff_not_mem_closure {x : α} {E : set α} :
@@ -164,7 +146,6 @@
   rw [← inf_edist_pos_iff_not_mem_closure, ennreal.lt_iff_exists_real_btwn] at h,
   rcases h with ⟨ε, ⟨_, ⟨ε_pos, ε_lt⟩⟩⟩,
   exact ⟨ε, ⟨ennreal.of_real_pos.mp ε_pos, ε_lt⟩⟩,
->>>>>>> 01ef0f95
 end
 
 lemma disjoint_closed_ball_of_lt_inf_edist {r : ℝ≥0∞} (h : r < inf_edist x s) :
@@ -226,7 +207,7 @@
   obtain ⟨x, hx, h⟩ : ∃ x ∈ s, ∀ y ∈ s, inf_edist x t ≤ inf_edist y t :=
     hs.exists_forall_le hne continuous_inf_edist.continuous_on,
   have : 0 < inf_edist x t,
-    from pos_iff_ne_zero.2 (λ H, hst.le_bot ⟨hx, (mem_iff_inf_edist_zero_of_closed ht).mpr H⟩),
+    from pos_iff_ne_zero.2 (λ H, hst ⟨hx, (mem_iff_inf_edist_zero_of_closed ht).mpr H⟩),
   rcases ennreal.lt_iff_exists_nnreal_btwn.1 this with ⟨r, h₀, hr⟩,
   exact ⟨r, ennreal.coe_pos.mp h₀, λ y hy z hz, hr.trans_le $ le_inf_edist.1 (h y hy) z hz⟩
 end
