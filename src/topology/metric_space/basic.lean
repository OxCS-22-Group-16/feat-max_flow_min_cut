--- conflicted
+++ resolved
@@ -2061,15 +2061,7 @@
 is_bounded_iff_mem.2 $ λ c _, (bounded_iff_subset_closed_ball c).2 $ (h.subset_closed_ball c).imp $
   λ r hr, closure_minimal hr is_closed_ball
 
-<<<<<<< HEAD
 alias bounded_closure_of_bounded ← bornology.is_bounded.closure
-=======
-/-- A finite union of bounded sets is bounded -/
-lemma bounded_bUnion {I : set β} {s : β → set α} (H : I.finite) :
-  bounded (⋃i∈I, s i) ↔ ∀i ∈ I, bounded (s i) :=
-finite.induction_on H (by simp) $ λ x I _ _ IH,
-by simp [or_imp_distrib, forall_and_distrib, IH]
->>>>>>> 863bb16f
 
 @[simp] lemma bounded_closure_iff : is_bounded (closure s) ↔ is_bounded s :=
 ⟨λ h, h.subset subset_closure, λ h, h.closure⟩
@@ -2086,14 +2078,8 @@
 -- A compact set is totally bounded, thus bounded
 h.totally_bounded.bounded
 
-<<<<<<< HEAD
 lemma cobounded_le_cocompact : cobounded α ≤ cocompact α :=
 has_basis_cocompact.ge_iff.2 $ λ K hK, hK.bounded
-=======
-/-- A finite set is bounded -/
-lemma bounded_of_finite {s : set α} (h : s.finite) : bounded s :=
-h.is_compact.bounded
->>>>>>> 863bb16f
 
 lemma disjoint_nhds_cobounded (a : α) : disjoint (𝓝 a) (cobounded α) :=
 (is_bounded_iff_disjoint_principal.1 bounded_ball).mono_left
