/-
Copyright (c) 2022 Kalle Kytölä. All rights reserved.
Released under Apache 2.0 license as described in the file LICENSE.
Authors: Kalle Kytölä
-/
import data.real.ennreal
import topology.continuous_function.bounded
<<<<<<< HEAD
import order.filter.indicator_function
=======
import topology.metric_space.hausdorff_distance
>>>>>>> 01ef0f95

/-!
# Thickened indicators

This file is about thickened indicators of sets in (pseudo e)metric spaces. For a decreasing
sequence of thickening radii tending to 0, the thickened indicators of a closed set form a
decreasing pointwise converging approximation of the indicator function of the set, where the
members of the approximating sequence are nonnegative bounded continuous functions.

## Main definitions

 * `thickened_indicator_aux δ E`: The `δ`-thickened indicator of a set `E` as an
   unbundled `ℝ≥0∞`-valued function.
 * `thickened_indicator δ E`: The `δ`-thickened indicator of a set `E` as a bundled
   bounded continuous `ℝ≥0`-valued function.

## Main results

 * For a sequence of thickening radii tending to 0, the `δ`-thickened indicators of a set `E` tend
   pointwise to the indicator of `closure E`.
   - `thickened_indicator_aux_tendsto_indicator_closure`: The version is for the
     unbundled `ℝ≥0∞`-valued functions.
   - `thickened_indicator_tendsto_indicator_closure`: The version is for the bundled `ℝ≥0`-valued
     bounded continuous functions.

-/
noncomputable theory
open_locale classical nnreal ennreal topological_space bounded_continuous_function

open nnreal ennreal set metric emetric filter

section thickened_indicator

variables {α : Type*} [pseudo_emetric_space α]

/-- The `δ`-thickened indicator of a set `E` is the function that equals `1` on `E`
and `0` outside a `δ`-thickening of `E` and interpolates (continuously) between
these values using `inf_edist _ E`.

`thickened_indicator_aux` is the unbundled `ℝ≥0∞`-valued function. See `thickened_indicator`
for the (bundled) bounded continuous function with `ℝ≥0`-values. -/
def thickened_indicator_aux (δ : ℝ) (E : set α) : α → ℝ≥0∞ :=
λ (x : α), (1 : ℝ≥0∞) - (inf_edist x E) / (ennreal.of_real δ)

lemma continuous_thickened_indicator_aux {δ : ℝ} (δ_pos : 0 < δ) (E : set α) :
  continuous (thickened_indicator_aux δ E) :=
begin
  unfold thickened_indicator_aux,
  let f := λ (x : α), (⟨1, (inf_edist x E) / (ennreal.of_real δ)⟩ : ℝ≥0 × ℝ≥0∞),
  let sub := λ (p : ℝ≥0 × ℝ≥0∞), ((p.1 : ℝ≥0∞) - p.2),
  rw (show (λ (x : α), ((1 : ℝ≥0∞)) - (inf_edist x E) / (ennreal.of_real δ)) = sub ∘ f, by refl),
  apply (@ennreal.continuous_nnreal_sub 1).comp,
  apply (ennreal.continuous_div_const (ennreal.of_real δ) _).comp continuous_inf_edist,
  norm_num [δ_pos],
end

lemma thickened_indicator_aux_le_one (δ : ℝ) (E : set α) (x : α) :
  thickened_indicator_aux δ E x ≤ 1 :=
by apply @tsub_le_self _ _ _ _ (1 : ℝ≥0∞)

lemma thickened_indicator_aux_lt_top {δ : ℝ} {E : set α} {x : α} :
  thickened_indicator_aux δ E x < ∞ :=
lt_of_le_of_lt (thickened_indicator_aux_le_one _ _ _) one_lt_top

lemma thickened_indicator_aux_closure_eq (δ : ℝ) (E : set α) :
  thickened_indicator_aux δ (closure E) = thickened_indicator_aux δ E :=
by simp_rw [thickened_indicator_aux, inf_edist_closure]

lemma thickened_indicator_aux_one (δ : ℝ) (E : set α) {x : α} (x_in_E : x ∈ E) :
  thickened_indicator_aux δ E x = 1 :=
by simp [thickened_indicator_aux, inf_edist_zero_of_mem x_in_E, tsub_zero]

lemma thickened_indicator_aux_one_of_mem_closure
  (δ : ℝ) (E : set α) {x : α} (x_mem : x ∈ closure E) :
  thickened_indicator_aux δ E x = 1 :=
by rw [←thickened_indicator_aux_closure_eq, thickened_indicator_aux_one δ (closure E) x_mem]

lemma thickened_indicator_aux_zero
  {δ : ℝ} (δ_pos : 0 < δ) (E : set α) {x : α} (x_out : x ∉ thickening δ E) :
  thickened_indicator_aux δ E x = 0 :=
begin
  rw [thickening, mem_set_of_eq, not_lt] at x_out,
  unfold thickened_indicator_aux,
  apply le_antisymm _ bot_le,
  have key := tsub_le_tsub (@rfl _ (1 : ℝ≥0∞)).le (ennreal.div_le_div x_out rfl.le),
  rw [ennreal.div_self (ne_of_gt (ennreal.of_real_pos.mpr δ_pos)) of_real_ne_top] at key,
  simpa using key,
end

lemma thickened_indicator_aux_mono {δ₁ δ₂ : ℝ} (hle : δ₁ ≤ δ₂) (E : set α) :
  thickened_indicator_aux δ₁ E ≤ thickened_indicator_aux δ₂ E :=
λ _, tsub_le_tsub (@rfl ℝ≥0∞ 1).le (ennreal.div_le_div rfl.le (of_real_le_of_real hle))

lemma indicator_le_thickened_indicator_aux (δ : ℝ) (E : set α) :
  E.indicator (λ _, (1 : ℝ≥0∞)) ≤ thickened_indicator_aux δ E :=
begin
  intro a,
  by_cases a ∈ E,
  { simp only [h, indicator_of_mem, thickened_indicator_aux_one δ E h, le_refl], },
  { simp only [h, indicator_of_not_mem, not_false_iff, zero_le], },
end

lemma thickened_indicator_aux_subset (δ : ℝ) {E₁ E₂ : set α} (subset : E₁ ⊆ E₂) :
  thickened_indicator_aux δ E₁ ≤ thickened_indicator_aux δ E₂ :=
λ _, tsub_le_tsub (@rfl ℝ≥0∞ 1).le (ennreal.div_le_div (inf_edist_anti subset) rfl.le)

/-- As the thickening radius δ tends to 0, the δ-thickened indicator of a set E (in α) tends
pointwise (i.e., w.r.t. the product topology on `α → ℝ≥0∞`) to the indicator function of the
closure of E.

This statement is for the unbundled `ℝ≥0∞`-valued functions `thickened_indicator_aux δ E`, see
`thickened_indicator_tendsto_indicator_closure` for the version for bundled `ℝ≥0`-valued
bounded continuous functions. -/
lemma thickened_indicator_aux_tendsto_indicator_closure
  {δseq : ℕ → ℝ} (δseq_lim : tendsto δseq at_top (𝓝 0)) (E : set α) :
  tendsto (λ n, (thickened_indicator_aux (δseq n) E)) at_top
    (𝓝 (indicator (closure E) (λ x, (1 : ℝ≥0∞)))) :=
begin
  rw tendsto_pi_nhds,
  intro x,
  by_cases x_mem_closure : x ∈ closure E,
  { simp_rw [thickened_indicator_aux_one_of_mem_closure _ E x_mem_closure],
    rw (show (indicator (closure E) (λ _, (1 : ℝ≥0∞))) x = 1,
        by simp only [x_mem_closure, indicator_of_mem]),
    exact tendsto_const_nhds, },
  { rw (show (closure E).indicator (λ _, (1 : ℝ≥0∞)) x = 0,
        by simp only [x_mem_closure, indicator_of_not_mem, not_false_iff]),
<<<<<<< HEAD
    rcases exists_real_pos_lt_infdist_of_not_mem_closure x_mem_closure with ⟨ε, ⟨ε_pos, ε_lt⟩⟩,
=======
    rcases exists_real_pos_lt_inf_edist_of_not_mem_closure x_mem_closure with ⟨ε, ⟨ε_pos, ε_lt⟩⟩,
>>>>>>> 01ef0f95
    rw metric.tendsto_nhds at δseq_lim,
    specialize δseq_lim ε ε_pos,
    simp only [dist_zero_right, real.norm_eq_abs, eventually_at_top, ge_iff_le] at δseq_lim,
    rcases δseq_lim with ⟨N, hN⟩,
    apply @tendsto_at_top_of_eventually_const _ _ _ _ _ _ _ N,
    intros n n_large,
    have key : x ∉ thickening ε E, by simpa only [thickening, mem_set_of_eq, not_lt] using ε_lt.le,
    refine le_antisymm _ bot_le,
    apply (thickened_indicator_aux_mono (lt_of_abs_lt (hN n n_large)).le E x).trans,
    exact (thickened_indicator_aux_zero ε_pos E key).le, },
end

/-- The `δ`-thickened indicator of a set `E` is the function that equals `1` on `E`
and `0` outside a `δ`-thickening of `E` and interpolates (continuously) between
these values using `inf_edist _ E`.

`thickened_indicator` is the (bundled) bounded continuous function with `ℝ≥0`-values.
See `thickened_indicator_aux` for the unbundled `ℝ≥0∞`-valued function. -/
@[simps] def thickened_indicator {δ : ℝ} (δ_pos : 0 < δ) (E : set α) : α →ᵇ ℝ≥0 :=
{ to_fun := λ (x : α), (thickened_indicator_aux δ E x).to_nnreal,
  continuous_to_fun := begin
    apply continuous_on.comp_continuous
            continuous_on_to_nnreal (continuous_thickened_indicator_aux δ_pos E),
    intro x,
    exact (lt_of_le_of_lt (@thickened_indicator_aux_le_one _ _ δ E x) one_lt_top).ne,
  end,
  map_bounded' := begin
    use 2,
    intros x y,
    rw [nnreal.dist_eq],
    apply (abs_sub _ _).trans,
    rw [nnreal.abs_eq, nnreal.abs_eq, ←one_add_one_eq_two],
    have key := @thickened_indicator_aux_le_one _ _ δ E,
    apply add_le_add;
    { norm_cast,
      refine (to_nnreal_le_to_nnreal ((lt_of_le_of_lt (key _) one_lt_top).ne) one_ne_top).mpr
             (key _), },
  end, }

lemma thickened_indicator.coe_fn_eq_comp {δ : ℝ} (δ_pos : 0 < δ) (E : set α) :
  ⇑(thickened_indicator δ_pos E) = ennreal.to_nnreal ∘ thickened_indicator_aux δ E := rfl

lemma thickened_indicator_le_one {δ : ℝ} (δ_pos : 0 < δ) (E : set α) (x : α) :
  thickened_indicator δ_pos E x ≤ 1 :=
begin
  rw [thickened_indicator.coe_fn_eq_comp],
  simpa using (to_nnreal_le_to_nnreal thickened_indicator_aux_lt_top.ne one_ne_top).mpr
    (thickened_indicator_aux_le_one δ E x),
end

lemma thickened_indicator_one_of_mem_closure
  {δ : ℝ} (δ_pos : 0 < δ) (E : set α) {x : α} (x_mem : x ∈ closure E) :
  thickened_indicator δ_pos E x = 1 :=
by rw [thickened_indicator_apply,
       thickened_indicator_aux_one_of_mem_closure δ E x_mem, one_to_nnreal]

lemma thickened_indicator_one {δ : ℝ} (δ_pos : 0 < δ) (E : set α) {x : α} (x_in_E : x ∈ E) :
  thickened_indicator δ_pos E x = 1 :=
thickened_indicator_one_of_mem_closure _ _ (subset_closure x_in_E)

lemma thickened_indicator_zero
  {δ : ℝ} (δ_pos : 0 < δ) (E : set α) {x : α} (x_out : x ∉ thickening δ E) :
  thickened_indicator δ_pos E x = 0 :=
by rw [thickened_indicator_apply, thickened_indicator_aux_zero δ_pos E x_out, zero_to_nnreal]

lemma indicator_le_thickened_indicator {δ : ℝ} (δ_pos : 0 < δ) (E : set α) :
  E.indicator (λ _, (1 : ℝ≥0)) ≤ thickened_indicator δ_pos E :=
begin
  intro a,
  by_cases a ∈ E,
  { simp only [h, indicator_of_mem, thickened_indicator_one δ_pos E h, le_refl], },
  { simp only [h, indicator_of_not_mem, not_false_iff, zero_le], },
end

lemma thickened_indicator_mono {δ₁ δ₂ : ℝ}
  (δ₁_pos : 0 < δ₁) (δ₂_pos : 0 < δ₂) (hle : δ₁ ≤ δ₂) (E : set α) :
  ⇑(thickened_indicator δ₁_pos E) ≤ thickened_indicator δ₂_pos E :=
begin
  intro x,
  apply (to_nnreal_le_to_nnreal thickened_indicator_aux_lt_top.ne
         thickened_indicator_aux_lt_top.ne).mpr,
  apply thickened_indicator_aux_mono hle,
end

lemma thickened_indicator_subset {δ : ℝ} (δ_pos : 0 < δ) {E₁ E₂ : set α} (subset : E₁ ⊆ E₂) :
  ⇑(thickened_indicator δ_pos E₁) ≤ thickened_indicator δ_pos E₂ :=
λ x, (to_nnreal_le_to_nnreal thickened_indicator_aux_lt_top.ne
      thickened_indicator_aux_lt_top.ne).mpr (thickened_indicator_aux_subset δ subset x)

/-- As the thickening radius δ tends to 0, the δ-thickened indicator of a set E (in α) tends
pointwise to the indicator function of the closure of E.

Note: This version is for the bundled bounded continuous functions, but the topology is not
the topology on `α →ᵇ ℝ≥0`. Coercions to functions `α → ℝ≥0` are done first, so the topology
instance is the product topology (the topology of pointwise convergence). -/
lemma thickened_indicator_tendsto_indicator_closure
  {δseq : ℕ → ℝ} (δseq_pos : ∀ n, 0 < δseq n) (δseq_lim : tendsto δseq at_top (𝓝 0)) (E : set α) :
  tendsto (λ (n : ℕ), (coe_fn : (α →ᵇ ℝ≥0) → (α → ℝ≥0)) (thickened_indicator (δseq_pos n) E))
    at_top (𝓝 (indicator (closure E) (λ x, (1 : ℝ≥0)))) :=
begin
  have key := thickened_indicator_aux_tendsto_indicator_closure δseq_lim E,
  rw tendsto_pi_nhds at *,
  intro x,
  rw (show indicator (closure E) (λ x, (1 : ℝ≥0)) x
         = (indicator (closure E) (λ x, (1 : ℝ≥0∞)) x).to_nnreal,
      by refine (congr_fun (comp_indicator_const 1 ennreal.to_nnreal zero_to_nnreal) x).symm),
  refine tendsto.comp (tendsto_to_nnreal _) (key x),
  by_cases x_mem : x ∈ closure E; simp [x_mem],
end

end thickened_indicator -- section

section indicator

variables {α : Type*} [pseudo_emetric_space α]

lemma tendsto_indicator_cthickening_indicator_closure (f : α → ℝ≥0∞) (E : set α) :
  tendsto (λ δ, (metric.cthickening δ E).indicator f) (𝓝[>] 0) (𝓝 (indicator (closure E) f)) :=
begin
  rw tendsto_pi_nhds,
  intro x,
  by_cases x_mem_closure : x ∈ closure E,
  { have obs : (λ δ, (metric.cthickening δ E).indicator f x) =ᶠ[(𝓝[>] 0)] (λ δ, f x),
    { filter_upwards [self_mem_nhds_within],
      intros δ δ_pos,
      simp only [closure_subset_cthickening δ E x_mem_closure, indicator_of_mem], },
    simp only [x_mem_closure, indicator_of_mem],
    apply (tendsto_congr' obs).mpr,
    exact tendsto_const_nhds, },
  { have pos_dist : 0 < inf_edist x (closure E),
    { rw mem_iff_inf_edist_zero_of_closed is_closed_closure at x_mem_closure,
      exact zero_lt_iff.mpr x_mem_closure, },
    rcases exists_real_pos_lt_infdist_of_not_mem_closure x_mem_closure with ⟨ε, ⟨ε_pos, ε_lt⟩⟩,
    have obs : (λ δ, (metric.cthickening δ E).indicator f x) =ᶠ[(𝓝[>] 0)] (λ δ, 0),
    { filter_upwards [Ioo_mem_nhds_within_Ioi (left_mem_Ico.mpr ε_pos)],
      intros δ hδ,
      have x_not_mem : x ∉ metric.cthickening δ E,
        by simp [cthickening, ((of_real_lt_of_real_iff ε_pos).mpr hδ.2).trans ε_lt],
      simp only [x_not_mem, indicator_of_not_mem, not_false_iff], },
    simp only [x_mem_closure, indicator_of_not_mem, not_false_iff],
    apply (tendsto_congr' obs).mpr,
    exact tendsto_const_nhds, },
end

lemma tendsto_indicator_thickening_indicator_closure (f : α → ℝ≥0∞) (E : set α) :
  tendsto (λ δ, (metric.thickening δ E).indicator f) (𝓝[>] 0) (𝓝 (indicator (closure E) f)) :=
begin
  have aux := tendsto_indicator_cthickening_indicator_closure f E,
  rw tendsto_pi_nhds at *,
  intro x,
  have obs : (λ δ, (metric.thickening δ E).indicator f x)
              ≤ᶠ[𝓝[>] 0] (λ δ, (metric.cthickening δ E).indicator f x),
  { apply eventually_of_forall,
    exact λ δ, indicator_le_indicator_of_subset
                (thickening_subset_cthickening δ E) (λ _ , zero_le') x, },
  refine tendsto_of_tendsto_of_tendsto_of_le_of_le' tendsto_const_nhds (aux x) _ obs,
  filter_upwards [self_mem_nhds_within],
  exact λ δ δ_pos, indicator_le_indicator_of_subset
                    (closure_subset_thickening δ_pos E) (λ _ , zero_le') x,
end

end indicator<|MERGE_RESOLUTION|>--- conflicted
+++ resolved
@@ -5,11 +5,8 @@
 -/
 import data.real.ennreal
 import topology.continuous_function.bounded
-<<<<<<< HEAD
+import topology.metric_space.hausdorff_distance
 import order.filter.indicator_function
-=======
-import topology.metric_space.hausdorff_distance
->>>>>>> 01ef0f95
 
 /-!
 # Thickened indicators
@@ -137,11 +134,7 @@
     exact tendsto_const_nhds, },
   { rw (show (closure E).indicator (λ _, (1 : ℝ≥0∞)) x = 0,
         by simp only [x_mem_closure, indicator_of_not_mem, not_false_iff]),
-<<<<<<< HEAD
-    rcases exists_real_pos_lt_infdist_of_not_mem_closure x_mem_closure with ⟨ε, ⟨ε_pos, ε_lt⟩⟩,
-=======
     rcases exists_real_pos_lt_inf_edist_of_not_mem_closure x_mem_closure with ⟨ε, ⟨ε_pos, ε_lt⟩⟩,
->>>>>>> 01ef0f95
     rw metric.tendsto_nhds at δseq_lim,
     specialize δseq_lim ε ε_pos,
     simp only [dist_zero_right, real.norm_eq_abs, eventually_at_top, ge_iff_le] at δseq_lim,
@@ -252,55 +245,4 @@
   by_cases x_mem : x ∈ closure E; simp [x_mem],
 end
 
-end thickened_indicator -- section
-
-section indicator
-
-variables {α : Type*} [pseudo_emetric_space α]
-
-lemma tendsto_indicator_cthickening_indicator_closure (f : α → ℝ≥0∞) (E : set α) :
-  tendsto (λ δ, (metric.cthickening δ E).indicator f) (𝓝[>] 0) (𝓝 (indicator (closure E) f)) :=
-begin
-  rw tendsto_pi_nhds,
-  intro x,
-  by_cases x_mem_closure : x ∈ closure E,
-  { have obs : (λ δ, (metric.cthickening δ E).indicator f x) =ᶠ[(𝓝[>] 0)] (λ δ, f x),
-    { filter_upwards [self_mem_nhds_within],
-      intros δ δ_pos,
-      simp only [closure_subset_cthickening δ E x_mem_closure, indicator_of_mem], },
-    simp only [x_mem_closure, indicator_of_mem],
-    apply (tendsto_congr' obs).mpr,
-    exact tendsto_const_nhds, },
-  { have pos_dist : 0 < inf_edist x (closure E),
-    { rw mem_iff_inf_edist_zero_of_closed is_closed_closure at x_mem_closure,
-      exact zero_lt_iff.mpr x_mem_closure, },
-    rcases exists_real_pos_lt_infdist_of_not_mem_closure x_mem_closure with ⟨ε, ⟨ε_pos, ε_lt⟩⟩,
-    have obs : (λ δ, (metric.cthickening δ E).indicator f x) =ᶠ[(𝓝[>] 0)] (λ δ, 0),
-    { filter_upwards [Ioo_mem_nhds_within_Ioi (left_mem_Ico.mpr ε_pos)],
-      intros δ hδ,
-      have x_not_mem : x ∉ metric.cthickening δ E,
-        by simp [cthickening, ((of_real_lt_of_real_iff ε_pos).mpr hδ.2).trans ε_lt],
-      simp only [x_not_mem, indicator_of_not_mem, not_false_iff], },
-    simp only [x_mem_closure, indicator_of_not_mem, not_false_iff],
-    apply (tendsto_congr' obs).mpr,
-    exact tendsto_const_nhds, },
-end
-
-lemma tendsto_indicator_thickening_indicator_closure (f : α → ℝ≥0∞) (E : set α) :
-  tendsto (λ δ, (metric.thickening δ E).indicator f) (𝓝[>] 0) (𝓝 (indicator (closure E) f)) :=
-begin
-  have aux := tendsto_indicator_cthickening_indicator_closure f E,
-  rw tendsto_pi_nhds at *,
-  intro x,
-  have obs : (λ δ, (metric.thickening δ E).indicator f x)
-              ≤ᶠ[𝓝[>] 0] (λ δ, (metric.cthickening δ E).indicator f x),
-  { apply eventually_of_forall,
-    exact λ δ, indicator_le_indicator_of_subset
-                (thickening_subset_cthickening δ E) (λ _ , zero_le') x, },
-  refine tendsto_of_tendsto_of_tendsto_of_le_of_le' tendsto_const_nhds (aux x) _ obs,
-  filter_upwards [self_mem_nhds_within],
-  exact λ δ δ_pos, indicator_le_indicator_of_subset
-                    (closure_subset_thickening δ_pos E) (λ _ , zero_le') x,
-end
-
-end indicator+end thickened_indicator -- section