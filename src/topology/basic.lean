/-
Copyright (c) 2017 Johannes Hölzl. All rights reserved.
Released under Apache 2.0 license as described in the file LICENSE.
Authors: Johannes Hölzl, Mario Carneiro, Jeremy Avigad
-/
import order.filter.ultrafilter
import order.filter.partial
import algebra.support

/-!
# Basic theory of topological spaces.

The main definition is the type class `topological space α` which endows a type `α` with a topology.
Then `set α` gets predicates `is_open`, `is_closed` and functions `interior`, `closure` and
`frontier`. Each point `x` of `α` gets a neighborhood filter `𝓝 x`. A filter `F` on `α` has
`x` as a cluster point if `cluster_pt x F : 𝓝 x ⊓ F ≠ ⊥`. A map `f : ι → α` clusters at `x`
along `F : filter ι` if `map_cluster_pt x F f : cluster_pt x (map f F)`. In particular
the notion of cluster point of a sequence `u` is `map_cluster_pt x at_top u`.

This file also defines locally finite families of subsets of `α`.

For topological spaces `α` and `β`, a function `f : α → β` and a point `a : α`,
`continuous_at f a` means `f` is continuous at `a`, and global continuity is
`continuous f`. There is also a version of continuity `pcontinuous` for
partially defined functions.

## Notation

* `𝓝 x`: the filter `nhds x` of neighborhoods of a point `x`;
* `𝓟 s`: the principal filter of a set `s`;
* `𝓝[s] x`: the filter `nhds_within x s` of neighborhoods of a point `x` within a set `s`;
* `𝓝[≤] x`: the filter `nhds_within x (set.Iic x)` of left-neighborhoods of `x`;
* `𝓝[≥] x`: the filter `nhds_within x (set.Ici x)` of right-neighborhoods of `x`;
* `𝓝[<] x`: the filter `nhds_within x (set.Iio x)` of punctured left-neighborhoods of `x`;
* `𝓝[>] x`: the filter `nhds_within x (set.Ioi x)` of punctured right-neighborhoods of `x`;
* `𝓝[≠] x`: the filter `nhds_within x {x}ᶜ` of punctured neighborhoods of `x`.

## Implementation notes

Topology in mathlib heavily uses filters (even more than in Bourbaki). See explanations in
<https://leanprover-community.github.io/theories/topology.html>.

## References

*  [N. Bourbaki, *General Topology*][bourbaki1966]
*  [I. M. James, *Topologies and Uniformities*][james1999]

## Tags

topological space, interior, closure, frontier, neighborhood, continuity, continuous function
-/

noncomputable theory
open set filter classical
open_locale classical filter

universes u v w

/-!
### Topological spaces
-/

/-- A topology on `α`. -/
@[protect_proj] structure topological_space (α : Type u) :=
(is_open        : set α → Prop)
(is_open_univ   : is_open univ)
(is_open_inter  : ∀s t, is_open s → is_open t → is_open (s ∩ t))
(is_open_sUnion : ∀s, (∀t∈s, is_open t) → is_open (⋃₀ s))

attribute [class] topological_space

/-- A constructor for topologies by specifying the closed sets,
and showing that they satisfy the appropriate conditions. -/
def topological_space.of_closed {α : Type u} (T : set (set α))
  (empty_mem : ∅ ∈ T) (sInter_mem : ∀ A ⊆ T, ⋂₀ A ∈ T) (union_mem : ∀ A B ∈ T, A ∪ B ∈ T) :
  topological_space α :=
{ is_open := λ X, Xᶜ ∈ T,
  is_open_univ := by simp [empty_mem],
  is_open_inter := λ s t hs ht, by simpa [set.compl_inter] using union_mem sᶜ hs tᶜ ht,
  is_open_sUnion := λ s hs,
    by rw set.compl_sUnion; exact sInter_mem (set.compl '' s)
    (λ z ⟨y, hy, hz⟩, by simpa [hz.symm] using hs y hy) }

section topological_space

variables {α : Type u} {β : Type v} {ι : Sort w} {a : α} {s s₁ s₂ : set α} {p p₁ p₂ : α → Prop}

@[ext]
lemma topological_space_eq : ∀ {f g : topological_space α}, f.is_open = g.is_open → f = g
| ⟨a, _, _, _⟩ ⟨b, _, _, _⟩ rfl := rfl

section
variables [t : topological_space α]
include t

/-- `is_open s` means that `s` is open in the ambient topological space on `α` -/
def is_open (s : set α) : Prop := topological_space.is_open t s

@[simp]
lemma is_open_univ : is_open (univ : set α) := topological_space.is_open_univ t

lemma is_open.inter (h₁ : is_open s₁) (h₂ : is_open s₂) : is_open (s₁ ∩ s₂) :=
topological_space.is_open_inter t s₁ s₂ h₁ h₂

lemma is_open_sUnion {s : set (set α)} (h : ∀t ∈ s, is_open t) : is_open (⋃₀ s) :=
topological_space.is_open_sUnion t s h

end

lemma topological_space_eq_iff {t t' : topological_space α} :
  t = t' ↔ ∀ s, @is_open α t s ↔ @is_open α t' s :=
⟨λ h s, h ▸ iff.rfl, λ h, by { ext, exact h _ }⟩

lemma is_open_fold {s : set α} {t : topological_space α} : t.is_open s = @is_open α t s :=
rfl

variables [topological_space α]

lemma is_open_Union {f : ι → set α} (h : ∀i, is_open (f i)) : is_open (⋃i, f i) :=
is_open_sUnion $ by rintro _ ⟨i, rfl⟩; exact h i

lemma is_open_bUnion {s : set β} {f : β → set α} (h : ∀i∈s, is_open (f i)) :
  is_open (⋃i∈s, f i) :=
is_open_Union $ assume i, is_open_Union $ assume hi, h i hi

lemma is_open.union (h₁ : is_open s₁) (h₂ : is_open s₂) : is_open (s₁ ∪ s₂) :=
by rw union_eq_Union; exact is_open_Union (bool.forall_bool.2 ⟨h₂, h₁⟩)

@[simp] lemma is_open_empty : is_open (∅ : set α) :=
by rw ← sUnion_empty; exact is_open_sUnion (assume a, false.elim)

lemma is_open_sInter {s : set (set α)} (hs : finite s) : (∀t ∈ s, is_open t) → is_open (⋂₀ s) :=
finite.induction_on hs (λ _, by rw sInter_empty; exact is_open_univ) $
λ a s has hs ih h, by rw sInter_insert; exact
is_open.inter (h _ $ mem_insert _ _) (ih $ λ t, h t ∘ mem_insert_of_mem _)

lemma is_open_bInter {s : set β} {f : β → set α} (hs : finite s) :
  (∀i∈s, is_open (f i)) → is_open (⋂i∈s, f i) :=
finite.induction_on hs
  (λ _, by rw bInter_empty; exact is_open_univ)
  (λ a s has hs ih h, by rw bInter_insert; exact
    is_open.inter (h a (mem_insert _ _)) (ih (λ i hi, h i (mem_insert_of_mem _ hi))))

lemma is_open_Inter [fintype β] {s : β → set α}
  (h : ∀ i, is_open (s i)) : is_open (⋂ i, s i) :=
suffices is_open (⋂ (i : β) (hi : i ∈ @univ β), s i), by simpa,
is_open_bInter finite_univ (λ i _, h i)

lemma is_open_Inter_prop {p : Prop} {s : p → set α}
  (h : ∀ h : p, is_open (s h)) : is_open (Inter s) :=
by by_cases p; simp *

lemma is_open_const {p : Prop} : is_open {a : α | p} :=
by_cases
  (assume : p, begin simp only [this]; exact is_open_univ end)
  (assume : ¬ p, begin simp only [this]; exact is_open_empty end)

lemma is_open.and : is_open {a | p₁ a} → is_open {a | p₂ a} → is_open {a | p₁ a ∧ p₂ a} :=
is_open.inter

/-- A set is closed if its complement is open -/
class is_closed (s : set α) : Prop :=
(is_open_compl : is_open sᶜ)

@[simp] lemma is_open_compl_iff {s : set α} : is_open sᶜ ↔ is_closed s :=
⟨λ h, ⟨h⟩, λ h, h.is_open_compl⟩

@[simp] lemma is_closed_empty : is_closed (∅ : set α) :=
by { rw [← is_open_compl_iff, compl_empty], exact is_open_univ }

@[simp] lemma is_closed_univ : is_closed (univ : set α) :=
by { rw [← is_open_compl_iff, compl_univ], exact is_open_empty }

lemma is_closed.union : is_closed s₁ → is_closed s₂ → is_closed (s₁ ∪ s₂) :=
λ h₁ h₂, by { rw [← is_open_compl_iff] at *, rw compl_union, exact is_open.inter h₁ h₂ }

lemma is_closed_sInter {s : set (set α)} : (∀t ∈ s, is_closed t) → is_closed (⋂₀ s) :=
by simpa only [← is_open_compl_iff, compl_sInter, sUnion_image] using is_open_bUnion

lemma is_closed_Inter {f : ι → set α} (h : ∀i, is_closed (f i)) : is_closed (⋂i, f i ) :=
is_closed_sInter $ assume t ⟨i, (heq : f i = t)⟩, heq ▸ h i

lemma is_closed_bInter {s : set β} {f : β → set α} (h : ∀ i ∈ s, is_closed (f i)) :
  is_closed (⋂ i ∈ s, f i) :=
is_closed_Inter $ λ i, is_closed_Inter $ h i

@[simp] lemma is_closed_compl_iff {s : set α} : is_closed sᶜ ↔ is_open s :=
by rw [←is_open_compl_iff, compl_compl]

lemma is_open.is_closed_compl {s : set α} (hs : is_open s) : is_closed sᶜ :=
is_closed_compl_iff.2 hs

lemma is_open.sdiff {s t : set α} (h₁ : is_open s) (h₂ : is_closed t) : is_open (s \ t) :=
is_open.inter h₁ $ is_open_compl_iff.mpr h₂

lemma is_closed.inter (h₁ : is_closed s₁) (h₂ : is_closed s₂) : is_closed (s₁ ∩ s₂) :=
by { rw [← is_open_compl_iff] at *, rw compl_inter, exact is_open.union h₁ h₂ }

lemma is_closed.sdiff {s t : set α} (h₁ : is_closed s) (h₂ : is_open t) : is_closed (s \ t) :=
is_closed.inter h₁ (is_closed_compl_iff.mpr h₂)

lemma is_closed_bUnion {s : set β} {f : β → set α} (hs : finite s) :
  (∀i∈s, is_closed (f i)) → is_closed (⋃i∈s, f i) :=
finite.induction_on hs
  (λ _, by rw bUnion_empty; exact is_closed_empty)
  (λ a s has hs ih h, by rw bUnion_insert; exact
    is_closed.union (h a (mem_insert _ _)) (ih (λ i hi, h i (mem_insert_of_mem _ hi))))

lemma is_closed_Union [fintype β] {s : β → set α}
  (h : ∀ i, is_closed (s i)) : is_closed (Union s) :=
suffices is_closed (⋃ (i : β) (hi : i ∈ @univ β), s i),
  by convert this; simp [set.ext_iff],
is_closed_bUnion finite_univ (λ i _, h i)

lemma is_closed_Union_prop {p : Prop} {s : p → set α}
  (h : ∀ h : p, is_closed (s h)) : is_closed (Union s) :=
by by_cases p; simp *

lemma is_closed_imp {p q : α → Prop} (hp : is_open {x | p x})
  (hq : is_closed {x | q x}) : is_closed {x | p x → q x} :=
have {x | p x → q x} = {x | p x}ᶜ ∪ {x | q x}, from set.ext $ λ x, imp_iff_not_or,
by rw [this]; exact is_closed.union (is_closed_compl_iff.mpr hp) hq

lemma is_closed.not : is_closed {a | p a} → is_open {a | ¬ p a} :=
is_open_compl_iff.mpr

/-!
### Interior of a set
-/

/-- The interior of a set `s` is the largest open subset of `s`. -/
def interior (s : set α) : set α := ⋃₀ {t | is_open t ∧ t ⊆ s}

lemma mem_interior {s : set α} {x : α} :
  x ∈ interior s ↔ ∃ t ⊆ s, is_open t ∧ x ∈ t :=
by simp only [interior, mem_set_of_eq, exists_prop, and_assoc, and.left_comm]

@[simp] lemma is_open_interior {s : set α} : is_open (interior s) :=
is_open_sUnion $ assume t ⟨h₁, h₂⟩, h₁

lemma interior_subset {s : set α} : interior s ⊆ s :=
sUnion_subset $ assume t ⟨h₁, h₂⟩, h₂

lemma interior_maximal {s t : set α} (h₁ : t ⊆ s) (h₂ : is_open t) : t ⊆ interior s :=
subset_sUnion_of_mem ⟨h₂, h₁⟩

lemma is_open.interior_eq {s : set α} (h : is_open s) : interior s = s :=
subset.antisymm interior_subset (interior_maximal (subset.refl s) h)

lemma interior_eq_iff_open {s : set α} : interior s = s ↔ is_open s :=
⟨assume h, h ▸ is_open_interior, is_open.interior_eq⟩

lemma subset_interior_iff_open {s : set α} : s ⊆ interior s ↔ is_open s :=
by simp only [interior_eq_iff_open.symm, subset.antisymm_iff, interior_subset, true_and]

lemma subset_interior_iff_subset_of_open {s t : set α} (h₁ : is_open s) :
  s ⊆ interior t ↔ s ⊆ t :=
⟨assume h, subset.trans h interior_subset, assume h₂, interior_maximal h₂ h₁⟩

lemma subset_interior_iff {s t : set α} : t ⊆ interior s ↔ ∃ U, is_open U ∧ t ⊆ U ∧ U ⊆ s :=
⟨λ h, ⟨interior s, is_open_interior, h, interior_subset⟩,
  λ ⟨U, hU, htU, hUs⟩, htU.trans (interior_maximal hUs hU)⟩

@[mono] lemma interior_mono {s t : set α} (h : s ⊆ t) : interior s ⊆ interior t :=
interior_maximal (subset.trans interior_subset h) is_open_interior

@[simp] lemma interior_empty : interior (∅ : set α) = ∅ :=
is_open_empty.interior_eq

@[simp] lemma interior_univ : interior (univ : set α) = univ :=
is_open_univ.interior_eq

@[simp] lemma interior_eq_univ {s : set α} : interior s = univ ↔ s = univ :=
⟨λ h, univ_subset_iff.mp $ h.symm.trans_le interior_subset, λ h, h.symm ▸ interior_univ⟩

@[simp] lemma interior_interior {s : set α} : interior (interior s) = interior s :=
is_open_interior.interior_eq

@[simp] lemma interior_inter {s t : set α} : interior (s ∩ t) = interior s ∩ interior t :=
subset.antisymm
  (subset_inter (interior_mono $ inter_subset_left s t) (interior_mono $ inter_subset_right s t))
  (interior_maximal (inter_subset_inter interior_subset interior_subset) $
    is_open.inter is_open_interior is_open_interior)

@[simp] lemma finset.interior_Inter {ι : Type*} (s : finset ι) (f : ι → set α) :
  interior (⋂ i ∈ s, f i) = ⋂ i ∈ s, interior (f i) :=
begin
  classical,
  refine s.induction_on (by simp) _,
  intros i s h₁ h₂,
  simp [h₂],
end

@[simp] lemma interior_Inter_of_fintype {ι : Type*} [fintype ι] (f : ι → set α) :
  interior (⋂ i, f i) = ⋂ i, interior (f i) :=
by { convert finset.univ.interior_Inter f; simp, }

lemma interior_union_is_closed_of_interior_empty {s t : set α} (h₁ : is_closed s)
  (h₂ : interior t = ∅) :
  interior (s ∪ t) = interior s :=
have interior (s ∪ t) ⊆ s, from
  assume x ⟨u, ⟨(hu₁ : is_open u), (hu₂ : u ⊆ s ∪ t)⟩, (hx₁ : x ∈ u)⟩,
  classical.by_contradiction $ assume hx₂ : x ∉ s,
    have u \ s ⊆ t,
      from assume x ⟨h₁, h₂⟩, or.resolve_left (hu₂ h₁) h₂,
    have u \ s ⊆ interior t,
      by rwa subset_interior_iff_subset_of_open (is_open.sdiff hu₁ h₁),
    have u \ s ⊆ ∅,
      by rwa h₂ at this,
    this ⟨hx₁, hx₂⟩,
subset.antisymm
  (interior_maximal this is_open_interior)
  (interior_mono $ subset_union_left _ _)

lemma is_open_iff_forall_mem_open : is_open s ↔ ∀ x ∈ s, ∃ t ⊆ s, is_open t ∧ x ∈ t :=
by rw ← subset_interior_iff_open; simp only [subset_def, mem_interior]

lemma interior_Inter_subset (s : ι → set α) : interior (⋂ i, s i) ⊆ ⋂ i, interior (s i) :=
subset_Inter $ λ i, interior_mono $ Inter_subset _ _

lemma interior_Inter₂_subset (p : ι → Sort*) (s : Π i, p i → set α) :
  interior (⋂ i j, s i j) ⊆ ⋂ i j, interior (s i j) :=
(interior_Inter_subset _).trans $ Inter_mono $ λ i, interior_Inter_subset _

lemma interior_sInter_subset (S : set (set α)) : interior (⋂₀ S) ⊆ ⋂ s ∈ S, interior s :=
calc interior (⋂₀ S) = interior (⋂ s ∈ S, s) : by rw sInter_eq_bInter
                 ... ⊆ ⋂ s ∈ S, interior s  : interior_Inter₂_subset _ _

/-!
### Closure of a set
-/

/-- The closure of `s` is the smallest closed set containing `s`. -/
def closure (s : set α) : set α := ⋂₀ {t | is_closed t ∧ s ⊆ t}

@[simp] lemma is_closed_closure {s : set α} : is_closed (closure s) :=
is_closed_sInter $ assume t ⟨h₁, h₂⟩, h₁

lemma subset_closure {s : set α} : s ⊆ closure s :=
subset_sInter $ assume t ⟨h₁, h₂⟩, h₂

lemma not_mem_of_not_mem_closure {s : set α} {P : α} (hP : P ∉ closure s) : P ∉ s :=
λ h, hP (subset_closure h)

lemma closure_minimal {s t : set α} (h₁ : s ⊆ t) (h₂ : is_closed t) : closure s ⊆ t :=
sInter_subset_of_mem ⟨h₂, h₁⟩

lemma disjoint.closure_left {s t : set α} (hd : disjoint s t) (ht : is_open t) :
  disjoint (closure s) t :=
disjoint_compl_left.mono_left $ closure_minimal (disjoint_iff_subset_compl_right.1 hd)
  ht.is_closed_compl

lemma disjoint.closure_right {s t : set α} (hd : disjoint s t) (hs : is_open s) :
  disjoint s (closure t) :=
(hd.symm.closure_left hs).symm

lemma is_closed.closure_eq {s : set α} (h : is_closed s) : closure s = s :=
subset.antisymm (closure_minimal (subset.refl s) h) subset_closure

lemma is_closed.closure_subset {s : set α} (hs : is_closed s) : closure s ⊆ s :=
closure_minimal (subset.refl _) hs

lemma is_closed.closure_subset_iff {s t : set α} (h₁ : is_closed t) :
  closure s ⊆ t ↔ s ⊆ t :=
⟨subset.trans subset_closure, assume h, closure_minimal h h₁⟩

lemma is_closed.mem_iff_closure_subset {α : Type*} [topological_space α] {U : set α}
  (hU : is_closed U) {x : α} : x ∈ U ↔ closure ({x} : set α) ⊆ U :=
(hU.closure_subset_iff.trans set.singleton_subset_iff).symm

@[mono] lemma closure_mono {s t : set α} (h : s ⊆ t) : closure s ⊆ closure t :=
closure_minimal (subset.trans h subset_closure) is_closed_closure

lemma monotone_closure (α : Type*) [topological_space α] : monotone (@closure α _) :=
λ _ _, closure_mono

lemma diff_subset_closure_iff {s t : set α} :
  s \ t ⊆ closure t ↔ s ⊆ closure t :=
by rw [diff_subset_iff, union_eq_self_of_subset_left subset_closure]

lemma closure_inter_subset_inter_closure (s t : set α) :
  closure (s ∩ t) ⊆ closure s ∩ closure t :=
(monotone_closure α).map_inf_le s t

lemma is_closed_of_closure_subset {s : set α} (h : closure s ⊆ s) : is_closed s :=
by rw subset.antisymm subset_closure h; exact is_closed_closure

lemma closure_eq_iff_is_closed {s : set α} : closure s = s ↔ is_closed s :=
⟨assume h, h ▸ is_closed_closure, is_closed.closure_eq⟩

lemma closure_subset_iff_is_closed {s : set α} : closure s ⊆ s ↔ is_closed s :=
⟨is_closed_of_closure_subset, is_closed.closure_subset⟩

@[simp] lemma closure_empty : closure (∅ : set α) = ∅ :=
is_closed_empty.closure_eq

@[simp] lemma closure_empty_iff (s : set α) : closure s = ∅ ↔ s = ∅ :=
⟨subset_eq_empty subset_closure, λ h, h.symm ▸ closure_empty⟩

@[simp] lemma closure_nonempty_iff {s : set α} : (closure s).nonempty ↔ s.nonempty :=
by simp only [← ne_empty_iff_nonempty, ne.def, closure_empty_iff]

alias closure_nonempty_iff ↔ set.nonempty.of_closure set.nonempty.closure

@[simp] lemma closure_univ : closure (univ : set α) = univ :=
is_closed_univ.closure_eq

@[simp] lemma closure_closure {s : set α} : closure (closure s) = closure s :=
is_closed_closure.closure_eq

@[simp] lemma closure_union {s t : set α} : closure (s ∪ t) = closure s ∪ closure t :=
subset.antisymm
  (closure_minimal (union_subset_union subset_closure subset_closure) $
    is_closed.union is_closed_closure is_closed_closure)
  ((monotone_closure α).le_map_sup s t)

@[simp] lemma finset.closure_bUnion {ι : Type*} (s : finset ι) (f : ι → set α) :
  closure (⋃ i ∈ s, f i) = ⋃ i ∈ s, closure (f i) :=
begin
  classical,
  refine s.induction_on (by simp) _,
  intros i s h₁ h₂,
  simp [h₂],
end

@[simp] lemma closure_Union_of_fintype {ι : Type*} [fintype ι] (f : ι → set α) :
  closure (⋃ i, f i) = ⋃ i, closure (f i) :=
by { convert finset.univ.closure_bUnion f; simp, }

lemma interior_subset_closure {s : set α} : interior s ⊆ closure s :=
subset.trans interior_subset subset_closure

lemma closure_eq_compl_interior_compl {s : set α} : closure s = (interior sᶜ)ᶜ :=
begin
  rw [interior, closure, compl_sUnion, compl_image_set_of],
  simp only [compl_subset_compl, is_open_compl_iff],
end

@[simp] lemma interior_compl {s : set α} : interior sᶜ = (closure s)ᶜ :=
by simp [closure_eq_compl_interior_compl]

@[simp] lemma closure_compl {s : set α} : closure sᶜ = (interior s)ᶜ :=
by simp [closure_eq_compl_interior_compl]

theorem mem_closure_iff {s : set α} {a : α} :
  a ∈ closure s ↔ ∀ o, is_open o → a ∈ o → (o ∩ s).nonempty :=
⟨λ h o oo ao, classical.by_contradiction $ λ os,
  have s ⊆ oᶜ, from λ x xs xo, os ⟨x, xo, xs⟩,
  closure_minimal this (is_closed_compl_iff.2 oo) h ao,
λ H c ⟨h₁, h₂⟩, classical.by_contradiction $ λ nc,
  let ⟨x, hc, hs⟩ := (H _ h₁.is_open_compl nc) in hc (h₂ hs)⟩

/-- A set is dense in a topological space if every point belongs to its closure. -/
def dense (s : set α) : Prop := ∀ x, x ∈ closure s

lemma dense_iff_closure_eq {s : set α} : dense s ↔ closure s = univ :=
eq_univ_iff_forall.symm

lemma dense.closure_eq {s : set α} (h : dense s) : closure s = univ :=
dense_iff_closure_eq.mp h

lemma interior_eq_empty_iff_dense_compl {s : set α} : interior s = ∅ ↔ dense sᶜ :=
by rw [dense_iff_closure_eq, closure_compl, compl_univ_iff]

lemma dense.interior_compl {s : set α} (h : dense s) : interior sᶜ = ∅ :=
interior_eq_empty_iff_dense_compl.2 $ by rwa compl_compl

/-- The closure of a set `s` is dense if and only if `s` is dense. -/
@[simp] lemma dense_closure {s : set α} : dense (closure s) ↔ dense s :=
by rw [dense, dense, closure_closure]

alias dense_closure ↔ dense.of_closure dense.closure

@[simp] lemma dense_univ : dense (univ : set α) := λ x, subset_closure trivial

/-- A set is dense if and only if it has a nonempty intersection with each nonempty open set. -/
lemma dense_iff_inter_open {s : set α} :
  dense s ↔ ∀ U, is_open U → U.nonempty → (U ∩ s).nonempty :=
begin
  split ; intro h,
  { rintros U U_op ⟨x, x_in⟩,
    exact mem_closure_iff.1 (by simp only [h.closure_eq]) U U_op x_in },
  { intro x,
    rw mem_closure_iff,
    intros U U_op x_in,
    exact h U U_op ⟨_, x_in⟩ },
end

alias dense_iff_inter_open ↔ dense.inter_open_nonempty _

lemma dense.exists_mem_open {s : set α} (hs : dense s) {U : set α} (ho : is_open U)
  (hne : U.nonempty) :
  ∃ x ∈ s, x ∈ U :=
let ⟨x, hx⟩ := hs.inter_open_nonempty U ho hne in ⟨x, hx.2, hx.1⟩

lemma dense.nonempty_iff {s : set α} (hs : dense s) :
  s.nonempty ↔ nonempty α :=
⟨λ ⟨x, hx⟩, ⟨x⟩, λ ⟨x⟩,
  let ⟨y, hy⟩ := hs.inter_open_nonempty _ is_open_univ ⟨x, trivial⟩ in ⟨y, hy.2⟩⟩

lemma dense.nonempty [h : nonempty α] {s : set α} (hs : dense s) : s.nonempty :=
hs.nonempty_iff.2 h

@[mono]
lemma dense.mono {s₁ s₂ : set α} (h : s₁ ⊆ s₂) (hd : dense s₁) : dense s₂ :=
λ x, closure_mono h (hd x)

/-- Complement to a singleton is dense if and only if the singleton is not an open set. -/
lemma dense_compl_singleton_iff_not_open {x : α} : dense ({x}ᶜ : set α) ↔ ¬is_open ({x} : set α) :=
begin
  fsplit,
  { intros hd ho,
    exact (hd.inter_open_nonempty _ ho (singleton_nonempty _)).ne_empty (inter_compl_self _) },
  { refine λ ho, dense_iff_inter_open.2 (λ U hU hne, inter_compl_nonempty_iff.2 $ λ hUx, _),
    obtain rfl : U = {x}, from eq_singleton_iff_nonempty_unique_mem.2 ⟨hne, hUx⟩,
    exact ho hU }
end

/-!
### Frontier of a set
-/

/-- The frontier of a set is the set of points between the closure and interior. -/
def frontier (s : set α) : set α := closure s \ interior s

@[simp] lemma closure_diff_interior (s : set α) : closure s \ interior s = frontier s := rfl

@[simp] lemma closure_diff_frontier (s : set α) : closure s \ frontier s = interior s :=
by rw [frontier, diff_diff_right_self, inter_eq_self_of_subset_right interior_subset_closure]

@[simp] lemma self_diff_frontier (s : set α) : s \ frontier s = interior s :=
by rw [frontier, diff_diff_right, diff_eq_empty.2 subset_closure,
  inter_eq_self_of_subset_right interior_subset, empty_union]

lemma frontier_eq_closure_inter_closure {s : set α} :
  frontier s = closure s ∩ closure sᶜ :=
by rw [closure_compl, frontier, diff_eq]

lemma frontier_subset_closure {s : set α} : frontier s ⊆ closure s := diff_subset _ _

lemma is_closed.frontier_subset (hs : is_closed s) : frontier s ⊆ s :=
frontier_subset_closure.trans hs.closure_eq.subset

lemma frontier_closure_subset {s : set α} : frontier (closure s) ⊆ frontier s :=
diff_subset_diff closure_closure.subset $ interior_mono subset_closure

lemma frontier_interior_subset {s : set α} : frontier (interior s) ⊆ frontier s :=
diff_subset_diff (closure_mono interior_subset) interior_interior.symm.subset

/-- The complement of a set has the same frontier as the original set. -/
@[simp] lemma frontier_compl (s : set α) : frontier sᶜ = frontier s :=
by simp only [frontier_eq_closure_inter_closure, compl_compl, inter_comm]

@[simp] lemma frontier_univ : frontier (univ : set α) = ∅ := by simp [frontier]

@[simp] lemma frontier_empty : frontier (∅ : set α) = ∅ := by simp [frontier]

lemma frontier_inter_subset (s t : set α) :
  frontier (s ∩ t) ⊆ (frontier s ∩ closure t) ∪ (closure s ∩ frontier t) :=
begin
  simp only [frontier_eq_closure_inter_closure, compl_inter, closure_union],
  convert inter_subset_inter_left _ (closure_inter_subset_inter_closure s t),
  simp only [inter_distrib_left, inter_distrib_right, inter_assoc],
  congr' 2,
  apply inter_comm
end

lemma frontier_union_subset (s t : set α) :
  frontier (s ∪ t) ⊆ (frontier s ∩ closure tᶜ) ∪ (closure sᶜ ∩ frontier t) :=
by simpa only [frontier_compl, ← compl_union]
  using frontier_inter_subset sᶜ tᶜ

lemma is_closed.frontier_eq {s : set α} (hs : is_closed s) : frontier s = s \ interior s :=
by rw [frontier, hs.closure_eq]

lemma is_open.frontier_eq {s : set α} (hs : is_open s) : frontier s = closure s \ s :=
by rw [frontier, hs.interior_eq]

lemma is_open.inter_frontier_eq {s : set α} (hs : is_open s) : s ∩ frontier s = ∅ :=
by rw [hs.frontier_eq, inter_diff_self]

/-- The frontier of a set is closed. -/
lemma is_closed_frontier {s : set α} : is_closed (frontier s) :=
by rw frontier_eq_closure_inter_closure; exact is_closed.inter is_closed_closure is_closed_closure

/-- The frontier of a closed set has no interior point. -/
lemma interior_frontier {s : set α} (h : is_closed s) : interior (frontier s) = ∅ :=
begin
  have A : frontier s = s \ interior s, from h.frontier_eq,
  have B : interior (frontier s) ⊆ interior s, by rw A; exact interior_mono (diff_subset _ _),
  have C : interior (frontier s) ⊆ frontier s := interior_subset,
  have : interior (frontier s) ⊆ (interior s) ∩ (s \ interior s) :=
    subset_inter B (by simpa [A] using C),
  rwa [inter_diff_self, subset_empty_iff] at this,
end

lemma closure_eq_interior_union_frontier (s : set α) : closure s = interior s ∪ frontier s :=
(union_diff_cancel interior_subset_closure).symm

lemma closure_eq_self_union_frontier (s : set α) : closure s = s ∪ frontier s :=
(union_diff_cancel' interior_subset subset_closure).symm

lemma is_open.inter_frontier_eq_empty_of_disjoint {s t : set α} (ht : is_open t)
  (hd : disjoint s t) :
  t ∩ frontier s = ∅ :=
begin
  rw [inter_comm, ← subset_compl_iff_disjoint],
  exact subset.trans frontier_subset_closure (closure_minimal (λ _, disjoint_left.1 hd)
    (is_closed_compl_iff.2 ht))
end

lemma frontier_eq_inter_compl_interior {s : set α} :
  frontier s = (interior s)ᶜ ∩ (interior (sᶜ))ᶜ :=
by { rw [←frontier_compl, ←closure_compl], refl }

lemma compl_frontier_eq_union_interior {s : set α} :
  (frontier s)ᶜ = interior s ∪ interior sᶜ :=
begin
  rw frontier_eq_inter_compl_interior,
  simp only [compl_inter, compl_compl],
end

/-!
### Neighborhoods
-/

/-- A set is called a neighborhood of `a` if it contains an open set around `a`. The set of all
neighborhoods of `a` forms a filter, the neighborhood filter at `a`, is here defined as the
infimum over the principal filters of all open sets containing `a`. -/
@[irreducible] def nhds (a : α) : filter α := (⨅ s ∈ {s : set α | a ∈ s ∧ is_open s}, 𝓟 s)

localized "notation `𝓝` := nhds" in topological_space

/-- The "neighborhood within" filter. Elements of `𝓝[s] a` are sets containing the
intersection of `s` and a neighborhood of `a`. -/
def nhds_within (a : α) (s : set α) : filter α := 𝓝 a ⊓ 𝓟 s

localized "notation `𝓝[` s `] ` x:100 := nhds_within x s" in topological_space
localized "notation `𝓝[≠] ` x:100 := nhds_within x {x}ᶜ" in topological_space
localized "notation `𝓝[≥] ` x:100 := nhds_within x (set.Ici x)" in topological_space
localized "notation `𝓝[≤] ` x:100 := nhds_within x (set.Iic x)" in topological_space
localized "notation `𝓝[>] ` x:100 := nhds_within x (set.Ioi x)" in topological_space
localized "notation `𝓝[<] ` x:100 := nhds_within x (set.Iio x)" in topological_space

lemma nhds_def (a : α) : 𝓝 a = (⨅ s ∈ {s : set α | a ∈ s ∧ is_open s}, 𝓟 s) := by rw nhds

lemma nhds_def' (a : α) : 𝓝 a = ⨅ (s : set α) (hs : is_open s) (ha : a ∈ s), 𝓟 s :=
by simp only [nhds_def, mem_set_of_eq, and_comm (a ∈ _), infi_and]

/-- The open sets containing `a` are a basis for the neighborhood filter. See `nhds_basis_opens'`
for a variant using open neighborhoods instead. -/
lemma nhds_basis_opens (a : α) : (𝓝 a).has_basis (λ s : set α, a ∈ s ∧ is_open s) (λ s, s) :=
begin
  rw nhds_def,
  exact has_basis_binfi_principal
    (λ s ⟨has, hs⟩ t ⟨hat, ht⟩, ⟨s ∩ t, ⟨⟨has, hat⟩, is_open.inter hs ht⟩,
      ⟨inter_subset_left _ _, inter_subset_right _ _⟩⟩)
    ⟨univ, ⟨mem_univ a, is_open_univ⟩⟩
end

lemma nhds_basis_closeds (a : α) : (𝓝 a).has_basis (λ s : set α, a ∉ s ∧ is_closed s) compl :=
⟨λ t, (nhds_basis_opens a).mem_iff.trans $ compl_surjective.exists.trans $
  by simp only [is_open_compl_iff, mem_compl_iff]⟩

/-- A filter lies below the neighborhood filter at `a` iff it contains every open set around `a`. -/
lemma le_nhds_iff {f a} : f ≤ 𝓝 a ↔ ∀ s : set α, a ∈ s → is_open s → s ∈ f :=
by simp [nhds_def]

/-- To show a filter is above the neighborhood filter at `a`, it suffices to show that it is above
the principal filter of some open set `s` containing `a`. -/
lemma nhds_le_of_le {f a} {s : set α} (h : a ∈ s) (o : is_open s) (sf : 𝓟 s ≤ f) : 𝓝 a ≤ f :=
by rw nhds_def; exact infi_le_of_le s (infi_le_of_le ⟨h, o⟩ sf)

lemma mem_nhds_iff {a : α} {s : set α} :
  s ∈ 𝓝 a ↔ ∃ t ⊆ s, is_open t ∧ a ∈ t :=
(nhds_basis_opens a).mem_iff.trans
  ⟨λ ⟨t, ⟨hat, ht⟩, hts⟩, ⟨t, hts, ht, hat⟩, λ ⟨t, hts, ht, hat⟩, ⟨t, ⟨hat, ht⟩, hts⟩⟩

/-- A predicate is true in a neighborhood of `a` iff it is true for all the points in an open set
containing `a`. -/
lemma eventually_nhds_iff {a : α} {p : α → Prop} :
  (∀ᶠ x in 𝓝 a, p x) ↔ ∃ (t : set α), (∀ x ∈ t, p x) ∧ is_open t ∧ a ∈ t :=
mem_nhds_iff.trans $ by simp only [subset_def, exists_prop, mem_set_of_eq]

lemma map_nhds {a : α} {f : α → β} :
  map f (𝓝 a) = (⨅ s ∈ {s : set α | a ∈ s ∧ is_open s}, 𝓟 (image f s)) :=
((nhds_basis_opens a).map f).eq_binfi

lemma mem_of_mem_nhds {a : α} {s : set α} : s ∈ 𝓝 a → a ∈ s :=
λ H, let ⟨t, ht, _, hs⟩ := mem_nhds_iff.1 H in ht hs

/-- If a predicate is true in a neighborhood of `a`, then it is true for `a`. -/
lemma filter.eventually.self_of_nhds {p : α → Prop} {a : α}
  (h : ∀ᶠ y in 𝓝 a, p y) : p a :=
mem_of_mem_nhds h

lemma is_open.mem_nhds {a : α} {s : set α} (hs : is_open s) (ha : a ∈ s) :
  s ∈ 𝓝 a :=
mem_nhds_iff.2 ⟨s, subset.refl _, hs, ha⟩

lemma is_open.mem_nhds_iff {a : α} {s : set α} (hs : is_open s) : s ∈ 𝓝 a ↔ a ∈ s :=
⟨mem_of_mem_nhds, λ ha, mem_nhds_iff.2 ⟨s, subset.refl _, hs, ha⟩⟩

lemma is_closed.compl_mem_nhds {a : α} {s : set α} (hs : is_closed s) (ha : a ∉ s) : sᶜ ∈ 𝓝 a :=
hs.is_open_compl.mem_nhds (mem_compl ha)

lemma is_open.eventually_mem {a : α} {s : set α} (hs : is_open s) (ha : a ∈ s) :
  ∀ᶠ x in 𝓝 a, x ∈ s :=
is_open.mem_nhds hs ha

/-- The open neighborhoods of `a` are a basis for the neighborhood filter. See `nhds_basis_opens`
for a variant using open sets around `a` instead. -/
lemma nhds_basis_opens' (a : α) : (𝓝 a).has_basis (λ s : set α, s ∈ 𝓝 a ∧ is_open s) (λ x, x) :=
begin
  convert nhds_basis_opens a,
  ext s,
  exact and.congr_left_iff.2 is_open.mem_nhds_iff
end

/-- If `U` is a neighborhood of each point of a set `s` then it is a neighborhood of `s`:
it contains an open set containing `s`. -/
lemma exists_open_set_nhds {s U : set α} (h : ∀ x ∈ s, U ∈ 𝓝 x) :
  ∃ V : set α, s ⊆ V ∧ is_open V ∧ V ⊆ U :=
begin
  have := λ x hx, (nhds_basis_opens x).mem_iff.1 (h x hx),
<<<<<<< HEAD
  choose! Z hZ hZ' using this,
  refine ⟨⋃ x ∈ s, Z x, λ x hx, mem_bUnion hx (hZ x hx).1, is_open_bUnion _, Union₂_subset hZ'⟩,
  exact λ x hx, (hZ x hx).2
=======
  choose! Z hZ hZU using this, choose hZmem hZo using hZ,
  exact ⟨⋃ x ∈ s, Z x, λ x hx, mem_bUnion hx (hZmem x hx), is_open_bUnion hZo, Union₂_subset hZU⟩
>>>>>>> 1b7e918c
end

/-- If `U` is a neighborhood of each point of a set `s` then it is a neighborhood of s:
it contains an open set containing `s`. -/
lemma exists_open_set_nhds' {s U : set α} (h : U ∈ ⨆ x ∈ s, 𝓝 x) :
  ∃ V : set α, s ⊆ V ∧ is_open V ∧ V ⊆ U :=
exists_open_set_nhds (by simpa using h)

/-- If a predicate is true in a neighbourhood of `a`, then for `y` sufficiently close
to `a` this predicate is true in a neighbourhood of `y`. -/
lemma filter.eventually.eventually_nhds {p : α → Prop} {a : α} (h : ∀ᶠ y in 𝓝 a, p y) :
  ∀ᶠ y in 𝓝 a, ∀ᶠ x in 𝓝 y, p x :=
let ⟨t, htp, hto, ha⟩ := eventually_nhds_iff.1 h in
eventually_nhds_iff.2 ⟨t, λ x hx, eventually_nhds_iff.2 ⟨t, htp, hto, hx⟩, hto, ha⟩

@[simp] lemma eventually_eventually_nhds {p : α → Prop} {a : α} :
  (∀ᶠ y in 𝓝 a, ∀ᶠ x in 𝓝 y, p x) ↔ ∀ᶠ x in 𝓝 a, p x :=
⟨λ h, h.self_of_nhds, λ h, h.eventually_nhds⟩

@[simp] lemma eventually_mem_nhds {s : set α} {a : α} :
  (∀ᶠ x in 𝓝 a, s ∈ 𝓝 x) ↔ s ∈ 𝓝 a :=
eventually_eventually_nhds

@[simp] lemma nhds_bind_nhds : (𝓝 a).bind 𝓝 = 𝓝 a := filter.ext $ λ s, eventually_eventually_nhds

@[simp] lemma eventually_eventually_eq_nhds {f g : α → β} {a : α} :
  (∀ᶠ y in 𝓝 a, f =ᶠ[𝓝 y] g) ↔ f =ᶠ[𝓝 a] g :=
eventually_eventually_nhds

lemma filter.eventually_eq.eq_of_nhds {f g : α → β} {a : α} (h : f =ᶠ[𝓝 a] g) : f a = g a :=
h.self_of_nhds

@[simp] lemma eventually_eventually_le_nhds [has_le β] {f g : α → β} {a : α} :
  (∀ᶠ y in 𝓝 a, f ≤ᶠ[𝓝 y] g) ↔ f ≤ᶠ[𝓝 a] g :=
eventually_eventually_nhds

/-- If two functions are equal in a neighbourhood of `a`, then for `y` sufficiently close
to `a` these functions are equal in a neighbourhood of `y`. -/
lemma filter.eventually_eq.eventually_eq_nhds {f g : α → β} {a : α} (h : f =ᶠ[𝓝 a] g) :
  ∀ᶠ y in 𝓝 a, f =ᶠ[𝓝 y] g :=
h.eventually_nhds

/-- If `f x ≤ g x` in a neighbourhood of `a`, then for `y` sufficiently close to `a` we have
`f x ≤ g x` in a neighbourhood of `y`. -/
lemma filter.eventually_le.eventually_le_nhds [has_le β] {f g : α → β} {a : α} (h : f ≤ᶠ[𝓝 a] g) :
  ∀ᶠ y in 𝓝 a, f ≤ᶠ[𝓝 y] g :=
h.eventually_nhds

theorem all_mem_nhds (x : α) (P : set α → Prop) (hP : ∀ s t, s ⊆ t → P s → P t) :
  (∀ s ∈ 𝓝 x, P s) ↔ (∀ s, is_open s → x ∈ s → P s) :=
((nhds_basis_opens x).forall_iff hP).trans $ by simp only [and_comm (x ∈ _), and_imp]

theorem all_mem_nhds_filter (x : α) (f : set α → set β) (hf : ∀ s t, s ⊆ t → f s ⊆ f t)
    (l : filter β) :
  (∀ s ∈ 𝓝 x, f s ∈ l) ↔ (∀ s, is_open s → x ∈ s → f s ∈ l) :=
all_mem_nhds _ _ (λ s t ssubt h, mem_of_superset h (hf s t ssubt))

theorem rtendsto_nhds {r : rel β α} {l : filter β} {a : α} :
  rtendsto r l (𝓝 a) ↔ (∀ s, is_open s → a ∈ s → r.core s ∈ l) :=
all_mem_nhds_filter _ _ (λ s t, id) _

theorem rtendsto'_nhds {r : rel β α} {l : filter β} {a : α} :
  rtendsto' r l (𝓝 a) ↔ (∀ s, is_open s → a ∈ s → r.preimage s ∈ l) :=
by { rw [rtendsto'_def], apply all_mem_nhds_filter, apply rel.preimage_mono }

theorem ptendsto_nhds {f : β →. α} {l : filter β} {a : α} :
  ptendsto f l (𝓝 a) ↔ (∀ s, is_open s → a ∈ s → f.core s ∈ l) :=
rtendsto_nhds

theorem ptendsto'_nhds {f : β →. α} {l : filter β} {a : α} :
  ptendsto' f l (𝓝 a) ↔ (∀ s, is_open s → a ∈ s → f.preimage s ∈ l) :=
rtendsto'_nhds

theorem tendsto_nhds {f : β → α} {l : filter β} {a : α} :
  tendsto f l (𝓝 a) ↔ (∀ s, is_open s → a ∈ s → f ⁻¹' s ∈ l) :=
all_mem_nhds_filter _ _ (λ s t h, preimage_mono h) _

lemma tendsto_at_top_nhds [nonempty β] [semilattice_sup β] {f : β → α} {a : α} :
  (tendsto f at_top (𝓝 a)) ↔ ∀ U : set α, a ∈ U → is_open U → ∃ N, ∀ n, N ≤ n → f n ∈ U :=
(at_top_basis.tendsto_iff (nhds_basis_opens a)).trans $
  by simp only [and_imp, exists_prop, true_and, mem_Ici, ge_iff_le]

lemma tendsto_const_nhds {a : α} {f : filter β} : tendsto (λb:β, a) f (𝓝 a) :=
tendsto_nhds.mpr $ assume s hs ha, univ_mem' $ assume _, ha

lemma tendsto_at_top_of_eventually_const {ι : Type*} [semilattice_sup ι] [nonempty ι]
  {x : α} {u : ι → α} {i₀ : ι} (h : ∀ i ≥ i₀, u i = x) : tendsto u at_top (𝓝 x) :=
tendsto.congr' (eventually_eq.symm (eventually_at_top.mpr ⟨i₀, h⟩)) tendsto_const_nhds

lemma tendsto_at_bot_of_eventually_const {ι : Type*} [semilattice_inf ι] [nonempty ι]
  {x : α} {u : ι → α} {i₀ : ι} (h : ∀ i ≤ i₀, u i = x) : tendsto u at_bot (𝓝 x) :=
tendsto.congr' (eventually_eq.symm (eventually_at_bot.mpr ⟨i₀, h⟩)) tendsto_const_nhds

lemma pure_le_nhds : pure ≤ (𝓝 : α → filter α) :=
assume a s hs, mem_pure.2 $ mem_of_mem_nhds hs

lemma tendsto_pure_nhds {α : Type*} [topological_space β] (f : α → β) (a : α) :
  tendsto f (pure a) (𝓝 (f a)) :=
(tendsto_pure_pure f a).mono_right (pure_le_nhds _)

lemma order_top.tendsto_at_top_nhds {α : Type*} [partial_order α] [order_top α]
  [topological_space β] (f : α → β) : tendsto f at_top (𝓝 $ f ⊤) :=
(tendsto_at_top_pure f).mono_right (pure_le_nhds _)

@[simp] instance nhds_ne_bot {a : α} : ne_bot (𝓝 a) :=
ne_bot_of_le (pure_le_nhds a)

/-!
### Cluster points

In this section we define [cluster points](https://en.wikipedia.org/wiki/Limit_point)
(also known as limit points and accumulation points) of a filter and of a sequence.
-/

/-- A point `x` is a cluster point of a filter `F` if 𝓝 x ⊓ F ≠ ⊥. Also known as
an accumulation point or a limit point. -/
def cluster_pt (x : α) (F : filter α) : Prop := ne_bot (𝓝 x ⊓ F)

lemma cluster_pt.ne_bot {x : α} {F : filter α} (h : cluster_pt x F) : ne_bot (𝓝 x ⊓ F) := h

lemma filter.has_basis.cluster_pt_iff {ιa ιF} {pa : ιa → Prop} {sa : ιa → set α}
  {pF : ιF → Prop} {sF : ιF → set α} {F : filter α}
  (ha : (𝓝 a).has_basis pa sa) (hF : F.has_basis pF sF) :
  cluster_pt a F ↔ ∀ ⦃i⦄ (hi : pa i) ⦃j⦄ (hj : pF j), (sa i ∩ sF j).nonempty :=
ha.inf_basis_ne_bot_iff hF

lemma cluster_pt_iff {x : α} {F : filter α} :
  cluster_pt x F ↔ ∀ ⦃U : set α⦄ (hU : U ∈ 𝓝 x) ⦃V⦄ (hV : V ∈ F), (U ∩ V).nonempty :=
inf_ne_bot_iff

/-- `x` is a cluster point of a set `s` if every neighbourhood of `x` meets `s` on a nonempty
set. -/
lemma cluster_pt_principal_iff {x : α} {s : set α} :
  cluster_pt x (𝓟 s) ↔ ∀ U ∈ 𝓝 x, (U ∩ s).nonempty :=
inf_principal_ne_bot_iff

lemma cluster_pt_principal_iff_frequently {x : α} {s : set α} :
  cluster_pt x (𝓟 s) ↔ ∃ᶠ y in 𝓝 x, y ∈ s :=
by simp only [cluster_pt_principal_iff, frequently_iff, set.nonempty, exists_prop, mem_inter_iff]

lemma cluster_pt.of_le_nhds {x : α} {f : filter α} (H : f ≤ 𝓝 x) [ne_bot f] : cluster_pt x f :=
by rwa [cluster_pt, inf_eq_right.mpr H]

lemma cluster_pt.of_le_nhds' {x : α} {f : filter α} (H : f ≤ 𝓝 x) (hf : ne_bot f) :
  cluster_pt x f :=
cluster_pt.of_le_nhds H

lemma cluster_pt.of_nhds_le {x : α} {f : filter α} (H : 𝓝 x ≤ f) : cluster_pt x f :=
by simp only [cluster_pt, inf_eq_left.mpr H, nhds_ne_bot]

lemma cluster_pt.mono {x : α} {f g : filter α} (H : cluster_pt x f) (h : f ≤ g) :
  cluster_pt x g :=
⟨ne_bot_of_le_ne_bot H.ne $ inf_le_inf_left _ h⟩

lemma cluster_pt.of_inf_left {x : α} {f g : filter α} (H : cluster_pt x $ f ⊓ g) :
  cluster_pt x f :=
H.mono inf_le_left

lemma cluster_pt.of_inf_right {x : α} {f g : filter α} (H : cluster_pt x $ f ⊓ g) :
  cluster_pt x g :=
H.mono inf_le_right

lemma ultrafilter.cluster_pt_iff {x : α} {f : ultrafilter α} : cluster_pt x f ↔ ↑f ≤ 𝓝 x :=
⟨f.le_of_inf_ne_bot', λ h, cluster_pt.of_le_nhds h⟩

/-- A point `x` is a cluster point of a sequence `u` along a filter `F` if it is a cluster point
of `map u F`. -/
def map_cluster_pt {ι :Type*} (x : α) (F : filter ι) (u : ι → α) : Prop := cluster_pt x (map u F)

lemma map_cluster_pt_iff {ι :Type*} (x : α) (F : filter ι) (u : ι → α) :
  map_cluster_pt x F u ↔ ∀ s ∈ 𝓝 x, ∃ᶠ a in F, u a ∈ s :=
by { simp_rw [map_cluster_pt, cluster_pt, inf_ne_bot_iff_frequently_left, frequently_map], refl }

lemma map_cluster_pt_of_comp {ι δ :Type*} {F : filter ι} {φ : δ → ι} {p : filter δ}
  {x : α} {u : ι → α} [ne_bot p] (h : tendsto φ p F) (H : tendsto (u ∘ φ) p (𝓝 x)) :
  map_cluster_pt x F u :=
begin
  have := calc
  map (u ∘ φ) p = map u (map φ p) : map_map
  ... ≤ map u F : map_mono h,
  have : map (u ∘ φ) p ≤ 𝓝 x ⊓ map u F,
    from le_inf H this,
  exact ne_bot_of_le this
end

/-!
### Interior, closure and frontier in terms of neighborhoods
-/

lemma interior_eq_nhds' {s : set α} : interior s = {a | s ∈ 𝓝 a} :=
set.ext $ λ x, by simp only [mem_interior, mem_nhds_iff, mem_set_of_eq]

lemma interior_eq_nhds {s : set α} : interior s = {a | 𝓝 a ≤ 𝓟 s} :=
interior_eq_nhds'.trans $ by simp only [le_principal_iff]

lemma mem_interior_iff_mem_nhds {s : set α} {a : α} :
  a ∈ interior s ↔ s ∈ 𝓝 a :=
by rw [interior_eq_nhds', mem_set_of_eq]

@[simp] lemma interior_mem_nhds {s : set α} {a : α} :
  interior s ∈ 𝓝 a ↔ s ∈ 𝓝 a :=
⟨λ h, mem_of_superset h interior_subset,
  λ h, is_open.mem_nhds is_open_interior (mem_interior_iff_mem_nhds.2 h)⟩

lemma interior_set_of_eq {p : α → Prop} :
  interior {x | p x} = {x | ∀ᶠ y in 𝓝 x, p y} :=
interior_eq_nhds'

lemma is_open_set_of_eventually_nhds {p : α → Prop} :
  is_open {x | ∀ᶠ y in 𝓝 x, p y} :=
by simp only [← interior_set_of_eq, is_open_interior]

lemma subset_interior_iff_nhds {s V : set α} : s ⊆ interior V ↔ ∀ x ∈ s, V ∈ 𝓝 x :=
show (∀ x, x ∈ s →  x ∈ _) ↔ _, by simp_rw mem_interior_iff_mem_nhds

lemma is_open_iff_nhds {s : set α} : is_open s ↔ ∀a∈s, 𝓝 a ≤ 𝓟 s :=
calc is_open s ↔ s ⊆ interior s : subset_interior_iff_open.symm
  ... ↔ (∀a∈s, 𝓝 a ≤ 𝓟 s) : by rw [interior_eq_nhds]; refl

lemma is_open_iff_mem_nhds {s : set α} : is_open s ↔ ∀a∈s, s ∈ 𝓝 a :=
is_open_iff_nhds.trans $ forall_congr $ λ _, imp_congr_right $ λ _, le_principal_iff

theorem is_open_iff_ultrafilter {s : set α} :
  is_open s ↔ (∀ (x ∈ s) (l : ultrafilter α), ↑l ≤ 𝓝 x → s ∈ l) :=
by simp_rw [is_open_iff_mem_nhds, ← mem_iff_ultrafilter]

lemma is_open_singleton_iff_nhds_eq_pure {α : Type*} [topological_space α] (a : α) :
  is_open ({a} : set α) ↔ 𝓝 a = pure a :=
begin
  split,
  { intros h,
    apply le_antisymm _ (pure_le_nhds a),
    rw le_pure_iff,
    exact h.mem_nhds (mem_singleton a) },
  { intros h,
    simp [is_open_iff_nhds, h] }
end

lemma mem_closure_iff_frequently {s : set α} {a : α} : a ∈ closure s ↔ ∃ᶠ x in 𝓝 a, x ∈ s :=
by rw [filter.frequently, filter.eventually, ← mem_interior_iff_mem_nhds,
  closure_eq_compl_interior_compl]; refl

alias mem_closure_iff_frequently ↔ _ filter.frequently.mem_closure

/-- The set of cluster points of a filter is closed. In particular, the set of limit points
of a sequence is closed. -/
lemma is_closed_set_of_cluster_pt {f : filter α} : is_closed {x | cluster_pt x f} :=
begin
  simp only [cluster_pt, inf_ne_bot_iff_frequently_left, set_of_forall, imp_iff_not_or],
  refine is_closed_Inter (λ p, is_closed.union _ _); apply is_closed_compl_iff.2,
  exacts [is_open_set_of_eventually_nhds, is_open_const]
end

theorem mem_closure_iff_cluster_pt {s : set α} {a : α} : a ∈ closure s ↔ cluster_pt a (𝓟 s) :=
mem_closure_iff_frequently.trans cluster_pt_principal_iff_frequently.symm

lemma mem_closure_iff_nhds_ne_bot {s : set α} : a ∈ closure s ↔ 𝓝 a ⊓ 𝓟 s ≠ ⊥ :=
mem_closure_iff_cluster_pt.trans ne_bot_iff

lemma mem_closure_iff_nhds_within_ne_bot {s : set α} {x : α} :
  x ∈ closure s ↔ ne_bot (𝓝[s] x) :=
mem_closure_iff_cluster_pt

/-- If `x` is not an isolated point of a topological space, then `{x}ᶜ` is dense in the whole
space. -/
lemma dense_compl_singleton (x : α) [ne_bot (𝓝[≠] x)] : dense ({x}ᶜ : set α) :=
begin
  intro y,
  unfreezingI { rcases eq_or_ne y x with rfl|hne },
  { rwa mem_closure_iff_nhds_within_ne_bot },
  { exact subset_closure hne }
end

/-- If `x` is not an isolated point of a topological space, then the closure of `{x}ᶜ` is the whole
space. -/
@[simp] lemma closure_compl_singleton (x : α) [ne_bot (𝓝[≠] x)] :
  closure {x}ᶜ = (univ : set α) :=
(dense_compl_singleton x).closure_eq

/-- If `x` is not an isolated point of a topological space, then the interior of `{x}` is empty. -/
@[simp] lemma interior_singleton (x : α) [ne_bot (𝓝[≠] x)] :
  interior {x} = (∅ : set α) :=
interior_eq_empty_iff_dense_compl.2 (dense_compl_singleton x)

lemma closure_eq_cluster_pts {s : set α} : closure s = {a | cluster_pt a (𝓟 s)} :=
set.ext $ λ x, mem_closure_iff_cluster_pt

theorem mem_closure_iff_nhds {s : set α} {a : α} :
  a ∈ closure s ↔ ∀ t ∈ 𝓝 a, (t ∩ s).nonempty :=
mem_closure_iff_cluster_pt.trans cluster_pt_principal_iff

theorem mem_closure_iff_nhds' {s : set α} {a : α} :
  a ∈ closure s ↔ ∀ t ∈ 𝓝 a, ∃ y : s, ↑y ∈ t :=
by simp only [mem_closure_iff_nhds, set.nonempty_inter_iff_exists_right]

theorem mem_closure_iff_comap_ne_bot {A : set α} {x : α} :
  x ∈ closure A ↔ ne_bot (comap (coe : A → α) (𝓝 x)) :=
by simp_rw [mem_closure_iff_nhds, comap_ne_bot_iff, set.nonempty_inter_iff_exists_right]

theorem mem_closure_iff_nhds_basis' {a : α} {p : ι → Prop} {s : ι → set α} (h : (𝓝 a).has_basis p s)
  {t : set α} :
  a ∈ closure t ↔ ∀ i, p i → (s i ∩ t).nonempty :=
mem_closure_iff_cluster_pt.trans $ (h.cluster_pt_iff (has_basis_principal _)).trans $
  by simp only [exists_prop, forall_const]

theorem mem_closure_iff_nhds_basis {a : α} {p : ι → Prop} {s : ι → set α} (h : (𝓝 a).has_basis p s)
  {t : set α} :
  a ∈ closure t ↔ ∀ i, p i → ∃ y ∈ t, y ∈ s i :=
(mem_closure_iff_nhds_basis' h).trans $
  by simp only [set.nonempty, mem_inter_eq, exists_prop, and_comm]

/-- `x` belongs to the closure of `s` if and only if some ultrafilter
  supported on `s` converges to `x`. -/
lemma mem_closure_iff_ultrafilter {s : set α} {x : α} :
  x ∈ closure s ↔ ∃ (u : ultrafilter α), s ∈ u ∧ ↑u ≤ 𝓝 x :=
by simp [closure_eq_cluster_pts, cluster_pt, ← exists_ultrafilter_iff, and.comm]

lemma is_closed_iff_cluster_pt {s : set α} : is_closed s ↔ ∀a, cluster_pt a (𝓟 s) → a ∈ s :=
calc is_closed s ↔ closure s ⊆ s : closure_subset_iff_is_closed.symm
  ... ↔ (∀a, cluster_pt a (𝓟 s) → a ∈ s) : by simp only [subset_def, mem_closure_iff_cluster_pt]

lemma is_closed_iff_nhds {s : set α} : is_closed s ↔ ∀ x, (∀ U ∈ 𝓝 x, (U ∩ s).nonempty) → x ∈ s :=
by simp_rw [is_closed_iff_cluster_pt, cluster_pt, inf_principal_ne_bot_iff]

lemma closure_inter_open {s t : set α} (h : is_open s) : s ∩ closure t ⊆ closure (s ∩ t) :=
begin
  rintro a ⟨hs, ht⟩,
  have : s ∈ 𝓝 a := is_open.mem_nhds h hs,
  rw mem_closure_iff_nhds_ne_bot at ht ⊢,
  rwa [← inf_principal, ← inf_assoc, inf_eq_left.2 (le_principal_iff.2 this)],
end

lemma closure_inter_open' {s t : set α} (h : is_open t) : closure s ∩ t ⊆ closure (s ∩ t) :=
by simpa only [inter_comm] using closure_inter_open h

lemma dense.open_subset_closure_inter {s t : set α} (hs : dense s) (ht : is_open t) :
  t ⊆ closure (t ∩ s) :=
calc t = t ∩ closure s   : by rw [hs.closure_eq, inter_univ]
   ... ⊆ closure (t ∩ s) : closure_inter_open ht

lemma mem_closure_of_mem_closure_union {s₁ s₂ : set α} {x : α} (h : x ∈ closure (s₁ ∪ s₂))
  (h₁ : s₁ᶜ ∈ 𝓝 x) : x ∈ closure s₂ :=
begin
  rw mem_closure_iff_nhds_ne_bot at *,
  rwa ← calc
    𝓝 x ⊓ principal (s₁ ∪ s₂) = 𝓝 x ⊓ (principal s₁ ⊔ principal s₂) : by rw sup_principal
    ... = (𝓝 x ⊓ principal s₁) ⊔ (𝓝 x ⊓ principal s₂) : inf_sup_left
    ... = ⊥ ⊔ 𝓝 x ⊓ principal s₂ : by rw inf_principal_eq_bot.mpr h₁
    ... = 𝓝 x ⊓ principal s₂ : bot_sup_eq
end

/-- The intersection of an open dense set with a dense set is a dense set. -/
lemma dense.inter_of_open_left {s t : set α} (hs : dense s) (ht : dense t) (hso : is_open s) :
  dense (s ∩ t) :=
λ x, (closure_minimal (closure_inter_open hso) is_closed_closure) $
  by simp [hs.closure_eq, ht.closure_eq]

/-- The intersection of a dense set with an open dense set is a dense set. -/
lemma dense.inter_of_open_right {s t : set α} (hs : dense s) (ht : dense t) (hto : is_open t) :
  dense (s ∩ t) :=
inter_comm t s ▸ ht.inter_of_open_left hs hto

lemma dense.inter_nhds_nonempty {s t : set α} (hs : dense s) {x : α} (ht : t ∈ 𝓝 x) :
  (s ∩ t).nonempty :=
let ⟨U, hsub, ho, hx⟩ := mem_nhds_iff.1 ht in
  (hs.inter_open_nonempty U ho ⟨x, hx⟩).mono $ λ y hy, ⟨hy.2, hsub hy.1⟩

lemma closure_diff {s t : set α} : closure s \ closure t ⊆ closure (s \ t) :=
calc closure s \ closure t = (closure t)ᶜ ∩ closure s : by simp only [diff_eq, inter_comm]
  ... ⊆ closure ((closure t)ᶜ ∩ s) : closure_inter_open $ is_open_compl_iff.mpr $ is_closed_closure
  ... = closure (s \ closure t) : by simp only [diff_eq, inter_comm]
  ... ⊆ closure (s \ t) : closure_mono $ diff_subset_diff (subset.refl s) subset_closure

lemma filter.frequently.mem_of_closed {a : α} {s : set α} (h : ∃ᶠ x in 𝓝 a, x ∈ s)
  (hs : is_closed s) : a ∈ s :=
hs.closure_subset h.mem_closure

lemma is_closed.mem_of_frequently_of_tendsto {f : β → α} {b : filter β} {a : α} {s : set α}
  (hs : is_closed s) (h : ∃ᶠ x in b, f x ∈ s) (hf : tendsto f b (𝓝 a)) : a ∈ s :=
(hf.frequently $ show ∃ᶠ x in b, (λ y, y ∈ s) (f x), from h).mem_of_closed hs

lemma is_closed.mem_of_tendsto {f : β → α} {b : filter β} {a : α} {s : set α}
  [ne_bot b] (hs : is_closed s) (hf : tendsto f b (𝓝 a)) (h : ∀ᶠ x in b, f x ∈ s) : a ∈ s :=
hs.mem_of_frequently_of_tendsto h.frequently hf

lemma mem_closure_of_tendsto {f : β → α} {b : filter β} {a : α} {s : set α}
  [ne_bot b] (hf : tendsto f b (𝓝 a)) (h : ∀ᶠ x in b, f x ∈ s) : a ∈ closure s :=
is_closed_closure.mem_of_tendsto hf $ h.mono (preimage_mono subset_closure)

/-- Suppose that `f` sends the complement to `s` to a single point `a`, and `l` is some filter.
Then `f` tends to `a` along `l` restricted to `s` if and only if it tends to `a` along `l`. -/
lemma tendsto_inf_principal_nhds_iff_of_forall_eq {f : β → α} {l : filter β} {s : set β}
  {a : α} (h : ∀ x ∉ s, f x = a) :
  tendsto f (l ⊓ 𝓟 s) (𝓝 a) ↔ tendsto f l (𝓝 a) :=
begin
  rw [tendsto_iff_comap, tendsto_iff_comap],
  replace h : 𝓟 sᶜ ≤ comap f (𝓝 a),
  { rintros U ⟨t, ht, htU⟩ x hx,
    have : f x ∈ t, from (h x hx).symm ▸ mem_of_mem_nhds ht,
    exact htU this },
  refine ⟨λ h', _, le_trans inf_le_left⟩,
  have := sup_le h' h,
  rw [sup_inf_right, sup_principal, union_compl_self, principal_univ,
    inf_top_eq, sup_le_iff] at this,
  exact this.1
end

/-!
### Limits of filters in topological spaces
-/

section lim

/-- If `f` is a filter, then `Lim f` is a limit of the filter, if it exists. -/
noncomputable def Lim [nonempty α] (f : filter α) : α := epsilon $ λa, f ≤ 𝓝 a

/--
If `f` is a filter satisfying `ne_bot f`, then `Lim' f` is a limit of the filter, if it exists.
-/
def Lim' (f : filter α) [ne_bot f] : α := @Lim _ _ (nonempty_of_ne_bot f) f

/--
If `F` is an ultrafilter, then `filter.ultrafilter.Lim F` is a limit of the filter, if it exists.
Note that dot notation `F.Lim` can be used for `F : ultrafilter α`.
-/
def ultrafilter.Lim : ultrafilter α → α := λ F, Lim' F

/-- If `f` is a filter in `β` and `g : β → α` is a function, then `lim f` is a limit of `g` at `f`,
if it exists. -/
noncomputable def lim [nonempty α] (f : filter β) (g : β → α) : α :=
Lim (f.map g)

/-- If a filter `f` is majorated by some `𝓝 a`, then it is majorated by `𝓝 (Lim f)`. We formulate
this lemma with a `[nonempty α]` argument of `Lim` derived from `h` to make it useful for types
without a `[nonempty α]` instance. Because of the built-in proof irrelevance, Lean will unify
this instance with any other instance. -/
lemma le_nhds_Lim {f : filter α} (h : ∃a, f ≤ 𝓝 a) : f ≤ 𝓝 (@Lim _ _ (nonempty_of_exists h) f) :=
epsilon_spec h

/-- If `g` tends to some `𝓝 a` along `f`, then it tends to `𝓝 (lim f g)`. We formulate
this lemma with a `[nonempty α]` argument of `lim` derived from `h` to make it useful for types
without a `[nonempty α]` instance. Because of the built-in proof irrelevance, Lean will unify
this instance with any other instance. -/
lemma tendsto_nhds_lim {f : filter β} {g : β → α} (h : ∃ a, tendsto g f (𝓝 a)) :
  tendsto g f (𝓝 $ @lim _ _ _ (nonempty_of_exists h) f g) :=
le_nhds_Lim h

end lim

/-!
### Locally finite families
-/

/- locally finite family [General Topology (Bourbaki, 1995)] -/
section locally_finite

/-- A family of sets in `set α` is locally finite if at every point `x:α`,
  there is a neighborhood of `x` which meets only finitely many sets in the family -/
def locally_finite (f : β → set α) :=
∀x:α, ∃t ∈ 𝓝 x, finite {i | (f i ∩ t).nonempty }

lemma locally_finite.point_finite {f : β → set α} (hf : locally_finite f) (x : α) :
  finite {b | x ∈ f b} :=
let ⟨t, hxt, ht⟩ := hf x in ht.subset $ λ b hb, ⟨x, hb, mem_of_mem_nhds hxt⟩

lemma locally_finite_of_fintype [fintype β] (f : β → set α) : locally_finite f :=
assume x, ⟨univ, univ_mem, finite.of_fintype _⟩

lemma locally_finite.subset
  {f₁ f₂ : β → set α} (hf₂ : locally_finite f₂) (hf : ∀b, f₁ b ⊆ f₂ b) : locally_finite f₁ :=
assume a,
let ⟨t, ht₁, ht₂⟩ := hf₂ a in
⟨t, ht₁, ht₂.subset $ assume i hi, hi.mono $ inter_subset_inter (hf i) $ subset.refl _⟩

lemma locally_finite.comp_injective {ι} {f : β → set α} {g : ι → β} (hf : locally_finite f)
  (hg : function.injective g) : locally_finite (f ∘ g) :=
λ x, let ⟨t, htx, htf⟩ := hf x in ⟨t, htx, htf.preimage (hg.inj_on _)⟩

lemma locally_finite.closure {f : β → set α} (hf : locally_finite f) :
  locally_finite (λ i, closure (f i)) :=
begin
  intro x,
  rcases hf x with ⟨s, hsx, hsf⟩,
  refine ⟨interior s, interior_mem_nhds.2 hsx, hsf.subset $ λ i hi, _⟩,
  exact (hi.mono (closure_inter_open' is_open_interior)).of_closure.mono
    (inter_subset_inter_right _ interior_subset)
end

lemma locally_finite.is_closed_Union {f : β → set α}
  (h₁ : locally_finite f) (h₂ : ∀i, is_closed (f i)) : is_closed (⋃i, f i) :=
begin
  simp only [← is_open_compl_iff, compl_Union, is_open_iff_mem_nhds, mem_Inter],
  intros a ha,
  replace ha : ∀ i, (f i)ᶜ ∈ 𝓝 a := λ i, (h₂ i).is_open_compl.mem_nhds (ha i),
  rcases h₁ a with ⟨t, h_nhds, h_fin⟩,
  have : t ∩ (⋂ i ∈ {i | (f i ∩ t).nonempty}, (f i)ᶜ) ∈ 𝓝 a,
    from inter_mem h_nhds ((bInter_mem h_fin).2 (λ i _, ha i)),
  filter_upwards [this],
  simp only [mem_inter_eq, mem_Inter],
  rintros b ⟨hbt, hn⟩ i hfb,
  exact hn i ⟨b, hfb, hbt⟩ hfb,
end

lemma locally_finite.closure_Union {f : β → set α} (h : locally_finite f) :
  closure (⋃ i, f i) = ⋃ i, closure (f i) :=
subset.antisymm
  (closure_minimal (Union_mono $ λ _, subset_closure) $
    h.closure.is_closed_Union $ λ _, is_closed_closure)
  (Union_subset $ λ i, closure_mono $ subset_Union _ _)

end locally_finite

end topological_space

/-!
### Continuity
-/

section continuous
variables {α : Type*} {β : Type*} {γ : Type*} {δ : Type*}
variables [topological_space α] [topological_space β] [topological_space γ]
open_locale topological_space

/-- A function between topological spaces is continuous if the preimage
  of every open set is open. Registered as a structure to make sure it is not unfolded by Lean. -/
structure continuous (f : α → β) : Prop :=
(is_open_preimage : ∀s, is_open s → is_open (f ⁻¹' s))

lemma continuous_def {f : α → β} : continuous f ↔ (∀s, is_open s → is_open (f ⁻¹' s)) :=
⟨λ hf s hs, hf.is_open_preimage s hs, λ h, ⟨h⟩⟩

lemma is_open.preimage {f : α → β} (hf : continuous f) {s : set β} (h : is_open s) :
  is_open (f ⁻¹' s) :=
hf.is_open_preimage s h

lemma continuous.congr {f g : α → β} (h : continuous f) (h' : ∀ x, f x = g x) : continuous g :=
by { convert h, ext, rw h' }

/-- A function between topological spaces is continuous at a point `x₀`
if `f x` tends to `f x₀` when `x` tends to `x₀`. -/
def continuous_at (f : α → β) (x : α) := tendsto f (𝓝 x) (𝓝 (f x))

lemma continuous_at.tendsto {f : α → β} {x : α} (h : continuous_at f x) :
  tendsto f (𝓝 x) (𝓝 (f x)) :=
h

lemma continuous_at_def {f : α → β} {x : α} : continuous_at f x ↔ ∀ A ∈ 𝓝 (f x), f ⁻¹' A ∈ 𝓝 x :=
iff.rfl

lemma continuous_at_congr {f g : α → β} {x : α} (h : f =ᶠ[𝓝 x] g) :
  continuous_at f x ↔ continuous_at g x :=
by simp only [continuous_at, tendsto_congr' h, h.eq_of_nhds]

lemma continuous_at.congr {f g : α → β} {x : α} (hf : continuous_at f x) (h : f =ᶠ[𝓝 x] g) :
  continuous_at g x :=
(continuous_at_congr h).1 hf

lemma continuous_at.preimage_mem_nhds {f : α → β} {x : α} {t : set β} (h : continuous_at f x)
  (ht : t ∈ 𝓝 (f x)) : f ⁻¹' t ∈ 𝓝 x :=
h ht

lemma eventually_eq_zero_nhds {M₀} [has_zero M₀] {a : α} {f : α → M₀} :
  f =ᶠ[𝓝 a] 0 ↔ a ∉ closure (function.support f) :=
by rw [← mem_compl_eq, ← interior_compl, mem_interior_iff_mem_nhds, function.compl_support]; refl

lemma cluster_pt.map {x : α} {la : filter α} {lb : filter β} (H : cluster_pt x la)
  {f : α → β} (hfc : continuous_at f x) (hf : tendsto f la lb) :
  cluster_pt (f x) lb :=
⟨ne_bot_of_le_ne_bot ((map_ne_bot_iff f).2 H).ne $ hfc.tendsto.inf hf⟩

/-- See also `interior_preimage_subset_preimage_interior`. -/
lemma preimage_interior_subset_interior_preimage {f : α → β} {s : set β}
  (hf : continuous f) : f⁻¹' (interior s) ⊆ interior (f⁻¹' s) :=
interior_maximal (preimage_mono interior_subset) (is_open_interior.preimage hf)

lemma continuous_id : continuous (id : α → α) :=
continuous_def.2 $ assume s h, h

lemma continuous.comp {g : β → γ} {f : α → β} (hg : continuous g) (hf : continuous f) :
  continuous (g ∘ f) :=
continuous_def.2 $ assume s h, (h.preimage hg).preimage hf

lemma continuous.iterate {f : α → α} (h : continuous f) (n : ℕ) : continuous (f^[n]) :=
nat.rec_on n continuous_id (λ n ihn, ihn.comp h)

lemma continuous_at.comp {g : β → γ} {f : α → β} {x : α}
  (hg : continuous_at g (f x)) (hf : continuous_at f x) :
  continuous_at (g ∘ f) x :=
hg.comp hf

lemma continuous.tendsto {f : α → β} (hf : continuous f) (x) :
  tendsto f (𝓝 x) (𝓝 (f x)) :=
((nhds_basis_opens x).tendsto_iff $ nhds_basis_opens $ f x).2 $
  λ t ⟨hxt, ht⟩, ⟨f ⁻¹' t, ⟨hxt, ht.preimage hf⟩, subset.refl _⟩

/-- A version of `continuous.tendsto` that allows one to specify a simpler form of the limit.
E.g., one can write `continuous_exp.tendsto' 0 1 exp_zero`. -/
lemma continuous.tendsto' {f : α → β} (hf : continuous f) (x : α) (y : β) (h : f x = y) :
  tendsto f (𝓝 x) (𝓝 y) :=
h ▸ hf.tendsto x

lemma continuous.continuous_at {f : α → β} {x : α} (h : continuous f) :
  continuous_at f x :=
h.tendsto x

lemma continuous_iff_continuous_at {f : α → β} : continuous f ↔ ∀ x, continuous_at f x :=
⟨continuous.tendsto,
  assume hf : ∀x, tendsto f (𝓝 x) (𝓝 (f x)),
  continuous_def.2 $
  assume s, assume hs : is_open s,
  have ∀a, f a ∈ s → s ∈ 𝓝 (f a),
    from λ a ha, is_open.mem_nhds hs ha,
  show is_open (f ⁻¹' s),
    from is_open_iff_nhds.2 $ λ a ha, le_principal_iff.2 $ hf _ (this a ha)⟩

lemma continuous_at_const {x : α} {b : β} : continuous_at (λ a:α, b) x :=
tendsto_const_nhds

lemma continuous_const {b : β} : continuous (λa:α, b) :=
continuous_iff_continuous_at.mpr $ assume a, continuous_at_const

lemma filter.eventually_eq.continuous_at {x : α} {f : α → β} {y : β} (h : f =ᶠ[𝓝 x] (λ _, y)) :
  continuous_at f x :=
(continuous_at_congr h).2 tendsto_const_nhds

lemma continuous_of_const {f : α → β} (h : ∀ x y, f x = f y) : continuous f :=
continuous_iff_continuous_at.mpr $ λ x, filter.eventually_eq.continuous_at $
  eventually_of_forall (λ y, h y x)

lemma continuous_at_id {x : α} : continuous_at id x :=
continuous_id.continuous_at

lemma continuous_at.iterate {f : α → α} {x : α} (hf : continuous_at f x) (hx : f x = x) (n : ℕ) :
  continuous_at (f^[n]) x :=
nat.rec_on n continuous_at_id $ λ n ihn,
show continuous_at (f^[n] ∘ f) x,
from continuous_at.comp (hx.symm ▸ ihn) hf

lemma continuous_iff_is_closed {f : α → β} :
  continuous f ↔ (∀s, is_closed s → is_closed (f ⁻¹' s)) :=
⟨assume hf s hs, by simpa using (continuous_def.1 hf sᶜ hs.is_open_compl).is_closed_compl,
  assume hf, continuous_def.2 $ assume s,
    by rw [←is_closed_compl_iff, ←is_closed_compl_iff]; exact hf _⟩

lemma is_closed.preimage {f : α → β} (hf : continuous f) {s : set β} (h : is_closed s) :
  is_closed (f ⁻¹' s) :=
continuous_iff_is_closed.mp hf s h

lemma mem_closure_image {f : α → β} {x : α} {s : set α} (hf : continuous_at f x)
  (hx : x ∈ closure s) : f x ∈ closure (f '' s) :=
begin
  rw [mem_closure_iff_nhds_ne_bot] at hx ⊢,
  rw ← bot_lt_iff_ne_bot,
  haveI : ne_bot _ := ⟨hx⟩,
  calc
    ⊥   < map f (𝓝 x ⊓ principal s) : bot_lt_iff_ne_bot.mpr ne_bot.ne'
    ... ≤ (map f $ 𝓝 x) ⊓ (map f $ principal s) : map_inf_le
    ... = (map f $ 𝓝 x) ⊓ (principal $ f '' s) : by rw map_principal
    ... ≤ 𝓝 (f x) ⊓ (principal $ f '' s) : inf_le_inf hf le_rfl
end

lemma continuous_at_iff_ultrafilter {f : α → β} {x} : continuous_at f x ↔
  ∀ g : ultrafilter α, ↑g ≤ 𝓝 x → tendsto f g (𝓝 (f x)) :=
tendsto_iff_ultrafilter f (𝓝 x) (𝓝 (f x))

lemma continuous_iff_ultrafilter {f : α → β} :
  continuous f ↔ ∀ x (g : ultrafilter α), ↑g ≤ 𝓝 x → tendsto f g (𝓝 (f x)) :=
by simp only [continuous_iff_continuous_at, continuous_at_iff_ultrafilter]

lemma continuous.closure_preimage_subset {f : α → β}
  (hf : continuous f) (t : set β) :
  closure (f ⁻¹' t) ⊆ f ⁻¹' (closure t) :=
begin
  rw ← (is_closed_closure.preimage hf).closure_eq,
  exact closure_mono (preimage_mono subset_closure),
end

lemma continuous.frontier_preimage_subset
  {f : α → β} (hf : continuous f) (t : set β) :
  frontier (f ⁻¹' t) ⊆ f ⁻¹' (frontier t) :=
diff_subset_diff (hf.closure_preimage_subset t) (preimage_interior_subset_interior_preimage hf)

/-! ### Continuity and partial functions -/

/-- Continuity of a partial function -/
def pcontinuous (f : α →. β) := ∀ s, is_open s → is_open (f.preimage s)

lemma open_dom_of_pcontinuous {f : α →. β} (h : pcontinuous f) : is_open f.dom :=
by rw [←pfun.preimage_univ]; exact h _ is_open_univ

lemma pcontinuous_iff' {f : α →. β} :
  pcontinuous f ↔ ∀ {x y} (h : y ∈ f x), ptendsto' f (𝓝 x) (𝓝 y) :=
begin
  split,
  { intros h x y h',
    simp only [ptendsto'_def, mem_nhds_iff],
    rintros s ⟨t, tsubs, opent, yt⟩,
    exact ⟨f.preimage t, pfun.preimage_mono _ tsubs, h _ opent, ⟨y, yt, h'⟩⟩ },
  intros hf s os,
  rw is_open_iff_nhds,
  rintros x ⟨y, ys, fxy⟩ t,
  rw [mem_principal],
  assume h : f.preimage s ⊆ t,
  change t ∈ 𝓝 x,
  apply mem_of_superset _ h,
  have h' : ∀ s ∈ 𝓝 y, f.preimage s ∈ 𝓝 x,
  { intros s hs,
     have : ptendsto' f (𝓝 x) (𝓝 y) := hf fxy,
     rw ptendsto'_def at this,
     exact this s hs },
  show f.preimage s ∈ 𝓝 x,
  apply h', rw mem_nhds_iff, exact ⟨s, set.subset.refl _, os, ys⟩
end

/-- If a continuous map `f` maps `s` to `t`, then it maps `closure s` to `closure t`. -/
lemma set.maps_to.closure {s : set α} {t : set β} {f : α → β} (h : maps_to f s t)
  (hc : continuous f) : maps_to f (closure s) (closure t) :=
begin
  simp only [maps_to, mem_closure_iff_cluster_pt],
  exact λ x hx, hx.map hc.continuous_at (tendsto_principal_principal.2 h)
end

lemma image_closure_subset_closure_image {f : α → β} {s : set α} (h : continuous f) :
  f '' closure s ⊆ closure (f '' s) :=
((maps_to_image f s).closure h).image_subset

lemma closure_subset_preimage_closure_image {f : α → β} {s : set α} (h : continuous f) :
  closure s ⊆ f ⁻¹' (closure (f '' s)) :=
by { rw ← set.image_subset_iff, exact image_closure_subset_closure_image h }

lemma map_mem_closure {s : set α} {t : set β} {f : α → β} {a : α}
  (hf : continuous f) (ha : a ∈ closure s) (ht : ∀a∈s, f a ∈ t) : f a ∈ closure t :=
set.maps_to.closure ht hf ha

/-!
### Function with dense range
-/

section dense_range
variables {κ ι : Type*} (f : κ → β) (g : β → γ)

/-- `f : ι → β` has dense range if its range (image) is a dense subset of β. -/
def dense_range := dense (range f)

variables {f}

/-- A surjective map has dense range. -/
lemma function.surjective.dense_range (hf : function.surjective f) : dense_range f :=
λ x, by simp [hf.range_eq]

lemma dense_range_iff_closure_range : dense_range f ↔ closure (range f) = univ :=
dense_iff_closure_eq

lemma dense_range.closure_range (h : dense_range f) : closure (range f) = univ :=
h.closure_eq

lemma dense.dense_range_coe {s : set α} (h : dense s) : dense_range (coe : s → α) :=
by simpa only [dense_range, subtype.range_coe_subtype]

lemma continuous.range_subset_closure_image_dense {f : α → β} (hf : continuous f)
  {s : set α} (hs : dense s) :
  range f ⊆ closure (f '' s) :=
by { rw [← image_univ, ← hs.closure_eq], exact image_closure_subset_closure_image hf }

/-- The image of a dense set under a continuous map with dense range is a dense set. -/
lemma dense_range.dense_image {f : α → β} (hf' : dense_range f) (hf : continuous f)
  {s : set α} (hs : dense s) :
  dense (f '' s)  :=
(hf'.mono $ hf.range_subset_closure_image_dense hs).of_closure

/-- If `f` has dense range and `s` is an open set in the codomain of `f`, then the image of the
preimage of `s` under `f` is dense in `s`. -/
lemma dense_range.subset_closure_image_preimage_of_is_open (hf : dense_range f) {s : set β}
  (hs : is_open s) : s ⊆ closure (f '' (f ⁻¹' s)) :=
by { rw image_preimage_eq_inter_range, exact hf.open_subset_closure_inter hs }

/-- If a continuous map with dense range maps a dense set to a subset of `t`, then `t` is a dense
set. -/
lemma dense_range.dense_of_maps_to {f : α → β} (hf' : dense_range f) (hf : continuous f)
  {s : set α} (hs : dense s) {t : set β} (ht : maps_to f s t) :
  dense t :=
(hf'.dense_image hf hs).mono ht.image_subset

/-- Composition of a continuous map with dense range and a function with dense range has dense
range. -/
lemma dense_range.comp {g : β → γ} {f : κ → β} (hg : dense_range g) (hf : dense_range f)
  (cg : continuous g) :
  dense_range (g ∘ f) :=
by { rw [dense_range, range_comp], exact hg.dense_image cg hf }

lemma dense_range.nonempty_iff (hf : dense_range f) : nonempty κ ↔ nonempty β :=
range_nonempty_iff_nonempty.symm.trans hf.nonempty_iff

lemma dense_range.nonempty [h : nonempty β] (hf : dense_range f) : nonempty κ :=
hf.nonempty_iff.mpr h

/-- Given a function `f : α → β` with dense range and `b : β`, returns some `a : α`. -/
def dense_range.some (hf : dense_range f) (b : β) : κ :=
classical.choice $ hf.nonempty_iff.mpr ⟨b⟩

lemma dense_range.exists_mem_open (hf : dense_range f) {s : set β} (ho : is_open s)
  (hs : s.nonempty) :
  ∃ a, f a ∈ s :=
exists_range_iff.1 $ hf.exists_mem_open ho hs

lemma dense_range.mem_nhds {f : κ → β} (h : dense_range f) {b : β} {U : set β}
  (U_in : U ∈ nhds b) : ∃ a, f a ∈ U :=
begin
  rcases (mem_closure_iff_nhds.mp
    ((dense_range_iff_closure_range.mp h).symm ▸ mem_univ b : b ∈ closure (range f)) U U_in)
    with ⟨_, h, a, rfl⟩,
  exact ⟨a, h⟩
end

end dense_range

end continuous

/--
The library contains many lemmas stating that functions/operations are continuous. There are many
ways to formulate the continuity of operations. Some are more convenient than others.
Note: for the most part this note also applies to other properties
(`measurable`, `differentiable`, `continuous_on`, ...).

### The traditional way
As an example, let's look at addition `(+) : M → M → M`. We can state that this is continuous
in different definitionally equal ways (omitting some typing information)
* `continuous (λ p, p.1 + p.2)`;
* `continuous (function.uncurry (+))`;
* `continuous ↿(+)`. (`↿` is notation for recursively uncurrying a function)

However, lemmas with this conclusion are not nice to use in practice because
1. They confuse the elaborator. The following two examples fail, because of limitations in the
  elaboration process.
  ```
  variables {M : Type*} [has_mul M] [topological_space M] [has_continuous_mul M]
  example : continuous (λ x : M, x + x) :=
  continuous_add.comp _

  example : continuous (λ x : M, x + x) :=
  continuous_add.comp (continuous_id.prod_mk continuous_id)
  ```
  The second is a valid proof, which is accepted if you write it as
  `continuous_add.comp (continuous_id.prod_mk continuous_id : _)`

2. If the operation has more than 2 arguments, they are impractical to use, because in your
  application the arguments in the domain might be in a different order or associated differently.

### The convenient way
A much more convenient way to write continuity lemmas is like `continuous.add`:
```
continuous.add {f g : X → M} (hf : continuous f) (hg : continuous g) : continuous (λ x, f x + g x)
```
The conclusion can be `continuous (f + g)`, which is definitionally equal.
This has the following advantages
* It supports projection notation, so is shorter to write.
* `continuous.add _ _` is recognized correctly by the elaborator and gives useful new goals.
* It works generally, since the domain is a variable.

As an example for an unary operation, we have `continuous.neg`.
```
continuous.neg {f : α → G} (hf : continuous f) : continuous (λ x, -f x)
```
For unary functions, the elaborator is not confused when applying the traditional lemma
(like `continuous_neg`), but it's still convenient to have the short version available (compare
`hf.neg.neg.neg` with `continuous_neg.comp $ continuous_neg.comp $ continuous_neg.comp hf`).

As a harder example, consider an operation of the following type:
```
def strans {x : F} (γ γ' : path x x) (t₀ : I) : path x x
```
The precise definition is not important, only its type.
The correct continuity principle for this operation is something like this:
```
{f : X → F} {γ γ' : ∀ x, path (f x) (f x)} {t₀ s : X → I}
  (hγ : continuous ↿γ) (hγ' : continuous ↿γ')
  (ht : continuous t₀) (hs : continuous s) :
  continuous (λ x, strans (γ x) (γ' x) (t x) (s x))
```
Note that *all* arguments of `strans` are indexed over `X`, even the basepoint `x`, and the last
argument `s` that arises since `path x x` has a coercion to `I → F`. The paths `γ` and `γ'` (which
are unary functions from `I`) become binary functions in the continuity lemma.

### Summary
* Make sure that your continuity lemmas are stated in the most general way, and in a convenient
  form. That means that:
  - The conclusion has a variable `X` as domain (not something like `Y × Z`);
  - Wherever possible, all point arguments `c : Y` are replaced by functions `c : X → Y`;
  - All `n`-ary function arguments are replaced by `n+1`-ary functions
    (`f : Y → Z` becomes `f : X → Y → Z`);
  - All (relevant) arguments have continuity assumptions, and perhaps there are additional
    assumptions needed to make the operation continuous;
  - The function in the conclusion is fully applied.
* These remarks are mostly about the format of the *conclusion* of a continuity lemma.
  In assumptions it's fine to state that a function with more than 1 argument is continuous using
  `↿` or `function.uncurry`.

### Functions with discontinuities

In some cases, you want to work with discontinuous functions, and in certain expressions they are
still continuous. For example, consider the fractional part of a number, `fract : ℝ → ℝ`.
In this case, you want to add conditions to when a function involving `fract` is continuous, so you
get something like this: (assumption `hf` could be weakened, but the important thing is the shape
of the conclusion)
```
lemma continuous_on.comp_fract {X Y : Type*} [topological_space X] [topological_space Y]
  {f : X → ℝ → Y} {g : X → ℝ} (hf : continuous ↿f) (hg : continuous g) (h : ∀ s, f s 0 = f s 1) :
  continuous (λ x, f x (fract (g x)))
```
With `continuous_at` you can be even more precise about what to prove in case of discontinuities,
see e.g. `continuous_at.comp_div_cases`.
-/
library_note "continuity lemma statement"<|MERGE_RESOLUTION|>--- conflicted
+++ resolved
@@ -723,14 +723,8 @@
   ∃ V : set α, s ⊆ V ∧ is_open V ∧ V ⊆ U :=
 begin
   have := λ x hx, (nhds_basis_opens x).mem_iff.1 (h x hx),
-<<<<<<< HEAD
-  choose! Z hZ hZ' using this,
-  refine ⟨⋃ x ∈ s, Z x, λ x hx, mem_bUnion hx (hZ x hx).1, is_open_bUnion _, Union₂_subset hZ'⟩,
-  exact λ x hx, (hZ x hx).2
-=======
   choose! Z hZ hZU using this, choose hZmem hZo using hZ,
   exact ⟨⋃ x ∈ s, Z x, λ x hx, mem_bUnion hx (hZmem x hx), is_open_bUnion hZo, Union₂_subset hZU⟩
->>>>>>> 1b7e918c
 end
 
 /-- If `U` is a neighborhood of each point of a set `s` then it is a neighborhood of s:
