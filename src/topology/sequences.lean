--- conflicted
+++ resolved
@@ -32,7 +32,6 @@
 section topological_space
 variables [topological_space α] [topological_space β]
 
-<<<<<<< HEAD
 /-- The sequential closure of a set `s : set α` in a topological space `α` is the set of all `p ∈ α`
 which arise as limit of sequences in `s`. Note that it does not need to be sequentially closed. -/
 def seq_closure (s : set α) : set α :=
@@ -40,12 +39,6 @@
 
 lemma subset_seq_closure {s : set α} : s ⊆ seq_closure s :=
 λ p hp, ⟨const ℕ p, λ _, hp, tendsto_const_nhds⟩
-=======
-/-- The sequential closure of a subset M ⊆ α of a topological space α is
-the set of all p ∈ α which arise as limit of sequences in M. -/
-def sequential_closure (M : set α) : set α :=
-{p | ∃ x : ℕ → α, (∀ n : ℕ, x n ∈ M) ∧ (x ⟶ p)}
->>>>>>> 1b7e918c
 
 /-- The sequential closure of a set is contained in the closure of that set.
 The converse is not true. -/
@@ -322,11 +315,6 @@
 
 section metric_seq_compact
 
-<<<<<<< HEAD
-variables [pseudo_metric_space β] {s : set β}
-open metric
-
-=======
 variables [pseudo_metric_space β]
 open metric
 
@@ -337,7 +325,6 @@
 
 variables [proper_space β] {s : set β}
 
->>>>>>> 1b7e918c
 /-- A version of **Bolzano-Weistrass**: in a proper metric space (eg. $ℝ^n$),
 every bounded sequence has a converging subsequence. This version assumes only
 that the sequence is frequently in some bounded set. -/
