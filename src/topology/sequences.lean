--- conflicted
+++ resolved
@@ -57,13 +57,8 @@
 sequentially closed, sequentially compact, sequential space
 -/
 
-<<<<<<< HEAD
-open set filter bornology
+open set function filter bornology topological_space
 open_locale topological_space filter
-=======
-open set function filter topological_space
-open_locale topological_space
->>>>>>> 0a31295e
 
 variables {X Y : Type*}
 
@@ -234,13 +229,8 @@
 
 /-- A set `s` is sequentially compact if every sequence taking values in `s` has a
 converging subsequence. -/
-<<<<<<< HEAD
-def is_seq_compact (s : set α) :=
-∀ ⦃u : ℕ → α⦄, (∀ n, u n ∈ s) → ∃ (x ∈ s) (φ : ℕ → ℕ), strict_mono φ ∧ tendsto (u ∘ φ) at_top (𝓝 x)
-=======
 def is_seq_compact (s : set X) :=
 ∀ ⦃x : ℕ → X⦄, (∀ n, x n ∈ s) → ∃ (a ∈ s) (φ : ℕ → ℕ), strict_mono φ ∧ tendsto (x ∘ φ) at_top (𝓝 a)
->>>>>>> 0a31295e
 
 /-- A space `X` is sequentially compact if every sequence in `X` has a
 converging subsequence. -/
@@ -253,38 +243,16 @@
 let ⟨ψ, hψ, huψ⟩ := extraction_of_frequently_at_top hx, ⟨a, a_in, φ, hφ, h⟩ := hs huψ in
 ⟨a, a_in, ψ ∘ φ, hψ.comp hφ, h⟩
 
-<<<<<<< HEAD
-lemma seq_compact_space.tendsto_subseq [seq_compact_space α] (u : ℕ → α) :
-  ∃ x (φ : ℕ → ℕ), strict_mono φ ∧ tendsto (u ∘ φ) at_top (𝓝 x) :=
-let ⟨x, _, φ, mono, h⟩ := seq_compact_space.seq_compact_univ (λ n, mem_univ (u n)) in
-⟨x, φ, mono, h⟩
-=======
 lemma seq_compact_space.tendsto_subseq [seq_compact_space X] (x : ℕ → X) :
   ∃ a (φ : ℕ → ℕ), strict_mono φ ∧ tendsto (x ∘ φ) at_top (𝓝 a) :=
 let ⟨a, _, φ, mono, h⟩ := seq_compact_space.seq_compact_univ (λ n, mem_univ (x n)) in
 ⟨a, φ, mono, h⟩
->>>>>>> 0a31295e
 
 section first_countable_topology
 variables [first_countable_topology X]
 open topological_space.first_countable_topology
 
-<<<<<<< HEAD
-protected lemma is_compact.is_seq_compact {s : set α} (hs : is_compact s) : is_seq_compact s :=
-λ u u_in,
-let ⟨x, x_in, hx⟩ := @hs (map u at_top) _ (le_principal_iff.mpr (mem_map.2 $ univ_mem' u_in))
-in ⟨x, x_in, tendsto_subseq hx⟩
-
-lemma is_compact.tendsto_subseq' {s : set α} {u : ℕ → α} (hs : is_compact s)
-  (hu : ∃ᶠ n in at_top, u n ∈ s) :
-  ∃ (x ∈ s) (φ : ℕ → ℕ), strict_mono φ ∧ tendsto (u ∘ φ) at_top (𝓝 x) :=
-hs.is_seq_compact.subseq_of_frequently_in hu
-
-lemma is_compact.tendsto_subseq {s : set α} {u : ℕ → α} (hs : is_compact s) (hu : ∀ n, u n ∈ s) :
-  ∃ (x ∈ s) (φ : ℕ → ℕ), strict_mono φ ∧ tendsto (u ∘ φ) at_top (𝓝 x) :=
-hs.is_seq_compact hu
-=======
-lemma is_compact.is_seq_compact {s : set X} (hs : is_compact s) : is_seq_compact s :=
+protected lemma is_compact.is_seq_compact {s : set X} (hs : is_compact s) : is_seq_compact s :=
 λ x x_in,
 let ⟨a, a_in, ha⟩ := @hs (map x at_top) _
   (le_principal_iff.mpr (univ_mem' x_in : _)) in ⟨a, a_in, tendsto_subseq ha⟩
@@ -297,7 +265,6 @@
 lemma is_compact.tendsto_subseq {s : set X} {x : ℕ → X} (hs : is_compact s) (hx : ∀ n, x n ∈ s) :
   ∃ (a ∈ s) (φ : ℕ → ℕ), strict_mono φ ∧ tendsto (x ∘ φ) at_top (𝓝 a) :=
 hs.is_seq_compact hx
->>>>>>> 0a31295e
 
 @[priority 100] -- see Note [lower instance priority]
 instance first_countable_topology.seq_compact_of_compact [compact_space X] : seq_compact_space X :=
@@ -317,7 +284,6 @@
 
 variables [uniform_space X] {s : set X}
 
-<<<<<<< HEAD
 lemma is_seq_compact.exists_tendsto_of_frequently_mem {s : set β} (hs : is_seq_compact s)
   {u : ℕ → β} (hu : ∃ᶠ n in at_top, u n ∈ s) (huc : cauchy_seq u) :
   ∃ x ∈ s, u ⟶ x :=
@@ -326,52 +292,6 @@
   refine ⟨x, hxs, le_nhds_of_cauchy_adhp huc ((cluster_pt.of_le_nhds hx).mono _)⟩,
   rw [← filter.map_map],
   exact map_mono φ_mono.tendsto_at_top
-=======
-lemma lebesgue_number_lemma_seq {ι : Type*} [is_countably_generated (𝓤 X)] {c : ι → set X}
-  (hs : is_seq_compact s) (hc₁ : ∀ i, is_open (c i)) (hc₂ : s ⊆ ⋃ i, c i) :
-  ∃ V ∈ 𝓤 X, symmetric_rel V ∧ ∀ x ∈ s, ∃ i, ball x V ⊆ c i :=
-begin
-  classical,
-  obtain ⟨V, hV, Vsymm⟩ :
-    ∃ V : ℕ → set (X × X), (𝓤 X).has_antitone_basis V ∧ ∀ n, swap ⁻¹' V n = V n,
-      from uniform_space.has_seq_basis X,
-  rsuffices ⟨n, hn⟩ : ∃ n, ∀ x ∈ s, ∃ i, ball x (V n) ⊆ c i,
-  { exact ⟨V n, hV.to_has_basis.mem_of_mem trivial, Vsymm n, hn⟩ },
-  by_contradiction H,
-  obtain ⟨x, x_in, hx⟩ : ∃ x : ℕ → X, (∀ n, x n ∈ s) ∧ ∀ n i, ¬ ball (x n) (V n) ⊆ c i,
-  { push_neg at H,
-    choose x hx using H,
-    exact ⟨x, forall_and_distrib.mp hx⟩ }, clear H,
-  obtain ⟨x₀, x₀_in, φ, φ_mono, hlim⟩ :
-    ∃ (x₀ ∈ s) (φ : ℕ → ℕ), strict_mono φ ∧ tendsto (x ∘ φ) at_top (𝓝 x₀),
-    from hs x_in, clear hs,
-  obtain ⟨i₀, x₀_in⟩ : ∃ i₀, x₀ ∈ c i₀,
-  { rcases hc₂ x₀_in with ⟨_, ⟨i₀, rfl⟩, x₀_in_c⟩,
-    exact ⟨i₀, x₀_in_c⟩ }, clear hc₂,
-  obtain ⟨n₀, hn₀⟩ : ∃ n₀, ball x₀ (V n₀) ⊆ c i₀,
-  { rcases (nhds_basis_uniformity hV.to_has_basis).mem_iff.mp
-      (is_open_iff_mem_nhds.mp (hc₁ i₀) _ x₀_in) with ⟨n₀, _, h⟩,
-    use n₀,
-    rwa ← ball_eq_of_symmetry (Vsymm n₀) at h }, clear hc₁,
-  obtain ⟨W, W_in, hWW⟩ : ∃ W ∈ 𝓤 X, W ○ W ⊆ V n₀,
-    from comp_mem_uniformity_sets (hV.to_has_basis.mem_of_mem trivial),
-  obtain ⟨N, x_φ_N_in, hVNW⟩ : ∃ N, x (φ N) ∈ ball x₀ W ∧ V (φ N) ⊆ W,
-  { obtain ⟨N₁, h₁⟩ : ∃ N₁, ∀ n ≥ N₁, x (φ n) ∈ ball x₀ W,
-      from tendsto_at_top'.mp hlim _ (mem_nhds_left x₀ W_in),
-    obtain ⟨N₂, h₂⟩ : ∃ N₂, V (φ N₂) ⊆ W,
-    { rcases hV.to_has_basis.mem_iff.mp W_in with ⟨N, _, hN⟩,
-      use N,
-      exact subset.trans (hV.antitone $ φ_mono.id_le _) hN },
-    have : φ N₂ ≤ φ (max N₁ N₂),
-      from φ_mono.le_iff_le.mpr (le_max_right _ _),
-    exact ⟨max N₁ N₂, h₁ _ (le_max_left _ _), trans (hV.antitone this) h₂⟩ },
-  suffices : ball (x (φ N)) (V (φ N)) ⊆ c i₀,
-    from hx (φ N) i₀ this,
-  calc
-    ball (x $ φ N) (V $ φ N) ⊆ ball (x $ φ N) W : preimage_mono hVNW
-                         ... ⊆ ball x₀ (V n₀)   : ball_subset_of_comp_subset x_φ_N_in hWW
-                         ... ⊆ c i₀             : hn₀,
->>>>>>> 0a31295e
 end
 
 lemma is_seq_compact.exists_tendsto {s : set β} (hs : is_seq_compact s) {u : ℕ → β}
@@ -384,41 +304,17 @@
   intros V V_in,
   unfold is_seq_compact at h,
   contrapose! h,
-<<<<<<< HEAD
   obtain ⟨u, u_in, hu⟩ : ∃ u : ℕ → β, (∀ n, u n ∈ s) ∧ ∀ n m, m < n → u m ∉ ball (u n) V,
   { simp only [not_subset, mem_Union₂, not_exists, exists_prop] at h,
     simpa only [forall_and_distrib, ball_image_iff, not_and] using seq_of_forall_finite_exists h },
   refine ⟨u, u_in, λ x x_in φ hφ huφ, _⟩,
-=======
-  rcases h with ⟨V, V_in, V_symm, h⟩,
-  simp_rw [not_subset] at h,
-  have : ∀ (t : set X), t.finite → ∃ a, a ∈ s ∧ a ∉ ⋃ y ∈ t, ball y V,
-  { intros t ht,
-    obtain ⟨a, a_in, H⟩ : ∃ a ∈ s, ∀ x ∈ t, (x, a) ∉ V,
-      by simpa [ht] using h t,
-    use [a, a_in],
-    intro H',
-    obtain ⟨x, x_in, hx⟩ := mem_Union₂.mp H',
-    exact H x x_in hx },
-  cases seq_of_forall_finite_exists this with u hu, clear h this,
-  simp [forall_and_distrib] at hu,
-  cases hu with u_in hu,
-  use [u, u_in], clear u_in,
-  intros x x_in φ,
-  intros hφ huφ,
->>>>>>> 0a31295e
   obtain ⟨N, hN⟩ : ∃ N, ∀ p q, p ≥ N → q ≥ N → (u (φ p), u (φ q)) ∈ V,
     from huφ.cauchy_seq.mem_entourage V_in,
   exact hu (φ $ N + 1) (φ N) (hφ $ lt_add_one N) (hN (N + 1) N N.le_succ le_rfl)
 end
 
-<<<<<<< HEAD
 protected lemma is_seq_compact.is_complete [is_countably_generated $ 𝓤 β] (hs : is_seq_compact s) :
   is_complete s :=
-=======
-protected lemma is_seq_compact.is_compact [is_countably_generated $ 𝓤 X] (hs : is_seq_compact s) :
-  is_compact s :=
->>>>>>> 0a31295e
 begin
   intros l hl hls,
   haveI := hl.1,
@@ -451,7 +347,6 @@
   exacts [hn, ht_anti hNn (hu n), ht_anti hNn hy]
 end
 
-
 protected lemma is_seq_compact.is_compact [is_countably_generated $ 𝓤 β] (hs : is_seq_compact s) :
   is_compact s :=
 compact_iff_totally_bounded_complete.2 ⟨hs.totally_bounded, hs.is_complete⟩
@@ -484,30 +379,17 @@
 /-- A version of **Bolzano-Weistrass**: in a proper metric space (eg. $ℝ^n$),
 every bounded sequence has a converging subsequence. This version assumes only
 that the sequence is frequently in some bounded set. -/
-<<<<<<< HEAD
-lemma tendsto_subseq_of_frequently_bounded [proper_space β] (hs : is_bounded s)
-  {u : ℕ → β} (hu : ∃ᶠ n in at_top, u n ∈ s) :
-  ∃ b ∈ closure s, ∃ φ : ℕ → ℕ, strict_mono φ ∧ tendsto (u ∘ φ) at_top (𝓝 b) :=
-=======
 lemma tendsto_subseq_of_frequently_bounded (hs : bounded s)
   {x : ℕ → X} (hx : ∃ᶠ n in at_top, x n ∈ s) :
   ∃ a ∈ closure s, ∃ φ : ℕ → ℕ, strict_mono φ ∧ tendsto (x ∘ φ) at_top (𝓝 a) :=
->>>>>>> 0a31295e
 have hcs : is_seq_compact (closure s), from hs.is_compact_closure.is_seq_compact,
 have hu' : ∃ᶠ n in at_top, x n ∈ closure s, from hx.mono (λ n hn, subset_closure hn),
 hcs.subseq_of_frequently_in hu'
 
 /-- A version of Bolzano-Weistrass: in a proper metric space (eg. $ℝ^n$),
 every bounded sequence has a converging subsequence. -/
-<<<<<<< HEAD
-lemma tendsto_subseq_of_bounded (hs : is_bounded s)
-  {u : ℕ → β} (hu : ∀ n, u n ∈ s) :
-  ∃ b ∈ closure s, ∃ φ : ℕ → ℕ, strict_mono φ ∧ tendsto (u ∘ φ) at_top (𝓝 b) :=
-tendsto_subseq_of_frequently_bounded hs $ frequently_of_forall hu
-=======
 lemma tendsto_subseq_of_bounded (hs : bounded s) {x : ℕ → X} (hx : ∀ n, x n ∈ s) :
   ∃ a ∈ closure s, ∃ φ : ℕ → ℕ, strict_mono φ ∧ tendsto (x ∘ φ) at_top (𝓝 a) :=
 tendsto_subseq_of_frequently_bounded hs $ frequently_of_forall hx
->>>>>>> 0a31295e
 
 end metric_seq_compact