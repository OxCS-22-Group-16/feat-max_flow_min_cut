--- conflicted
+++ resolved
@@ -41,24 +41,14 @@
 ### Basic properties
 
 * `uniform_convergence.uniform_continuous_eval`: evaluation is uniformly continuous for `𝒰(α, uβ)`.
-<<<<<<< HEAD
-* `uniform_convergence.t2_space`: the topology of uniform convergence on `α → β` is T2 if
-  `β` is T2.
-=======
 * `uniform_convergence.t2_space`: the topology of uniform convergence on `α → β` is T₂ if
   `β` is T₂.
->>>>>>> 90dc6175
 * `uniform_convergence.tendsto_iff_tendsto_uniformly`: `𝒰(α, β, uβ)` is
   indeed the uniform structure of uniform convergence
 * `uniform_convergence_on.uniform_continuous_eval_of_mem`: evaluation at a point contained in a
   set of `𝔖` is uniformly continuous for `𝒱(α, β, 𝔖 uβ)`
-<<<<<<< HEAD
-* `uniform_convergence.t2_space`: the topology of `𝔖`-convergence on `α → β` is T2 if
-  `β` is T2 and `𝔖` covers `α`
-=======
 * `uniform_convergence.t2_space`: the topology of `𝔖`-convergence on `α → β` is T₂ if
   `β` is T₂ and `𝔖` covers `α`
->>>>>>> 90dc6175
 * `uniform_convergence_on.tendsto_iff_tendsto_uniformly_on`:
   `𝒱(α, β, 𝔖 uβ)` is indeed the uniform structure of `𝔖`-convergence
 
@@ -115,11 +105,7 @@
 
 * If `(G, uG)` is a uniform group, then `(α → G, 𝒱(α, G, 𝔖, uG))` is a uniform group: since
   `(/) : G × G → G` is uniformly continuous, `uniform_convergence_on.postcomp_uniform_continuous`
-<<<<<<< HEAD
-  tells us that `((/) ∘ —) : (α → G × G) → (α → G)` is uniformly. By precomposing with
-=======
   tells us that `((/) ∘ —) : (α → G × G) → (α → G)` is uniformly continuous. By precomposing with
->>>>>>> 90dc6175
   `uniform_convergence_on.uniform_equiv_prod_arrow`, this gives that
   `(/) : (α → G) × (α → G) → (α → G)` is also uniformly continuous
 * The transpose of a continuous linear map is continuous for the strong topologies: since
@@ -395,11 +381,7 @@
     uniform_convergence.precomp_uniform_continuous,
   .. equiv.arrow_congr e (equiv.refl _) }
 
-<<<<<<< HEAD
-/-- The topology of uniform convergence is T2. -/
-=======
 /-- The topology of uniform convergence is T₂. -/
->>>>>>> 90dc6175
 lemma t2_space [t2_space β] : t2_space (α → β) :=
 { t2 :=
   begin
@@ -437,13 +419,8 @@
 -- Denote `φ` this bijection. We want to show that
 -- `comap φ (𝒰(α, β, uβ) × 𝒰(α, γ, uγ)) = 𝒰(α, β × γ, uβ × uγ)`.
 -- But `uβ × uγ` is defined as `comap fst uβ ⊓ comap snd uγ`, so we just have to apply
-<<<<<<< HEAD
--- `uniform_convergence.inf_eq` and `uniform_convergence.comap_eq`, and then chase
--- a diagram.
-=======
 -- `uniform_convergence.inf_eq` and `uniform_convergence.comap_eq`, which leaves us to check
 -- that some square commutes.
->>>>>>> 90dc6175
 (equiv.arrow_prod_equiv_prod_arrow _ _ _).to_uniform_equiv_of_uniform_inducing
 begin
   split,
@@ -451,18 +428,10 @@
     (equiv.arrow_prod_equiv_prod_arrow _ _ _)) _ = _,
   rw ← uniformity_comap rfl,
   congr,
-<<<<<<< HEAD
-  rw [prod.uniform_space, uniform_space.of_core_eq_to_core, prod.uniform_space,
-      uniform_space.of_core_eq_to_core, uniform_space.comap_inf, uniform_convergence.inf_eq],
-  congr;
-  rw [← uniform_space.comap_comap, uniform_convergence.comap_eq];
-  refl -- this is the diagram chase
-=======
   rw [prod.uniform_space, prod.uniform_space, uniform_space.comap_inf, uniform_convergence.inf_eq],
   congr;
   rw [← uniform_space.comap_comap, uniform_convergence.comap_eq];
   refl -- the relevant diagram commutes by definition
->>>>>>> 90dc6175
 end
 
 variables (α) (δ : ι → Type*) [Π i, uniform_space (δ i)]
@@ -478,13 +447,8 @@
 -- Denote `φ` this bijection. We want to show that
 -- `comap φ (Π i, 𝒰(α, δ i, uδ i)) = 𝒰(α, (Π i, δ i), (Π i, uδ i))`.
 -- But `Π i, uδ i` is defined as `⨅ i, comap (eval i) (uδ i)`, so we just have to apply
-<<<<<<< HEAD
--- `uniform_convergence.infi_eq` and `uniform_convergence.comap_eq`, and then chase
--- a diagram.
-=======
 -- `uniform_convergence.infi_eq` and `uniform_convergence.comap_eq`, which leaves us to check
 -- that some square commutes.
->>>>>>> 90dc6175
 @equiv.to_uniform_equiv_of_uniform_inducing _ _
   (𝒰(α, Π i, δ i, Pi.uniform_space δ))
   (@Pi.uniform_space ι (λ i, α → δ i) (λ i, 𝒰(α, δ i, _)))
@@ -498,11 +462,7 @@
       uniform_space.of_core_eq_to_core, uniform_space.comap_infi, uniform_convergence.infi_eq],
   refine infi_congr (λ i, _),
   rw [← uniform_space.comap_comap, uniform_convergence.comap_eq]
-<<<<<<< HEAD
-  -- Like in the previous lemma, the diagram chase is actually true by defeq
-=======
   -- Like in the previous lemma, the diagram actually commutes by definition
->>>>>>> 90dc6175
 end
 
 end uniform_convergence
@@ -608,11 +568,7 @@
   -- on `infi`.
   simp_rw [uniform_convergence_on.uniform_space, uniform_space.comap_infi,
             uniform_convergence.comap_eq, ← uniform_space.comap_comap],
-<<<<<<< HEAD
-  refl -- small diagram chase
-=======
   refl -- by definition, `∀ S ∈ 𝔖, (f ∘ —) ∘ S.restrict = S.restrict ∘ (f ∘ —)`.
->>>>>>> 90dc6175
 end
 
 /-- Post-composition by a uniformly continuous function is uniformly continuous for the
@@ -684,11 +640,7 @@
   refine le_infi₂ (λ t ht, infi_le_of_le (f '' t) $ infi_le_of_le (hf ht) _),
   -- Let `f'` be the map from `t` to `f '' t` induced by `f`.
   let f' : t → f '' t := (maps_to_image f t).restrict f t (f '' t),
-<<<<<<< HEAD
-  -- A (defeq) diagram chase tells us that `t.restrict ∘ (— ∘ f) = (— ∘ f') ∘ (f '' t).restrict`.
-=======
   -- By definition `t.restrict ∘ (— ∘ f) = (— ∘ f') ∘ (f '' t).restrict`.
->>>>>>> 90dc6175
   have : t.restrict ∘ (λ g : α → β, g ∘ f) = (λ g : (f '' t) → β, g ∘ f') ∘ (f '' t).restrict :=
     rfl,
   -- Thus, we have to show `comap (f '' t).restrict 𝒰(↥(f '' t), β, uβ) ≤`
@@ -720,11 +672,7 @@
     uniform_convergence_on.precomp_uniform_continuous he,
   .. equiv.arrow_congr e (equiv.refl _) }
 
-<<<<<<< HEAD
-/-- If `𝔖` covers `α`, then the topology of `𝔖`-convergence is T2. -/
-=======
 /-- If `𝔖` covers `α`, then the topology of `𝔖`-convergence is T₂. -/
->>>>>>> 90dc6175
 lemma t2_space_of_covering [t2_space β] (h : ⋃₀ 𝔖 = univ) :
   @t2_space _ (uniform_convergence_on.topological_space α β 𝔖) :=
 { t2 :=
@@ -774,13 +722,8 @@
 -- Denote `φ` this bijection. We want to show that
 -- `comap φ (𝒱(α, β, 𝔖, uβ) × 𝒱(α, γ, 𝔖, uγ)) = 𝒱(α, β × γ, 𝔖, uβ × uγ)`.
 -- But `uβ × uγ` is defined as `comap fst uβ ⊓ comap snd uγ`, so we just have to apply
-<<<<<<< HEAD
--- `uniform_convergence_on.inf_eq` and `uniform_convergence_on.comap_eq`, and then chase
--- a diagram.
-=======
 -- `uniform_convergence_on.inf_eq` and `uniform_convergence_on.comap_eq`, which leaves us to check
 -- that some square commutes.
->>>>>>> 90dc6175
 -- We could also deduce this from `uniform_convergence.uniform_equiv_prod_arrow`, but it turns out
 -- to be more annoying.
 @equiv.to_uniform_equiv_of_uniform_inducing _ _
@@ -793,19 +736,11 @@
     (equiv.arrow_prod_equiv_prod_arrow _ _ _)) _ = _,
   rw ← uniformity_comap rfl,
   congr,
-<<<<<<< HEAD
-  rw [prod.uniform_space, uniform_space.of_core_eq_to_core, prod.uniform_space,
-      uniform_space.of_core_eq_to_core, uniform_space.comap_inf, uniform_convergence_on.inf_eq],
-  congr;
-  rw [← uniform_space.comap_comap, uniform_convergence_on.comap_eq];
-  refl -- this is the diagram chase
-=======
   rw [prod.uniform_space, prod.uniform_space, uniform_space.comap_inf,
       uniform_convergence_on.inf_eq],
   congr;
   rw [← uniform_space.comap_comap, uniform_convergence_on.comap_eq];
   refl -- the relevant diagram commutes by definition
->>>>>>> 90dc6175
 end
 
 variables (𝔖) (δ : ι → Type*) [Π i, uniform_space (δ i)]
@@ -819,13 +754,8 @@
 -- Denote `φ` this bijection. We want to show that
 -- `comap φ (Π i, 𝒱(α, δ i, 𝔖, uδ i)) = 𝒱(α, (Π i, δ i), 𝔖, (Π i, uδ i))`.
 -- But `Π i, uδ i` is defined as `⨅ i, comap (eval i) (uδ i)`, so we just have to apply
-<<<<<<< HEAD
--- `uniform_convergence_on.infi_eq` and `uniform_convergence_on.comap_eq`, and then chase
--- a diagram.
-=======
 -- `uniform_convergence_on.infi_eq` and `uniform_convergence_on.comap_eq`, which leaves us to check
 -- that some square commutes.
->>>>>>> 90dc6175
 -- We could also deduce this from `uniform_convergence.uniform_equiv_Pi_comm`, but it turns out
 -- to be more annoying.
 @equiv.to_uniform_equiv_of_uniform_inducing _ _
@@ -841,11 +771,7 @@
       uniform_space.of_core_eq_to_core, uniform_space.comap_infi, uniform_convergence_on.infi_eq],
   refine infi_congr (λ i, _),
   rw [← uniform_space.comap_comap, uniform_convergence_on.comap_eq]
-<<<<<<< HEAD
-  -- Like in the previous lemma, the diagram chase is actually true by defeq
-=======
   -- Like in the previous lemma, the diagram actually commutes by definition
->>>>>>> 90dc6175
 end
 
 end uniform_convergence_on