--- conflicted
+++ resolved
@@ -709,11 +709,7 @@
                 ... ⊆ U                          : hI z (htK z hzt),
 end
 
-<<<<<<< HEAD
-lemma disjoint.exists_thickenings_uniformity {A B : set α}
-=======
 lemma disjoint.exists_uniform_thickening {A B : set α}
->>>>>>> 71429ce7
   (hA : is_compact A) (hB : is_closed B) (h : disjoint A B) :
   ∃ V ∈ 𝓤 α, disjoint (⋃ x ∈ A, ball x V) (⋃ x ∈ B, ball x V) :=
 begin
@@ -728,20 +724,12 @@
   exact hUAB (mem_Union₂_of_mem ha $ hVU $ mem_comp_of_mem_ball hVsymm hxa hxb) hb
 end
 
-<<<<<<< HEAD
-lemma disjoint.exists_thickenings_uniformity_of_basis {p : ι → Prop} {s : ι → set (α × α)}
-=======
 lemma disjoint.exists_uniform_thickening_of_basis {p : ι → Prop} {s : ι → set (α × α)}
->>>>>>> 71429ce7
   (hU : (𝓤 α).has_basis p s) {A B : set α}
   (hA : is_compact A) (hB : is_closed B) (h : disjoint A B) :
   ∃ i, p i ∧ disjoint (⋃ x ∈ A, ball x (s i)) (⋃ x ∈ B, ball x (s i)) :=
 begin
-<<<<<<< HEAD
-  rcases h.exists_thickenings_uniformity hA hB with ⟨V, hV, hVAB⟩,
-=======
   rcases h.exists_uniform_thickening hA hB with ⟨V, hV, hVAB⟩,
->>>>>>> 71429ce7
   rcases hU.mem_iff.1 hV with ⟨i, hi, hiV⟩,
   exact ⟨i, hi, hVAB.mono
     (Union₂_mono $ λ a _, ball_mono hiV a) (Union₂_mono $ λ b _, ball_mono hiV b)⟩,
