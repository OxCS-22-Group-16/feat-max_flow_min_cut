--- conflicted
+++ resolved
@@ -48,25 +48,13 @@
 products of topological vector bundles, exterior algebras, and so on, where the topology can be
 defined using a norm on the fiber model if this helps.
 
-<<<<<<< HEAD
 ## Sections
 
 In this file we also prove that sections of vector bundles inherit the algebraic structures of the
 fibers. The proofs of this are the standard mathematical proofs: continuity is read through
 trivializations on the fibers, where checking the continuity of algebraic operations is
 straightforward.
-## TODO
-
-The definition `topological_vector_bundle` is currently not the standard definition given in the
-literature, but rather a variant definition which agrees *in finite dimension* with the standard
-definition.  The standard definition in the literature requires a further condition on the
-compatibility of transition functions, see
-https://mathoverflow.net/questions/4943/vector-bundle-with-non-smoothly-varying-transition-functions/4997#4997
-https://mathoverflow.net/questions/54550/the-third-axiom-in-the-definition-of-infinite-dimensional-vector-bundles-why/54706#54706
-This will be fixed in a future refactor.
-
-=======
->>>>>>> a8413617
+
 ## Tags
 Vector bundle
 -/
@@ -76,7 +64,7 @@
 open bundle set
 
 variables (R : Type*) {B : Type*} (F : Type*) (E : B → Type*)
-<<<<<<< HEAD
+section topological_vector_space
   [topological_space F] [topological_space B]
 
 section monoid
@@ -85,12 +73,6 @@
   [add_comm_monoid F] [module R F]
 
 section trivialization
-=======
-
-section topological_vector_space
-variables [semiring R] [∀ x, add_comm_monoid (E x)] [∀ x, module R (E x)]
-  [topological_space F] [add_comm_monoid F] [module R F] [topological_space B]
->>>>>>> a8413617
 
 /-- Local pretrivialization for vector prebundles. -/
 @[nolint has_inhabited_instance]
@@ -139,14 +121,8 @@
 
 end topological_vector_bundle
 
-<<<<<<< HEAD
 end trivialization
 
-section topological_vector_bundle
-open topological_vector_bundle
-
-variables [∀ x, topological_space (E x)] [topological_space (total_space E)]
-=======
 end topological_vector_space
 
 section
@@ -168,7 +144,6 @@
       ∧ ∀ b ∈ s, ∀ v : F, e (b, v) = (b, ε b v)
 
 variables {B}
->>>>>>> a8413617
 
 /-- The space `total_space E` (for `E : B → Type*` such that each `E x` is a topological vector
 space) has a topological vector space structure with fiber `F` (denoted with
@@ -662,20 +637,12 @@
 
 end topological_vector_bundle_core
 
-<<<<<<< HEAD
-section topological_vector_prebundle
-
-/-! ### Topological vector prebundle -/
-
-variables (R F E) [∀ x, topological_space (E x)]
-=======
 /-! ### Topological vector prebundle -/
 
 section
 variables [nondiscrete_normed_field R] [∀ x, add_comm_monoid (E x)] [∀ x, module R (E x)]
   [normed_group F] [normed_space R F] [topological_space B]
   [∀ x, topological_space (E x)]
->>>>>>> a8413617
 
 open topological_space
 
@@ -787,11 +754,7 @@
 `topological_vector_prebundle.total_space_topology`, these "pretrivializations" are actually
 "trivializations" (i.e., homeomorphisms with respect to the constructed topology). -/
 def to_topological_vector_bundle :
-<<<<<<< HEAD
-  @topological_vector_bundle R _ F E _ _ _ _ _ _ _ _ a.total_space_topology :=
-=======
   @topological_vector_bundle R _ F E _ _ _ _ _ _ a.total_space_topology _ :=
->>>>>>> a8413617
 { total_space_mk_inducing := λ b, a.inducing_total_space_mk_of_inducing_comp b
     (a.total_space_mk_inducing b),
   trivialization_atlas := {e | ∃ e₀ (he₀ : e₀ ∈ a.pretrivialization_atlas),
