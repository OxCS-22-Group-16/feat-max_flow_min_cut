/-
Copyright (c) 2017 Johannes Hölzl. All rights reserved.
Released under Apache 2.0 license as described in the file LICENSE.
Authors: Johannes Hölzl, Mario Carneiro
-/
import topology.metric_space.basic
import topology.algebra.uniform_group
import topology.algebra.ring
import ring_theory.subring.basic
import group_theory.archimedean
import algebra.periodic
import order.filter.archimedean
import topology.instances.int

/-!
# Topological properties of ℝ
-/

noncomputable theory
open classical filter int metric set topological_space
open_locale classical topological_space filter uniformity interval

universes u v w
variables {α : Type u} {β : Type v} {γ : Type w}

<<<<<<< HEAD
instance : metric_space ℚ :=
metric_space.induced coe rat.cast_injective real.metric_space

namespace rat

theorem dist_eq (x y : ℚ) : dist x y = |x - y| := rfl

@[norm_cast, simp] lemma dist_cast (x y : ℚ) : dist (x : ℝ) y = dist x y := rfl

theorem uniform_continuous_coe_real : uniform_continuous (coe : ℚ → ℝ) :=
uniform_continuous_comap

theorem uniform_embedding_coe_real : uniform_embedding (coe : ℚ → ℝ) :=
uniform_embedding_comap rat.cast_injective

theorem dense_embedding_coe_real : dense_embedding (coe : ℚ → ℝ) :=
uniform_embedding_coe_real.dense_embedding $
λ x, mem_closure_iff_nhds.2 $ λ t ht,
let ⟨ε,ε0, hε⟩ := metric.mem_nhds_iff.1 ht in
let ⟨q, h⟩ := exists_rat_near x ε0 in
⟨_, hε (mem_ball'.2 h), q, rfl⟩

theorem embedding_coe_real : embedding (coe : ℚ → ℝ) := dense_embedding_coe_real.to_embedding

theorem continuous_coe_real : continuous (coe : ℚ → ℝ) := uniform_continuous_coe_real.continuous

end rat

namespace int

instance : has_dist ℤ := ⟨λ x y, dist (x : ℝ) y⟩

theorem dist_eq (x y : ℤ) : dist x y = |x - y| := rfl

@[norm_cast, simp] theorem dist_cast_real (x y : ℤ) : dist (x : ℝ) y = dist x y := rfl

@[norm_cast, simp] theorem dist_cast_rat (x y : ℤ) : dist (x : ℚ) y = dist x y :=
by rw [← int.dist_cast_real, ← rat.dist_cast]; congr' 1; norm_cast

lemma pairwise_one_le_dist : pairwise (λ m n : ℤ, 1 ≤ dist m n) :=
begin
  intros m n hne,
  rw dist_eq, norm_cast, rwa [← zero_add (1 : ℤ), int.add_one_le_iff, abs_pos, sub_ne_zero]
end

lemma uniform_embedding_coe_rat : uniform_embedding (coe : ℤ → ℚ) :=
uniform_embedding_bot_of_pairwise_le_dist zero_lt_one $ by simpa using pairwise_one_le_dist

lemma closed_embedding_coe_rat : closed_embedding (coe : ℤ → ℚ) :=
closed_embedding_of_pairwise_le_dist zero_lt_one $ by simpa using pairwise_one_le_dist

lemma uniform_embedding_coe_real : uniform_embedding (coe : ℤ → ℝ) :=
uniform_embedding_bot_of_pairwise_le_dist zero_lt_one pairwise_one_le_dist

lemma closed_embedding_coe_real : closed_embedding (coe : ℤ → ℝ) :=
closed_embedding_of_pairwise_le_dist zero_lt_one pairwise_one_le_dist

instance : metric_space ℤ := int.uniform_embedding_coe_real.comap_metric_space _

theorem preimage_ball (x : ℤ) (r : ℝ) : coe ⁻¹' (ball (x : ℝ) r) = ball x r := rfl

theorem preimage_closed_ball (x : ℤ) (r : ℝ) :
  coe ⁻¹' (closed_ball (x : ℝ) r) = closed_ball x r := rfl

theorem ball_eq_Ioo (x : ℤ) (r : ℝ) : ball x r = Ioo ⌊↑x - r⌋ ⌈↑x + r⌉ :=
by rw [← preimage_ball, real.ball_eq_Ioo, preimage_Ioo]

theorem closed_ball_eq_Icc (x : ℤ) (r : ℝ) : closed_ball x r = Icc ⌈↑x - r⌉ ⌊↑x + r⌋ :=
by rw [← preimage_closed_ball, real.closed_ball_eq_Icc, preimage_Icc]

instance : proper_space ℤ :=
⟨ begin
    intros x r,
    rw closed_ball_eq_Icc,
    exact (set.finite_Icc _ _).is_compact,
  end ⟩

@[simp] lemma cocompact_eq : cocompact ℤ = at_bot ⊔ at_top :=
by simp only [← comap_dist_right_at_top_eq_cocompact (0 : ℤ), dist_eq, sub_zero, cast_zero,
  ← cast_abs, ← @comap_comap _ _ _ _ abs, int.comap_coe_at_top, comap_abs_at_top]

@[simp] lemma cofinite_eq : (cofinite : filter ℤ) = at_bot ⊔ at_top :=
by rw [← cocompact_eq_cofinite, cocompact_eq]

end int



instance : noncompact_space ℚ := int.closed_embedding_coe_rat.noncompact_space
=======
>>>>>>> 3ac971be
instance : noncompact_space ℝ := int.closed_embedding_coe_real.noncompact_space

theorem real.uniform_continuous_add : uniform_continuous (λp : ℝ × ℝ, p.1 + p.2) :=
metric.uniform_continuous_iff.2 $ λ ε ε0,
let ⟨δ, δ0, Hδ⟩ := rat_add_continuous_lemma abs ε0 in
⟨δ, δ0, λ a b h, let ⟨h₁, h₂⟩ := max_lt_iff.1 h in Hδ h₁ h₂⟩


theorem real.uniform_continuous_neg : uniform_continuous (@has_neg.neg ℝ _) :=
metric.uniform_continuous_iff.2 $ λ ε ε0, ⟨_, ε0, λ a b h,
  by rw dist_comm at h; simpa [real.dist_eq] using h⟩

instance : uniform_add_group ℝ :=
uniform_add_group.mk' real.uniform_continuous_add real.uniform_continuous_neg

 -- short-circuit type class inference
instance : topological_add_group ℝ := by apply_instance

instance : proper_space ℝ :=
{ is_compact_closed_ball := λx r, by { rw real.closed_ball_eq_Icc, apply is_compact_Icc } }

instance : second_countable_topology ℝ := second_countable_of_proper

lemma real.is_topological_basis_Ioo_rat :
  @is_topological_basis ℝ _ (⋃(a b : ℚ) (h : a < b), {Ioo a b}) :=
is_topological_basis_of_open_of_nhds
  (by simp [is_open_Ioo] {contextual:=tt})
  (assume a v hav hv,
    let ⟨l, u, ⟨hl, hu⟩, h⟩ := mem_nhds_iff_exists_Ioo_subset.mp (is_open.mem_nhds hv hav),
        ⟨q, hlq, hqa⟩ := exists_rat_btwn hl,
        ⟨p, hap, hpu⟩ := exists_rat_btwn hu in
    ⟨Ioo q p,
      by { simp only [mem_Union], exact ⟨q, p, rat.cast_lt.1 $ hqa.trans hap, rfl⟩ },
      ⟨hqa, hap⟩, assume a' ⟨hqa', ha'p⟩, h ⟨hlq.trans hqa', ha'p.trans hpu⟩⟩)

@[simp] lemma real.cocompact_eq : cocompact ℝ = at_bot ⊔ at_top :=
by simp only [← comap_dist_right_at_top_eq_cocompact (0 : ℝ), real.dist_eq, sub_zero,
  comap_abs_at_top]

/- TODO(Mario): Prove that these are uniform isomorphisms instead of uniform embeddings
lemma uniform_embedding_add_rat {r : ℚ} : uniform_embedding (λp:ℚ, p + r) :=
_

lemma uniform_embedding_mul_rat {q : ℚ} (hq : q ≠ 0) : uniform_embedding ((*) q) :=
_ -/

lemma real.mem_closure_iff {s : set ℝ} {x : ℝ} :
  x ∈ closure s ↔ ∀ ε > 0, ∃ y ∈ s, |y - x| < ε :=
by simp [mem_closure_iff_nhds_basis nhds_basis_ball, real.dist_eq]

lemma real.uniform_continuous_inv (s : set ℝ) {r : ℝ} (r0 : 0 < r) (H : ∀ x ∈ s, r ≤ |x|) :
  uniform_continuous (λp:s, p.1⁻¹) :=
metric.uniform_continuous_iff.2 $ λ ε ε0,
let ⟨δ, δ0, Hδ⟩ := rat_inv_continuous_lemma abs ε0 r0 in
⟨δ, δ0, λ a b h, Hδ (H _ a.2) (H _ b.2) h⟩

lemma real.uniform_continuous_abs : uniform_continuous (abs : ℝ → ℝ) :=
metric.uniform_continuous_iff.2 $ λ ε ε0,
  ⟨ε, ε0, λ a b, lt_of_le_of_lt (abs_abs_sub_abs_le_abs_sub _ _)⟩

lemma real.tendsto_inv {r : ℝ} (r0 : r ≠ 0) : tendsto (λq, q⁻¹) (𝓝 r) (𝓝 r⁻¹) :=
by rw ← abs_pos at r0; exact
tendsto_of_uniform_continuous_subtype
  (real.uniform_continuous_inv {x | |r| / 2 < |x|} (half_pos r0) (λ x h, le_of_lt h))
  (is_open.mem_nhds ((is_open_lt' (|r| / 2)).preimage continuous_abs) (half_lt_self r0))

lemma real.continuous_inv : continuous (λa:{r:ℝ // r ≠ 0}, a.val⁻¹) :=
continuous_iff_continuous_at.mpr $ assume ⟨r, hr⟩,
  tendsto.comp (real.tendsto_inv hr) (continuous_iff_continuous_at.mp continuous_subtype_val _)

lemma real.continuous.inv [topological_space α] {f : α → ℝ} (h : ∀a, f a ≠ 0) (hf : continuous f) :
  continuous (λa, (f a)⁻¹) :=
show continuous ((has_inv.inv ∘ @subtype.val ℝ (λr, r ≠ 0)) ∘ λa, ⟨f a, h a⟩),
  from real.continuous_inv.comp (continuous_subtype_mk _ hf)

lemma real.uniform_continuous_mul_const {x : ℝ} : uniform_continuous ((*) x) :=
metric.uniform_continuous_iff.2 $ λ ε ε0, begin
  cases exists_gt (|x|) with y xy,
  have y0 := lt_of_le_of_lt (abs_nonneg _) xy,
  refine ⟨_, div_pos ε0 y0, λ a b h, _⟩,
  rw [real.dist_eq, ← mul_sub, abs_mul, ← mul_div_cancel' ε (ne_of_gt y0)],
  exact mul_lt_mul' (le_of_lt xy) h (abs_nonneg _) y0
end

lemma real.uniform_continuous_mul (s : set (ℝ × ℝ))
  {r₁ r₂ : ℝ} (H : ∀ x ∈ s, |(x : ℝ × ℝ).1| < r₁ ∧ |x.2| < r₂) :
  uniform_continuous (λp:s, p.1.1 * p.1.2) :=
metric.uniform_continuous_iff.2 $ λ ε ε0,
let ⟨δ, δ0, Hδ⟩ := rat_mul_continuous_lemma abs ε0 in
⟨δ, δ0, λ a b h,
  let ⟨h₁, h₂⟩ := max_lt_iff.1 h in Hδ (H _ a.2).1 (H _ b.2).2 h₁ h₂⟩

protected lemma real.continuous_mul : continuous (λp : ℝ × ℝ, p.1 * p.2) :=
continuous_iff_continuous_at.2 $ λ ⟨a₁, a₂⟩,
tendsto_of_uniform_continuous_subtype
  (real.uniform_continuous_mul
    ({x | |x| < |a₁| + 1} ×ˢ {x | |x| < |a₂| + 1})
    (λ x, id))
  (is_open.mem_nhds
    (((is_open_gt' (|a₁| + 1)).preimage continuous_abs).prod
      ((is_open_gt' (|a₂| + 1)).preimage continuous_abs ))
    ⟨lt_add_one (|a₁|), lt_add_one (|a₂|)⟩)

instance : topological_ring ℝ :=
{ continuous_mul := real.continuous_mul, ..real.topological_add_group }

instance : complete_space ℝ :=
begin
  apply complete_of_cauchy_seq_tendsto,
  intros u hu,
  let c : cau_seq ℝ abs := ⟨u, metric.cauchy_seq_iff'.1 hu⟩,
  refine ⟨c.lim, λ s h, _⟩,
  rcases metric.mem_nhds_iff.1 h with ⟨ε, ε0, hε⟩,
  have := c.equiv_lim ε ε0,
  simp only [mem_map, mem_at_top_sets, mem_set_of_eq],
  refine this.imp (λ N hN n hn, hε (hN n hn))
end

lemma real.totally_bounded_ball (x ε : ℝ) : totally_bounded (ball x ε) :=
by rw real.ball_eq_Ioo; apply totally_bounded_Ioo

section

lemma closure_of_rat_image_lt {q : ℚ} : closure ((coe:ℚ → ℝ) '' {x | q < x}) = {r | ↑q ≤ r} :=
subset.antisymm
  ((is_closed_ge' _).closure_subset_iff.2
    (image_subset_iff.2 $ λ p h, le_of_lt $ (@rat.cast_lt ℝ _ _ _).2 h)) $
λ x hx, mem_closure_iff_nhds.2 $ λ t ht,
let ⟨ε, ε0, hε⟩ := metric.mem_nhds_iff.1 ht in
let ⟨p, h₁, h₂⟩ := exists_rat_btwn ((lt_add_iff_pos_right x).2 ε0) in
⟨_, hε (show abs _ < _,
    by rwa [abs_of_nonneg (le_of_lt $ sub_pos.2 h₁), sub_lt_iff_lt_add']),
  p, rat.cast_lt.1 (@lt_of_le_of_lt ℝ _ _ _ _ hx h₁), rfl⟩

/- TODO(Mario): Put these back only if needed later
lemma closure_of_rat_image_le_eq {q : ℚ} : closure ((coe:ℚ → ℝ) '' {x | q ≤ x}) = {r | ↑q ≤ r} :=
_

lemma closure_of_rat_image_le_le_eq {a b : ℚ} (hab : a ≤ b) :
  closure (of_rat '' {q:ℚ | a ≤ q ∧ q ≤ b}) = {r:ℝ | of_rat a ≤ r ∧ r ≤ of_rat b} :=
_-/

lemma real.bounded_iff_bdd_below_bdd_above {s : set ℝ} : bounded s ↔ bdd_below s ∧ bdd_above s :=
⟨begin
  assume bdd,
  rcases (bounded_iff_subset_ball 0).1 bdd with ⟨r, hr⟩, -- hr : s ⊆ closed_ball 0 r
  rw real.closed_ball_eq_Icc at hr, -- hr : s ⊆ Icc (0 - r) (0 + r)
  exact ⟨bdd_below_Icc.mono hr, bdd_above_Icc.mono hr⟩
end,
λ h, bounded_of_bdd_above_of_bdd_below h.2 h.1⟩

lemma real.subset_Icc_Inf_Sup_of_bounded {s : set ℝ} (h : bounded s) :
  s ⊆ Icc (Inf s) (Sup s) :=
subset_Icc_cInf_cSup (real.bounded_iff_bdd_below_bdd_above.1 h).1
  (real.bounded_iff_bdd_below_bdd_above.1 h).2

end

section periodic

namespace function

lemma periodic.compact_of_continuous' [topological_space α] {f : ℝ → α} {c : ℝ}
  (hp : periodic f c) (hc : 0 < c) (hf : continuous f) :
  is_compact (range f) :=
begin
  convert is_compact_Icc.image hf,
  ext x,
  refine ⟨_, mem_range_of_mem_image f (Icc 0 c)⟩,
  rintros ⟨y, h1⟩,
  obtain ⟨z, hz, h2⟩ := hp.exists_mem_Ico₀ hc y,
  exact ⟨z, mem_Icc_of_Ico hz, h2.symm.trans h1⟩,
end

/-- A continuous, periodic function has compact range. -/
lemma periodic.compact_of_continuous [topological_space α] {f : ℝ → α} {c : ℝ}
  (hp : periodic f c) (hc : c ≠ 0) (hf : continuous f) :
  is_compact (range f) :=
begin
  cases lt_or_gt_of_ne hc with hneg hpos,
  exacts [hp.neg.compact_of_continuous' (neg_pos.mpr hneg) hf, hp.compact_of_continuous' hpos hf],
end

/-- A continuous, periodic function is bounded. -/
lemma periodic.bounded_of_continuous [pseudo_metric_space α] {f : ℝ → α} {c : ℝ}
  (hp : periodic f c) (hc : c ≠ 0) (hf : continuous f) :
  bounded (range f) :=
(hp.compact_of_continuous hc hf).bounded

end function

end periodic

section subgroups

/-- Given a nontrivial subgroup `G ⊆ ℝ`, if `G ∩ ℝ_{>0}` has no minimum then `G` is dense. -/
lemma real.subgroup_dense_of_no_min {G : add_subgroup ℝ} {g₀ : ℝ} (g₀_in : g₀ ∈ G) (g₀_ne : g₀ ≠ 0)
  (H' : ¬ ∃ a : ℝ, is_least {g : ℝ | g ∈ G ∧ 0 < g} a) :
  dense (G : set ℝ) :=
begin
  let G_pos := {g : ℝ | g ∈ G ∧ 0 < g},
  push_neg at H',
  intros x,
  suffices : ∀ ε > (0 : ℝ), ∃ g ∈ G, |x - g| < ε,
    by simpa only [real.mem_closure_iff, abs_sub_comm],
  intros ε ε_pos,
  obtain ⟨g₁, g₁_in, g₁_pos⟩ : ∃ g₁ : ℝ, g₁ ∈ G ∧ 0 < g₁,
  { cases lt_or_gt_of_ne g₀_ne with Hg₀ Hg₀,
    { exact ⟨-g₀, G.neg_mem g₀_in, neg_pos.mpr Hg₀⟩ },
    { exact ⟨g₀, g₀_in, Hg₀⟩ } },
  obtain ⟨a, ha⟩ : ∃ a, is_glb G_pos a :=
    ⟨Inf G_pos, is_glb_cInf ⟨g₁, g₁_in, g₁_pos⟩ ⟨0, λ _ hx, le_of_lt hx.2⟩⟩,
  have a_notin : a ∉ G_pos,
  { intros H,
    exact H' a ⟨H, ha.1⟩ },
  obtain ⟨g₂, g₂_in, g₂_pos, g₂_lt⟩ : ∃ g₂ : ℝ, g₂ ∈ G ∧ 0 < g₂ ∧ g₂ < ε,
  { obtain ⟨b, hb, hb', hb''⟩ := ha.exists_between_self_add' a_notin ε_pos,
    obtain ⟨c, hc, hc', hc''⟩ := ha.exists_between_self_add' a_notin (sub_pos.2 hb'),
    refine ⟨b - c, G.sub_mem hb.1 hc.1, _, _⟩ ;
    linarith },
  refine ⟨floor (x/g₂) * g₂, _, _⟩,
  { exact add_subgroup.int_mul_mem _ g₂_in },
  { rw abs_of_nonneg (sub_floor_div_mul_nonneg x g₂_pos),
    linarith [sub_floor_div_mul_lt x g₂_pos] }
end

/-- Subgroups of `ℝ` are either dense or cyclic. See `real.subgroup_dense_of_no_min` and
`subgroup_cyclic_of_min` for more precise statements. -/
lemma real.subgroup_dense_or_cyclic (G : add_subgroup ℝ) :
  dense (G : set ℝ) ∨ ∃ a : ℝ, G = add_subgroup.closure {a} :=
begin
  cases add_subgroup.bot_or_exists_ne_zero G with H H,
  { right,
    use 0,
    rw [H, add_subgroup.closure_singleton_zero] },
  { let G_pos := {g : ℝ | g ∈ G ∧ 0 < g},
    by_cases H' : ∃ a, is_least G_pos a,
    { right,
      rcases H' with ⟨a, ha⟩,
      exact ⟨a, add_subgroup.cyclic_of_min ha⟩ },
    { left,
      rcases H with ⟨g₀, g₀_in, g₀_ne⟩,
      exact real.subgroup_dense_of_no_min g₀_in g₀_ne H' } }
end

end subgroups<|MERGE_RESOLUTION|>--- conflicted
+++ resolved
@@ -23,98 +23,6 @@
 universes u v w
 variables {α : Type u} {β : Type v} {γ : Type w}
 
-<<<<<<< HEAD
-instance : metric_space ℚ :=
-metric_space.induced coe rat.cast_injective real.metric_space
-
-namespace rat
-
-theorem dist_eq (x y : ℚ) : dist x y = |x - y| := rfl
-
-@[norm_cast, simp] lemma dist_cast (x y : ℚ) : dist (x : ℝ) y = dist x y := rfl
-
-theorem uniform_continuous_coe_real : uniform_continuous (coe : ℚ → ℝ) :=
-uniform_continuous_comap
-
-theorem uniform_embedding_coe_real : uniform_embedding (coe : ℚ → ℝ) :=
-uniform_embedding_comap rat.cast_injective
-
-theorem dense_embedding_coe_real : dense_embedding (coe : ℚ → ℝ) :=
-uniform_embedding_coe_real.dense_embedding $
-λ x, mem_closure_iff_nhds.2 $ λ t ht,
-let ⟨ε,ε0, hε⟩ := metric.mem_nhds_iff.1 ht in
-let ⟨q, h⟩ := exists_rat_near x ε0 in
-⟨_, hε (mem_ball'.2 h), q, rfl⟩
-
-theorem embedding_coe_real : embedding (coe : ℚ → ℝ) := dense_embedding_coe_real.to_embedding
-
-theorem continuous_coe_real : continuous (coe : ℚ → ℝ) := uniform_continuous_coe_real.continuous
-
-end rat
-
-namespace int
-
-instance : has_dist ℤ := ⟨λ x y, dist (x : ℝ) y⟩
-
-theorem dist_eq (x y : ℤ) : dist x y = |x - y| := rfl
-
-@[norm_cast, simp] theorem dist_cast_real (x y : ℤ) : dist (x : ℝ) y = dist x y := rfl
-
-@[norm_cast, simp] theorem dist_cast_rat (x y : ℤ) : dist (x : ℚ) y = dist x y :=
-by rw [← int.dist_cast_real, ← rat.dist_cast]; congr' 1; norm_cast
-
-lemma pairwise_one_le_dist : pairwise (λ m n : ℤ, 1 ≤ dist m n) :=
-begin
-  intros m n hne,
-  rw dist_eq, norm_cast, rwa [← zero_add (1 : ℤ), int.add_one_le_iff, abs_pos, sub_ne_zero]
-end
-
-lemma uniform_embedding_coe_rat : uniform_embedding (coe : ℤ → ℚ) :=
-uniform_embedding_bot_of_pairwise_le_dist zero_lt_one $ by simpa using pairwise_one_le_dist
-
-lemma closed_embedding_coe_rat : closed_embedding (coe : ℤ → ℚ) :=
-closed_embedding_of_pairwise_le_dist zero_lt_one $ by simpa using pairwise_one_le_dist
-
-lemma uniform_embedding_coe_real : uniform_embedding (coe : ℤ → ℝ) :=
-uniform_embedding_bot_of_pairwise_le_dist zero_lt_one pairwise_one_le_dist
-
-lemma closed_embedding_coe_real : closed_embedding (coe : ℤ → ℝ) :=
-closed_embedding_of_pairwise_le_dist zero_lt_one pairwise_one_le_dist
-
-instance : metric_space ℤ := int.uniform_embedding_coe_real.comap_metric_space _
-
-theorem preimage_ball (x : ℤ) (r : ℝ) : coe ⁻¹' (ball (x : ℝ) r) = ball x r := rfl
-
-theorem preimage_closed_ball (x : ℤ) (r : ℝ) :
-  coe ⁻¹' (closed_ball (x : ℝ) r) = closed_ball x r := rfl
-
-theorem ball_eq_Ioo (x : ℤ) (r : ℝ) : ball x r = Ioo ⌊↑x - r⌋ ⌈↑x + r⌉ :=
-by rw [← preimage_ball, real.ball_eq_Ioo, preimage_Ioo]
-
-theorem closed_ball_eq_Icc (x : ℤ) (r : ℝ) : closed_ball x r = Icc ⌈↑x - r⌉ ⌊↑x + r⌋ :=
-by rw [← preimage_closed_ball, real.closed_ball_eq_Icc, preimage_Icc]
-
-instance : proper_space ℤ :=
-⟨ begin
-    intros x r,
-    rw closed_ball_eq_Icc,
-    exact (set.finite_Icc _ _).is_compact,
-  end ⟩
-
-@[simp] lemma cocompact_eq : cocompact ℤ = at_bot ⊔ at_top :=
-by simp only [← comap_dist_right_at_top_eq_cocompact (0 : ℤ), dist_eq, sub_zero, cast_zero,
-  ← cast_abs, ← @comap_comap _ _ _ _ abs, int.comap_coe_at_top, comap_abs_at_top]
-
-@[simp] lemma cofinite_eq : (cofinite : filter ℤ) = at_bot ⊔ at_top :=
-by rw [← cocompact_eq_cofinite, cocompact_eq]
-
-end int
-
-
-
-instance : noncompact_space ℚ := int.closed_embedding_coe_rat.noncompact_space
-=======
->>>>>>> 3ac971be
 instance : noncompact_space ℝ := int.closed_embedding_coe_real.noncompact_space
 
 theorem real.uniform_continuous_add : uniform_continuous (λp : ℝ × ℝ, p.1 + p.2) :=
