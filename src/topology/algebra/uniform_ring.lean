/-
Copyright (c) 2018 Patrick Massot. All rights reserved.
Released under Apache 2.0 license as described in the file LICENSE.
Authors: Patrick Massot, Johannes Hölzl
-/
import algebra.algebra.basic
import topology.algebra.group_completion
import topology.algebra.ring

/-!
# Completion of topological rings:

This files endows the completion of a topological ring with a ring structure.
More precisely the instance `uniform_space.completion.ring` builds a ring structure
on the completion of a ring endowed with a compatible uniform structure in the sense of
`uniform_add_group`. There is also a commutative version when the original ring is commutative.
Moreover, if a topological ring is an algebra over a commutative semiring, then so is its
`uniform_space.completion`.

The last part of the file builds a ring structure on the biggest separated quotient of a ring.

## Main declarations:

Beyond the instances explained above (that don't have to be explicitly invoked),
the main constructions deal with continuous ring morphisms.

* `uniform_space.completion.extension_hom`: extends a continuous ring morphism from `R`
  to a complete separated group `S` to `completion R`.
* `uniform_space.completion.map_ring_hom` : promotes a continuous ring morphism
  from `R` to `S` into a continuous ring morphism from `completion R` to `completion S`.

TODO: Generalise the results here from the concrete `completion` to any `abstract_completion`.
-/
open classical set filter topological_space add_comm_group
open_locale classical
noncomputable theory
universes u

namespace uniform_space.completion
open dense_inducing uniform_space function
variables (α : Type*) [ring α] [uniform_space α]

instance : has_one (completion α) := ⟨(1:α)⟩

instance : has_mul (completion α) :=
⟨curry $ (dense_inducing_coe.prod dense_inducing_coe).extend (coe ∘ uncurry (*))⟩

@[norm_cast] lemma coe_one : ((1 : α) : completion α) = 1 := rfl

variables {α} [topological_ring α]

@[norm_cast]
lemma coe_mul (a b : α) : ((a * b : α) : completion α) = a * b :=
((dense_inducing_coe.prod dense_inducing_coe).extend_eq
  ((continuous_coe α).comp (@continuous_mul α _ _ _)) (a, b)).symm

variables [uniform_add_group α]

lemma continuous_mul : continuous (λ p : completion α × completion α, p.1 * p.2) :=
begin
  let m := (add_monoid_hom.mul : α →+ α →+ α).compr₂ to_compl,
  have : continuous (λ p : α × α, m p.1 p.2),
  from (continuous_coe α).comp continuous_mul,
  have di : dense_inducing (to_compl : α → completion α),
  from dense_inducing_coe,
  convert di.extend_Z_bilin di this,
  ext ⟨x, y⟩,
  refl
end

lemma continuous.mul {β : Type*} [topological_space β] {f g : β → completion α}
  (hf : continuous f) (hg : continuous g) : continuous (λb, f b * g b) :=
continuous_mul.comp (hf.prod_mk hg : _)

instance : ring (completion α) :=
{ one_mul       := assume a, completion.induction_on a
    (is_closed_eq (continuous.mul continuous_const continuous_id) continuous_id)
    (assume a, by rw [← coe_one, ← coe_mul, one_mul]),
  mul_one       := assume a, completion.induction_on a
    (is_closed_eq (continuous.mul continuous_id continuous_const) continuous_id)
    (assume a, by rw [← coe_one, ← coe_mul, mul_one]),
  mul_assoc     := assume a b c, completion.induction_on₃ a b c
    (is_closed_eq
      (continuous.mul (continuous.mul continuous_fst (continuous_fst.comp continuous_snd))
        (continuous_snd.comp continuous_snd))
      (continuous.mul continuous_fst
        (continuous.mul (continuous_fst.comp continuous_snd) (continuous_snd.comp continuous_snd))))
    (assume a b c, by rw [← coe_mul, ← coe_mul, ← coe_mul, ← coe_mul, mul_assoc]),
  left_distrib  := assume a b c, completion.induction_on₃ a b c
    (is_closed_eq
      (continuous.mul continuous_fst (continuous.add
        (continuous_fst.comp continuous_snd)
        (continuous_snd.comp continuous_snd)))
      (continuous.add
        (continuous.mul continuous_fst (continuous_fst.comp continuous_snd))
        (continuous.mul continuous_fst (continuous_snd.comp continuous_snd))))
    (assume a b c, by rw [← coe_add, ← coe_mul, ← coe_mul, ← coe_mul, ←coe_add, mul_add]),
  right_distrib := assume a b c, completion.induction_on₃ a b c
    (is_closed_eq
      (continuous.mul (continuous.add continuous_fst
        (continuous_fst.comp continuous_snd)) (continuous_snd.comp continuous_snd))
      (continuous.add
        (continuous.mul continuous_fst (continuous_snd.comp continuous_snd))
        (continuous.mul (continuous_fst.comp continuous_snd) (continuous_snd.comp continuous_snd))))
    (assume a b c, by rw [← coe_add, ← coe_mul, ← coe_mul, ← coe_mul, ←coe_add, add_mul]),
  .. add_monoid_with_one.unary,
  ..completion.add_comm_group, ..completion.has_mul α, ..completion.has_one α }

/-- The map from a uniform ring to its completion, as a ring homomorphism. -/
def coe_ring_hom : α →+* completion α :=
⟨coe, coe_one α, assume a b, coe_mul a b, coe_zero, assume a b, coe_add a b⟩

lemma continuous_coe_ring_hom : continuous (coe_ring_hom : α → completion α) :=
continuous_coe α

variables {β : Type u} [uniform_space β] [ring β] [uniform_add_group β] [topological_ring β]
          (f : α →+* β) (hf : continuous f)

/-- The completion extension as a ring morphism. -/
def extension_hom [complete_space β] [separated_space β] :
  completion α →+* β :=
have hf' : continuous (f : α →+ β), from hf, -- helping the elaborator
have hf : uniform_continuous f, from uniform_continuous_add_monoid_hom_of_continuous hf',
{ to_fun := completion.extension f,
  map_zero' := by rw [← coe_zero, extension_coe hf, f.map_zero],
  map_add' := assume a b, completion.induction_on₂ a b
    (is_closed_eq
      (continuous_extension.comp continuous_add)
      ((continuous_extension.comp continuous_fst).add
                      (continuous_extension.comp continuous_snd)))
    (assume a b,
      by rw [← coe_add, extension_coe hf, extension_coe hf, extension_coe hf,
             f.map_add]),
  map_one' := by rw [← coe_one, extension_coe hf, f.map_one],
  map_mul' := assume a b, completion.induction_on₂ a b
    (is_closed_eq
      (continuous_extension.comp continuous_mul)
      ((continuous_extension.comp continuous_fst).mul (continuous_extension.comp continuous_snd)))
    (assume a b,
      by rw [← coe_mul, extension_coe hf, extension_coe hf, extension_coe hf, f.map_mul]) }

instance top_ring_compl : topological_ring (completion α) :=
{ continuous_add := continuous_add,
  continuous_mul := continuous_mul }

/-- The completion map as a ring morphism. -/
def map_ring_hom (hf : continuous f) : completion α →+* completion β :=
extension_hom (coe_ring_hom.comp f) (continuous_coe_ring_hom.comp  hf)

section algebra
variables (A : Type*) [ring A] [uniform_space A] [uniform_add_group A] [topological_ring A]
  (R : Type*) [comm_semiring R] [algebra R A] [has_uniform_continuous_const_smul R A]

@[simp] lemma map_smul_eq_mul_coe (r : R) :
  completion.map ((•) r) = (*) (algebra_map R A r : completion A) :=
begin
  ext x,
  refine completion.induction_on x _ (λ a, _),
  { exact is_closed_eq (completion.continuous_map) (continuous_mul_left _) },
  { rw [map_coe (uniform_continuous_const_smul r) a, algebra.smul_def, coe_mul] },
end

instance : algebra R (completion A) :=
{ commutes' := λ r x, completion.induction_on x
    (is_closed_eq (continuous_mul_left _) (continuous_mul_right _)) $ λ a,
      by simpa only [coe_mul] using congr_arg (coe : A → completion A) (algebra.commutes r a),
  smul_def' := λ r x, congr_fun (map_smul_eq_mul_coe A R r) x,
  ..((uniform_space.completion.coe_ring_hom : A →+* completion A).comp (algebra_map R A)) }

lemma algebra_map_def (r : R) :
  algebra_map R (completion A) r = (algebra_map R A r : completion A) :=
rfl

end algebra

section comm_ring
variables (R : Type*) [comm_ring R] [uniform_space R] [uniform_add_group R] [topological_ring R]

instance : comm_ring (completion R) :=
{ mul_comm := assume a b, completion.induction_on₂ a b
      (is_closed_eq (continuous_fst.mul continuous_snd)
                    (continuous_snd.mul continuous_fst))
      (assume a b, by rw [← coe_mul, ← coe_mul, mul_comm]),
 ..completion.ring }

 /-- A shortcut instance for the common case -/
instance algebra' : algebra R (completion R) :=
by apply_instance

end comm_ring

end uniform_space.completion

namespace uniform_space
variables {α : Type*}
lemma ring_sep_rel (α) [comm_ring α] [uniform_space α] [uniform_add_group α] [topological_ring α] :
  separation_setoid α = submodule.quotient_rel (ideal.closure ⊥) :=
setoid.ext $ λ x y, (add_group_separation_rel x y).trans $
  iff.trans (by refl) (submodule.quotient_rel_r_def _).symm

lemma ring_sep_quot
  (α : Type u) [r : comm_ring α] [uniform_space α] [uniform_add_group α] [topological_ring α] :
  quotient (separation_setoid α) = (α ⧸ (⊥ : ideal α).closure) :=
by rw [@ring_sep_rel α r]; refl

/-- Given a topological ring `α` equipped with a uniform structure that makes subtraction uniformly
continuous, get an equivalence between the separated quotient of `α` and the quotient ring
corresponding to the closure of zero. -/
def sep_quot_equiv_ring_quot (α)
  [r : comm_ring α] [uniform_space α] [uniform_add_group α] [topological_ring α] :
  quotient (separation_setoid α) ≃ (α ⧸ (⊥ : ideal α).closure) :=
quotient.congr_right $ λ x y, (add_group_separation_rel x y).trans $
  iff.trans (by refl) (submodule.quotient_rel_r_def _).symm

/- TODO: use a form of transport a.k.a. lift definition a.k.a. transfer -/
instance comm_ring [comm_ring α] [uniform_space α] [uniform_add_group α] [topological_ring α] :
  comm_ring (quotient (separation_setoid α)) :=
by rw ring_sep_quot α; apply_instance

instance topological_ring
  [comm_ring α] [uniform_space α] [uniform_add_group α] [topological_ring α] :
  topological_ring (quotient (separation_setoid α)) :=
begin
  convert topological_ring_quotient (⊥ : ideal α).closure; try {apply ring_sep_rel},
  simp [uniform_space.comm_ring]
end

end uniform_space

section uniform_extension

variables {α : Type*} [uniform_space α] [semiring α]
variables {β : Type*} [uniform_space β] [semiring β] [topological_semiring β]
variables {γ : Type*} [uniform_space γ] [semiring γ] [topological_semiring γ]
variables [t2_space γ] [complete_space γ]

<<<<<<< HEAD
/-- The dense_inducing extension as a ring morphism. -/
noncomputable def dense_inducing.extend_hom {i : α →+* β} {f : α →+* γ}
=======
/-- The dense_inducing extension as a ring homomorphism. -/
noncomputable def dense_inducing.extend_ring_hom {i : α →+* β} {f : α →+* γ}
>>>>>>> 29c3cd40
  (ue : uniform_inducing i) (dr : dense_range i) (hf : uniform_continuous f):
  β →+* γ :=
  { to_fun := (ue.dense_inducing dr).extend f,
    map_one' := by { convert dense_inducing.extend_eq (ue.dense_inducing dr) hf.continuous 1,
      exacts [i.map_one.symm, f.map_one.symm], },
    map_zero' := by { convert dense_inducing.extend_eq (ue.dense_inducing dr) hf.continuous 0,
      exacts [i.map_zero.symm, f.map_zero.symm], },
    map_add' :=
    begin
      have h := (uniform_continuous_uniformly_extend ue dr hf).continuous,
<<<<<<< HEAD
      intros x y,
      refine dense_range.induction_on₂ dr _ _ x y,
      exact is_closed_eq (continuous.comp h continuous_add)
        ((h.comp continuous_fst).add (h.comp continuous_snd)),
      intros a b,
      simp_rw [← i.map_add, dense_inducing.extend_eq (ue.dense_inducing dr) hf.continuous _,
        ← f.map_add],
=======
      refine λ x y, dense_range.induction_on₂ dr _ (λ a b, _) x y,
      { exact is_closed_eq (continuous.comp h continuous_add)
        ((h.comp continuous_fst).add (h.comp continuous_snd)), },
      { simp_rw [← i.map_add, dense_inducing.extend_eq (ue.dense_inducing dr) hf.continuous _,
          ← f.map_add], },
>>>>>>> 29c3cd40
    end,
    map_mul' :=
    begin
      have h := (uniform_continuous_uniformly_extend ue dr hf).continuous,
<<<<<<< HEAD
      intros x y,
      refine dense_range.induction_on₂ dr _ _ x y,
      exact is_closed_eq (continuous.comp h continuous_mul)
        ((h.comp continuous_fst).mul (h.comp continuous_snd)),
      intros a b,
      simp_rw [← i.map_mul, dense_inducing.extend_eq (ue.dense_inducing dr) hf.continuous _,
        ← f.map_mul],
=======
      refine λ x y, dense_range.induction_on₂ dr _ (λ a b, _) x y,
      { exact is_closed_eq (continuous.comp h continuous_mul)
        ((h.comp continuous_fst).mul (h.comp continuous_snd)), },
      { simp_rw [← i.map_mul, dense_inducing.extend_eq (ue.dense_inducing dr) hf.continuous _,
          ← f.map_mul], },
>>>>>>> 29c3cd40
    end, }

end uniform_extension<|MERGE_RESOLUTION|>--- conflicted
+++ resolved
@@ -234,13 +234,8 @@
 variables {γ : Type*} [uniform_space γ] [semiring γ] [topological_semiring γ]
 variables [t2_space γ] [complete_space γ]
 
-<<<<<<< HEAD
-/-- The dense_inducing extension as a ring morphism. -/
-noncomputable def dense_inducing.extend_hom {i : α →+* β} {f : α →+* γ}
-=======
 /-- The dense_inducing extension as a ring homomorphism. -/
 noncomputable def dense_inducing.extend_ring_hom {i : α →+* β} {f : α →+* γ}
->>>>>>> 29c3cd40
   (ue : uniform_inducing i) (dr : dense_range i) (hf : uniform_continuous f):
   β →+* γ :=
   { to_fun := (ue.dense_inducing dr).extend f,
@@ -251,40 +246,20 @@
     map_add' :=
     begin
       have h := (uniform_continuous_uniformly_extend ue dr hf).continuous,
-<<<<<<< HEAD
-      intros x y,
-      refine dense_range.induction_on₂ dr _ _ x y,
-      exact is_closed_eq (continuous.comp h continuous_add)
-        ((h.comp continuous_fst).add (h.comp continuous_snd)),
-      intros a b,
-      simp_rw [← i.map_add, dense_inducing.extend_eq (ue.dense_inducing dr) hf.continuous _,
-        ← f.map_add],
-=======
       refine λ x y, dense_range.induction_on₂ dr _ (λ a b, _) x y,
       { exact is_closed_eq (continuous.comp h continuous_add)
         ((h.comp continuous_fst).add (h.comp continuous_snd)), },
       { simp_rw [← i.map_add, dense_inducing.extend_eq (ue.dense_inducing dr) hf.continuous _,
           ← f.map_add], },
->>>>>>> 29c3cd40
     end,
     map_mul' :=
     begin
       have h := (uniform_continuous_uniformly_extend ue dr hf).continuous,
-<<<<<<< HEAD
-      intros x y,
-      refine dense_range.induction_on₂ dr _ _ x y,
-      exact is_closed_eq (continuous.comp h continuous_mul)
-        ((h.comp continuous_fst).mul (h.comp continuous_snd)),
-      intros a b,
-      simp_rw [← i.map_mul, dense_inducing.extend_eq (ue.dense_inducing dr) hf.continuous _,
-        ← f.map_mul],
-=======
       refine λ x y, dense_range.induction_on₂ dr _ (λ a b, _) x y,
       { exact is_closed_eq (continuous.comp h continuous_mul)
         ((h.comp continuous_fst).mul (h.comp continuous_snd)), },
       { simp_rw [← i.map_mul, dense_inducing.extend_eq (ue.dense_inducing dr) hf.continuous _,
           ← f.map_mul], },
->>>>>>> 29c3cd40
     end, }
 
 end uniform_extension