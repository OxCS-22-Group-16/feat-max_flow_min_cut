--- conflicted
+++ resolved
@@ -41,13 +41,8 @@
 
 -/
 
-<<<<<<< HEAD
 open filter set
-open_locale topological_space pointwise uniform_convergence
-=======
-open filter
 open_locale topology pointwise uniform_convergence
->>>>>>> 35c1956c
 
 section algebraic_instances
 
