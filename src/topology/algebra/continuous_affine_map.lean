--- conflicted
+++ resolved
@@ -155,11 +155,7 @@
 section module_valued_maps
 
 variables {S : Type*}
-<<<<<<< HEAD
-variables [topological_space W] [topological_space S]
-=======
 variables [topological_space W]
->>>>>>> 22fdf47e
 
 instance : has_zero (P →A[R] W) := ⟨continuous_affine_map.const R P 0⟩
 
@@ -168,12 +164,8 @@
 lemma zero_apply (x : P) : (0 : P →A[R] W) x = 0 := rfl
 
 section mul_action
-<<<<<<< HEAD
-variables [monoid S] [distrib_mul_action S W] [smul_comm_class R S W] [has_continuous_smul S W]
-=======
 variables [monoid S] [distrib_mul_action S W] [smul_comm_class R S W]
 variables [has_continuous_const_smul S W]
->>>>>>> 22fdf47e
 
 instance : has_scalar S (P →A[R] W) :=
 { smul := λ t f, { cont := f.continuous.const_smul t, .. (t • (f : P →ᵃ[R] W)) } }
@@ -182,12 +174,9 @@
 
 lemma smul_apply (t : S) (f : P →A[R] W) (x : P) : (t • f) x = t • (f x) := rfl
 
-<<<<<<< HEAD
-=======
 instance [distrib_mul_action Sᵐᵒᵖ W] [is_central_scalar S W] : is_central_scalar S (P →A[R] W) :=
 { op_smul_eq_smul := λ t f, ext $ λ _, op_smul_eq_smul _ _ }
 
->>>>>>> 22fdf47e
 instance : mul_action S (P →A[R] W) :=
 function.injective.mul_action _ coe_injective coe_smul
 
@@ -224,21 +213,13 @@
   .. (coe_injective.add_comm_group _ coe_zero coe_add coe_neg coe_sub :
     add_comm_group (P →A[R] W)) }
 
-<<<<<<< HEAD
-instance [monoid S] [distrib_mul_action S W] [smul_comm_class R S W] [has_continuous_smul S W] :
-=======
 instance [monoid S] [distrib_mul_action S W] [smul_comm_class R S W]
   [has_continuous_const_smul S W] :
->>>>>>> 22fdf47e
   distrib_mul_action S (P →A[R] W) :=
 function.injective.distrib_mul_action ⟨λ f, f.to_affine_map.to_fun, rfl, coe_add⟩
   coe_injective coe_smul
 
-<<<<<<< HEAD
-instance [semiring S] [module S W] [smul_comm_class R S W] [has_continuous_smul S W] :
-=======
 instance [semiring S] [module S W] [smul_comm_class R S W] [has_continuous_const_smul S W] :
->>>>>>> 22fdf47e
   module S (P →A[R] W) :=
 function.injective.module S ⟨λ f, f.to_affine_map.to_fun, rfl, coe_add⟩ coe_injective coe_smul
 
