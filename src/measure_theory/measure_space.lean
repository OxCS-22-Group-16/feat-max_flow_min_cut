/-
Copyright (c) 2017 Johannes Hölzl. All rights reserved.
Released under Apache 2.0 license as described in the file LICENSE.
Authors: Johannes Hölzl, Mario Carneiro
-/
import measure_theory.outer_measure
import order.filter.countable_Inter
import data.set.accumulate

/-!
# Measure spaces

Given a measurable space `α`, a measure on `α` is a function that sends measurable sets to the
extended nonnegative reals that satisfies the following conditions:
1. `μ ∅ = 0`;
2. `μ` is countably additive. This means that the measure of a countable union of pairwise disjoint
   sets is equal to the measure of the individual sets.

Every measure can be canonically extended to an outer measure, so that it assigns values to
all subsets, not just the measurable subsets. On the other hand, a measure that is countably
additive on measurable sets can be restricted to measurable sets to obtain a measure.
In this file a measure is defined to be an outer measure that is countably additive on
measurable sets, with the additional assumption that the outer measure is the canonical
extension of the restricted measure.

Measures on `α` form a complete lattice, and are closed under scalar multiplication with `ennreal`.

We introduce the following typeclasses for measures:

* `probability_measure μ`: `μ univ = 1`;
* `finite_measure μ`: `μ univ < ⊤`;
* `sigma_finite μ`: there exists a countable collection of measurable sets that cover `univ`
  where `μ` is finite;
* `locally_finite_measure μ` : `∀ x, ∃ s ∈ 𝓝 x, μ s < ⊤`;
* `has_no_atoms μ` : `∀ x, μ {x} = 0`; possibly should be redefined as
  `∀ s, 0 < μ s → ∃ t ⊆ s, 0 < μ t ∧ μ t < μ s`.

Given a measure, the null sets are the sets where `μ s = 0`, where `μ` denotes the corresponding
outer measure (so `s` might not be measurable). We can then define the completion of `μ` as the
measure on the least `σ`-algebra that also contains all null sets, by defining the measure to be `0`
on the null sets.

## Main statements

* `completion` is the completion of a measure to all null measurable sets.
* `measure.of_measurable` and `outer_measure.to_measure` are two important ways to define a measure.

## Implementation notes

Given `μ : measure α`, `μ s` is the value of the *outer measure* applied to `s`.
This conveniently allows us to apply the measure to sets without proving that they are measurable.
We get countable subadditivity for all sets, but only countable additivity for measurable sets.

You often don't want to define a measure via its constructor.
Two ways that are sometimes more convenient:
* `measure.of_measurable` is a way to define a measure by only giving its value on measurable sets
  and proving the properties (1) and (2) mentioned above.
* `outer_measure.to_measure` is a way of obtaining a measure from an outer measure by showing that
  all measurable sets in the measurable space are Carathéodory measurable.

To prove that two measures are equal, there are multiple options:
* `ext`: two measures are equal if they are equal on all measurable sets.
* `ext_of_generate_from_of_Union`: two measures are equal if they are equal on a π-system generating
  the measurable sets, if the π-system contains a spanning increasing sequence of sets where the
  measures take finite value (in particular the measures are σ-finite). This is a special case of the
  more general `ext_of_generate_from_of_cover`
* `ext_of_generate_finite`: two finite measures are equal if they are equal on a π-system
  generating the measurable sets. This is a special case of `ext_of_generate_from_of_Union` using
  `C ∪ {univ}`, but is easier to work with.

A `measure_space` is a class that is a measurable space with a canonical measure.
The measure is denoted `volume`.

## References

* <https://en.wikipedia.org/wiki/Measure_(mathematics)>
* <https://en.wikipedia.org/wiki/Complete_measure>
* <https://en.wikipedia.org/wiki/Almost_everywhere>

## Tags

measure, almost everywhere, measure space, completion, null set, null measurable set
-/

noncomputable theory

<<<<<<< HEAD
open classical set filter function measurable_space encodable
=======
open classical set filter (hiding map) function measurable_space
>>>>>>> c5e0d103
open_locale classical topological_space big_operators filter

variables {α β γ δ ι : Type*}

namespace measure_theory

/-- A measure is defined to be an outer measure that is countably additive on
measurable sets, with the additional assumption that the outer measure is the canonical
extension of the restricted measure. -/
structure measure (α : Type*) [measurable_space α] extends outer_measure α :=
(m_Union ⦃f : ℕ → set α⦄ :
  (∀ i, is_measurable (f i)) → pairwise (disjoint on f) →
  measure_of (⋃ i, f i) = ∑' i, measure_of (f i))
(trimmed : to_outer_measure.trim = to_outer_measure)

/-- Measure projections for a measure space.

For measurable sets this returns the measure assigned by the `measure_of` field in `measure`.
But we can extend this to _all_ sets, but using the outer measure. This gives us monotonicity and
subadditivity for all sets.
-/
instance measure.has_coe_to_fun [measurable_space α] : has_coe_to_fun (measure α) :=
⟨λ _, set α → ennreal, λ m, m.to_outer_measure⟩

section

variables [measurable_space α] {μ μ₁ μ₂ : measure α} {s s₁ s₂ t : set α}

namespace measure

/-! ### General facts about measures -/

/-- Obtain a measure by giving a countably additive function that sends `∅` to `0`. -/
def of_measurable (m : Π (s : set α), is_measurable s → ennreal)
  (m0 : m ∅ is_measurable.empty = 0)
  (mU : ∀ {{f : ℕ → set α}} (h : ∀ i, is_measurable (f i)), pairwise (disjoint on f) →
    m (⋃ i, f i) (is_measurable.Union h) = ∑' i, m (f i) (h i)) : measure α :=
{ m_Union := λ f hf hd,
  show induced_outer_measure m _ m0 (Union f) =
      ∑' i, induced_outer_measure m _ m0 (f i), begin
    rw [induced_outer_measure_eq m0 mU, mU hf hd],
    congr, funext n, rw induced_outer_measure_eq m0 mU
  end,
  trimmed :=
  show (induced_outer_measure m _ m0).trim = induced_outer_measure m _ m0, begin
    unfold outer_measure.trim,
    congr, funext s hs,
    exact induced_outer_measure_eq m0 mU hs
  end,
  ..induced_outer_measure m _ m0 }

lemma of_measurable_apply {m : Π (s : set α), is_measurable s → ennreal}
  {m0 : m ∅ is_measurable.empty = 0}
  {mU : ∀ {{f : ℕ → set α}} (h : ∀ i, is_measurable (f i)), pairwise (disjoint on f) →
    m (⋃ i, f i) (is_measurable.Union h) = ∑' i, m (f i) (h i)}
  (s : set α) (hs : is_measurable s) : of_measurable m m0 mU s = m s hs :=
induced_outer_measure_eq m0 mU hs

lemma to_outer_measure_injective : injective (to_outer_measure : measure α → outer_measure α) :=
λ ⟨m₁, u₁, h₁⟩ ⟨m₂, u₂, h₂⟩ h, by { congr, exact h }

@[ext] lemma ext (h : ∀ s, is_measurable s → μ₁ s = μ₂ s) : μ₁ = μ₂ :=
to_outer_measure_injective $ by rw [← trimmed, outer_measure.trim_congr h, trimmed]

lemma ext_iff : μ₁ = μ₂ ↔ ∀ s, is_measurable s → μ₁ s = μ₂ s :=
⟨by { rintro rfl s hs, refl }, measure.ext⟩

end measure

@[simp] lemma coe_to_outer_measure : ⇑μ.to_outer_measure = μ := rfl

lemma to_outer_measure_apply (s : set α) : μ.to_outer_measure s = μ s := rfl

lemma measure_eq_trim (s : set α) : μ s = μ.to_outer_measure.trim s :=
by rw μ.trimmed; refl

lemma measure_eq_infi (s : set α) : μ s = ⨅ t (st : s ⊆ t) (ht : is_measurable t), μ t :=
by rw [measure_eq_trim, outer_measure.trim_eq_infi]; refl

/-- A variant of `measure_eq_infi` which has a single `infi`. This is useful when applying a
  lemma next that only works for non-empty infima, in which case you can use
  `nonempty_measurable_superset`. -/
lemma measure_eq_infi' (μ : measure α) (s : set α) :
  μ s = ⨅ t : { t // s ⊆ t ∧ is_measurable t}, μ t :=
by simp_rw [infi_subtype, infi_and, subtype.coe_mk, ← measure_eq_infi]

lemma measure_eq_induced_outer_measure :
  μ s = induced_outer_measure (λ s _, μ s) is_measurable.empty μ.empty s :=
measure_eq_trim _

lemma to_outer_measure_eq_induced_outer_measure :
  μ.to_outer_measure = induced_outer_measure (λ s _, μ s) is_measurable.empty μ.empty :=
μ.trimmed.symm

lemma measure_eq_extend (hs : is_measurable s) :
  μ s = extend (λ t (ht : is_measurable t), μ t) s :=
by { rw [measure_eq_induced_outer_measure, induced_outer_measure_eq_extend _ _ hs],
  exact μ.m_Union }

@[simp] lemma measure_empty : μ ∅ = 0 := μ.empty

lemma nonempty_of_measure_ne_zero (h : μ s ≠ 0) : s.nonempty :=
ne_empty_iff_nonempty.1 $ λ h', h $ h'.symm ▸ measure_empty

lemma measure_mono (h : s₁ ⊆ s₂) : μ s₁ ≤ μ s₂ := μ.mono h

lemma measure_mono_null (h : s₁ ⊆ s₂) (h₂ : μ s₂ = 0) : μ s₁ = 0 :=
nonpos_iff_eq_zero.1 $ h₂ ▸ measure_mono h

lemma measure_mono_top (h : s₁ ⊆ s₂) (h₁ : μ s₁ = ⊤) : μ s₂ = ⊤ :=
top_unique $ h₁ ▸ measure_mono h

lemma exists_is_measurable_superset (μ : measure α) (s : set α) :
  ∃ t, s ⊆ t ∧ is_measurable t ∧ μ t = μ s :=
by simpa only [← measure_eq_trim] using μ.to_outer_measure.exists_is_measurable_superset_eq_trim s

<<<<<<< HEAD
=======
/-- A measurable set `t ⊇ s` such that `μ t = μ s`. -/
def to_measurable (μ : measure α) (s : set α) : set α :=
classical.some (exists_is_measurable_superset μ s)

lemma subset_to_measurable (μ : measure α) (s : set α) : s ⊆ to_measurable μ s :=
(classical.some_spec (exists_is_measurable_superset μ s)).1

@[simp] lemma is_measurable_to_measurable (μ : measure α) (s : set α) :
  is_measurable (to_measurable μ s) :=
(classical.some_spec (exists_is_measurable_superset μ s)).2.1

@[simp] lemma measure_to_measurable (s : set α) : μ (to_measurable μ s) = μ s :=
(classical.some_spec (exists_is_measurable_superset μ s)).2.2

>>>>>>> c5e0d103
lemma exists_is_measurable_superset_of_null (h : μ s = 0) :
  ∃ t, s ⊆ t ∧ is_measurable t ∧ μ t = 0 :=
outer_measure.exists_is_measurable_superset_of_trim_eq_zero (by rw [← measure_eq_trim, h])

lemma exists_is_measurable_superset_iff_measure_eq_zero :
  (∃ t, s ⊆ t ∧ is_measurable t ∧ μ t = 0) ↔ μ s = 0 :=
⟨λ ⟨t, hst, _, ht⟩, measure_mono_null hst ht, exists_is_measurable_superset_of_null⟩

theorem measure_Union_le [encodable β] (s : β → set α) : μ (⋃ i, s i) ≤ ∑' i, μ (s i) :=
μ.to_outer_measure.Union _

lemma measure_bUnion_le {s : set β} (hs : countable s) (f : β → set α) :
  μ (⋃ b ∈ s, f b) ≤ ∑' p : s, μ (f p) :=
begin
  haveI := hs.to_encodable,
  rw [bUnion_eq_Union],
  apply measure_Union_le
end

lemma measure_bUnion_finset_le (s : finset β) (f : β → set α) :
  μ (⋃ b ∈ s, f b) ≤ ∑ p in s, μ (f p) :=
begin
  rw [← finset.sum_attach, finset.attach_eq_univ, ← tsum_fintype],
  exact measure_bUnion_le s.countable_to_set f
end

lemma measure_bUnion_lt_top {s : set β} {f : β → set α} (hs : finite s)
  (hfin : ∀ i ∈ s, μ (f i) < ⊤) : μ (⋃ i ∈ s, f i) < ⊤ :=
begin
  convert (measure_bUnion_finset_le hs.to_finset f).trans_lt _,
  { ext, rw [finite.mem_to_finset] },
  apply ennreal.sum_lt_top, simpa only [finite.mem_to_finset]
end

lemma measure_Union_null [encodable β] {s : β → set α} :
  (∀ i, μ (s i) = 0) → μ (⋃ i, s i) = 0 :=
μ.to_outer_measure.Union_null

lemma measure_Union_null_iff [encodable ι] {s : ι → set α} :
  μ (⋃ i, s i) = 0 ↔ ∀ i, μ (s i) = 0 :=
⟨λ h i, measure_mono_null (subset_Union _ _) h, measure_Union_null⟩

theorem measure_union_le (s₁ s₂ : set α) : μ (s₁ ∪ s₂) ≤ μ s₁ + μ s₂ :=
μ.to_outer_measure.union _ _

lemma measure_union_null : μ s₁ = 0 → μ s₂ = 0 → μ (s₁ ∪ s₂) = 0 :=
μ.to_outer_measure.union_null

lemma measure_union_null_iff : μ (s₁ ∪ s₂) = 0 ↔ μ s₁ = 0 ∧ μ s₂ = 0:=
⟨λ h, ⟨measure_mono_null (subset_union_left _ _) h, measure_mono_null (subset_union_right _ _) h⟩,
  λ h, measure_union_null h.1 h.2⟩

namespace measure

/-! ### The almost everywhere filter -/

/-- The “almost everywhere” filter of co-null sets. -/
def ae (μ : measure α) : filter α :=
{ sets := {s | μ sᶜ = 0},
  univ_sets := by simp,
  inter_sets := λ s t hs ht, by simp only [compl_inter, mem_set_of_eq];
    exact measure_union_null hs ht,
  sets_of_superset := λ s t hs hst, measure_mono_null (set.compl_subset_compl.2 hst) hs }

end measure

notation `∀ᵐ` binders ` ∂` μ `, `
  r:(scoped P, filter.eventually P (measure_theory.measure.ae μ)) := r
notation f ` =ᵐ[`:50 μ:50 `] `:0 g:50 := f =ᶠ[measure.ae μ] g
notation f ` ≤ᵐ[`:50 μ:50 `] `:0 g:50 := f ≤ᶠ[measure.ae μ] g

lemma mem_ae_iff {s : set α} : s ∈ μ.ae ↔ μ sᶜ = 0 := iff.rfl

lemma ae_iff {p : α → Prop} : (∀ᵐ a ∂ μ, p a) ↔ μ { a | ¬ p a } = 0 := iff.rfl

lemma compl_mem_ae_iff {s : set α} : sᶜ ∈ μ.ae ↔ μ s = 0 := by simp only [mem_ae_iff, compl_compl]

lemma measure_zero_iff_ae_nmem {s : set α} : μ s = 0 ↔ ∀ᵐ a ∂ μ, a ∉ s :=
compl_mem_ae_iff.symm

lemma ae_of_all {p : α → Prop} (μ : measure α) : (∀ a, p a) → ∀ᵐ a ∂ μ, p a :=
eventually_of_forall

instance ae_is_measurably_generated : is_measurably_generated μ.ae :=
⟨λ s hs, let ⟨t, hst, htm, htμ⟩ := exists_is_measurable_superset_of_null hs in
  ⟨tᶜ, compl_mem_ae_iff.2 htμ, htm.compl, compl_subset_comm.1 hst⟩⟩

instance : countable_Inter_filter μ.ae :=
⟨begin
  intros S hSc hS,
  simp only [mem_ae_iff, compl_sInter, sUnion_image, bUnion_eq_Union] at hS ⊢,
  haveI := hSc.to_encodable,
  exact measure_Union_null (subtype.forall.2 hS)
end⟩

lemma ae_all_iff [encodable ι] {p : α → ι → Prop} :
  (∀ᵐ a ∂ μ, ∀ i, p a i) ↔ (∀ i, ∀ᵐ a ∂ μ, p a i) :=
eventually_countable_forall

lemma ae_ball_iff {S : set ι} (hS : countable S) {p : Π (x : α) (i ∈ S), Prop} :
  (∀ᵐ x ∂ μ, ∀ i ∈ S, p x i ‹_›) ↔ ∀ i ∈ S, ∀ᵐ x ∂ μ, p x i ‹_› :=
eventually_countable_ball hS

lemma ae_eq_refl (f : α → δ) : f =ᵐ[μ] f := eventually_eq.refl _ _

lemma ae_eq_symm {f g : α → δ} (h : f =ᵐ[μ] g) : g =ᵐ[μ] f :=
h.symm

lemma ae_eq_trans {f g h: α → δ} (h₁ : f =ᵐ[μ] g) (h₂ : g =ᵐ[μ] h) :
  f =ᵐ[μ] h :=
h₁.trans h₂

@[simp] lemma ae_eq_empty : s =ᵐ[μ] (∅ : set α) ↔ μ s = 0 :=
eventually_eq_empty.trans $ by simp [ae_iff]

lemma ae_le_set : s ≤ᵐ[μ] t ↔ μ (s \ t) = 0 :=
calc s ≤ᵐ[μ] t ↔ ∀ᵐ x ∂μ, x ∈ s → x ∈ t : iff.rfl
           ... ↔ μ (s \ t) = 0          : by simp [ae_iff]; refl

@[simp] lemma union_ae_eq_right : (s ∪ t : set α) =ᵐ[μ] t ↔ μ (s \ t) = 0 :=
by simp [eventually_le_antisymm_iff, ae_le_set, union_diff_right,
  diff_eq_empty.2 (set.subset_union_right _ _)]

lemma diff_ae_eq_self : (s \ t : set α) =ᵐ[μ] s ↔ μ (s ∩ t) = 0 :=
by simp [eventually_le_antisymm_iff, ae_le_set, diff_diff_right,
  diff_diff, diff_eq_empty.2 (set.subset_union_right _ _)]

lemma ae_eq_set {s t : set α} :
  s =ᵐ[μ] t ↔ μ (s \ t) = 0 ∧ μ (t \ s) = 0 :=
by simp [eventually_le_antisymm_iff, ae_le_set]

/-- If `s ⊆ t` modulo a set of measure `0`, then `μ s ≤ μ t`. -/
@[mono] lemma measure_mono_ae (H : s ≤ᵐ[μ] t) : μ s ≤ μ t :=
calc μ s ≤ μ (s ∪ t)       : measure_mono $ subset_union_left s t
     ... = μ (t ∪ s \ t)   : by rw [union_diff_self, set.union_comm]
     ... ≤ μ t + μ (s \ t) : measure_union_le _ _
     ... = μ t             : by rw [ae_le_set.1 H, add_zero]

alias measure_mono_ae ← filter.eventually_le.measure_le

/-- If two sets are equal modulo a set of measure zero, then `μ s = μ t`. -/
lemma measure_congr (H : s =ᵐ[μ] t) : μ s = μ t :=
le_antisymm H.le.measure_le H.symm.le.measure_le

end

/-- A measure space is a measurable space equipped with a
  measure, referred to as `volume`. -/
class measure_space (α : Type*) extends measurable_space α :=
(volume : measure α)

export measure_space (volume)

/-- `volume` is the canonical  measure on `α`. -/
add_decl_doc volume

section measure_space
variables [measure_space α] {s s₁ s₂ t : set α}

notation `∀ᵐ` binders `, ` r:(scoped P, filter.eventually P (measure.ae volume)) := r

/-- The tactic `exact volume`, to be used in optional (`auto_param`) arguments. -/
meta def volume_tac : tactic unit := `[exact measure_theory.measure_space.volume]

end measure_space

end measure_theory

section null_measurable

open measure_theory
variables [measurable_space α] {μ : measure α} {s t : set α}

/-- A type tag for `α` with `is_measurable` given by `null_measurable_set`. -/
def null_measurable (α : Type*) [measurable_space α] (μ : measure α . volume_tac) : Type* := α

instance [h : inhabited α] : inhabited (null_measurable α μ) := h

instance null_measurable_space : measurable_space (null_measurable α μ) :=
{ is_measurable' := λ s, ∃ t, is_measurable t ∧ s =ᵐ[μ] t,
  is_measurable_empty := ⟨∅, is_measurable.empty, ae_eq_refl _⟩,
  is_measurable_compl := λ s ⟨t, htm, hts⟩, ⟨tᶜ, htm.compl, hts.compl⟩,
  is_measurable_Union := λ s hs, by { choose t htm hts using hs,
    exact ⟨⋃ i, t i, is_measurable.Union htm, eventually_eq.countable_Union hts⟩ } }

/-- A set is called `null_measurable_set` if it can be approximated by a measurable set up to
a set of null measure. -/
def null_measurable_set (s : set α) (μ : measure α . volume_tac) : Prop :=
@is_measurable (null_measurable α μ) _ s

@[simp] lemma is_measurable.null_measurable (h : is_measurable s) : null_measurable_set s μ :=
⟨s, h, ae_eq_refl _⟩

lemma is_measurable.null_measurable' (h : @is_measurable (null_measurable α μ) _ s) :
  null_measurable_set s μ := h

lemma null_measurable_set_empty : null_measurable_set ∅ μ :=
is_measurable.empty

lemma null_measurable_set_univ : null_measurable_set univ μ :=
is_measurable.univ

namespace null_measurable_set

lemma of_null (h : μ s = 0) : null_measurable_set s μ :=
⟨∅, is_measurable.empty, ae_eq_empty.2 h⟩

protected lemma empty : null_measurable_set ∅ μ := is_measurable.empty

lemma compl (h : null_measurable_set s μ) : null_measurable_set sᶜ μ :=
h.compl

lemma of_compl (h : null_measurable_set sᶜ μ) : null_measurable_set s μ :=
h.of_compl

@[simp] lemma compl_iff : null_measurable_set sᶜ μ ↔ null_measurable_set s μ :=
is_measurable.compl_iff

@[simp] protected lemma univ : null_measurable_set univ μ := is_measurable.univ

@[nontriviality]
lemma of_subsingleton [subsingleton α] : null_measurable_set s μ :=
@subsingleton.is_measurable _ _ ‹_› s

protected lemma congr (hs : null_measurable_set s μ) (h : s =ᵐ[μ] t) :
  null_measurable_set t μ :=
let ⟨s', hm, hs'⟩ := hs in ⟨s', hm, h.symm.trans hs'⟩

protected lemma Union [encodable ι] {s : ι → set α}
  (h : ∀ i, null_measurable_set (s i) μ) : null_measurable_set (⋃ i, s i) μ :=
is_measurable.Union h

protected lemma bUnion_decode2 [encodable ι] ⦃f : ι → set α⦄ (h : ∀ i, null_measurable_set (f i) μ)
  (n : ℕ) : null_measurable_set (⋃ b ∈ decode2 ι n, f b) μ :=
is_measurable.bUnion_decode2 h n

protected lemma bUnion {f : ι → set α} {s : set ι} (hs : countable s)
  (h : ∀ b ∈ s, null_measurable_set (f b) μ) : null_measurable_set (⋃ b ∈ s, f b) μ :=
is_measurable.bUnion hs h

protected lemma sUnion {s : set (set α)} (hs : countable s) (h : ∀ t ∈ s, null_measurable_set t μ) :
  null_measurable_set (⋃₀ s) μ :=
by { rw sUnion_eq_bUnion, exact is_measurable.bUnion hs h }

lemma Union_Prop {p : Prop} {f : p → set α} (hf : ∀ i, null_measurable_set (f i) μ) :
  null_measurable_set (⋃ i, f i) μ :=
is_measurable.Union_Prop hf

lemma Union_fintype [fintype β] {f : β → set α} (h : ∀ b, null_measurable_set (f b) μ) :
  null_measurable_set (⋃ b, f b) μ :=
is_measurable.Union_fintype h

protected lemma Inter [encodable ι] {f : ι → set α} (h : ∀ i, null_measurable_set (f i) μ) :
  null_measurable_set (⋂ i, f i) μ :=
is_measurable.Inter h

protected lemma bInter {f : β → set α} {s : set β} (hs : countable s)
  (h : ∀ b ∈ s, null_measurable_set (f b) μ) : null_measurable_set (⋂ b ∈ s, f b) μ :=
is_measurable.bInter hs h

protected lemma sInter {s : set (set α)} (hs : countable s) (h : ∀ t ∈ s, null_measurable_set t μ) :
  null_measurable_set (⋂₀ s) μ :=
is_measurable.sInter hs h

lemma Inter_Prop {p : Prop} {f : p → set α} (hf : ∀ b, null_measurable_set (f b) μ) :
  null_measurable_set (⋂ b, f b) μ :=
is_measurable.Inter_Prop hf

lemma Inter_fintype [fintype β] {f : β → set α} (h : ∀ b, null_measurable_set (f b) μ) :
  null_measurable_set (⋂ b, f b) μ :=
is_measurable.Inter_fintype h

@[simp] protected lemma union (hs : null_measurable_set s μ) (ht : null_measurable_set t μ) :
  null_measurable_set (s ∪ t) μ :=
hs.union ht

@[simp] protected lemma inter (hs : null_measurable_set s μ) (ht : null_measurable_set t μ) :
  null_measurable_set (s ∩ t) μ :=
hs.inter ht

@[simp] protected lemma diff (hs : null_measurable_set s μ) (ht : null_measurable_set t μ) :
  null_measurable_set (s \ t) μ :=
hs.diff ht

@[simp] protected lemma disjointed {f : ℕ → set α} (h : ∀ i, null_measurable_set (f i) μ) (n) :
  null_measurable_set (disjointed f n) μ :=
is_measurable.disjointed h n

@[simp] protected lemma const (p : Prop) : null_measurable_set {a : α | p} μ :=
is_measurable.const p

instance [measurable_singleton_class α] : measurable_singleton_class (null_measurable α μ) :=
⟨λ x, (@is_measurable_singleton α _ _ x).null_measurable⟩

protected lemma insert [measurable_singleton_class (null_measurable α μ)]
  (hs : null_measurable_set s μ) (a : α) :
  null_measurable_set (insert a s) μ :=
hs.insert a

lemma exists_is_measurable_superset_ae_eq (h : null_measurable_set s μ) :
  ∃ t ⊇ s, is_measurable t ∧ s =ᵐ[μ] t :=
begin
  rcases h with ⟨t₁, hm₁, eq₁⟩,
  rcases exists_is_measurable_superset_of_null (ae_le_set.1 eq₁.le) with ⟨t₂, hsub, hm₂, eq₂⟩,
  rw diff_subset_iff at hsub,
  refine ⟨t₁ ∪ t₂, hsub, hm₁.union hm₂, _⟩,
  simpa only [union_empty] using eq₁.union (ae_eq_empty.2 eq₂).symm
end

lemma exists_is_measurable_subset_ae_eq (h : null_measurable_set s μ) :
  ∃ t ⊆ s, is_measurable t ∧ s =ᵐ[μ] t :=
begin
  rcases h with ⟨t₁, hm₁, eq₁⟩,
  rcases exists_is_measurable_superset_of_null (ae_le_set.1 eq₁.symm.le) with ⟨t₂, hsub, hm₂, eq₂⟩,
  rw diff_subset_comm at hsub,
  refine ⟨t₁ \ t₂, hsub, hm₁.diff hm₂, _⟩,
  simpa only [diff_empty] using eq₁.diff (ae_eq_empty.2 eq₂).symm
end

end null_measurable_set

section  measurable_singleton_class

variable [measurable_singleton_class (null_measurable α μ)]

lemma null_measurable_set_singleton (x : α) : null_measurable_set {x} μ := is_measurable_singleton x

@[simp] lemma null_measurable_set_insert {a : α} {s : set α} :
  null_measurable_set (insert a s) μ ↔ null_measurable_set s μ :=
is_measurable_insert

lemma null_measurable_set_eq {a : α} : null_measurable_set {x | x = a} μ :=
is_measurable_singleton a

protected lemma set.finite.null_measurable (hs : finite s) : null_measurable_set s μ :=
finite.is_measurable hs

protected lemma finset.null_measurable (s : finset α) : null_measurable_set ↑s μ :=
finset.is_measurable s

end measurable_singleton_class

lemma set.finite.null_measurable_bUnion {f : β → set α} {s : set β} (hs : finite s)
  (h : ∀ b ∈ s, null_measurable_set (f b) μ) :
  null_measurable_set (⋃ b ∈ s, f b) μ :=
finite.is_measurable_bUnion hs h

lemma finset.null_measurable_bUnion {f : β → set α} (s : finset β)
  (h : ∀ b ∈ s, null_measurable_set (f b) μ) :
  null_measurable_set (⋃ b ∈ s, f b) μ :=
finset.is_measurable_bUnion s h

lemma set.finite.null_measurable_sUnion {s : set (set α)} (hs : finite s)
  (h : ∀ t ∈ s, null_measurable_set t μ) :
  null_measurable_set (⋃₀ s) μ :=
finite.is_measurable_sUnion hs h

lemma set.finite.null_measurable_bInter {f : β → set α} {s : set β} (hs : finite s)
  (h : ∀ b ∈ s, null_measurable_set (f b) μ) : null_measurable_set (⋂ b ∈ s, f b) μ :=
finite.is_measurable_bInter hs h

lemma finset.null_measurable_bInter {f : β → set α} (s : finset β)
  (h : ∀ b ∈ s, null_measurable_set (f b) μ) : null_measurable_set (⋂ b ∈ s, f b) μ :=
s.finite_to_set.null_measurable_bInter h

lemma set.finite.null_measurable_sInter {s : set (set α)} (hs : finite s)
  (h : ∀ t ∈ s, null_measurable_set t μ) : null_measurable_set (⋂₀ s) μ :=
null_measurable_set.sInter hs.countable h

/-- A measurable `t ⊇ s` such that `μ t = μ s`. For a `null_measurable_set`, it is chosen
so that `μ (t \ s) = 0`. -/
def to_measurable (s : set α) (μ : measure α . volume_tac) :=
if h : null_measurable_set s μ then classical.some h.exists_is_measurable_superset_ae_eq
else classical.some (exists_is_measurable_superset μ s)

lemma subset_to_measurable : s ⊆ to_measurable s μ :=
begin
  dunfold to_measurable, split_ifs,
  { exact (classical.some_spec h.exists_is_measurable_superset_ae_eq).fst },
  { exact (classical.some_spec (exists_is_measurable_superset μ s)).1 }
end

lemma ae_le_to_measurable : s ≤ᵐ[μ] to_measurable s μ := subset_to_measurable.eventually_le

@[simp] lemma is_measurable_to_measurable : is_measurable (to_measurable s μ) :=
begin
  dunfold to_measurable, split_ifs,
  { exact (classical.some_spec h.exists_is_measurable_superset_ae_eq).snd.1 },
  { exact (classical.some_spec (exists_is_measurable_superset μ s)).2.1 }
end

lemma null_measurable_to_measurable : null_measurable_set (to_measurable s μ) μ :=
is_measurable_to_measurable.null_measurable

lemma to_measurable_ae_eq (h : null_measurable_set s μ) : to_measurable s μ =ᵐ[μ] s :=
begin
  rw [to_measurable, dif_pos h],
  exact (classical.some_spec h.exists_is_measurable_superset_ae_eq).snd.2.symm
end

@[simp] lemma measure_to_measurable (s : set α) : μ (to_measurable s μ) = μ s :=
begin
  by_cases h : null_measurable_set s μ,
  { exact measure_congr (to_measurable_ae_eq h) },
  { rw [to_measurable, dif_neg h],
    exact (classical.some_spec (exists_is_measurable_superset μ s)).2.2 }
end

lemma null_measurable_set_tfae (s : set α) (μ : measure α) :
  tfae [null_measurable_set s μ,
    to_measurable s μ =ᵐ[μ] s,
    ∃ t ⊆ s, is_measurable t ∧ s ≤ᵐ[μ] t,
    ∃ t ⊆ s, is_measurable t ∧ s =ᵐ[μ] t,
    ∃ t ⊆ s, is_measurable t ∧ μ (s \ t) = 0,
    ∃ t ⊇ s, is_measurable t ∧ t ≤ᵐ[μ] s,
    ∃ t ⊇ s, is_measurable t ∧ s =ᵐ[μ] t,
    ∃ t ⊇ s, is_measurable t ∧ μ (t \ s) = 0] :=
begin
  -- Equivalence of 3, 4, and 5
  tfae_have : 3 ↔ 5, by simp only [ae_le_set],
  tfae_have : 3 → 4, from λ ⟨t, hts, ht, hle⟩, ⟨t, hts, ht, hle.antisymm hts.eventually_le⟩,
  tfae_have : 4 → 3, from λ ⟨t, hts, ht, heq⟩, ⟨t, hts, ht, heq.le⟩,
  -- Equivalence of 6, 7, and 8
  tfae_have : 6 ↔ 8, by simp only [ae_le_set],
  tfae_have : 6 → 7, from λ ⟨t, hts, ht, hle⟩, ⟨t, hts, ht, (hle.antisymm hts.eventually_le).symm⟩,
  tfae_have : 7 → 6, from λ ⟨t, hts, ht, heq⟩, ⟨t, hts, ht, heq.symm.le⟩,
  -- Add 1 and 2 to 6 ↔ 7 ↔ 8 using 1 → 2 → 7 → 1
  tfae_have : 1 → 2, from to_measurable_ae_eq,
  tfae_have : 2 → 7, from λ h, ⟨_, subset_to_measurable, is_measurable_to_measurable, h.symm⟩,
  tfae_have : 7 → 1, from λ ⟨t, hts, ht, heq⟩, ⟨t, ht, heq⟩,
  -- Merge two components using 4 → 1 and 1 → 4
  tfae_have : 4 → 1, from λ ⟨t, hts, ht, heq⟩, ⟨t, ht, heq⟩,
  tfae_have : 1 → 4, from λ h, h.exists_is_measurable_subset_ae_eq,
  tfae_finish
end

end null_measurable

section null_measurable_fun

open measure_theory
variables [measurable_space α] [measurable_space β] [measurable_space γ]
  {μ : measure α} {f  : α → β}

def null_measurable_fun (f : α → β) (μ : measure α . volume_tac) : Prop :=
∀ ⦃s : set β⦄, is_measurable s → null_measurable_set (f ⁻¹' s) μ

lemma measurable.null_measurable (h : measurable f) :
  null_measurable_fun f μ :=
λ s hs, (h hs).null_measurable

lemma measurable.null_measurable' (h : @measurable (null_measurable α μ) β _ _ f) :
  null_measurable_fun f μ := h

lemma null_measurable_fun.measurable (h : null_measurable_fun f μ) :
  @measurable (null_measurable α μ) β _ _ f := h

lemma measurable.comp_null_measurable {g : β → γ} (hg : measurable g)
  (hf : null_measurable_fun f μ) : null_measurable_fun (g ∘ f) μ :=
hg.comp hf.measurable

end null_measurable_fun

namespace measure_theory

variables [measurable_space α] {μ : measure α} {s s₁ s₂ t : set α}

lemma measure_Union' [encodable β] {f : β → set α}
  (hn : pairwise (disjoint on f)) (h : ∀ i, is_measurable (f i)) :
  μ (⋃ i, f i) = ∑' i, μ (f i) :=
begin
  rw [measure_eq_extend (is_measurable.Union h),
    extend_Union is_measurable.empty _ is_measurable.Union _ hn h],
  { simp [measure_eq_extend (h _)] },
  { exact μ.empty },
  { exact μ.m_Union }
end

lemma measure_Union [encodable β] {f : β → set α}
  (hn : pairwise (disjoint on f)) (h : ∀ i, null_measurable_set (f i) μ) :
  μ (⋃ i, f i) = (∑' i, μ (f i)) :=
begin
  choose g hsub hm heq using λ i, (h i).exists_is_measurable_subset_ae_eq,
  have : (⋃ i, f i) =ᵐ[μ] ⋃ i, g i, from eventually_eq.countable_Union heq,
  simp only [measure_congr this, measure_congr (heq _)],
  exact measure_Union' (hn.mono (λ i j h, h.mono (hsub i) (hsub j))) hm
end

lemma measure_union (hd : disjoint s₁ s₂) (h₁ : null_measurable_set s₁ μ)
  (h₂ : null_measurable_set s₂ μ) :
  μ (s₁ ∪ s₂) = μ s₁ + μ s₂ :=
begin
  rw [union_eq_Union, measure_Union, tsum_fintype, fintype.sum_bool, cond, cond],
  exacts [pairwise_disjoint_on_bool.2 hd, λ b, bool.cases_on b h₂ h₁]
end

lemma measure_bUnion {s : set β} {f : β → set α} (hs : countable s)
  (hd : pairwise_on s (disjoint on f)) (h : ∀ b ∈ s, null_measurable_set (f b) μ) :
  μ (⋃ b ∈ s, f b) = ∑' p : s, μ (f p) :=
begin
  haveI := hs.to_encodable,
  rw bUnion_eq_Union,
  exact measure_Union (hd.on_injective subtype.coe_injective $ λ x, x.2) (λ x, h x x.2)
end

lemma measure_sUnion {S : set (set α)} (hs : countable S)
  (hd : pairwise_on S disjoint) (h : ∀ s ∈ S, null_measurable_set s μ) :
  μ (⋃₀ S) = ∑' s : S, μ s :=
by rw [sUnion_eq_bUnion, measure_bUnion hs hd h]

lemma measure_bUnion_finset {s : finset ι} {f : ι → set α} (hd : pairwise_on ↑s (disjoint on f))
  (hm : ∀ b ∈ s, null_measurable_set (f b) μ) :
  μ (⋃ b ∈ s, f b) = ∑ p in s, μ (f p) :=
begin
  rw [← finset.sum_attach, finset.attach_eq_univ, ← tsum_fintype],
  exact measure_bUnion s.countable_to_set hd hm
end

/-- If `s` is a countable set, then the measure of its preimage can be found as the sum of measures
of the fibers `f ⁻¹' {y}`. -/
lemma tsum_measure_preimage_singleton {s : set β} (hs : countable s) {f : α → β}
<<<<<<< HEAD
  (hf : ∀ y ∈ s, null_measurable_set (f ⁻¹' {y}) μ) :
  (∑' b : s, μ (f ⁻¹' {↑b})) = μ (f ⁻¹' s) :=
=======
  (hf : ∀ y ∈ s, is_measurable (f ⁻¹' {y})) :
  ∑' b : s, μ (f ⁻¹' {↑b}) = μ (f ⁻¹' s) :=
>>>>>>> c5e0d103
by rw [← set.bUnion_preimage_singleton, measure_bUnion hs (pairwise_on_disjoint_fiber _ _) hf]

/-- If `s` is a `finset`, then the measure of its preimage can be found as the sum of measures
of the fibers `f ⁻¹' {y}`. -/
lemma sum_measure_preimage_singleton (s : finset β) {f : α → β}
  (hf : ∀ y ∈ s, null_measurable_set (f ⁻¹' {y}) μ) :
  ∑ b in s, μ (f ⁻¹' {b}) = μ (f ⁻¹' ↑s) :=
by simp only [← measure_bUnion_finset (pairwise_on_disjoint_fiber _ _) hf,
  finset.set_bUnion_preimage_singleton]

lemma measure_diff (h : s₂ ⊆ s₁) (h₁ : null_measurable_set s₁ μ) (h₂ : null_measurable_set s₂ μ)
  (h_fin : μ s₂ < ⊤) :
  μ (s₁ \ s₂) = μ s₁ - μ s₂ :=
begin
  refine (ennreal.sub_eq_of_add_eq h_fin.ne _).symm,
  rw [add_comm, ← measure_union disjoint_diff h₂ (h₁.diff h₂), union_diff_cancel h]
end

lemma measure_compl (h₁ : null_measurable_set s μ) (h_fin : μ s < ⊤) : μ (sᶜ) = μ univ - μ s :=
by { rw compl_eq_univ_diff, exact measure_diff (subset_univ s) null_measurable_set_univ h₁ h_fin }

lemma sum_measure_le_measure_univ {s : finset ι} {t : ι → set α}
  (h : ∀ i ∈ s, null_measurable_set (t i) μ) (H : pairwise_on ↑s (disjoint on t)) :
  ∑ i in s, μ (t i) ≤ μ (univ : set α) :=
by { rw ← measure_bUnion_finset H h, exact measure_mono (subset_univ _) }

<<<<<<< HEAD
lemma tsum_measure_le_measure_univ {s : ι → set α}
  (hs : ∀ i, null_measurable_set (s i) μ) (H : pairwise (disjoint on s)) :
  (∑' i, μ (s i)) ≤ μ (univ : set α) :=
=======
lemma tsum_measure_le_measure_univ {s : ι → set α} (hs : ∀ i, is_measurable (s i))
  (H : pairwise (disjoint on s)) :
  ∑' i, μ (s i) ≤ μ (univ : set α) :=
>>>>>>> c5e0d103
begin
  rw [ennreal.tsum_eq_supr_sum],
  exact supr_le (λ s, sum_measure_le_measure_univ (λ i hi, hs i) (λ i hi j hj hij, H i j hij))
end

/-- Pigeonhole principle for measure spaces: if `∑' i, μ (s i) > μ univ`, then
one of the intersections `s i ∩ s j` is not empty. -/
lemma exists_nonempty_inter_of_measure_univ_lt_tsum_measure (μ : measure α) {s : ι → set α}
  (hs : ∀ i, null_measurable_set (s i) μ) (H : μ (univ : set α) < ∑' i, μ (s i)) :
  ∃ i j (h : i ≠ j), (s i ∩ s j).nonempty :=
begin
  contrapose! H,
  apply tsum_measure_le_measure_univ hs,
  exact λ i j hij x hx, H i j hij ⟨x, hx⟩
end

/-- Pigeonhole principle for measure spaces: if `s` is a `finset` and
`∑ i in s, μ (t i) > μ univ`, then one of the intersections `t i ∩ t j` is not empty. -/
lemma exists_nonempty_inter_of_measure_univ_lt_sum_measure (μ : measure α) {s : finset ι}
  {t : ι → set α} (h : ∀ i ∈ s, null_measurable_set (t i) μ)
  (H : μ (univ : set α) < ∑ i in s, μ (t i)) :
  ∃ (i ∈ s) (j ∈ s) (h : i ≠ j), (t i ∩ t j).nonempty :=
begin
  contrapose! H,
  apply sum_measure_le_measure_univ h,
  exact λ i hi j hj hij x hx, H i hi j hj hij ⟨x, hx⟩
end

/-- Continuity from below: the measure of the union of a directed sequence of measurable sets
is the supremum of the measures. -/
lemma measure_Union_eq_supr [encodable ι] {s : ι → set α} (h : ∀ i, null_measurable_set (s i) μ)
  (hd : directed (⊆) s) : μ (⋃ i, s i) = ⨆ i, μ (s i) :=
begin
  by_cases hι : nonempty ι, swap,
  { simp only [supr_of_empty hι, Union], exact measure_empty },
  resetI,
  refine le_antisymm _ (supr_le $ λ i, measure_mono $ subset_Union _ _),
  have : ∀ n, null_measurable_set (disjointed (λ n, ⋃ b ∈ encodable.decode2 ι n, s b) n) μ :=
    null_measurable_set.disjointed (null_measurable_set.bUnion_decode2 h),
  rw [← encodable.Union_decode2, ← Union_disjointed, measure_Union disjoint_disjointed this,
    ennreal.tsum_eq_supr_nat],
  simp only [← measure_bUnion_finset (disjoint_disjointed.pairwise_on _) (λ n _, this n)],
  refine supr_le (λ n, _),
  refine le_trans (_ : _ ≤ μ (⋃ (k ∈ finset.range n) (i ∈ encodable.decode2 ι k), s i)) _,
  exact measure_mono (bUnion_subset_bUnion_right (λ k hk, disjointed_subset)),
  simp only [← finset.set_bUnion_option_to_finset, ← finset.set_bUnion_bUnion],
  generalize : (finset.range n).bUnion (λ k, (encodable.decode2 ι k).to_finset) = t,
  rcases hd.finset_le t with ⟨i, hi⟩,
  exact le_supr_of_le i (measure_mono $ bUnion_subset hi)
end

lemma measure_bUnion_eq_supr {s : ι → set α} {t : set ι} (ht : countable t)
  (h : ∀ i ∈ t, null_measurable_set (s i) μ) (hd : directed_on ((⊆) on s) t) :
  μ (⋃ i ∈ t, s i) = ⨆ i ∈ t, μ (s i) :=
begin
  haveI := ht.to_encodable,
  rw [bUnion_eq_Union, measure_Union_eq_supr (set_coe.forall'.1 h) hd.directed_coe,
    supr_subtype'],
  refl
end

/-- Continuity from above: the measure of the intersection of a decreasing sequence of measurable
sets is the infimum of the measures. -/
lemma measure_Inter_eq_infi [encodable ι] {s : ι → set α}
  (h : ∀ i, null_measurable_set (s i) μ) (hd : directed (⊇) s)
  (hfin : ∃ i, μ (s i) < ⊤) :
  μ (⋂ i, s i) = (⨅ i, μ (s i)) :=
begin
  rcases hfin with ⟨k, hk⟩,
  rw [← ennreal.sub_sub_cancel (by exact hk) (infi_le _ k), ennreal.sub_infi,
    ← ennreal.sub_sub_cancel (by exact hk) (measure_mono (Inter_subset _ k)),
    ← measure_diff (Inter_subset _ k) (h k) (null_measurable_set.Inter h)
      (lt_of_le_of_lt (measure_mono (Inter_subset _ k)) hk),
    diff_Inter, measure_Union_eq_supr],
  { congr' 1,
    refine le_antisymm (supr_le_supr2 $ λ i, _) (supr_le_supr $ λ i, _),
    { rcases hd i k with ⟨j, hji, hjk⟩,
      use j,
      rw [← measure_diff hjk (h _) (h _) ((measure_mono hjk).trans_lt hk)],
      exact measure_mono (diff_subset_diff_right hji) },
    { rw [ennreal.sub_le_iff_le_add, ← measure_union disjoint_diff.symm ((h k).diff (h i)) (h i),
        set.union_comm],
      exact measure_mono (diff_subset_iff.1 $ subset.refl _) } },
  { exact λ i, (h k).diff (h i) },
  { exact hd.mono_comp _ (λ _ _, diff_subset_diff_right) }
end

@[simp] lemma measure_inter_add_diff (s : set α) (ht : null_measurable_set t μ) :
  μ (s ∩ t) + μ (s \ t) = μ s :=
begin
  apply le_antisymm,
  { set s' := to_measurable s μ,
    have : s ≤ᵐ[μ] s', from ae_le_to_measurable,
    calc μ (s ∩ t) + μ (s \ t) ≤ μ (s' ∩ t) + μ (s' \ t) : by mono*
    ... = μ (s' ∩ t ∪ s' \ t) : (measure_union _ _ _).symm
    ... = μ s : by simp,
    exacts [disjoint_diff.mono_left (inter_subset_right _ _),
      null_measurable_to_measurable.inter ht, null_measurable_to_measurable.diff ht] },
  { calc μ s = μ ((s ∩ t) ∪ (s \ t)) : by rw inter_union_diff
    ... ≤ μ (s ∩ t) + μ (s \ t) : measure_union_le _ _ },
end

@[simp] lemma measure_diff_add_inter (s : set α) (ht : null_measurable_set t μ) :
  μ (s \ t) + μ (s ∩ t) = μ s :=
(add_comm _ _).trans (measure_inter_add_diff s ht)

lemma measure_union_add_inter (s : set α) (ht : null_measurable_set t μ) :
  μ (s ∪ t) + μ (s ∩ t) = μ s + μ t :=
by rw [← measure_inter_add_diff (s ∪ t) ht, set.union_inter_cancel_right, union_diff_right,
  add_assoc, measure_diff_add_inter s ht, add_comm]

/-- Continuity from below: the measure of the union of an increasing sequence of measurable sets
is the limit of the measures. -/
lemma tendsto_measure_Union {s : ℕ → set α} (hs : ∀ n, null_measurable_set (s n) μ)
  (hm : monotone s) :
  tendsto (μ ∘ s) at_top (𝓝 (μ (⋃ n, s n))) :=
begin
  rw measure_Union_eq_supr hs (directed_of_sup hm),
  exact tendsto_at_top_supr (assume n m hnm, measure_mono $ hm hnm)
end

/-- Continuity from above: the measure of the intersection of a decreasing sequence of measurable
sets is the limit of the measures. -/
lemma tendsto_measure_Inter {s : ℕ → set α} (hs : ∀ n, null_measurable_set (s n) μ)
  (hm : ∀ ⦃n m⦄, n ≤ m → s m ⊆ s n) (hf : ∃ i, μ (s i) < ⊤) :
  tendsto (μ ∘ s) at_top (𝓝 (μ (⋂ n, s n))) :=
begin
  rw measure_Inter_eq_infi hs (directed_of_sup hm) hf,
  exact tendsto_at_top_infi (assume n m hnm, measure_mono $ hm hnm),
end

/-- One direction of the Borel-Cantelli lemma: if (sᵢ) is a sequence of measurable sets such that
  ∑ μ sᵢ exists, then the limit superior of the sᵢ is a null set. -/
<<<<<<< HEAD
lemma measure_limsup_eq_zero {s : ℕ → set α} (hs : ∀ i, null_measurable_set (s i) μ)
  (hs' : (∑' i, μ (s i)) ≠ ⊤) : μ (limsup at_top s) = 0 :=
=======
lemma measure_limsup_eq_zero {s : ℕ → set α} (hs : ∀ i, is_measurable (s i))
  (hs' : ∑' i, μ (s i) ≠ ⊤) : μ (limsup at_top s) = 0 :=
>>>>>>> c5e0d103
begin
  rw limsup_eq_infi_supr_of_nat',
  -- We will show that both `μ (⨅ n, ⨆ i, s (i + n))` and `0` are the limit of `μ (⊔ i, s (i + n))`
  -- as `n` tends to infinity. For the former, we use continuity from above.
  refine tendsto_nhds_unique
    (tendsto_measure_Inter (λ i, null_measurable_set.Union (λ b, hs (b + i))) _
      ⟨0, lt_of_le_of_lt (measure_Union_le s) (ennreal.lt_top_iff_ne_top.2 hs')⟩) _,
  { intros n m hnm x,
    simp only [set.mem_Union],
    exact λ ⟨i, hi⟩, ⟨i + (m - n), by simpa only [add_assoc, nat.sub_add_cancel hnm] using hi⟩ },
  { -- For the latter, notice that, `μ (⨆ i, s (i + n)) ≤ ∑' s (i + n)`. Since the right hand side
    -- converges to `0` by hypothesis, so does the former and the proof is complete.
    exact (tendsto_of_tendsto_of_tendsto_of_le_of_le' tendsto_const_nhds
      (ennreal.tendsto_sum_nat_add (μ ∘ s) hs')
      (eventually_of_forall (by simp only [forall_const, zero_le]))
      (eventually_of_forall (λ i, measure_Union_le _))) }
end

lemma measure_if {x : β} {t : set β} {s : set α} {μ : measure α} :
  μ (if x ∈ t then s else ∅) = indicator t (λ _, μ s) x :=
by { split_ifs; simp [h] }

end measure_theory

namespace measure_theory
section outer_measure

variables [ms : measurable_space α] {s t : set α}
include ms

/-- Obtain a measure by giving an outer measure where all sets in the σ-algebra are
  Carathéodory measurable. -/
def outer_measure.to_measure (m : outer_measure α) (h : ms ≤ m.caratheodory) : measure α :=
measure.of_measurable (λ s _, m s) m.empty
  (λ f hf hd, m.Union_eq_of_caratheodory (λ i, h _ (hf i)) hd)

lemma le_to_outer_measure_caratheodory (μ : measure α) : ms ≤ μ.to_outer_measure.caratheodory :=
λ s hs t, (measure_inter_add_diff _ (is_measurable.null_measurable hs)).symm

@[simp] lemma to_measure_to_outer_measure (m : outer_measure α) (h : ms ≤ m.caratheodory) :
  (m.to_measure h).to_outer_measure = m.trim := rfl

lemma le_to_measure_apply (m : outer_measure α) (h : ms ≤ m.caratheodory) (s : set α) :
  m s ≤ m.to_measure h s :=
m.le_trim s

@[simp] lemma to_measure_apply (m : outer_measure α) (h : ms ≤ m.caratheodory)
  {s : set α} (hs : null_measurable_set s (m.to_measure h)) : m.to_measure h s = m s :=
begin
  rcases hs.exists_is_measurable_subset_ae_eq with ⟨t, hts, htm, heq⟩,
  refine le_antisymm _ (le_to_measure_apply _ _ _),
  calc m.to_measure h s = m.to_measure h t : measure_congr heq
  ... = m t : m.trim_eq htm
  ... ≤ m s : m.mono' hts
end

@[simp] lemma to_outer_measure_to_measure {μ : measure α} :
  μ.to_outer_measure.to_measure (le_to_outer_measure_caratheodory _) = μ :=
measure.ext $ λ s, μ.to_outer_measure.trim_eq

end outer_measure

variables [measurable_space α] [measurable_space β] [measurable_space γ]
variables {μ μ₁ μ₂ μ₃ ν ν' ν₁ ν₂ : measure α} {s s' t : set α}

namespace measure

/-! ### The `ennreal`-module of measures -/

instance : has_zero (measure α) :=
⟨{ to_outer_measure := 0,
   m_Union := λ f hf hd, tsum_zero.symm,
   trimmed := outer_measure.trim_zero }⟩

@[simp] theorem zero_to_outer_measure : (0 : measure α).to_outer_measure = 0 := rfl

@[simp, norm_cast] theorem coe_zero : ⇑(0 : measure α) = 0 := rfl

lemma eq_zero_of_not_nonempty (h : ¬nonempty α) (μ : measure α) : μ = 0 :=
ext $ λ s hs, by simp only [eq_empty_of_not_nonempty h s, measure_empty]

@[simp] lemma to_measure_zero (h : ‹measurable_space α› ≤ outer_measure.caratheodory 0) :
  outer_measure.to_measure 0 h = 0 :=
ext $ λ s hs, by simp [hs]

instance : inhabited (measure α) := ⟨0⟩

instance : has_add (measure α) :=
⟨λ μ₁ μ₂, {
  to_outer_measure := μ₁.to_outer_measure + μ₂.to_outer_measure,
  m_Union := λ s hs hd,
<<<<<<< HEAD
    show μ₁ (⋃ i, s i) + μ₂ (⋃ i, s i) = ∑' i, μ₁ (s i) + μ₂ (s i),
    by rw [ennreal.tsum_add, measure_Union' hd hs, measure_Union' hd hs],
=======
    show μ₁ (⋃ i, s i) + μ₂ (⋃ i, s i) = ∑' i, (μ₁ (s i) + μ₂ (s i)),
    by rw [ennreal.tsum_add, measure_Union hd hs, measure_Union hd hs],
>>>>>>> c5e0d103
  trimmed := by rw [outer_measure.trim_add, μ₁.trimmed, μ₂.trimmed] }⟩

@[simp] theorem add_to_outer_measure (μ₁ μ₂ : measure α) :
  (μ₁ + μ₂).to_outer_measure = μ₁.to_outer_measure + μ₂.to_outer_measure := rfl

@[simp, norm_cast] theorem coe_add (μ₁ μ₂ : measure α) : ⇑(μ₁ + μ₂) = μ₁ + μ₂ := rfl

theorem add_apply (μ₁ μ₂ : measure α) (s : set α) : (μ₁ + μ₂) s = μ₁ s + μ₂ s := rfl

instance add_comm_monoid : add_comm_monoid (measure α) :=
to_outer_measure_injective.add_comm_monoid to_outer_measure zero_to_outer_measure
  add_to_outer_measure

instance : has_scalar ennreal (measure α) :=
⟨λ c μ,
  { to_outer_measure := c • μ.to_outer_measure,
    m_Union := λ s hs hd, by simp [measure_Union', *, ennreal.tsum_mul_left],
    trimmed := by rw [outer_measure.trim_smul, μ.trimmed] }⟩

@[simp] theorem smul_to_outer_measure (c : ennreal) (μ : measure α) :
  (c • μ).to_outer_measure = c • μ.to_outer_measure :=
rfl

@[simp, norm_cast] theorem coe_smul (c : ennreal) (μ : measure α) : ⇑(c • μ) = c • μ :=
rfl

theorem smul_apply (c : ennreal) (μ : measure α) (s : set α) : (c • μ) s = c * μ s :=
rfl

instance : semimodule ennreal (measure α) :=
injective.semimodule ennreal ⟨to_outer_measure, zero_to_outer_measure, add_to_outer_measure⟩
  to_outer_measure_injective smul_to_outer_measure

/-! ### The complete lattice of measures -/

instance : partial_order (measure α) :=
{ le          := λ m₁ m₂, ∀ s, is_measurable s → m₁ s ≤ m₂ s,
  le_refl     := assume m s hs, le_refl _,
  le_trans    := assume m₁ m₂ m₃ h₁ h₂ s hs, le_trans (h₁ s hs) (h₂ s hs),
  le_antisymm := assume m₁ m₂ h₁ h₂, ext $
    assume s hs, le_antisymm (h₁ s hs) (h₂ s hs) }

theorem le_iff : μ₁ ≤ μ₂ ↔ ∀ s, is_measurable s → μ₁ s ≤ μ₂ s := iff.rfl

theorem to_outer_measure_le : μ₁.to_outer_measure ≤ μ₂.to_outer_measure ↔ μ₁ ≤ μ₂ :=
by rw [← μ₂.trimmed, outer_measure.le_trim_iff]; refl

theorem le_iff' : μ₁ ≤ μ₂ ↔ ∀ s, μ₁ s ≤ μ₂ s :=
to_outer_measure_le.symm

theorem lt_iff : μ < ν ↔ μ ≤ ν ∧ ∃ s, is_measurable s ∧ μ s < ν s :=
lt_iff_le_not_le.trans $ and_congr iff.rfl $ by simp only [le_iff, not_forall, not_le, exists_prop]

theorem lt_iff' : μ < ν ↔ μ ≤ ν ∧ ∃ s, μ s < ν s :=
lt_iff_le_not_le.trans $ and_congr iff.rfl $ by simp only [le_iff', not_forall, not_le]

-- TODO: add typeclasses for `∀ c, monotone ((*) c)` and `∀ c, monotone ((+) c)`

protected lemma add_le_add_left (ν : measure α) (hμ : μ₁ ≤ μ₂) : ν + μ₁ ≤ ν + μ₂ :=
λ s hs, add_le_add_left (hμ s hs) _

protected lemma add_le_add_right (hμ : μ₁ ≤ μ₂) (ν : measure α) : μ₁ + ν ≤ μ₂ + ν :=
λ s hs, add_le_add_right (hμ s hs) _

protected lemma add_le_add (hμ : μ₁ ≤ μ₂) (hν : ν₁ ≤ ν₂) :
  μ₁ + ν₁ ≤ μ₂ + ν₂ :=
λ s hs, add_le_add (hμ s hs) (hν s hs)

protected lemma le_add_left (h : μ ≤ ν) : μ ≤ ν' + ν :=
λ s hs, le_add_left (h s hs)

protected lemma le_add_right (h : μ ≤ ν) : μ ≤ ν + ν' :=
λ s hs, le_add_right (h s hs)

section Inf
variables {m : set (measure α)}

lemma Inf_caratheodory' (s : set α) (hs : ∀ μ ∈ m, null_measurable_set s μ) :
  (Inf (to_outer_measure '' m)).caratheodory.is_measurable' s :=
begin
  rw [outer_measure.Inf_eq_bounded_by_Inf_gen],
  refine outer_measure.bounded_by_caratheodory (λ t, _),
  simp only [outer_measure.Inf_gen, le_infi_iff, ball_image_iff, coe_to_outer_measure,
    measure_eq_infi t],
  intros μ hμ u htu hu,
  have hm : ∀ {s t}, s ⊆ t → outer_measure.Inf_gen (to_outer_measure '' m) s ≤ μ t,
  { intros s t hst,
    rw [outer_measure.Inf_gen_def],
    exact infi_le_of_le (μ.to_outer_measure) (infi_le_of_le (mem_image_of_mem _ hμ)
      (measure_mono hst)) },
  rw [← measure_inter_add_diff u (hs _ hμ)],
  refine add_le_add (hm $ inter_subset_inter_left _ htu) (hm $ diff_subset_diff_left htu)
end

lemma Inf_caratheodory (s : set α) (hs : is_measurable s) :
  (Inf (to_outer_measure '' m)).caratheodory.is_measurable' s :=
Inf_caratheodory' s $ λ μ _, hs.null_measurable

instance : has_Inf (measure α) :=
⟨λ m, (Inf (to_outer_measure '' m)).to_measure $ Inf_caratheodory⟩

lemma Inf_apply (hs : is_measurable s) : Inf m s = Inf (to_outer_measure '' m) s :=
to_measure_apply _ _ hs.null_measurable

private lemma measure_Inf_le (h : μ ∈ m) : Inf m ≤ μ :=
have Inf (to_outer_measure '' m) ≤ μ.to_outer_measure := Inf_le (mem_image_of_mem _ h),
assume s hs, by rw [Inf_apply hs, ← to_outer_measure_apply]; exact this s

private lemma measure_le_Inf (h : ∀ μ' ∈ m, μ ≤ μ') : μ ≤ Inf m :=
have μ.to_outer_measure ≤ Inf (to_outer_measure '' m) :=
  le_Inf $ ball_image_of_ball $ assume μ hμ, to_outer_measure_le.2 $ h _ hμ,
assume s hs, by rw [Inf_apply hs, ← to_outer_measure_apply]; exact this s

instance : complete_lattice (measure α) :=
{ bot := 0,
  bot_le := assume a s hs, by exact bot_le,
/- Adding an explicit `top` makes `leanchecker` fail, see lean#364, disable for now

  top := (⊤ : outer_measure α).to_measure (by rw [outer_measure.top_caratheodory]; exact le_top),
  le_top := assume a s hs,
    by cases s.eq_empty_or_nonempty with h  h;
      simp [h, to_measure_apply ⊤ _ hs, outer_measure.top_apply],
-/
  .. complete_lattice_of_Inf (measure α) (λ ms, ⟨λ _, measure_Inf_le, λ _, measure_le_Inf⟩) }

end Inf

protected lemma zero_le (μ : measure α) : 0 ≤ μ := bot_le

@[simp] lemma nonpos_iff_eq_zero' : μ ≤ 0 ↔ μ = 0 :=
μ.zero_le.le_iff_eq

@[simp] lemma measure_univ_eq_zero : μ univ = 0 ↔ μ = 0 :=
⟨λ h, bot_unique $ λ s hs, trans_rel_left (≤) (measure_mono (subset_univ s)) h, λ h, h.symm ▸ rfl⟩

/-- The dirac measure. -/
def dirac (a : α) : measure α :=
(outer_measure.dirac a).to_measure (by simp)

lemma dirac_apply' (a : α) (hs : is_measurable s) :
  dirac a s = s.indicator 1 a :=
to_measure_apply _ _ hs.null_measurable

@[simp] lemma dirac_apply_of_mem {a : α} (h : a ∈ s) :
  dirac a s = 1 :=
begin
  rw [measure_eq_infi, infi_subtype', infi_subtype'],
  convert infi_const,
  { ext1 ⟨⟨t, hst⟩, ht⟩,
    dsimp only [subtype.coe_mk] at *,
    rw [dirac_apply' _ ht, indicator_of_mem (hst h), pi.one_apply] },
  { exact ⟨⟨⟨set.univ, subset_univ _⟩, is_measurable.univ⟩⟩ }
end

@[simp] lemma dirac_apply [measurable_singleton_class α] (a : α) (s : set α) :
  dirac a s = s.indicator 1 a :=
begin
  by_cases h : a ∈ s, by rw [dirac_apply_of_mem h, indicator_of_mem h, pi.one_apply],
  rw [indicator_of_not_mem h, ← nonpos_iff_eq_zero],
  calc dirac a s ≤ dirac a {a}ᶜ : measure_mono (subset_compl_comm.1 $ singleton_subset_iff.2 h)
             ... = 0            : by simp [dirac_apply' _ (is_measurable_singleton _).compl]
end

@[simp] lemma top_apply (h : s.nonempty) : (⊤ : measure α) s = ⊤ :=
let ⟨a, ha⟩ := h in
top_unique $
  calc ⊤ = ((⊤ : ennreal) • dirac a) s : by simp [ha]
  ... ≤ (⊤ : measure α) s : le_iff'.1 le_top _

@[simp] lemma top_apply_eq_zero : (⊤ : measure α) s = 0 ↔ s = ∅ :=
by rcases eq_empty_or_nonempty s with rfl | hs; simp [*, ← ne.def, ne_empty_iff_nonempty]

@[simp] lemma ae_top : (⊤ : measure α).ae = ⊤ :=
by { ext s, simp [mem_ae_iff] }

@[simp] lemma smul_top {c : ennreal} (hc : c ≠ 0) : c • (⊤ : measure α) = ⊤ :=
ext $ λ s hs, (eq_empty_or_nonempty s).elim (λ hs, by simp [hs]) (λ hs, by simp [hc, hs])

@[simp] lemma add_top : μ + ⊤ = ⊤ := top_unique $ measure.le_add_left le_rfl

@[simp] lemma top_add : ⊤ + μ = ⊤ := top_unique $ measure.le_add_right le_rfl

end measure

open measure

lemma ae_add_measure_iff {p : α → Prop} : (∀ᵐ x ∂μ + ν, p x) ↔ (∀ᵐ x ∂μ, p x) ∧ ∀ᵐ x ∂ν, p x :=
add_eq_zero_iff

@[simp] lemma ae_add_measure : (μ + ν).ae = μ.ae ⊔ ν.ae :=
filter.ext $ λ s, ae_add_measure_iff

lemma ae_smul_le {c : ennreal} : (c • μ).ae ≤ μ.ae :=
λ s hs, ae_iff.2 $ by rw [smul_apply, ae_iff.1 hs, mul_zero]

@[simp] lemma ae_smul_eq {c : ennreal} (hc : c ≠ 0) : (c • μ).ae = μ.ae :=
filter.ext $ λ s, by simp [mem_ae_iff, hc]

@[simp] lemma ae_eq_bot : μ.ae = ⊥ ↔ μ = 0 :=
by rw [← empty_in_sets_eq_bot, mem_ae_iff, compl_empty, measure_univ_eq_zero]

@[simp] lemma ae_zero : (0 : measure α).ae = ⊥ := ae_eq_bot.2 rfl

@[mono] lemma ae_mono {μ ν : measure α} (h : μ ≤ ν) : μ.ae ≤ ν.ae :=
λ s hs, bot_unique $ trans_rel_left (≤) (measure.le_iff'.1 h _) hs

end measure_theory

section null_measurable

open measure_theory measure_theory.measure

variables [measurable_space α] [measurable_space β] {μ ν : measure α} {s t : set α} {c : ennreal}

namespace null_measurable_set

protected theorem mono_ae (h : μ.ae ≤ ν.ae) :
  null_measurable_set s ν → null_measurable_set s μ
| ⟨t, htm, hts⟩ := ⟨t, htm, hts.filter_mono  h⟩

protected theorem mono (h : μ ≤ ν) (hν : null_measurable_set s ν) :
  null_measurable_set s μ :=
hν.mono_ae (ae_mono h)

@[simp] protected theorem smul (h : null_measurable_set s μ) :
  null_measurable_set s (c • μ) :=
h.mono_ae ae_smul_le

theorem of_smul (h : null_measurable_set s (c • μ)) (hc : c ≠ 0) : null_measurable_set s μ :=
h.mono_ae (ae_smul_eq hc).ge

protected theorem add (hμ : null_measurable_set s μ) (hν : null_measurable_set s ν) :
  null_measurable_set s (μ + ν) :=
⟨to_measurable s μ ∩ to_measurable s ν,
  is_measurable_to_measurable.inter is_measurable_to_measurable,
  eventually_le.antisymm (subset_inter subset_to_measurable subset_to_measurable).eventually_le $
    ae_add_measure_iff.2 ⟨(inter_subset_left _ _).eventually_le.trans_eq (to_measurable_ae_eq hμ),
      (inter_subset_right _ _).eventually_le.trans_eq (to_measurable_ae_eq hν)⟩⟩

theorem left_of_add (h : null_measurable_set s (μ + ν)) : null_measurable_set s μ :=
h.mono (measure.le_add_right le_rfl)

theorem right_of_add (h : null_measurable_set s (μ + ν)) : null_measurable_set s ν :=
h.mono (measure.le_add_left le_rfl)

end null_measurable_set

@[simp] lemma null_measurable_set_zero : null_measurable_set s 0 :=
⟨∅, is_measurable.empty, by simp⟩

theorem null_measurable_set_smul (hc : c ≠ 0) :
  null_measurable_set s (c • μ) ↔ null_measurable_set s μ :=
⟨λ h, h.of_smul hc, λ h, h.smul⟩

@[simp] theorem null_measurable_set_add :
  null_measurable_set s (μ + ν) ↔ null_measurable_set s μ ∧ null_measurable_set s ν :=
⟨λ h, ⟨h.left_of_add, h.right_of_add⟩, λ h, h.1.add h.2⟩

variable {f : α → β}

namespace null_measurable_fun

protected theorem mono_ae (h : μ.ae ≤ ν.ae) (hν : null_measurable_fun f ν) :
  null_measurable_fun f μ :=
λ s hs, (hν hs).mono_ae h

protected theorem mono (h : μ ≤ ν) (hν : null_measurable_fun f ν) :
  null_measurable_fun f μ :=
hν.mono_ae (ae_mono h)

@[simp] protected theorem smul_measure (h : null_measurable_fun f μ) :
  null_measurable_fun f (c • μ) :=
h.mono_ae ae_smul_le

theorem of_smul_measure (h : null_measurable_fun f (c • μ)) (hc : c ≠ 0) :
  null_measurable_fun f μ :=
h.mono_ae (ae_smul_eq hc).ge

protected theorem add_measure (hμ : null_measurable_fun f μ) (hν : null_measurable_fun f ν) :
  null_measurable_fun f (μ + ν) :=
λ s hs, (hμ hs).add (hν hs)

theorem left_of_add_measure (h : null_measurable_fun f (μ + ν)) : null_measurable_fun f μ :=
λ s hs, (h hs).left_of_add

theorem right_of_add_measure (h : null_measurable_fun f (μ + ν)) : null_measurable_fun f ν :=
λ s hs, (h hs).right_of_add

end null_measurable_fun

@[simp] theorem null_measurable_fun_zero_measure : null_measurable_fun f 0 :=
λ s hs, null_measurable_set_zero

@[simp] theorem null_measurable_fun_add_measure :
  null_measurable_fun f (μ + ν) ↔ null_measurable_fun f μ ∧ null_measurable_fun f ν :=
⟨λ h, ⟨h.left_of_add_measure, h.right_of_add_measure⟩, λ h, h.1.add_measure h.2⟩

end null_measurable

namespace measure_theory

namespace measure

variables [measurable_space α] [measurable_space β] [measurable_space γ]
  {μ ν : measure α} {s t : set α} {c : ennreal}

/-! ### Pushforward and pullback -/

/-- Lift a linear map between `outer_measure` spaces such that for each measure `μ` every measurable
set is caratheodory-measurable w.r.t. `f μ` to a linear map between `measure` spaces. -/
def lift_linear (f : outer_measure α →ₗ[ennreal] outer_measure β)
  (hf : ∀ μ : measure α, ‹_› ≤ (f μ.to_outer_measure).caratheodory) :
  measure α →ₗ[ennreal] measure β :=
{ to_fun := λ μ, (f μ.to_outer_measure).to_measure (hf μ),
  map_add' := λ μ₁ μ₂, ext $ λ s hs, by simp [hs],
  map_smul' := λ c μ, ext $ λ s hs, by simp [hs] }

@[simp] lemma lift_linear_apply {f : outer_measure α →ₗ[ennreal] outer_measure β} (hf)
  {s : set β} (hs : null_measurable_set s (lift_linear f hf μ)) :
  lift_linear f hf μ s = f μ.to_outer_measure s :=
to_measure_apply _ _ hs

lemma le_lift_linear_apply {f : outer_measure α →ₗ[ennreal] outer_measure β} (hf) (s : set β) :
  f μ.to_outer_measure s ≤ lift_linear f hf μ s :=
le_to_measure_apply _ _ s

/-- The pushforward of a measure. It is defined to be `⊤` if `f` is not a null-measurable function
w.r.t. `μ`. With this choice of the  -/
def map (f : α → β) : measure α →ₗ[ennreal] measure β :=
{ to_fun := λ μ, if hf : null_measurable_fun f μ
    then (outer_measure.map f μ.to_outer_measure).to_measure $
      λ s hs t, (measure_inter_add_diff (f ⁻¹' t) (hf hs)).symm
    else ⊤,
  map_add' := λ μ ν,
    begin
      by_cases hμ : null_measurable_fun f μ,
      { by_cases hν : null_measurable_fun f ν,
        { ext1 s hs, simp [hμ, hν, hs.null_measurable] },
        { have hμν : ¬null_measurable_fun f (μ + ν) := λ h, hν h.right_of_add_measure,
          simp * } },
      { have hμν : ¬null_measurable_fun f (μ + ν) := λ h, hμ h.left_of_add_measure,
        simp * }
    end,
  map_smul' := λ c μ,
    begin
      by_cases hc : c = 0, { simp [hc] },
      by_cases hf : null_measurable_fun f μ, { ext1 s hs, simp [hf, hs.null_measurable] },
      have hcf : ¬null_measurable_fun f (c • μ), from λ h, hf (h.of_smul_measure hc),
      simp *
    end
}

/-- We can evaluate the pushforward on measurable sets. For non-measurable sets, see
  `measure_theory.measure.le_map_apply` and `measurable_equiv.map_apply`. -/
@[simp] theorem map_apply {f : α → β} (hf : null_measurable_fun f μ)
  {s : set β} (hs : null_measurable_set s (map f μ)) :
  map f μ s = μ (f ⁻¹' s) :=
by { rw [map, linear_map.coe_mk, dif_pos hf] at hs ⊢, exact to_measure_apply _ _ hs }

lemma map_not_measurable {f : α → β} (hf : ¬null_measurable_fun f μ) : map f μ = ⊤ := dif_neg hf

/-- Without any measurability assumptions we can only bound `map f μ s` from below.
  See also `measurable_equiv.map_apply`. -/
theorem le_map_apply (f : α → β) (s : set β) :
  μ (f ⁻¹' s) ≤ map f μ s :=
begin
  by_cases hf : null_measurable_fun f μ,
  { calc μ (f ⁻¹' s) ≤ μ (f ⁻¹' to_measurable s (map f μ)) :
      measure_mono (preimage_mono $ subset_to_measurable)
    ... = map f μ s :
      by rw [← map_apply hf is_measurable_to_measurable.null_measurable, measure_to_measurable] },
  { rw [map_not_measurable hf],
    rcases eq_empty_or_nonempty s with rfl | hs; simp * }
end

lemma tendsto_ae_ae_map {f : α → β} : tendsto f μ.ae (map f μ).ae :=
λ s hs, nonpos_iff_eq_zero.1 $ (le_map_apply f sᶜ).trans_eq hs

theorem null_measurable_set_preimage_of_map {f : α → β} (hf : null_measurable_fun f μ)
  {s : set β} (hs : null_measurable_set s (map f μ)) :
  null_measurable_set (f ⁻¹' s) μ :=
begin
  rcases hs with ⟨t, htm, hst⟩,
  refine (hf htm).congr _,
  convert tendsto_ae_ae_map hst.symm
end

<<<<<<< HEAD
alias null_measurable_set_preimage_of_map ← null_measurable_set.preimage_of_map

@[simp] lemma map_id : map id μ = μ :=
ext $ λ s hs, map_apply measurable_id.null_measurable hs.null_measurable

lemma map_map {g : β → γ} {f : α → β}
  (hg : null_measurable_fun g (map f μ)) (hf : null_measurable_fun f μ) :
  map g (map f μ) = map (g ∘ f) μ :=
have hgf : null_measurable_fun (g ∘ f) μ, from λ s hs, (hg hs).preimage_of_map hf,
ext $ λ s hs,
by simp [hf, hg, hs, hg hs, hgf, ← preimage_comp]

lemma map_mono {f : α → β} (h : μ ≤ ν) : map f μ ≤ map f ν :=
if hν : null_measurable_fun f ν then λ s hs, by simp [*, le_iff'.1 h, hν.mono h]
else by simp only [map_not_measurable hν, le_top]
=======
/-- Even if `s` is not measurable, `map f μ s = 0` implies that `μ (f ⁻¹' s) = 0`. -/
lemma preimage_null_of_map_null {f : α → β} (hf : measurable f) {s : set β}
  (hs : map f μ s = 0) : μ (f ⁻¹' s) = 0 :=
nonpos_iff_eq_zero.mp $ (le_map_apply hf s).trans_eq hs
>>>>>>> c5e0d103

/-- Pullback of a `measure`. If `f` sends each `measurable` set to a `measurable` set, then for each
measurable set `s` we have `comap f μ s = μ (f '' s)`. -/
def comap (f : α → β) (μ : measure β) : measure α :=
if hf : injective f ∧ ∀ s, is_measurable s → null_measurable_set (f '' s) μ then
  (outer_measure.comap f μ.to_outer_measure).to_measure (λ s hs t,
  begin
    simp only [coe_to_outer_measure, outer_measure.comap_apply, ← image_inter hf.1,
      image_diff hf.1],
    exact (measure_inter_add_diff _ (hf.2 s hs)).symm
  end)
else 0

lemma comap_apply (f : α → β) (μ : measure β) (hfi : injective f)
  (hf : ∀ s, is_measurable s → null_measurable_set (f '' s) μ)
  (hs : null_measurable_set s (comap f μ)) :
  comap f μ s = μ (f '' s) :=
begin
  rw [comap, dif_pos (and.intro hfi hf)] at hs ⊢,
  rw [to_measure_apply _ _ hs, outer_measure.comap_apply, coe_to_outer_measure]
end

/-! ### Restricting a measure -/

/-- Restrict a measure `μ` to a set `s` as an `ennreal`-linear map. -/
def restrictₗ (s : set α) : measure α →ₗ[ennreal] measure α :=
lift_linear (outer_measure.restrict s) $ λ μ s' hs' t,
begin
  suffices : μ (s ∩ t) = μ (s ∩ t ∩ s') + μ (s ∩ t \ s'),
  { simpa [← set.inter_assoc, set.inter_comm _ s, ← inter_diff_assoc] },
  exact le_to_outer_measure_caratheodory _ _ hs' _,
end

/-- Restrict a measure `μ` to a set `s`. -/
def restrict (μ : measure α) (s : set α) : measure α := restrictₗ s μ

@[simp] lemma restrictₗ_apply (s : set α) (μ : measure α) :
  restrictₗ s μ = μ.restrict s :=
rfl

@[simp] lemma restrict_apply (ht : null_measurable_set t (μ.restrict s)) :
  μ.restrict s t = μ (t ∩ s) :=
(lift_linear_apply _ ht).trans $ outer_measure.restrict_apply _ _ _

lemma restrict_apply_univ (s : set α) : μ.restrict s univ = μ s :=
by rw [restrict_apply null_measurable_set_univ, set.univ_inter]

lemma le_restrict_apply (s t : set α) :
  μ (t ∩ s) ≤ μ.restrict s t :=
by { rw [restrict, restrictₗ], convert le_lift_linear_apply _ t, simp }

@[simp] lemma restrict_add (μ ν : measure α) (s : set α) :
  (μ + ν).restrict s = μ.restrict s + ν.restrict s :=
(restrictₗ s).map_add μ ν

@[simp] lemma restrict_zero (s : set α) : (0 : measure α).restrict s = 0 :=
(restrictₗ s).map_zero

@[simp] lemma restrict_smul (c : ennreal) (μ : measure α) (s : set α) :
  (c • μ).restrict s = c • μ.restrict s :=
(restrictₗ s).map_smul c μ

@[simp] lemma restrict_restrict (hs : null_measurable_set s μ) :
  (μ.restrict t).restrict s = μ.restrict (s ∩ t) :=
ext $ λ u hu, by simp [*, set.inter_assoc]

lemma restrict_apply_eq_zero (ht : is_measurable t) : μ.restrict s t = 0 ↔ μ (t ∩ s) = 0 :=
by rw [restrict_apply ht]

lemma measure_inter_eq_zero_of_restrict (h : μ.restrict s t = 0) : μ (t ∩ s) = 0 :=
nonpos_iff_eq_zero.1 (h ▸ le_restrict_apply _ _)

lemma restrict_apply_eq_zero' (hs : is_measurable s) : μ.restrict s t = 0 ↔ μ (t ∩ s) = 0 :=
begin
  refine ⟨measure_inter_eq_zero_of_restrict, λ h, _⟩,
  rcases exists_is_measurable_superset_of_null h with ⟨t', htt', ht', ht'0⟩,
  apply measure_mono_null ((inter_subset _ _ _).1 htt'),
  rw [restrict_apply (hs.compl.union ht'), union_inter_distrib_right, compl_inter_self,
    set.empty_union],
  exact measure_mono_null (inter_subset_left _ _) ht'0
end

@[simp] lemma restrict_eq_zero : μ.restrict s = 0 ↔ μ s = 0 :=
by rw [← measure_univ_eq_zero, restrict_apply_univ]

@[simp] lemma restrict_empty : μ.restrict ∅ = 0 := ext $ λ s hs, by simp [hs]

@[simp] lemma restrict_univ : μ.restrict univ = μ := ext $ λ s hs, by simp [hs]

lemma restrict_union_apply (h : disjoint (t ∩ s) (t ∩ s')) (hs : is_measurable s)
  (hs' : is_measurable s') (ht : is_measurable t) :
  μ.restrict (s ∪ s') t = μ.restrict s t + μ.restrict s' t :=
begin
  simp only [restrict_apply, ht, set.inter_union_distrib_left],
  exact measure_union h (ht.inter hs) (ht.inter hs'),
end

lemma restrict_union (h : disjoint s t) (hs : is_measurable s) (ht : is_measurable t) :
  μ.restrict (s ∪ t) = μ.restrict s + μ.restrict t :=
ext $ λ t' ht', restrict_union_apply (h.mono inf_le_right inf_le_right) hs ht ht'

lemma restrict_union_add_inter (hs : is_measurable s) (ht : is_measurable t) :
  μ.restrict (s ∪ t) + μ.restrict (s ∩ t) = μ.restrict s + μ.restrict t :=
begin
  ext1 u hu,
  simp only [add_apply, restrict_apply hu, inter_union_distrib_left],
  convert measure_union_add_inter (hu.inter hs) (hu.inter ht) using 3,
  rw [set.inter_left_comm (u ∩ s), set.inter_assoc, ← set.inter_assoc u u, set.inter_self]
end

@[simp] lemma restrict_add_restrict_compl (hs : is_measurable s) :
  μ.restrict s + μ.restrict sᶜ = μ :=
by rw [← restrict_union disjoint_compl_right hs hs.compl, union_compl_self, restrict_univ]

@[simp] lemma restrict_compl_add_restrict (hs : is_measurable s) :
  μ.restrict sᶜ + μ.restrict s = μ :=
by rw [add_comm, restrict_add_restrict_compl hs]

lemma restrict_union_le (s s' : set α) : μ.restrict (s ∪ s') ≤ μ.restrict s + μ.restrict s' :=
begin
  intros t ht,
  suffices : μ (t ∩ s ∪ t ∩ s') ≤ μ (t ∩ s) + μ (t ∩ s'),
    by simpa [ht, inter_union_distrib_left],
  apply measure_union_le
end

lemma restrict_Union_apply [encodable ι] {s : ι → set α} (hd : pairwise (disjoint on s))
  (hm : ∀ i, is_measurable (s i)) {t : set α} (ht : is_measurable t) :
  μ.restrict (⋃ i, s i) t = ∑' i, μ.restrict (s i) t :=
begin
  simp only [restrict_apply, ht, inter_Union],
  exact measure_Union (λ i j hij, (hd i j hij).mono inf_le_right inf_le_right)
    (λ i, ht.inter (hm i))
end

lemma restrict_Union_apply_eq_supr [encodable ι] {s : ι → set α}
  (hm : ∀ i, is_measurable (s i)) (hd : directed (⊆) s) {t : set α} (ht : is_measurable t) :
  μ.restrict (⋃ i, s i) t = ⨆ i, μ.restrict (s i) t :=
begin
  simp only [restrict_apply ht, inter_Union],
  rw [measure_Union_eq_supr],
  exacts [λ i, ht.inter (hm i), hd.mono_comp _ (λ s₁ s₂, inter_subset_inter_right _)]
end

lemma restrict_map {f : α → β} (hf : measurable f) {s : set β} (hs : is_measurable s) :
  (map f μ).restrict s = map f (μ.restrict $ f ⁻¹' s) :=
ext $ λ t ht, by simp [*, hf ht]

lemma map_comap_subtype_coe (hs : is_measurable s) :
  (map (coe : s → α)).comp (comap coe) = restrictₗ s :=
linear_map.ext $ λ μ, ext $ λ t ht,
by rw [restrictₗ_apply, restrict_apply ht, linear_map.comp_apply,
  map_apply measurable_subtype_coe ht,
  comap_apply (coe : s → α) subtype.val_injective (λ _, hs.subtype_image) _
    (measurable_subtype_coe ht), subtype.image_preimage_coe]

/-- Restriction of a measure to a subset is monotone both in set and in measure. -/
@[mono] lemma restrict_mono ⦃s s' : set α⦄ (hs : s ⊆ s') ⦃μ ν : measure α⦄ (hμν : μ ≤ ν) :
  μ.restrict s ≤ ν.restrict s' :=
assume t ht,
calc μ.restrict s t = μ (t ∩ s) : restrict_apply ht
... ≤ μ (t ∩ s') : measure_mono $ inter_subset_inter_right _ hs
... ≤ ν (t ∩ s') : le_iff'.1 hμν (t ∩ s')
... = ν.restrict s' t : (restrict_apply ht).symm

lemma restrict_le_self : μ.restrict s ≤ μ :=
assume t ht,
calc μ.restrict s t = μ (t ∩ s) : restrict_apply ht
... ≤ μ t : measure_mono $ inter_subset_left t s

lemma restrict_congr_meas (hs : is_measurable s) :
  μ.restrict s = ν.restrict s ↔ ∀ t ⊆ s, is_measurable t → μ t = ν t :=
⟨λ H t hts ht,
   by rw [← inter_eq_self_of_subset_left hts, ← restrict_apply ht, H, restrict_apply ht],
 λ H, ext $ λ t ht,
   by rw [restrict_apply ht, restrict_apply ht, H _ (inter_subset_right _ _) (ht.inter hs)]⟩

lemma restrict_congr_mono (hs : s ⊆ t) (hm : is_measurable s) (h : μ.restrict t = ν.restrict t) :
  μ.restrict s = ν.restrict s :=
by rw [← inter_eq_self_of_subset_left hs, ← restrict_restrict hm, h, restrict_restrict hm]

/-- If two measures agree on all measurable subsets of `s` and `t`, then they agree on all
measurable subsets of `s ∪ t`. -/
lemma restrict_union_congr (hsm : is_measurable s) (htm : is_measurable t) :
  μ.restrict (s ∪ t) = ν.restrict (s ∪ t) ↔
    μ.restrict s = ν.restrict s ∧ μ.restrict t = ν.restrict t :=
begin
  refine ⟨λ h, ⟨restrict_congr_mono (subset_union_left _ _) hsm h,
    restrict_congr_mono (subset_union_right _ _) htm h⟩, _⟩,
  simp only [restrict_congr_meas, hsm, htm, hsm.union htm],
  rintros ⟨hs, ht⟩ u hu hum,
  rw [measure_eq_inter_diff hum hsm, measure_eq_inter_diff hum hsm,
    hs _ (inter_subset_right _ _) (hum.inter hsm),
    ht _ (diff_subset_iff.2 hu) (hum.diff hsm)]
end

lemma restrict_finset_bUnion_congr {s : finset ι} {t : ι → set α}
  (htm : ∀ i ∈ s, is_measurable (t i)) :
  μ.restrict (⋃ i ∈ s, t i) = ν.restrict (⋃ i ∈ s, t i) ↔
    ∀ i ∈ s, μ.restrict (t i) = ν.restrict (t i) :=
begin
  induction s using finset.induction_on with i s hi hs, { simp },
  simp only [finset.mem_insert, or_imp_distrib, forall_and_distrib, forall_eq] at htm ⊢,
  simp only [finset.set_bUnion_insert, ← hs htm.2],
  exact restrict_union_congr htm.1 (s.is_measurable_bUnion htm.2)
end

lemma restrict_Union_congr [encodable ι] {s : ι → set α} (hm : ∀ i, is_measurable (s i)) :
  μ.restrict (⋃ i, s i) = ν.restrict (⋃ i, s i) ↔
    ∀ i, μ.restrict (s i) = ν.restrict (s i) :=
begin
  refine ⟨λ h i, restrict_congr_mono (subset_Union _ _) (hm i) h, λ h, _⟩,
  ext1 t ht,
  have M : ∀ t : finset ι, is_measurable (⋃ i ∈ t, s i) :=
    λ t, t.is_measurable_bUnion (λ i _, hm i),
  have D : directed (⊆) (λ t : finset ι, ⋃ i ∈ t, s i) :=
    directed_of_sup (λ t₁ t₂ ht, bUnion_subset_bUnion_left ht),
  rw [Union_eq_Union_finset],
  simp only [restrict_Union_apply_eq_supr M D ht,
    (restrict_finset_bUnion_congr (λ i hi, hm i)).2 (λ i hi, h i)],
end

lemma restrict_bUnion_congr {s : set ι} {t : ι → set α} (hc : countable s)
  (htm : ∀ i ∈ s, is_measurable (t i)) :
  μ.restrict (⋃ i ∈ s, t i) = ν.restrict (⋃ i ∈ s, t i) ↔
    ∀ i ∈ s, μ.restrict (t i) = ν.restrict (t i) :=
begin
  simp only [bUnion_eq_Union, set_coe.forall'] at htm ⊢,
  haveI := hc.to_encodable,
  exact restrict_Union_congr htm
end

lemma restrict_sUnion_congr {S : set (set α)} (hc : countable S) (hm : ∀ s ∈ S, is_measurable s) :
  μ.restrict (⋃₀ S) = ν.restrict (⋃₀ S) ↔ ∀ s ∈ S, μ.restrict s = ν.restrict s :=
by rw [sUnion_eq_bUnion, restrict_bUnion_congr hc hm]

/-- This lemma shows that `restrict` and `to_outer_measure` commute. Note that the LHS has a
restrict on measures and the RHS has a restrict on outer measures. -/
lemma restrict_to_outer_measure_eq_to_outer_measure_restrict (h : is_measurable s) :
    (μ.restrict s).to_outer_measure = outer_measure.restrict s μ.to_outer_measure :=
by simp_rw [restrict, restrictₗ, lift_linear, linear_map.coe_mk, to_measure_to_outer_measure,
  outer_measure.restrict_trim h, μ.trimmed]

/-- This lemma shows that `Inf` and `restrict` commute for measures. -/
lemma restrict_Inf_eq_Inf_restrict {m : set (measure α)} (hm : m.nonempty) (ht : is_measurable t) :
  (Inf m).restrict t = Inf ((λ μ : measure α, μ.restrict t) '' m) :=
begin
  ext1 s hs,
  simp_rw [Inf_apply hs, restrict_apply hs, Inf_apply (is_measurable.inter hs ht), set.image_image,
    restrict_to_outer_measure_eq_to_outer_measure_restrict ht, ← set.image_image _ to_outer_measure,
    ← outer_measure.restrict_Inf_eq_Inf_restrict _ (hm.image _),
    outer_measure.restrict_apply]
end

/-! ### Extensionality results -/

/-- Two measures are equal if they have equal restrictions on a spanning collection of sets
  (formulated using `Union`). -/
lemma ext_iff_of_Union_eq_univ [encodable ι] {s : ι → set α}
  (hm : ∀ i, is_measurable (s i)) (hs : (⋃ i, s i) = univ) :
  μ = ν ↔ ∀ i, μ.restrict (s i) = ν.restrict (s i) :=
by rw [← restrict_Union_congr hm, hs, restrict_univ, restrict_univ]

alias ext_iff_of_Union_eq_univ ↔ _ measure_theory.measure.ext_of_Union_eq_univ

/-- Two measures are equal if they have equal restrictions on a spanning collection of sets
  (formulated using `bUnion`). -/
lemma ext_iff_of_bUnion_eq_univ {S : set ι} {s : ι → set α} (hc : countable S)
  (hm : ∀ i ∈ S, is_measurable (s i)) (hs : (⋃ i ∈ S, s i) = univ) :
  μ = ν ↔ ∀ i ∈ S, μ.restrict (s i) = ν.restrict (s i) :=
by rw [← restrict_bUnion_congr hc hm, hs, restrict_univ, restrict_univ]

alias ext_iff_of_bUnion_eq_univ ↔ _ measure_theory.measure.ext_of_bUnion_eq_univ

/-- Two measures are equal if they have equal restrictions on a spanning collection of sets
  (formulated using `sUnion`). -/
lemma ext_iff_of_sUnion_eq_univ {S : set (set α)} (hc : countable S)
  (hm : ∀ s ∈ S, is_measurable s) (hs : (⋃₀ S) = univ) :
  μ = ν ↔ ∀ s ∈ S, μ.restrict s = ν.restrict s :=
ext_iff_of_bUnion_eq_univ hc hm $ by rwa ← sUnion_eq_bUnion

alias ext_iff_of_sUnion_eq_univ ↔ _ measure_theory.measure.ext_of_sUnion_eq_univ

lemma ext_of_generate_from_of_cover {S T : set (set α)}
  (h_gen : ‹_› = generate_from S) (hc : countable T)
  (h_inter : is_pi_system S)
  (hm : ∀ t ∈ T, is_measurable t) (hU : ⋃₀ T = univ) (htop : ∀ t ∈ T, μ t < ⊤)
  (ST_eq : ∀ (t ∈ T) (s ∈ S), μ (s ∩ t) = ν (s ∩ t)) (T_eq : ∀ t ∈ T, μ t = ν t) :
  μ = ν :=
begin
  refine ext_of_sUnion_eq_univ hc hm hU (λ t ht, _),
  ext1 u hu,
  simp only [restrict_apply hu],
  refine induction_on_inter h_gen h_inter _ (ST_eq t ht) _ _ hu,
  { simp only [set.empty_inter, measure_empty] },
  { intros v hv hvt,
    have := T_eq t ht,
    rw [set.inter_comm] at hvt ⊢,
    rwa [measure_eq_inter_diff (hm _ ht) hv, measure_eq_inter_diff (hm _ ht) hv, ← hvt,
      ennreal.add_right_inj] at this,
    exact (measure_mono $ set.inter_subset_left _ _).trans_lt (htop t ht) },
  { intros f hfd hfm h_eq,
    have : pairwise (disjoint on λ n, f n ∩ t) :=
      λ m n hmn, (hfd m n hmn).mono (inter_subset_left _ _) (inter_subset_left _ _),
    simp only [Union_inter, measure_Union this (λ n, is_measurable.inter (hfm n) (hm t ht)), h_eq] }
end

/-- Two measures are equal if they are equal on the π-system generating the σ-algebra,
  and they are both finite on a increasing spanning sequence of sets in the π-system.
  This lemma is formulated using `sUnion`. -/
lemma ext_of_generate_from_of_cover_subset {S T : set (set α)}
  (h_gen : ‹_› = generate_from S)
  (h_inter : is_pi_system S)
  (h_sub : T ⊆ S) (hc : countable T) (hU : ⋃₀ T = univ) (htop : ∀ s ∈ T, μ s < ⊤)
  (h_eq : ∀ s ∈ S, μ s = ν s) :
  μ = ν :=
begin
  refine ext_of_generate_from_of_cover h_gen hc h_inter _ hU htop _ (λ t ht, h_eq t (h_sub ht)),
  { intros t ht, rw [h_gen], exact generate_measurable.basic _ (h_sub ht) },
  { intros t ht s hs, cases (s ∩ t).eq_empty_or_nonempty with H H,
    { simp only [H, measure_empty] },
    { exact h_eq _ (h_inter _ _ hs (h_sub ht) H) } }
end

/-- Two measures are equal if they are equal on the π-system generating the σ-algebra,
  and they are both finite on a increasing spanning sequence of sets in the π-system.
  This lemma is formulated using `Union`.
  `finite_spanning_sets_in.ext` is a reformulation of this lemma. -/
lemma ext_of_generate_from_of_Union (C : set (set α)) (B : ℕ → set α)
  (hA : ‹_› = generate_from C) (hC : is_pi_system C) (h1B : (⋃ i, B i) = univ)
  (h2B : ∀ i, B i ∈ C) (hμB : ∀ i, μ (B i) < ⊤) (h_eq : ∀ s ∈ C, μ s = ν s) : μ = ν :=
begin
  refine ext_of_generate_from_of_cover_subset hA hC _ (countable_range B) h1B _ h_eq,
  { rintro _ ⟨i, rfl⟩, apply h2B },
  { rintro _ ⟨i, rfl⟩, apply hμB }
end

<<<<<<< HEAD
=======
/-- The dirac measure. -/
def dirac (a : α) : measure α :=
(outer_measure.dirac a).to_measure (by simp)

lemma le_dirac_apply {a} : s.indicator 1 a ≤ dirac a s :=
outer_measure.dirac_apply a s ▸ le_to_measure_apply _ _ _

@[simp] lemma dirac_apply' (a : α) (hs : is_measurable s) :
  dirac a s = s.indicator 1 a :=
to_measure_apply _ _ hs

@[simp] lemma dirac_apply_of_mem {a : α} (h : a ∈ s) :
  dirac a s = 1 :=
begin
  have : ∀ t : set α, a ∈ t → t.indicator (1 : α → ennreal) a = 1,
    from λ t ht, indicator_of_mem ht 1,
  refine le_antisymm (this univ trivial ▸ _) (this s h ▸ le_dirac_apply),
  rw [← dirac_apply' a is_measurable.univ],
  exact measure_mono (subset_univ s)
end

@[simp] lemma dirac_apply [measurable_singleton_class α] (a : α) (s : set α) :
  dirac a s = s.indicator 1 a :=
begin
  by_cases h : a ∈ s, by rw [dirac_apply_of_mem h, indicator_of_mem h, pi.one_apply],
  rw [indicator_of_not_mem h, ← nonpos_iff_eq_zero],
  calc dirac a s ≤ dirac a {a}ᶜ : measure_mono (subset_compl_comm.1 $ singleton_subset_iff.2 h)
             ... = 0            : by simp [dirac_apply' _ (is_measurable_singleton _).compl]
end

lemma map_dirac {f : α → β} (hf : measurable f) (a : α) :
  map f (dirac a) = dirac (f a) :=
ext $ assume s hs, by simp [hs, map_apply hf hs, hf hs, indicator_apply]

>>>>>>> c5e0d103
/-- Sum of an indexed family of measures. -/
def sum (f : ι → measure α) : measure α :=
(outer_measure.sum (λ i, (f i).to_outer_measure)).to_measure $
le_trans
  (by exact le_infi (λ i, le_to_outer_measure_caratheodory _))
  (outer_measure.le_sum_caratheodory _)

lemma le_sum_apply (f : ι → measure α) (s : set α) :
  (∑' i, f i s) ≤ sum f s :=
le_to_measure_apply _ _ _

@[simp] lemma sum_apply (f : ι → measure α) {s : set α} (hs : is_measurable s) :
  sum f s = ∑' i, f i s :=
to_measure_apply _ _ hs

lemma le_sum (μ : ι → measure α) (i : ι) : μ i ≤ sum μ :=
λ s hs, by simp only [sum_apply μ hs, ennreal.le_tsum i]

lemma restrict_Union [encodable ι] {s : ι → set α} (hd : pairwise (disjoint on s))
  (hm : ∀ i, is_measurable (s i)) :
  μ.restrict (⋃ i, s i) = sum (λ i, μ.restrict (s i)) :=
ext $ λ t ht, by simp only [sum_apply _ ht, restrict_Union_apply hd hm ht]

lemma restrict_Union_le [encodable ι] {s : ι → set α} :
  μ.restrict (⋃ i, s i) ≤ sum (λ i, μ.restrict (s i)) :=
begin
  intros t ht,
  suffices : μ (⋃ i, t ∩ s i) ≤ ∑' i, μ (t ∩ s i), by simpa [ht, inter_Union],
  apply measure_Union_le
end

@[simp] lemma sum_bool (f : bool → measure α) : sum f = f tt + f ff :=
ext $ λ s hs, by simp [hs, tsum_fintype]

@[simp] lemma sum_cond (μ ν : measure α) : sum (λ b, cond b μ ν) = μ + ν :=
sum_bool _

@[simp] lemma restrict_sum (μ : ι → measure α) {s : set α} (hs : is_measurable s) :
  (sum μ).restrict s = sum (λ i, (μ i).restrict s) :=
ext $ λ t ht, by simp only [sum_apply, restrict_apply, ht, ht.inter hs]

/-- Counting measure on any measurable space. -/
def count : measure α := sum dirac

lemma le_count_apply : (∑' i : s, 1 : ennreal) ≤ count s :=
calc (∑' i : s, 1 : ennreal) = ∑' i, indicator s 1 i : tsum_subtype s 1
... ≤ ∑' i, dirac i s : ennreal.tsum_le_tsum $ λ x, le_dirac_apply
... ≤ count s : le_sum_apply _ _

lemma count_apply (hs : is_measurable s) : count s = ∑' i : s, 1 :=
by simp only [count, sum_apply, hs, dirac_apply', ← tsum_subtype s 1, pi.one_apply]

@[simp] lemma count_apply_finset [measurable_singleton_class α] (s : finset α) :
  count (↑s : set α) = s.card :=
calc count (↑s : set α) = ∑' i : (↑s : set α), 1 : count_apply s.is_measurable
                    ... = ∑ i in s, 1 : s.tsum_subtype 1
                    ... = s.card : by simp

lemma count_apply_finite [measurable_singleton_class α] (s : set α) (hs : finite s) :
  count s = hs.to_finset.card :=
by rw [← count_apply_finset, finite.coe_to_finset]

/-- `count` measure evaluates to infinity at infinite sets. -/
lemma count_apply_infinite (hs : s.infinite) : count s = ⊤ :=
begin
  refine top_unique (le_of_tendsto' ennreal.tendsto_nat_nhds_top $ λ n, _),
  rcases hs.exists_subset_card_eq n with ⟨t, ht, rfl⟩,
  calc (t.card : ennreal) = ∑ i in t, 1 : by simp
  ... = ∑' i : (t : set α), 1 : (t.tsum_subtype 1).symm
  ... ≤ count (t : set α) : le_count_apply
  ... ≤ count s : measure_mono ht
end

@[simp] lemma count_apply_eq_top [measurable_singleton_class α] : count s = ⊤ ↔ s.infinite :=
begin
  by_cases hs : s.finite,
  { simp [set.infinite, hs, count_apply_finite] },
  { change s.infinite at hs,
    simp [hs, count_apply_infinite] }
end

@[simp] lemma count_apply_lt_top [measurable_singleton_class α] : count s < ⊤ ↔ s.finite :=
calc count s < ⊤ ↔ count s ≠ ⊤ : lt_top_iff_ne_top
             ... ↔ ¬s.infinite : not_congr count_apply_eq_top
             ... ↔ s.finite    : not_not

<<<<<<< HEAD
=======
/-! ### Absolute continuity -/

/-- We say that `μ` is absolutely continuous with respect to `ν`, or that `μ` is dominated by `ν`,
  if `ν(A) = 0` implies that `μ(A) = 0`. -/
def absolutely_continuous (μ ν : measure α) : Prop :=
∀ ⦃s : set α⦄, ν s = 0 → μ s = 0

infix ` ≪ `:50 := absolutely_continuous

lemma absolutely_continuous.mk (h : ∀ ⦃s : set α⦄, is_measurable s → ν s = 0 → μ s = 0) : μ ≪ ν :=
begin
  intros s hs,
  rcases exists_is_measurable_superset_of_null hs with ⟨t, h1t, h2t, h3t⟩,
  exact measure_mono_null h1t (h h2t h3t),
end

@[refl] lemma absolutely_continuous.refl (μ : measure α) : μ ≪ μ := λ s hs, hs

lemma absolutely_continuous.rfl : μ ≪ μ := λ s hs, hs

lemma absolutely_continuous_of_eq (h : μ = ν) : μ ≪ ν := by rw h

alias absolutely_continuous_of_eq ← eq.absolutely_continuous

@[trans] lemma absolutely_continuous.trans (h1 : μ₁ ≪ μ₂) (h2 : μ₂ ≪ μ₃) : μ₁ ≪ μ₃ :=
λ s hs, h1 $ h2 hs


/-! ### The almost everywhere filter -/

/-- The “almost everywhere” filter of co-null sets. -/
def ae (μ : measure α) : filter α :=
{ sets := {s | μ sᶜ = 0},
  univ_sets := by simp,
  inter_sets := λ s t hs ht, by simp only [compl_inter, mem_set_of_eq];
    exact measure_union_null hs ht,
  sets_of_superset := λ s t hs hst, measure_mono_null (set.compl_subset_compl.2 hst) hs }

>>>>>>> c5e0d103
/-- The filter of sets `s` such that `sᶜ` has finite measure. -/
def cofinite (μ : measure α) : filter α :=
{ sets := {s | μ sᶜ < ⊤},
  univ_sets := by simp,
  inter_sets := λ s t hs ht, by { simp only [compl_inter, mem_set_of_eq],
    calc μ (sᶜ ∪ tᶜ) ≤ μ sᶜ + μ tᶜ : measure_union_le _ _
                ... < ⊤ : ennreal.add_lt_top.2 ⟨hs, ht⟩ },
  sets_of_superset := λ s t hs hst, lt_of_le_of_lt (measure_mono $ compl_subset_compl.2 hst) hs }

lemma mem_cofinite : s ∈ μ.cofinite ↔ μ sᶜ < ⊤ := iff.rfl

lemma compl_mem_cofinite : sᶜ ∈ μ.cofinite ↔ μ s < ⊤ :=
by rw [mem_cofinite, compl_compl]

lemma eventually_cofinite {p : α → Prop} : (∀ᶠ x in μ.cofinite, p x) ↔ μ {x | ¬p x} < ⊤ := iff.rfl

end measure
open measure

<<<<<<< HEAD
=======
notation `∀ᵐ` binders ` ∂` μ `, ` r:(scoped P, filter.eventually P (measure.ae μ)) := r
notation f ` =ᵐ[`:50 μ:50 `] `:0 g:50 := f =ᶠ[measure.ae μ] g
notation f ` ≤ᵐ[`:50 μ:50 `] `:0 g:50 := f ≤ᶠ[measure.ae μ] g

lemma mem_ae_iff {s : set α} : s ∈ μ.ae ↔ μ sᶜ = 0 := iff.rfl

lemma ae_iff {p : α → Prop} : (∀ᵐ a ∂ μ, p a) ↔ μ { a | ¬ p a } = 0 := iff.rfl

lemma compl_mem_ae_iff {s : set α} : sᶜ ∈ μ.ae ↔ μ s = 0 := by simp only [mem_ae_iff, compl_compl]

lemma measure_zero_iff_ae_nmem {s : set α} : μ s = 0 ↔ ∀ᵐ a ∂ μ, a ∉ s :=
compl_mem_ae_iff.symm

@[simp] lemma ae_eq_bot : μ.ae = ⊥ ↔ μ = 0 :=
by rw [← empty_in_sets_eq_bot, mem_ae_iff, compl_empty, measure_univ_eq_zero]

@[simp] lemma ae_zero : (0 : measure α).ae = ⊥ := ae_eq_bot.2 rfl

lemma ae_of_all {p : α → Prop} (μ : measure α) : (∀ a, p a) → ∀ᵐ a ∂ μ, p a :=
eventually_of_forall

@[mono] lemma ae_mono {μ ν : measure α} (h : μ ≤ ν) : μ.ae ≤ ν.ae :=
λ s hs, bot_unique $ trans_rel_left (≤) (measure.le_iff'.1 h _) hs

instance : countable_Inter_filter μ.ae :=
⟨begin
  intros S hSc hS,
  simp only [mem_ae_iff, compl_sInter, sUnion_image, bUnion_eq_Union] at hS ⊢,
  haveI := hSc.to_encodable,
  exact measure_Union_null (subtype.forall.2 hS)
end⟩

instance ae_is_measurably_generated : is_measurably_generated μ.ae :=
⟨λ s hs, let ⟨t, hst, htm, htμ⟩ := exists_is_measurable_superset_of_null hs in
  ⟨tᶜ, compl_mem_ae_iff.2 htμ, htm.compl, compl_subset_comm.1 hst⟩⟩

lemma ae_all_iff [encodable ι] {p : α → ι → Prop} :
  (∀ᵐ a ∂ μ, ∀ i, p a i) ↔ (∀ i, ∀ᵐ a ∂ μ, p a i) :=
eventually_countable_forall

lemma ae_ball_iff {S : set ι} (hS : countable S) {p : Π (x : α) (i ∈ S), Prop} :
  (∀ᵐ x ∂ μ, ∀ i ∈ S, p x i ‹_›) ↔ ∀ i ∈ S, ∀ᵐ x ∂ μ, p x i ‹_› :=
eventually_countable_ball hS

lemma ae_eq_refl (f : α → δ) : f =ᵐ[μ] f := eventually_eq.rfl

lemma ae_eq_symm {f g : α → δ} (h : f =ᵐ[μ] g) : g =ᵐ[μ] f :=
h.symm

lemma ae_eq_trans {f g h: α → δ} (h₁ : f =ᵐ[μ] g) (h₂ : g =ᵐ[μ] h) :
  f =ᵐ[μ] h :=
h₁.trans h₂

lemma ae_eq_empty : s =ᵐ[μ] (∅ : set α) ↔ μ s = 0 :=
eventually_eq_empty.trans $ by simp [ae_iff]

lemma ae_le_set : s ≤ᵐ[μ] t ↔ μ (s \ t) = 0 :=
calc s ≤ᵐ[μ] t ↔ ∀ᵐ x ∂μ, x ∈ s → x ∈ t : iff.rfl
           ... ↔ μ (s \ t) = 0          : by simp [ae_iff]; refl

lemma union_ae_eq_right : (s ∪ t : set α) =ᵐ[μ] t ↔ μ (s \ t) = 0 :=
by simp [eventually_le_antisymm_iff, ae_le_set, union_diff_right,
  diff_eq_empty.2 (set.subset_union_right _ _)]

lemma diff_ae_eq_self : (s \ t : set α) =ᵐ[μ] s ↔ μ (s ∩ t) = 0 :=
by simp [eventually_le_antisymm_iff, ae_le_set, diff_diff_right,
  diff_diff, diff_eq_empty.2 (set.subset_union_right _ _)]

lemma ae_eq_set {s t : set α} :
  s =ᵐ[μ] t ↔ μ (s \ t) = 0 ∧ μ (t \ s) = 0 :=
by simp [eventually_le_antisymm_iff, ae_le_set]

>>>>>>> c5e0d103
lemma mem_ae_map_iff {f : α → β} (hf : measurable f) {s : set β} (hs : is_measurable s) :
  s ∈ (map f μ).ae ↔ (f ⁻¹' s) ∈ μ.ae :=
by simp only [mem_ae_iff, map_apply hf hs.compl, preimage_compl]

lemma ae_map_iff {f : α → β} (hf : measurable f) {p : β → Prop} (hp : is_measurable {x | p x}) :
  (∀ᵐ y ∂ (map f μ), p y) ↔ ∀ᵐ x ∂ μ, p (f x) :=
mem_ae_map_iff hf hp

lemma ae_restrict_iff {p : α → Prop} (hp : is_measurable {x | p x}) :
  (∀ᵐ x ∂(μ.restrict s), p x) ↔ ∀ᵐ x ∂μ, x ∈ s → p x :=
begin
  simp only [ae_iff, ← compl_set_of, restrict_apply hp.compl],
  congr' with x, simp [and_comm]
end

lemma ae_imp_of_ae_restrict {s : set α} {p : α → Prop} (h : ∀ᵐ x ∂(μ.restrict s), p x) :
  ∀ᵐ x ∂μ, x ∈ s → p x :=
begin
  simp only [ae_iff] at h ⊢,
  simpa [set_of_and, inter_comm] using  measure_inter_eq_zero_of_restrict h
end

lemma ae_restrict_iff' {s : set α} {p : α → Prop} (hp : is_measurable s) :
  (∀ᵐ x ∂(μ.restrict s), p x) ↔ ∀ᵐ x ∂μ, x ∈ s → p x :=
begin
  simp only [ae_iff, ← compl_set_of, restrict_apply_eq_zero' hp],
  congr' with x, simp [and_comm]
end

<<<<<<< HEAD
=======
lemma ae_smul_measure {p : α → Prop} (h : ∀ᵐ x ∂μ, p x) (c : ennreal) : ∀ᵐ x ∂(c • μ), p x :=
ae_iff.2 $ by rw [smul_apply, ae_iff.1 h, mul_zero]

lemma ae_smul_measure_iff {p : α → Prop} {c : ennreal} (hc : c ≠ 0) :
  (∀ᵐ x ∂(c • μ), p x) ↔ ∀ᵐ x ∂μ, p x :=
by simp [ae_iff, hc]

lemma ae_add_measure_iff {p : α → Prop} {ν} : (∀ᵐ x ∂μ + ν, p x) ↔ (∀ᵐ x ∂μ, p x) ∧ ∀ᵐ x ∂ν, p x :=
add_eq_zero_iff

lemma ae_eq_comp' {ν : measure β} {f : α → β} {g g' : β → δ} (hf : measurable f)
  (h : g =ᵐ[ν] g') (h2 : map f μ ≪ ν) : g ∘ f =ᵐ[μ] g' ∘ f :=
preimage_null_of_map_null hf $ h2 h

>>>>>>> c5e0d103
lemma ae_eq_comp {f : α → β} {g g' : β → δ} (hf : measurable f)
  (h : g =ᵐ[measure.map f μ] g') : g ∘ f =ᵐ[μ] g' ∘ f :=
ae_eq_comp' hf h absolutely_continuous.rfl

lemma le_ae_restrict : μ.ae ⊓ 𝓟 s ≤ (μ.restrict s).ae :=
λ s hs, eventually_inf_principal.2 (ae_imp_of_ae_restrict hs)

@[simp] lemma ae_restrict_eq (hs : is_measurable s) : (μ.restrict s).ae = μ.ae ⊓ 𝓟 s :=
begin
  ext t,
  simp only [mem_inf_principal, mem_ae_iff, restrict_apply_eq_zero' hs, compl_set_of,
    not_imp, and_comm (_ ∈ s)],
  refl
end

@[simp] lemma ae_restrict_eq_bot {s} : (μ.restrict s).ae = ⊥ ↔ μ s = 0 :=
ae_eq_bot.trans restrict_eq_zero

@[simp] lemma ae_restrict_ne_bot {s} : (μ.restrict s).ae.ne_bot ↔ 0 < μ s :=
(not_congr ae_restrict_eq_bot).trans pos_iff_ne_zero.symm

lemma self_mem_ae_restrict {s} (hs : is_measurable s) : s ∈ (μ.restrict s).ae :=
by simp only [ae_restrict_eq hs, exists_prop, mem_principal_sets, mem_inf_sets];
  exact ⟨_, univ_mem_sets, s, by rw [univ_inter, and_self]⟩

/-- A version of the Borel-Cantelli lemma: if `sᵢ` is a sequence of measurable sets such that
`∑ μ sᵢ` exists, then for almost all `x`, `x` does not belong to almost all `sᵢ`. -/
lemma ae_eventually_not_mem {s : ℕ → set α} (hs : ∀ i, is_measurable (s i))
  (hs' : ∑' i, μ (s i) ≠ ⊤) : ∀ᵐ x ∂ μ, ∀ᶠ n in at_top, x ∉ s n :=
begin
  refine measure_mono_null _ (measure_limsup_eq_zero hs hs'),
  rw ←set.le_eq_subset,
  refine le_Inf (λ t ht x hx, _),
  simp only [le_eq_subset, not_exists, eventually_map, exists_prop, ge_iff_le, mem_set_of_eq,
    eventually_at_top, mem_compl_eq, not_forall, not_not_mem] at hx ht,
  rcases ht with ⟨i, hi⟩,
  rcases hx i with ⟨j, ⟨hj, hj'⟩⟩,
  exact hi j hj hj'
end

lemma mem_ae_dirac_iff {a : α} (hs : is_measurable s) : s ∈ (dirac a).ae ↔ a ∈ s :=
by by_cases a ∈ s; simp [mem_ae_iff, dirac_apply', hs.compl, indicator_apply, *]

lemma ae_dirac_iff {a : α} {p : α → Prop} (hp : is_measurable {x | p x}) :
  (∀ᵐ x ∂(dirac a), p x) ↔ p a :=
mem_ae_dirac_iff hp

@[simp] lemma ae_dirac_eq [measurable_singleton_class α] (a : α) : (dirac a).ae = pure a :=
by { ext s, simp [mem_ae_iff, imp_false] }

lemma ae_eq_dirac' [measurable_singleton_class β] {a : α} {f : α → β} (hf : measurable f) :
  f =ᵐ[dirac a] const α (f a) :=
(ae_dirac_iff $ show is_measurable (f ⁻¹' {f a}), from hf $ is_measurable_singleton _).2 rfl

lemma ae_eq_dirac [measurable_singleton_class α] {a : α} (f : α → δ) :
  f =ᵐ[dirac a] const α (f a) :=
by simp [filter.eventually_eq]

lemma restrict_mono_ae (h : s ≤ᵐ[μ] t) : μ.restrict s ≤ μ.restrict t :=
begin
  intros u hu,
  simp only [restrict_apply hu],
  exact measure_mono_ae (h.mono $ λ x hx, and.imp id hx)
end

lemma restrict_congr_set (H : s =ᵐ[μ] t) : μ.restrict s = μ.restrict t :=
le_antisymm (restrict_mono_ae H.le) (restrict_mono_ae H.symm.le)

/-- A measure `μ` is called a probability measure if `μ univ = 1`. -/
class probability_measure (μ : measure α) : Prop := (measure_univ : μ univ = 1)

instance measure.dirac.probability_measure {x : α} : probability_measure (dirac x) :=
⟨dirac_apply_of_mem $ mem_univ x⟩

/-- A measure `μ` is called finite if `μ univ < ⊤`. -/
class finite_measure (μ : measure α) : Prop := (measure_univ_lt_top : μ univ < ⊤)

instance restrict.finite_measure (μ : measure α) [hs : fact (μ s < ⊤)] :
  finite_measure (μ.restrict s) :=
⟨by simp [hs.elim]⟩

/-- Measure `μ` *has no atoms* if the measure of each singleton is zero.

NB: Wikipedia assumes that for any measurable set `s` with positive `μ`-measure,
there exists a measurable `t ⊆ s` such that `0 < μ t < μ s`. While this implies `μ {x} = 0`,
the converse is not true. -/
class has_no_atoms (μ : measure α) : Prop :=
(measure_singleton : ∀ x, μ {x} = 0)

export probability_measure (measure_univ) has_no_atoms (measure_singleton)

attribute [simp] measure_singleton

lemma measure_lt_top (μ : measure α) [finite_measure μ] (s : set α) : μ s < ⊤ :=
(measure_mono (subset_univ s)).trans_lt finite_measure.measure_univ_lt_top

lemma measure_ne_top (μ : measure α) [finite_measure μ] (s : set α) : μ s ≠ ⊤ :=
ne_of_lt (measure_lt_top μ s)

/-- `le_of_add_le_add_left` is normally applicable to `ordered_cancel_add_comm_monoid`,
but it holds for measures with the additional assumption that μ is finite. -/
lemma measure.le_of_add_le_add_left {μ ν₁ ν₂ : measure α} [finite_measure μ]
  (A2 : μ + ν₁ ≤ μ + ν₂) : ν₁ ≤ ν₂ :=
λ S B1, ennreal.le_of_add_le_add_left (measure_theory.measure_lt_top μ S) (A2 S B1)

@[priority 100]
instance probability_measure.to_finite_measure (μ : measure α) [probability_measure μ] :
  finite_measure μ :=
⟨by simp only [measure_univ, ennreal.one_lt_top]⟩

lemma probability_measure.ne_zero (μ : measure α) [probability_measure μ] : μ ≠ 0 :=
mt measure_univ_eq_zero.2 $ by simp [measure_univ]

section no_atoms

variables [has_no_atoms μ]

lemma measure_countable (h : countable s) : μ s = 0 :=
begin
  rw [← bUnion_of_singleton s, ← nonpos_iff_eq_zero],
  refine le_trans (measure_bUnion_le h _) _,
  simp
end

lemma measure_finite (h : s.finite) : μ s = 0 :=
measure_countable h.countable

lemma measure_finset (s : finset α) : μ ↑s = 0 :=
measure_finite s.finite_to_set

lemma insert_ae_eq_self (a : α) (s : set α) :
  (insert a s : set α) =ᵐ[μ] s :=
union_ae_eq_right.2 $ measure_mono_null (diff_subset _ _) (measure_singleton _)

variables [partial_order α] {a b : α}

lemma Iio_ae_eq_Iic : Iio a =ᵐ[μ] Iic a :=
by simp only [← Iic_diff_right, diff_ae_eq_self,
  measure_mono_null (set.inter_subset_right _ _) (measure_singleton a)]

lemma Ioi_ae_eq_Ici : Ioi a =ᵐ[μ] Ici a :=
@Iio_ae_eq_Iic (order_dual α) ‹_› ‹_› _ _ _

lemma Ioo_ae_eq_Ioc : Ioo a b =ᵐ[μ] Ioc a b :=
(ae_eq_refl _).inter Iio_ae_eq_Iic

lemma Ioc_ae_eq_Icc : Ioc a b =ᵐ[μ] Icc a b :=
Ioi_ae_eq_Ici.inter (ae_eq_refl _)

lemma Ioo_ae_eq_Ico : Ioo a b =ᵐ[μ] Ico a b :=
Ioi_ae_eq_Ici.inter (ae_eq_refl _)

lemma Ioo_ae_eq_Icc : Ioo a b =ᵐ[μ] Icc a b :=
Ioi_ae_eq_Ici.inter Iio_ae_eq_Iic

lemma Ico_ae_eq_Icc : Ico a b =ᵐ[μ] Icc a b :=
(ae_eq_refl _).inter Iio_ae_eq_Iic

lemma Ico_ae_eq_Ioc : Ico a b =ᵐ[μ] Ioc a b :=
Ioo_ae_eq_Ico.symm.trans Ioo_ae_eq_Ioc

end no_atoms

lemma ite_ae_eq_of_measure_zero {γ} (f : α → γ) (g : α → γ) (s : set α) (hs_zero : μ s = 0) :
  (λ x, ite (x ∈ s) (f x) (g x)) =ᵐ[μ] g :=
begin
  have h_ss : sᶜ ⊆ {a : α | ite (a ∈ s) (f a) (g a) = g a},
    from λ x hx, by simp [(set.mem_compl_iff _ _).mp hx],
  refine measure_mono_null _ hs_zero,
  nth_rewrite 0 ←compl_compl s,
  rwa set.compl_subset_compl,
end

lemma ite_ae_eq_of_measure_compl_zero {γ} (f : α → γ) (g : α → γ) (s : set α) (hs_zero : μ sᶜ = 0) :
  (λ x, ite (x ∈ s) (f x) (g x)) =ᵐ[μ] f :=
begin
  have h_ss : s ⊆ {a : α | ite (a ∈ s) (f a) (g a) = f a}, from λ x hx, by simp [hx],
  exact measure_mono_null (set.compl_subset_compl.mpr h_ss) hs_zero,
end

namespace measure

/-- A measure is called finite at filter `f` if it is finite at some set `s ∈ f`.
Equivalently, it is eventually finite at `s` in `f.lift' powerset`. -/
def finite_at_filter (μ : measure α) (f : filter α) : Prop := ∃ s ∈ f, μ s < ⊤

lemma finite_at_filter_of_finite (μ : measure α) [finite_measure μ] (f : filter α) :
  μ.finite_at_filter f :=
⟨univ, univ_mem_sets, measure_lt_top μ univ⟩

lemma finite_at_filter.exists_mem_basis {μ : measure α} {f : filter α} (hμ : finite_at_filter μ f)
  {p : ι → Prop} {s : ι → set α} (hf : f.has_basis p s) :
  ∃ i (hi : p i), μ (s i) < ⊤ :=
(hf.exists_iff (λ s t hst ht, (measure_mono hst).trans_lt ht)).1 hμ

lemma finite_at_bot (μ : measure α) : μ.finite_at_filter ⊥ :=
⟨∅, mem_bot_sets, by simp only [measure_empty, with_top.zero_lt_top]⟩

/-- `μ` has finite spanning sets in `C` if there is a countable sequence of sets in `C` that have
  finite measures. This structure is a type, which is useful if we want to record extra properties
  about the sets, such as that they are monotone.
  `sigma_finite` is defined in terms of this: `μ` is σ-finite if there exists a sequence of
  finite spanning sets in the collection of all measurable sets. -/
@[protect_proj, nolint has_inhabited_instance]
structure finite_spanning_sets_in (μ : measure α) (C : set (set α)) :=
(set : ℕ → set α)
(set_mem : ∀ i, set i ∈ C)
(finite : ∀ i, μ (set i) < ⊤)
(spanning : (⋃ i, set i) = univ)

end measure
open measure

/-- A measure `μ` is called σ-finite if there is a countable collection of sets
  `{ A i | i ∈ ℕ }` such that `μ (A i) < ⊤` and `⋃ i, A i = s`. -/
@[class] def sigma_finite (μ : measure α) : Prop :=
nonempty (μ.finite_spanning_sets_in {s | is_measurable s})

/-- If `μ` is σ-finite it has finite spanning sets in the collection of all measurable sets. -/
def measure.to_finite_spanning_sets_in (μ : measure α) [h : sigma_finite μ] :
  μ.finite_spanning_sets_in {s | is_measurable s} :=
classical.choice h

/-- A noncomputable way to get a monotone collection of sets that span `univ` and have finite
  measure using `classical.some`. This definition satisfies monotonicity in addition to all other
  properties in `sigma_finite`. -/
def spanning_sets (μ : measure α) [sigma_finite μ] (i : ℕ) : set α :=
accumulate μ.to_finite_spanning_sets_in.set i

lemma monotone_spanning_sets (μ : measure α) [sigma_finite μ] :
  monotone (spanning_sets μ) :=
monotone_accumulate

lemma is_measurable_spanning_sets (μ : measure α) [sigma_finite μ] (i : ℕ) :
  is_measurable (spanning_sets μ i) :=
is_measurable.Union $ λ j, is_measurable.Union_Prop $
  λ hij, μ.to_finite_spanning_sets_in.set_mem j

lemma measure_spanning_sets_lt_top (μ : measure α) [sigma_finite μ] (i : ℕ) :
  μ (spanning_sets μ i) < ⊤ :=
measure_bUnion_lt_top (finite_le_nat i) $ λ j _, μ.to_finite_spanning_sets_in.finite j

lemma Union_spanning_sets (μ : measure α) [sigma_finite μ] :
  (⋃ i : ℕ, spanning_sets μ i) = univ :=
by simp_rw [spanning_sets, Union_accumulate, μ.to_finite_spanning_sets_in.spanning]

lemma is_countably_spanning_spanning_sets (μ : measure α) [sigma_finite μ] :
  is_countably_spanning (range (spanning_sets μ)) :=
⟨spanning_sets μ, mem_range_self, Union_spanning_sets μ⟩

namespace measure

lemma supr_restrict_spanning_sets [sigma_finite μ] (hs : is_measurable s) :
  (⨆ i, μ.restrict (spanning_sets μ i) s) = μ s :=
begin
  convert (restrict_Union_apply_eq_supr (is_measurable_spanning_sets μ) _ hs).symm,
  { simp [Union_spanning_sets] },
  { exact directed_of_sup (monotone_spanning_sets μ) }
end

namespace finite_spanning_sets_in

variables {C D : set (set α)}

/-- If `μ` has finite spanning sets in `C` and `C ⊆ D` then `μ` has finite spanning sets in `D`. -/
protected def mono (h : μ.finite_spanning_sets_in C) (hC : C ⊆ D) : μ.finite_spanning_sets_in D :=
⟨h.set, λ i, hC (h.set_mem i), h.finite, h.spanning⟩

/-- If `μ` has finite spanning sets in the collection of measurable sets `C`, then `μ` is σ-finite.
-/
protected lemma sigma_finite (h : μ.finite_spanning_sets_in C) (hC : ∀ s ∈ C, is_measurable s) :
  sigma_finite μ :=
⟨h.mono hC⟩

/-- An extensionality for measures. It is `ext_of_generate_from_of_Union` formulated in terms of
`finite_spanning_sets_in`. -/
protected lemma ext {ν : measure α} {C : set (set α)} (hA : ‹_› = generate_from C)
  (hC : is_pi_system C) (h : μ.finite_spanning_sets_in C) (h_eq : ∀ s ∈ C, μ s = ν s) : μ = ν :=
ext_of_generate_from_of_Union C _ hA hC h.spanning h.set_mem h.finite h_eq

protected lemma is_countably_spanning (h : μ.finite_spanning_sets_in C) : is_countably_spanning C :=
⟨_, h.set_mem, h.spanning⟩

end finite_spanning_sets_in

lemma sigma_finite_of_not_nonempty (μ : measure α) (hα : ¬ nonempty α) : sigma_finite μ :=
⟨⟨λ _, ∅, λ n, is_measurable.empty, λ n, by simp, by simp [eq_empty_of_not_nonempty hα univ]⟩⟩

lemma sigma_finite_of_countable {S : set (set α)} (hc : countable S)
  (hμ : ∀ s ∈ S, μ s < ⊤)  (hU : ⋃₀ S = univ) :
  sigma_finite μ :=
begin
  obtain ⟨s, hμ, hs⟩ : ∃ s : ℕ → set α, (∀ n, μ (s n) < ⊤) ∧ (⋃ n, s n) = univ,
    from (exists_seq_cover_iff_countable ⟨∅, by simp⟩).2 ⟨S, hc, hμ, hU⟩,
  refine ⟨⟨λ n, to_measurable μ (s n), λ n, is_measurable_to_measurable _ _, by simpa, _⟩⟩,
  exact eq_univ_of_subset (Union_subset_Union $ λ n, subset_to_measurable μ (s n)) hs
end

end measure

/-- Every finite measure is σ-finite. -/
@[priority 100]
instance finite_measure.to_sigma_finite (μ : measure α) [finite_measure μ] : sigma_finite μ :=
⟨⟨λ _, univ, λ _, is_measurable.univ, λ _, measure_lt_top μ _, Union_const _⟩⟩

instance restrict.sigma_finite (μ : measure α) [sigma_finite μ] (s : set α) :
  sigma_finite (μ.restrict s) :=
begin
  refine ⟨⟨spanning_sets μ, is_measurable_spanning_sets μ, λ i, _, Union_spanning_sets μ⟩⟩,
  rw [restrict_apply (is_measurable_spanning_sets μ i)],
  exact (measure_mono $ inter_subset_left _ _).trans_lt (measure_spanning_sets_lt_top μ i)
end

instance sum.sigma_finite {ι} [fintype ι] (μ : ι → measure α) [∀ i, sigma_finite (μ i)] :
  sigma_finite (sum μ) :=
begin
  haveI : encodable ι := (encodable.trunc_encodable_of_fintype ι).out,
  have : ∀ n, is_measurable (⋂ (i : ι), spanning_sets (μ i) n) :=
  λ n, is_measurable.Inter (λ i, is_measurable_spanning_sets (μ i) n),
  refine ⟨⟨λ n, ⋂ i, spanning_sets (μ i) n, this, λ n, _, _⟩⟩,
  { rw [sum_apply _ (this n), tsum_fintype, ennreal.sum_lt_top_iff],
    rintro i -,
    exact (measure_mono $ Inter_subset _ i).trans_lt (measure_spanning_sets_lt_top (μ i) n) },
  { rw [Union_Inter_of_monotone], simp_rw [Union_spanning_sets, Inter_univ],
    exact λ i, monotone_spanning_sets (μ i), }
end

instance add.sigma_finite (μ ν : measure α) [sigma_finite μ] [sigma_finite ν] :
  sigma_finite (μ + ν) :=
by { rw [← sum_cond], refine @sum.sigma_finite _ _ _ _ _ (bool.rec _ _); simpa }

/-- A measure is called locally finite if it is finite in some neighborhood of each point. -/
class locally_finite_measure [topological_space α] (μ : measure α) : Prop :=
(finite_at_nhds : ∀ x, μ.finite_at_filter (𝓝 x))

@[priority 100] -- see Note [lower instance priority]
instance finite_measure.to_locally_finite_measure [topological_space α] (μ : measure α)
  [finite_measure μ] :
  locally_finite_measure μ :=
⟨λ x, finite_at_filter_of_finite _ _⟩

lemma measure.finite_at_nhds [topological_space α] (μ : measure α)
  [locally_finite_measure μ] (x : α) :
  μ.finite_at_filter (𝓝 x) :=
locally_finite_measure.finite_at_nhds x

lemma measure.smul_finite {α : Type*} [measurable_space α] (μ : measure α) [finite_measure μ]
  {c : ennreal} (hc : c < ⊤) :
  finite_measure (c • μ) :=
begin
  refine ⟨_⟩,
  rw measure.smul_apply,
  exact ennreal.mul_lt_top hc (measure_lt_top μ set.univ),
end

lemma measure.exists_is_open_measure_lt_top [topological_space α] (μ : measure α)
  [locally_finite_measure μ] (x : α) :
  ∃ s : set α, x ∈ s ∧ is_open s ∧ μ s < ⊤ :=
by simpa only [exists_prop, and.assoc]
  using (μ.finite_at_nhds x).exists_mem_basis (nhds_basis_opens x)

@[priority 100] -- see Note [lower instance priority]
instance sigma_finite_of_locally_finite [topological_space α]
  [topological_space.second_countable_topology α]
  {μ : measure α} [locally_finite_measure μ] :
  sigma_finite μ :=
begin
  choose s hsx hsμ using μ.finite_at_nhds,
  rcases topological_space.countable_cover_nhds hsx with ⟨t, htc, htU⟩,
  refine measure.sigma_finite_of_countable (htc.image s) (ball_image_iff.2 $ λ x hx, hsμ x) _,
  rwa sUnion_image
end

<<<<<<< HEAD
=======
/-- If two finite measures give the same mass to the whole space and coincide on a π-system made
of measurable sets, then they coincide on all sets in the σ-algebra generated by the π-system. -/
lemma ext_on_measurable_space_of_generate_finite {α} (m₀ : measurable_space α)
  {μ ν : measure α} [finite_measure μ]
  (C : set (set α)) (hμν : ∀ s ∈ C, μ s = ν s) {m : measurable_space α}
  (h : m ≤ m₀) (hA : m = measurable_space.generate_from C) (hC : is_pi_system C)
  (h_univ : μ set.univ = ν set.univ) {s : set α} (hs : m.is_measurable' s) :
  μ s = ν s :=
begin
  haveI : @finite_measure _ m₀ ν := begin
     constructor,
     rw ← h_univ,
     apply finite_measure.measure_univ_lt_top,
  end,
  refine induction_on_inter hA hC (by simp) hμν _ _ hs,
  { intros t h1t h2t,
    have h1t_ : @is_measurable α m₀ t, from h _ h1t,
    rw [@measure_compl α m₀ μ t h1t_ (@measure_lt_top α m₀ μ _ t),
      @measure_compl α m₀ ν t h1t_ (@measure_lt_top α m₀ ν _ t), h_univ, h2t], },
  { intros f h1f h2f h3f,
    have h2f_ : ∀ (i : ℕ), @is_measurable α m₀ (f i), from (λ i, h _ (h2f i)),
    have h_Union : @is_measurable α m₀ (⋃ (i : ℕ), f i),from @is_measurable.Union α ℕ m₀ _ f h2f_,
    simp [measure_Union, h_Union, h1f, h3f, h2f_], },
end

>>>>>>> c5e0d103
/-- Two finite measures are equal if they are equal on the π-system generating the σ-algebra
  (and `univ`). -/
lemma ext_of_generate_finite (C : set (set α)) (hA : _inst_1 = generate_from C)
  (hC : is_pi_system C) {μ ν : measure α} [finite_measure μ]
  (hμν : ∀ s ∈ C, μ s = ν s) (h_univ : μ univ = ν univ) :
  μ = ν :=
measure.ext (λ s hs,
  ext_on_measurable_space_of_generate_finite _inst_1 C hμν (le_refl _inst_1) hA hC h_univ hs)

namespace measure

namespace finite_at_filter

variables {f g : filter α}

lemma filter_mono (h : f ≤ g) : μ.finite_at_filter g → μ.finite_at_filter f :=
λ ⟨s, hs, hμ⟩, ⟨s, h hs, hμ⟩

lemma inf_of_left (h : μ.finite_at_filter f) : μ.finite_at_filter (f ⊓ g) :=
h.filter_mono inf_le_left

lemma inf_of_right (h : μ.finite_at_filter g) : μ.finite_at_filter (f ⊓ g) :=
h.filter_mono inf_le_right

@[simp] lemma inf_ae_iff : μ.finite_at_filter (f ⊓ μ.ae) ↔ μ.finite_at_filter f :=
begin
  refine ⟨_, λ h, h.filter_mono inf_le_left⟩,
  rintros ⟨s, ⟨t, ht, u, hu, hs⟩, hμ⟩,
  suffices : μ t ≤ μ s, from ⟨t, ht, this.trans_lt hμ⟩,
  exact measure_mono_ae (mem_sets_of_superset hu (λ x hu ht, hs ⟨ht, hu⟩))
end

alias inf_ae_iff ↔ measure_theory.measure.finite_at_filter.of_inf_ae _

lemma filter_mono_ae (h : f ⊓ μ.ae ≤ g) (hg : μ.finite_at_filter g) : μ.finite_at_filter f :=
inf_ae_iff.1 (hg.filter_mono h)

protected lemma measure_mono (h : μ ≤ ν) : ν.finite_at_filter f → μ.finite_at_filter f :=
λ ⟨s, hs, hν⟩, ⟨s, hs, (measure.le_iff'.1 h s).trans_lt hν⟩

@[mono] protected lemma mono (hf : f ≤ g) (hμ : μ ≤ ν) :
  ν.finite_at_filter g → μ.finite_at_filter f :=
λ h, (h.filter_mono hf).measure_mono hμ

protected lemma eventually (h : μ.finite_at_filter f) : ∀ᶠ s in f.lift' powerset, μ s < ⊤ :=
(eventually_lift'_powerset' $ λ s t hst ht, (measure_mono hst).trans_lt ht).2 h

lemma filter_sup : μ.finite_at_filter f → μ.finite_at_filter g → μ.finite_at_filter (f ⊔ g) :=
λ ⟨s, hsf, hsμ⟩ ⟨t, htg, htμ⟩,
 ⟨s ∪ t, union_mem_sup hsf htg, (measure_union_le s t).trans_lt (ennreal.add_lt_top.2 ⟨hsμ, htμ⟩)⟩

end finite_at_filter

lemma finite_at_nhds_within [topological_space α] (μ : measure α) [locally_finite_measure μ]
  (x : α) (s : set α) :
  μ.finite_at_filter (𝓝[s] x) :=
(finite_at_nhds μ x).inf_of_left

@[simp] lemma finite_at_principal : μ.finite_at_filter (𝓟 s) ↔ μ s < ⊤ :=
⟨λ ⟨t, ht, hμ⟩, (measure_mono ht).trans_lt hμ, λ h, ⟨s, mem_principal_self s, h⟩⟩

/-! ### Subtraction of measures -/

/-- The measure `μ - ν` is defined to be the least measure `τ` such that `μ ≤ τ + ν`.
It is the equivalent of `(μ - ν) ⊔ 0` if `μ` and `ν` were signed measures.
Compare with `ennreal.has_sub`.
Specifically, note that if you have `α = {1,2}`, and  `μ {1} = 2`, `μ {2} = 0`, and
`ν {2} = 2`, `ν {1} = 0`, then `(μ - ν) {1, 2} = 2`. However, if `μ ≤ ν`, and
`ν univ ≠ ⊤`, then `(μ - ν) + ν = μ`. -/
noncomputable instance has_sub {α : Type*} [measurable_space α] : has_sub (measure α) :=
⟨λ μ ν, Inf {τ | μ ≤ τ + ν} ⟩

section measure_sub

lemma sub_def : μ - ν = Inf {d | μ ≤ d + ν} := rfl

lemma sub_eq_zero_of_le (h : μ ≤ ν) : μ - ν = 0 :=
begin
  rw [← nonpos_iff_eq_zero', measure.sub_def],
  apply @Inf_le (measure α) _ _,
  simp [h],
end

/-- This application lemma only works in special circumstances. Given knowledge of
when `μ ≤ ν` and `ν ≤ μ`, a more general application lemma can be written. -/
lemma sub_apply [finite_measure ν] (h₁ : is_measurable s) (h₂ : ν ≤ μ) : (μ - ν) s = μ s - ν s :=
begin
  -- We begin by defining `measure_sub`, which will be equal to `(μ - ν)`.
  let measure_sub : measure α := @measure_theory.measure.of_measurable α _
    (λ (t : set α) (h_t_is_measurable : is_measurable t), (μ t - ν t))
    begin
      simp
    end
    begin
      intros g h_meas h_disj, simp only, rw ennreal.tsum_sub,
      repeat { rw ← measure_theory.measure_Union h_disj h_meas },
      apply measure_theory.measure_lt_top, intro i, apply h₂, apply h_meas
    end,
  -- Now, we demonstrate `μ - ν = measure_sub`, and apply it.
  begin
    have h_measure_sub_add : (ν + measure_sub = μ),
    { ext t h_t_is_measurable,
      simp only [pi.add_apply, coe_add],
      rw [measure_theory.measure.of_measurable_apply _ h_t_is_measurable, add_comm,
        ennreal.sub_add_cancel_of_le (h₂ t h_t_is_measurable)] },
    have h_measure_sub_eq : (μ - ν) = measure_sub,
    { rw measure_theory.measure.sub_def, apply le_antisymm,
      { apply @Inf_le (measure α) (measure.complete_lattice), simp [le_refl, add_comm, h_measure_sub_add] },
      apply @le_Inf (measure α) (measure.complete_lattice),
      intros d h_d, rw [← h_measure_sub_add, mem_set_of_eq, add_comm d] at h_d,
      apply measure.le_of_add_le_add_left h_d },
    rw h_measure_sub_eq,
    apply measure.of_measurable_apply _ h₁,
  end
end

lemma sub_add_cancel_of_le [finite_measure ν] (h₁ : ν ≤ μ) : μ - ν + ν = μ :=
begin
  ext s h_s_meas,
  rw [add_apply, sub_apply h_s_meas h₁, ennreal.sub_add_cancel_of_le (h₁ s h_s_meas)],
end

end measure_sub

end measure

end measure_theory

open measure_theory measure_theory.measure

namespace measurable_equiv

/-! Interactions of measurable equivalences and measures -/

open equiv measure_theory.measure

variables [measurable_space α] [measurable_space β] {μ : measure α} {ν : measure β}

/-- If we map a measure along a measurable equivalence, we can compute the measure on all sets
  (not just the measurable ones). -/
protected theorem map_apply (f : α ≃ᵐ β) (s : set β) : map f μ s = μ (f ⁻¹' s) :=
begin
  refine le_antisymm _ (le_map_apply f.measurable s),
  rw [measure_eq_infi' μ],
  refine le_infi _, rintro ⟨t, hst, ht⟩,
  rw [subtype.coe_mk],
  have := f.symm.to_equiv.image_eq_preimage,
  simp only [←coe_eq, symm_symm, symm_to_equiv] at this,
  rw [← this, image_subset_iff] at hst,
  convert measure_mono hst,
  rw [map_apply, preimage_preimage],
  { refine congr_arg μ (eq.symm _), convert preimage_id, exact funext f.left_inv },
  exacts [f.measurable, f.measurable_inv_fun ht]
end

@[simp] lemma map_symm_map (e : α ≃ᵐ β) : map e.symm (map e μ) = μ :=
by simp [map_map e.symm.measurable e.measurable]

@[simp] lemma map_map_symm (e : α ≃ᵐ β) : map e (map e.symm ν) = ν :=
by simp [map_map e.measurable e.symm.measurable]

lemma map_measurable_equiv_injective (e : α ≃ᵐ β) : injective (map e) :=
by { intros μ₁ μ₂ hμ, apply_fun map e.symm at hμ, simpa [map_symm_map e] using hμ }

lemma map_apply_eq_iff_map_symm_apply_eq (e : α ≃ᵐ β) : map e μ = ν ↔ map e.symm ν = μ :=
by rw [← (map_measurable_equiv_injective e).eq_iff, map_map_symm, eq_comm]


end measurable_equiv

section is_complete

/-- A measure is complete if every null set is also measurable.
  A null set is a subset of a measurable set with measure `0`.
  Since every measure is defined as a special case of an outer measure, we can more simply state
  that a set `s` is null if `μ s = 0`. -/
@[class] def measure_theory.measure.is_complete {_ : measurable_space α} (μ : measure α) :
  Prop :=
∀ s, μ s = 0 → is_measurable s

variables [measurable_space α] {μ : measure α} {s t z : set α}

/-- A set is null measurable if it is the union of a null set and a measurable set. -/
def is_null_measurable (μ : measure α) (s : set α) : Prop :=
∃ t z, s = t ∪ z ∧ is_measurable t ∧ μ z = 0

theorem is_null_measurable_iff : is_null_measurable μ s ↔
  ∃ t, t ⊆ s ∧ is_measurable t ∧ μ (s \ t) = 0 :=
begin
  split,
  { rintro ⟨t, z, rfl, ht, hz⟩,
    refine ⟨t, set.subset_union_left _ _, ht, measure_mono_null _ hz⟩,
    simp [union_diff_left, diff_subset] },
  { rintro ⟨t, st, ht, hz⟩,
    exact ⟨t, _, (union_diff_cancel st).symm, ht, hz⟩ }
end

theorem is_null_measurable_measure_eq (st : t ⊆ s) (hz : μ (s \ t) = 0) : μ s = μ t :=
begin
  refine le_antisymm _ (measure_mono st),
  have := measure_union_le t (s \ t),
  rw [union_diff_cancel st, hz] at this, simpa
end

theorem is_measurable.is_null_measurable (μ : measure α) (hs : is_measurable s) :
  is_null_measurable μ s :=
⟨s, ∅, by simp, hs, μ.empty⟩

theorem is_null_measurable_of_complete (μ : measure α) [c : μ.is_complete] :
  is_null_measurable μ s ↔ is_measurable s :=
⟨by rintro ⟨t, z, rfl, ht, hz⟩; exact
  is_measurable.union ht (c _ hz),
 λ h, h.is_null_measurable _⟩

theorem is_null_measurable.union_null (hs : is_null_measurable μ s) (hz : μ z = 0) :
  is_null_measurable μ (s ∪ z) :=
begin
  rcases hs with ⟨t, z', rfl, ht, hz'⟩,
  exact ⟨t, z' ∪ z, set.union_assoc _ _ _, ht, nonpos_iff_eq_zero.1
    (le_trans (measure_union_le _ _) $ by simp [hz, hz'])⟩
end

theorem null_is_null_measurable (hz : μ z = 0) : is_null_measurable μ z :=
by simpa using (is_measurable.empty.is_null_measurable _).union_null hz

theorem is_null_measurable.Union_nat {s : ℕ → set α} (hs : ∀ i, is_null_measurable μ (s i)) :
  is_null_measurable μ (Union s) :=
begin
  choose t ht using assume i, is_null_measurable_iff.1 (hs i),
  simp [forall_and_distrib] at ht,
  rcases ht with ⟨st, ht, hz⟩,
  refine is_null_measurable_iff.2
    ⟨Union t, Union_subset_Union st, is_measurable.Union ht,
      measure_mono_null _ (measure_Union_null hz)⟩,
  rw [diff_subset_iff, ← Union_union_distrib],
  exact Union_subset_Union (λ i, by rw ← diff_subset_iff)
end

theorem is_measurable.diff_null (hs : is_measurable s) (hz : μ z = 0) :
  is_null_measurable μ (s \ z) :=
begin
  rw measure_eq_infi at hz,
  choose f hf using show ∀ q : {q : ℚ // q > 0}, ∃ t : set α,
    z ⊆ t ∧ is_measurable t ∧ μ t < (nnreal.of_real q.1 : ennreal),
  { rintro ⟨ε, ε0⟩,
    have : 0 < (nnreal.of_real ε : ennreal), { simpa using ε0 },
    rw ← hz at this, simpa [infi_lt_iff] },
  refine is_null_measurable_iff.2 ⟨s \ Inter f,
    diff_subset_diff_right (subset_Inter (λ i, (hf i).1)),
    hs.diff (is_measurable.Inter (λ i, (hf i).2.1)),
    measure_mono_null _ (nonpos_iff_eq_zero.1 $ le_of_not_lt $ λ h, _)⟩,
  { exact Inter f },
  { rw [diff_subset_iff, diff_union_self],
    exact subset.trans (diff_subset _ _) (subset_union_left _ _) },
  rcases ennreal.lt_iff_exists_rat_btwn.1 h with ⟨ε, ε0', ε0, h⟩,
  simp at ε0,
  apply not_le_of_lt (lt_trans (hf ⟨ε, ε0⟩).2.2 h),
  exact measure_mono (Inter_subset _ _)
end

theorem is_null_measurable.diff_null (hs : is_null_measurable μ s) (hz : μ z = 0) :
  is_null_measurable μ (s \ z) :=
begin
  rcases hs with ⟨t, z', rfl, ht, hz'⟩,
  rw [set.union_diff_distrib],
  exact (ht.diff_null hz).union_null (measure_mono_null (diff_subset _ _) hz')
end

theorem is_null_measurable.compl (hs : is_null_measurable μ s) : is_null_measurable μ sᶜ :=
begin
  rcases hs with ⟨t, z, rfl, ht, hz⟩,
  rw compl_union,
  exact ht.compl.diff_null hz
end

theorem is_null_measurable_iff_ae {s : set α} :
  is_null_measurable μ s ↔ ∃ t, is_measurable t ∧ s =ᵐ[μ] t :=
begin
  simp only [ae_eq_set],
  split,
  { assume h,
    rcases is_null_measurable_iff.1 h with ⟨t, ts, tmeas, ht⟩,
    refine ⟨t, tmeas, ht, _⟩,
    rw [diff_eq_empty.2 ts, measure_empty] },
  { rintros ⟨t, tmeas, h₁, h₂⟩,
    have : is_null_measurable μ (t ∪ (s \ t)) :=
      is_null_measurable.union_null (tmeas.is_null_measurable _) h₁,
    have A : is_null_measurable μ ((t ∪ (s \ t)) \ (t \ s)) :=
      is_null_measurable.diff_null this h₂,
    have : (t ∪ (s \ t)) \ (t \ s) = s,
    { apply subset.antisymm,
      { assume x hx,
        simp only [mem_union_eq, not_and, mem_diff, not_not_mem] at hx,
        cases hx.1, { exact hx.2 h }, { exact h.1 } },
      { assume x hx,
        simp [hx, classical.em (x ∈ t)] } },
    rwa this at A }
end

theorem is_null_measurable_iff_sandwich {s : set α} :
  is_null_measurable μ s ↔
  ∃ (t u : set α), is_measurable t ∧ is_measurable u ∧ t ⊆ s ∧ s ⊆ u ∧ μ (u \ t) = 0 :=
begin
  split,
  { assume h,
    rcases is_null_measurable_iff.1 h with ⟨t, ts, tmeas, ht⟩,
    rcases is_null_measurable_iff.1 h.compl with ⟨u', u's, u'meas, hu'⟩,
    have A : s ⊆ u'ᶜ := subset_compl_comm.mp u's,
    refine ⟨t, u'ᶜ, tmeas, u'meas.compl, ts, A, _⟩,
    have : sᶜ \ u' = u'ᶜ \ s, by simp [compl_eq_univ_diff, diff_diff, union_comm],
    rw this at hu',
    apply le_antisymm _ bot_le,
    calc μ (u'ᶜ \ t) ≤ μ ((u'ᶜ \ s) ∪ (s \ t)) :
    begin
      apply measure_mono,
      assume x hx,
      simp at hx,
      simp [hx, or_comm, classical.em],
    end
    ... ≤ μ (u'ᶜ \ s) + μ (s \ t) : measure_union_le _ _
    ... = 0 : by rw [ht, hu', zero_add] },
  { rintros ⟨t, u, tmeas, umeas, ts, su, hμ⟩,
    refine is_null_measurable_iff.2 ⟨t, ts, tmeas, _⟩,
    apply le_antisymm _ bot_le,
    calc μ (s \ t) ≤ μ (u \ t) : measure_mono (diff_subset_diff_left su)
    ... = 0 : hμ }
end

lemma restrict_apply_of_is_null_measurable {s t : set α}
  (ht : is_null_measurable (μ.restrict s) t) : μ.restrict s t = μ (t ∩ s) :=
begin
  rcases is_null_measurable_iff_sandwich.1 ht with ⟨u, v, umeas, vmeas, ut, tv, huv⟩,
  apply le_antisymm _ (le_restrict_apply _ _),
  calc μ.restrict s t ≤ μ.restrict s v : measure_mono tv
  ... = μ (v ∩ s) : restrict_apply vmeas
  ... ≤ μ ((u ∩ s) ∪ ((v \ u) ∩ s)) : measure_mono $
    by { assume x hx, simp at hx, simp [hx, classical.em] }
  ... ≤ μ (u ∩ s) + μ ((v \ u) ∩ s) : measure_union_le _ _
  ... = μ (u ∩ s) + μ.restrict s (v \ u) : by rw measure.restrict_apply (vmeas.diff umeas)
  ... = μ (u ∩ s) : by rw [huv, add_zero]
  ... ≤ μ (t ∩ s) : measure_mono $ inter_subset_inter_left s ut
end

/-- The measurable space of all null measurable sets. -/
def null_measurable (μ : measure α) : measurable_space α :=
{ is_measurable' := is_null_measurable μ,
  is_measurable_empty := is_measurable.empty.is_null_measurable _,
  is_measurable_compl := λ s hs, hs.compl,
  is_measurable_Union := λ f, is_null_measurable.Union_nat }

/-- Given a measure we can complete it to a (complete) measure on all null measurable sets. -/
def completion (μ : measure α) : @measure_theory.measure α (null_measurable μ) :=
{ to_outer_measure := μ.to_outer_measure,
  m_Union := λ s hs hd, show μ (Union s) = ∑' i, μ (s i), begin
    choose t ht using assume i, is_null_measurable_iff.1 (hs i),
    simp [forall_and_distrib] at ht, rcases ht with ⟨st, ht, hz⟩,
    rw is_null_measurable_measure_eq (Union_subset_Union st),
    { rw measure_Union _ ht,
      { congr, funext i,
        exact (is_null_measurable_measure_eq (st i) (hz i)).symm },
      { rintro i j ij x ⟨h₁, h₂⟩,
        exact hd i j ij ⟨st i h₁, st j h₂⟩ } },
    { refine measure_mono_null _ (measure_Union_null hz),
      rw [diff_subset_iff, ← Union_union_distrib],
      exact Union_subset_Union (λ i, by rw ← diff_subset_iff) }
  end,
  trimmed := begin
    letI := null_measurable μ,
    refine le_antisymm (λ s, _) (outer_measure.le_trim _),
    rw outer_measure.trim_eq_infi,
    dsimp,
    clear _inst,
    resetI,
    rw measure_eq_infi s,
    exact infi_le_infi (λ t, infi_le_infi $ λ st,
      infi_le_infi2 $ λ ht, ⟨ht.is_null_measurable _, le_refl _⟩)
  end }

instance completion.is_complete (μ : measure α) : (completion μ).is_complete :=
λ z hz, null_is_null_measurable hz

lemma measurable.ae_eq {α β} [measurable_space α] [measurable_space β] {μ : measure α}
  [hμ : μ.is_complete] {f g : α → β} (hf : measurable f) (hfg : f =ᵐ[μ] g) :
  measurable g :=
begin
  intros s hs,
  let t := {x | f x = g x},
  have ht_compl : μ tᶜ = 0, by rwa [filter.eventually_eq, ae_iff] at hfg,
  rw (set.inter_union_compl (g ⁻¹' s) t).symm,
  refine is_measurable.union _ _,
  { have h_g_to_f : (g ⁻¹' s) ∩ t = (f ⁻¹' s) ∩ t,
    { ext,
      simp only [set.mem_inter_iff, set.mem_preimage, and.congr_left_iff, set.mem_set_of_eq],
      exact λ hx, by rw hx, },
    rw h_g_to_f,
    exact is_measurable.inter (hf hs) (is_measurable.compl_iff.mp (hμ tᶜ ht_compl)), },
  { exact hμ (g ⁻¹' s ∩ tᶜ) (measure_mono_null (set.inter_subset_right _ _) ht_compl), },
end

end is_complete

namespace measure_theory

end measure_theory

/-!
# Almost everywhere measurable functions

A function is almost everywhere measurable if it coincides almost everywhere with a measurable
function. We define this property, called `ae_measurable f μ`, and discuss several of its properties
that are analogous to properties of measurable functions.
-/

section
open measure_theory

variables [measurable_space α] [measurable_space β]
{f g : α → β} {μ ν : measure α}

/-- A function is almost everywhere measurable if it coincides almost everywhere with a measurable
function. -/
def ae_measurable (f : α → β) (μ : measure α . measure_theory.volume_tac) : Prop :=
∃ g : α → β, measurable g ∧ f =ᵐ[μ] g

lemma measurable.ae_measurable (h : measurable f) : ae_measurable f μ :=
⟨f, h, ae_eq_refl f⟩

@[nontriviality] lemma subsingleton.ae_measurable [subsingleton α] : ae_measurable f μ :=
subsingleton.measurable.ae_measurable

@[simp] lemma ae_measurable_zero : ae_measurable f 0 :=
begin
  nontriviality α, inhabit α,
  exact ⟨λ x, f (default α), measurable_const, rfl⟩
end

lemma ae_measurable_iff_measurable [μ.is_complete] :
  ae_measurable f μ ↔ measurable f :=
begin
  split; intro h,
  { rcases h with ⟨g, hg_meas, hfg⟩,
    exact hg_meas.ae_eq hfg.symm, },
  { exact h.ae_measurable, },
end

namespace ae_measurable

/-- Given an almost everywhere measurable function `f`, associate to it a measurable function
that coincides with it almost everywhere. `f` is explicit in the definition to make sure that
it shows in pretty-printing. -/
def mk (f : α → β) (h : ae_measurable f μ) : α → β := classical.some h

lemma measurable_mk (h : ae_measurable f μ) : measurable (h.mk f) :=
(classical.some_spec h).1

lemma ae_eq_mk (h : ae_measurable f μ) : f =ᵐ[μ] (h.mk f) :=
(classical.some_spec h).2

lemma congr (hf : ae_measurable f μ) (h : f =ᵐ[μ] g) : ae_measurable g μ :=
⟨hf.mk f, hf.measurable_mk, h.symm.trans hf.ae_eq_mk⟩

lemma mono_measure (h : ae_measurable f μ) (h' : ν ≤ μ) : ae_measurable f ν :=
⟨h.mk f, h.measurable_mk, eventually.filter_mono (ae_mono h') h.ae_eq_mk⟩

lemma mono_set {s t} (h : s ⊆ t) (ht : ae_measurable f (μ.restrict t)) :
  ae_measurable f (μ.restrict s) :=
ht.mono_measure (restrict_mono h le_rfl)

protected lemma mono' (h : ae_measurable f μ) (h' : ν ≪ μ) : ae_measurable f ν :=
⟨h.mk f, h.measurable_mk, h' h.ae_eq_mk⟩

lemma ae_mem_imp_eq_mk {s} (h : ae_measurable f (μ.restrict s)) :
  ∀ᵐ x ∂μ, x ∈ s → f x = h.mk f x :=
ae_imp_of_ae_restrict h.ae_eq_mk

lemma ae_inf_principal_eq_mk {s} (h : ae_measurable f (μ.restrict s)) :
  f =ᶠ[μ.ae ⊓ 𝓟 s] h.mk f :=
le_ae_restrict h.ae_eq_mk

lemma add_measure {f : α → β} (hμ : ae_measurable f μ) (hν : ae_measurable f ν) :
  ae_measurable f (μ + ν) :=
begin
  let s := {x | f x ≠ hμ.mk f x},
  have : μ s = 0 := hμ.ae_eq_mk,
  obtain ⟨t, st, t_meas, μt⟩ : ∃ t, s ⊆ t ∧ is_measurable t ∧ μ t = 0 :=
    exists_is_measurable_superset_of_null this,
  let g : α → β := t.piecewise (hν.mk f) (hμ.mk f),
  refine ⟨g, measurable.piecewise t_meas hν.measurable_mk hμ.measurable_mk, _⟩,
  change μ {x | f x ≠ g x} + ν {x | f x ≠ g x} = 0,
  suffices : μ {x | f x ≠ g x} = 0 ∧ ν {x | f x ≠ g x} = 0, by simp [this.1, this.2],
  have ht : {x | f x ≠ g x} ⊆ t,
  { assume x hx,
    by_contra h,
    simp only [g, h, mem_set_of_eq, ne.def, not_false_iff, piecewise_eq_of_not_mem] at hx,
    exact h (st hx) },
  split,
  { have : μ {x | f x ≠ g x} ≤ μ t := measure_mono ht,
    rw μt at this,
    exact le_antisymm this bot_le },
  { have : {x | f x ≠ g x} ⊆ {x | f x ≠ hν.mk f x},
    { assume x hx,
      simpa [ht hx, g] using hx },
    apply le_antisymm _ bot_le,
    calc ν {x | f x ≠ g x} ≤ ν {x | f x ≠ hν.mk f x} : measure_mono this
    ... = 0 : hν.ae_eq_mk }
end

lemma smul_measure (h : ae_measurable f μ) (c : ennreal) :
  ae_measurable f (c • μ) :=
⟨h.mk f, h.measurable_mk, ae_smul_measure h.ae_eq_mk c⟩

lemma comp_measurable [measurable_space δ] {f : α → δ} {g : δ → β}
  (hg : ae_measurable g (map f μ)) (hf : measurable f) : ae_measurable (g ∘ f) μ :=
⟨hg.mk g ∘ f, hg.measurable_mk.comp hf, ae_eq_comp hf hg.ae_eq_mk⟩

lemma comp_measurable' {δ} [measurable_space δ] {ν : measure δ} {f : α → δ} {g : δ → β}
  (hg : ae_measurable g ν) (hf : measurable f) (h : map f μ ≪ ν) : ae_measurable (g ∘ f) μ :=
(hg.mono' h).comp_measurable hf

lemma prod_mk {γ : Type*} [measurable_space γ] {f : α → β} {g : α → γ}
  (hf : ae_measurable f μ) (hg : ae_measurable g μ) : ae_measurable (λ x, (f x, g x)) μ :=
⟨λ a, (hf.mk f a, hg.mk g a), hf.measurable_mk.prod_mk hg.measurable_mk,
  eventually_eq.prod_mk hf.ae_eq_mk hg.ae_eq_mk⟩

lemma is_null_measurable (h : ae_measurable f μ) {s : set β} (hs : is_measurable s) :
  is_null_measurable μ (f ⁻¹' s) :=
begin
  apply is_null_measurable_iff_ae.2,
  refine ⟨(h.mk f) ⁻¹' s, h.measurable_mk hs, _⟩,
  filter_upwards [h.ae_eq_mk],
  assume x hx,
  change (f x ∈ s) = ((h.mk f) x ∈ s),
  rwa hx
end

end ae_measurable

lemma ae_measurable_congr (h : f =ᵐ[μ] g) :
  ae_measurable f μ ↔ ae_measurable g μ :=
⟨λ hf, ae_measurable.congr hf h, λ hg, ae_measurable.congr hg h.symm⟩

@[simp] lemma ae_measurable_add_measure_iff :
  ae_measurable f (μ + ν) ↔ ae_measurable f μ ∧ ae_measurable f ν :=
⟨λ h, ⟨h.mono_measure (measure.le_add_right (le_refl _)),
         h.mono_measure (measure.le_add_left (le_refl _))⟩,
  λ h, h.1.add_measure h.2⟩

@[simp] lemma ae_measurable_const {b : β} : ae_measurable (λ a : α, b) μ :=
measurable_const.ae_measurable

@[simp] lemma ae_measurable_smul_measure_iff {c : ennreal} (hc : c ≠ 0) :
  ae_measurable f (c • μ) ↔ ae_measurable f μ :=
⟨λ h, ⟨h.mk f, h.measurable_mk, (ae_smul_measure_iff hc).1 h.ae_eq_mk⟩,
  λ h, ⟨h.mk f, h.measurable_mk, (ae_smul_measure_iff hc).2 h.ae_eq_mk⟩⟩

lemma measurable.comp_ae_measurable [measurable_space δ] {f : α → δ} {g : δ → β}
  (hg : measurable g) (hf : ae_measurable f μ) : ae_measurable (g ∘ f) μ :=
⟨g ∘ hf.mk f, hg.comp hf.measurable_mk, eventually_eq.fun_comp hf.ae_eq_mk _⟩

lemma ae_measurable_of_zero_measure {f : α → β} : ae_measurable f 0 :=
begin
  by_cases h : nonempty α,
  { exact (@ae_measurable_const _ _ _ _ _ (f h.some)).congr rfl },
  { exact (measurable_of_not_nonempty h f).ae_measurable }
end

end

namespace is_compact

variables [topological_space α] [measurable_space α] {μ : measure α} {s : set α}

lemma finite_measure_of_nhds_within (hs : is_compact s) :
  (∀ a ∈ s, μ.finite_at_filter (𝓝[s] a)) → μ s < ⊤ :=
by simpa only [← measure.compl_mem_cofinite, measure.finite_at_filter]
  using hs.compl_mem_sets_of_nhds_within

lemma finite_measure [locally_finite_measure μ] (hs : is_compact s) : μ s < ⊤ :=
hs.finite_measure_of_nhds_within $ λ a ha, μ.finite_at_nhds_within _ _

lemma measure_zero_of_nhds_within (hs : is_compact s) :
  (∀ a ∈ s, ∃ t ∈ 𝓝[s] a, μ t = 0) → μ s = 0 :=
by simpa only [← compl_mem_ae_iff] using hs.compl_mem_sets_of_nhds_within

end is_compact

lemma metric.bounded.finite_measure [metric_space α] [proper_space α]
  [measurable_space α] {μ : measure α} [locally_finite_measure μ] {s : set α}
  (hs : metric.bounded s) :
  μ s < ⊤ :=
(measure_mono subset_closure).trans_lt (metric.compact_iff_closed_bounded.2
  ⟨is_closed_closure, metric.bounded_closure_of_bounded hs⟩).finite_measure<|MERGE_RESOLUTION|>--- conflicted
+++ resolved
@@ -84,11 +84,7 @@
 
 noncomputable theory
 
-<<<<<<< HEAD
-open classical set filter function measurable_space encodable
-=======
-open classical set filter (hiding map) function measurable_space
->>>>>>> c5e0d103
+open classical set filter (hiding map) function measurable_space encodable
 open_locale classical topological_space big_operators filter
 
 variables {α β γ δ ι : Type*}
@@ -205,23 +201,6 @@
   ∃ t, s ⊆ t ∧ is_measurable t ∧ μ t = μ s :=
 by simpa only [← measure_eq_trim] using μ.to_outer_measure.exists_is_measurable_superset_eq_trim s
 
-<<<<<<< HEAD
-=======
-/-- A measurable set `t ⊇ s` such that `μ t = μ s`. -/
-def to_measurable (μ : measure α) (s : set α) : set α :=
-classical.some (exists_is_measurable_superset μ s)
-
-lemma subset_to_measurable (μ : measure α) (s : set α) : s ⊆ to_measurable μ s :=
-(classical.some_spec (exists_is_measurable_superset μ s)).1
-
-@[simp] lemma is_measurable_to_measurable (μ : measure α) (s : set α) :
-  is_measurable (to_measurable μ s) :=
-(classical.some_spec (exists_is_measurable_superset μ s)).2.1
-
-@[simp] lemma measure_to_measurable (s : set α) : μ (to_measurable μ s) = μ s :=
-(classical.some_spec (exists_is_measurable_superset μ s)).2.2
-
->>>>>>> c5e0d103
 lemma exists_is_measurable_superset_of_null (h : μ s = 0) :
   ∃ t, s ⊆ t ∧ is_measurable t ∧ μ t = 0 :=
 outer_measure.exists_is_measurable_superset_of_trim_eq_zero (by rw [← measure_eq_trim, h])
@@ -743,13 +722,8 @@
 /-- If `s` is a countable set, then the measure of its preimage can be found as the sum of measures
 of the fibers `f ⁻¹' {y}`. -/
 lemma tsum_measure_preimage_singleton {s : set β} (hs : countable s) {f : α → β}
-<<<<<<< HEAD
   (hf : ∀ y ∈ s, null_measurable_set (f ⁻¹' {y}) μ) :
   (∑' b : s, μ (f ⁻¹' {↑b})) = μ (f ⁻¹' s) :=
-=======
-  (hf : ∀ y ∈ s, is_measurable (f ⁻¹' {y})) :
-  ∑' b : s, μ (f ⁻¹' {↑b}) = μ (f ⁻¹' s) :=
->>>>>>> c5e0d103
 by rw [← set.bUnion_preimage_singleton, measure_bUnion hs (pairwise_on_disjoint_fiber _ _) hf]
 
 /-- If `s` is a `finset`, then the measure of its preimage can be found as the sum of measures
@@ -776,15 +750,9 @@
   ∑ i in s, μ (t i) ≤ μ (univ : set α) :=
 by { rw ← measure_bUnion_finset H h, exact measure_mono (subset_univ _) }
 
-<<<<<<< HEAD
 lemma tsum_measure_le_measure_univ {s : ι → set α}
   (hs : ∀ i, null_measurable_set (s i) μ) (H : pairwise (disjoint on s)) :
-  (∑' i, μ (s i)) ≤ μ (univ : set α) :=
-=======
-lemma tsum_measure_le_measure_univ {s : ι → set α} (hs : ∀ i, is_measurable (s i))
-  (H : pairwise (disjoint on s)) :
   ∑' i, μ (s i) ≤ μ (univ : set α) :=
->>>>>>> c5e0d103
 begin
   rw [ennreal.tsum_eq_supr_sum],
   exact supr_le (λ s, sum_measure_le_measure_univ (λ i hi, hs i) (λ i hi j hj hij, H i j hij))
@@ -918,13 +886,8 @@
 
 /-- One direction of the Borel-Cantelli lemma: if (sᵢ) is a sequence of measurable sets such that
   ∑ μ sᵢ exists, then the limit superior of the sᵢ is a null set. -/
-<<<<<<< HEAD
 lemma measure_limsup_eq_zero {s : ℕ → set α} (hs : ∀ i, null_measurable_set (s i) μ)
-  (hs' : (∑' i, μ (s i)) ≠ ⊤) : μ (limsup at_top s) = 0 :=
-=======
-lemma measure_limsup_eq_zero {s : ℕ → set α} (hs : ∀ i, is_measurable (s i))
   (hs' : ∑' i, μ (s i) ≠ ⊤) : μ (limsup at_top s) = 0 :=
->>>>>>> c5e0d103
 begin
   rw limsup_eq_infi_supr_of_nat',
   -- We will show that both `μ (⨅ n, ⨆ i, s (i + n))` and `0` are the limit of `μ (⊔ i, s (i + n))`
@@ -1016,13 +979,8 @@
 ⟨λ μ₁ μ₂, {
   to_outer_measure := μ₁.to_outer_measure + μ₂.to_outer_measure,
   m_Union := λ s hs hd,
-<<<<<<< HEAD
-    show μ₁ (⋃ i, s i) + μ₂ (⋃ i, s i) = ∑' i, μ₁ (s i) + μ₂ (s i),
+    show μ₁ (⋃ i, s i) + μ₂ (⋃ i, s i) = ∑' i, (μ₁ (s i) + μ₂ (s i)),
     by rw [ennreal.tsum_add, measure_Union' hd hs, measure_Union' hd hs],
-=======
-    show μ₁ (⋃ i, s i) + μ₂ (⋃ i, s i) = ∑' i, (μ₁ (s i) + μ₂ (s i)),
-    by rw [ennreal.tsum_add, measure_Union hd hs, measure_Union hd hs],
->>>>>>> c5e0d103
   trimmed := by rw [outer_measure.trim_add, μ₁.trimmed, μ₂.trimmed] }⟩
 
 @[simp] theorem add_to_outer_measure (μ₁ μ₂ : measure α) :
@@ -1410,7 +1368,6 @@
   convert tendsto_ae_ae_map hst.symm
 end
 
-<<<<<<< HEAD
 alias null_measurable_set_preimage_of_map ← null_measurable_set.preimage_of_map
 
 @[simp] lemma map_id : map id μ = μ :=
@@ -1426,12 +1383,11 @@
 lemma map_mono {f : α → β} (h : μ ≤ ν) : map f μ ≤ map f ν :=
 if hν : null_measurable_fun f ν then λ s hs, by simp [*, le_iff'.1 h, hν.mono h]
 else by simp only [map_not_measurable hν, le_top]
-=======
+
 /-- Even if `s` is not measurable, `map f μ s = 0` implies that `μ (f ⁻¹' s) = 0`. -/
 lemma preimage_null_of_map_null {f : α → β} (hf : measurable f) {s : set β}
   (hs : map f μ s = 0) : μ (f ⁻¹' s) = 0 :=
 nonpos_iff_eq_zero.mp $ (le_map_apply hf s).trans_eq hs
->>>>>>> c5e0d103
 
 /-- Pullback of a `measure`. If `f` sends each `measurable` set to a `measurable` set, then for each
 measurable set `s` we have `comap f μ s = μ (f '' s)`. -/
@@ -1769,8 +1725,6 @@
   { rintro _ ⟨i, rfl⟩, apply hμB }
 end
 
-<<<<<<< HEAD
-=======
 /-- The dirac measure. -/
 def dirac (a : α) : measure α :=
 (outer_measure.dirac a).to_measure (by simp)
@@ -1805,7 +1759,6 @@
   map f (dirac a) = dirac (f a) :=
 ext $ assume s hs, by simp [hs, map_apply hf hs, hf hs, indicator_apply]
 
->>>>>>> c5e0d103
 /-- Sum of an indexed family of measures. -/
 def sum (f : ι → measure α) : measure α :=
 (outer_measure.sum (λ i, (f i).to_outer_measure)).to_measure $
@@ -1892,8 +1845,6 @@
              ... ↔ ¬s.infinite : not_congr count_apply_eq_top
              ... ↔ s.finite    : not_not
 
-<<<<<<< HEAD
-=======
 /-! ### Absolute continuity -/
 
 /-- We say that `μ` is absolutely continuous with respect to `ν`, or that `μ` is dominated by `ν`,
@@ -1922,17 +1873,6 @@
 λ s hs, h1 $ h2 hs
 
 
-/-! ### The almost everywhere filter -/
-
-/-- The “almost everywhere” filter of co-null sets. -/
-def ae (μ : measure α) : filter α :=
-{ sets := {s | μ sᶜ = 0},
-  univ_sets := by simp,
-  inter_sets := λ s t hs ht, by simp only [compl_inter, mem_set_of_eq];
-    exact measure_union_null hs ht,
-  sets_of_superset := λ s t hs hst, measure_mono_null (set.compl_subset_compl.2 hst) hs }
-
->>>>>>> c5e0d103
 /-- The filter of sets `s` such that `sᶜ` has finite measure. -/
 def cofinite (μ : measure α) : filter α :=
 { sets := {s | μ sᶜ < ⊤},
@@ -1952,81 +1892,6 @@
 end measure
 open measure
 
-<<<<<<< HEAD
-=======
-notation `∀ᵐ` binders ` ∂` μ `, ` r:(scoped P, filter.eventually P (measure.ae μ)) := r
-notation f ` =ᵐ[`:50 μ:50 `] `:0 g:50 := f =ᶠ[measure.ae μ] g
-notation f ` ≤ᵐ[`:50 μ:50 `] `:0 g:50 := f ≤ᶠ[measure.ae μ] g
-
-lemma mem_ae_iff {s : set α} : s ∈ μ.ae ↔ μ sᶜ = 0 := iff.rfl
-
-lemma ae_iff {p : α → Prop} : (∀ᵐ a ∂ μ, p a) ↔ μ { a | ¬ p a } = 0 := iff.rfl
-
-lemma compl_mem_ae_iff {s : set α} : sᶜ ∈ μ.ae ↔ μ s = 0 := by simp only [mem_ae_iff, compl_compl]
-
-lemma measure_zero_iff_ae_nmem {s : set α} : μ s = 0 ↔ ∀ᵐ a ∂ μ, a ∉ s :=
-compl_mem_ae_iff.symm
-
-@[simp] lemma ae_eq_bot : μ.ae = ⊥ ↔ μ = 0 :=
-by rw [← empty_in_sets_eq_bot, mem_ae_iff, compl_empty, measure_univ_eq_zero]
-
-@[simp] lemma ae_zero : (0 : measure α).ae = ⊥ := ae_eq_bot.2 rfl
-
-lemma ae_of_all {p : α → Prop} (μ : measure α) : (∀ a, p a) → ∀ᵐ a ∂ μ, p a :=
-eventually_of_forall
-
-@[mono] lemma ae_mono {μ ν : measure α} (h : μ ≤ ν) : μ.ae ≤ ν.ae :=
-λ s hs, bot_unique $ trans_rel_left (≤) (measure.le_iff'.1 h _) hs
-
-instance : countable_Inter_filter μ.ae :=
-⟨begin
-  intros S hSc hS,
-  simp only [mem_ae_iff, compl_sInter, sUnion_image, bUnion_eq_Union] at hS ⊢,
-  haveI := hSc.to_encodable,
-  exact measure_Union_null (subtype.forall.2 hS)
-end⟩
-
-instance ae_is_measurably_generated : is_measurably_generated μ.ae :=
-⟨λ s hs, let ⟨t, hst, htm, htμ⟩ := exists_is_measurable_superset_of_null hs in
-  ⟨tᶜ, compl_mem_ae_iff.2 htμ, htm.compl, compl_subset_comm.1 hst⟩⟩
-
-lemma ae_all_iff [encodable ι] {p : α → ι → Prop} :
-  (∀ᵐ a ∂ μ, ∀ i, p a i) ↔ (∀ i, ∀ᵐ a ∂ μ, p a i) :=
-eventually_countable_forall
-
-lemma ae_ball_iff {S : set ι} (hS : countable S) {p : Π (x : α) (i ∈ S), Prop} :
-  (∀ᵐ x ∂ μ, ∀ i ∈ S, p x i ‹_›) ↔ ∀ i ∈ S, ∀ᵐ x ∂ μ, p x i ‹_› :=
-eventually_countable_ball hS
-
-lemma ae_eq_refl (f : α → δ) : f =ᵐ[μ] f := eventually_eq.rfl
-
-lemma ae_eq_symm {f g : α → δ} (h : f =ᵐ[μ] g) : g =ᵐ[μ] f :=
-h.symm
-
-lemma ae_eq_trans {f g h: α → δ} (h₁ : f =ᵐ[μ] g) (h₂ : g =ᵐ[μ] h) :
-  f =ᵐ[μ] h :=
-h₁.trans h₂
-
-lemma ae_eq_empty : s =ᵐ[μ] (∅ : set α) ↔ μ s = 0 :=
-eventually_eq_empty.trans $ by simp [ae_iff]
-
-lemma ae_le_set : s ≤ᵐ[μ] t ↔ μ (s \ t) = 0 :=
-calc s ≤ᵐ[μ] t ↔ ∀ᵐ x ∂μ, x ∈ s → x ∈ t : iff.rfl
-           ... ↔ μ (s \ t) = 0          : by simp [ae_iff]; refl
-
-lemma union_ae_eq_right : (s ∪ t : set α) =ᵐ[μ] t ↔ μ (s \ t) = 0 :=
-by simp [eventually_le_antisymm_iff, ae_le_set, union_diff_right,
-  diff_eq_empty.2 (set.subset_union_right _ _)]
-
-lemma diff_ae_eq_self : (s \ t : set α) =ᵐ[μ] s ↔ μ (s ∩ t) = 0 :=
-by simp [eventually_le_antisymm_iff, ae_le_set, diff_diff_right,
-  diff_diff, diff_eq_empty.2 (set.subset_union_right _ _)]
-
-lemma ae_eq_set {s t : set α} :
-  s =ᵐ[μ] t ↔ μ (s \ t) = 0 ∧ μ (t \ s) = 0 :=
-by simp [eventually_le_antisymm_iff, ae_le_set]
-
->>>>>>> c5e0d103
 lemma mem_ae_map_iff {f : α → β} (hf : measurable f) {s : set β} (hs : is_measurable s) :
   s ∈ (map f μ).ae ↔ (f ⁻¹' s) ∈ μ.ae :=
 by simp only [mem_ae_iff, map_apply hf hs.compl, preimage_compl]
@@ -2056,23 +1921,10 @@
   congr' with x, simp [and_comm]
 end
 
-<<<<<<< HEAD
-=======
-lemma ae_smul_measure {p : α → Prop} (h : ∀ᵐ x ∂μ, p x) (c : ennreal) : ∀ᵐ x ∂(c • μ), p x :=
-ae_iff.2 $ by rw [smul_apply, ae_iff.1 h, mul_zero]
-
-lemma ae_smul_measure_iff {p : α → Prop} {c : ennreal} (hc : c ≠ 0) :
-  (∀ᵐ x ∂(c • μ), p x) ↔ ∀ᵐ x ∂μ, p x :=
-by simp [ae_iff, hc]
-
-lemma ae_add_measure_iff {p : α → Prop} {ν} : (∀ᵐ x ∂μ + ν, p x) ↔ (∀ᵐ x ∂μ, p x) ∧ ∀ᵐ x ∂ν, p x :=
-add_eq_zero_iff
-
 lemma ae_eq_comp' {ν : measure β} {f : α → β} {g g' : β → δ} (hf : measurable f)
   (h : g =ᵐ[ν] g') (h2 : map f μ ≪ ν) : g ∘ f =ᵐ[μ] g' ∘ f :=
 preimage_null_of_map_null hf $ h2 h
 
->>>>>>> c5e0d103
 lemma ae_eq_comp {f : α → β} {g g' : β → δ} (hf : measurable f)
   (h : g =ᵐ[measure.map f μ] g') : g ∘ f =ᵐ[μ] g' ∘ f :=
 ae_eq_comp' hf h absolutely_continuous.rfl
@@ -2446,8 +2298,6 @@
   rwa sUnion_image
 end
 
-<<<<<<< HEAD
-=======
 /-- If two finite measures give the same mass to the whole space and coincide on a π-system made
 of measurable sets, then they coincide on all sets in the σ-algebra generated by the π-system. -/
 lemma ext_on_measurable_space_of_generate_finite {α} (m₀ : measurable_space α)
@@ -2473,7 +2323,6 @@
     simp [measure_Union, h_Union, h1f, h3f, h2f_], },
 end
 
->>>>>>> c5e0d103
 /-- Two finite measures are equal if they are equal on the π-system generating the σ-algebra
   (and `univ`). -/
 lemma ext_of_generate_finite (C : set (set α)) (hA : _inst_1 = generate_from C)
