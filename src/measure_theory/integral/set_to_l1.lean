--- conflicted
+++ resolved
@@ -599,20 +599,9 @@
   ∥f.set_to_simple_func T∥ ≤ C * ∑ x in f.range, (μ (f ⁻¹' {x})).to_real * ∥x∥ :=
 calc ∥f.set_to_simple_func T∥
     ≤ ∑ x in f.range, ∥T (f ⁻¹' {x})∥ * ∥x∥ : norm_set_to_simple_func_le_sum_op_norm T f
-<<<<<<< HEAD
-... ≤ ∑ x in f.range, C * (μ (f ⁻¹' {x})).to_real * ∥x∥ :
-  begin
-    refine finset.sum_le_sum (λ b hb, _),
-    by_cases hb : ∥b∥ = 0,
-    { rw hb, simp, },
-    exact (mul_le_mul_right (lt_of_le_of_ne (norm_nonneg _) (ne.symm hb))).mpr
-      (hT_norm _ (simple_func.measurable_set_fiber _ _)),
-  end
-=======
 ... ≤ ∑ x in f.range, C * (μ (f ⁻¹' {x})).to_real * ∥x∥
     : sum_le_sum $ λ b hb, mul_le_mul_of_nonneg_right
         (hT_norm _ $ simple_func.measurable_set_fiber _ _) $ norm_nonneg _
->>>>>>> a0ae2165
 ... ≤ C * ∑ x in f.range, (μ (f ⁻¹' {x})).to_real * ∥x∥ : by simp_rw [mul_sum, ← mul_assoc]
 
 lemma norm_set_to_simple_func_le_sum_mul_norm_of_integrable (T : set α → E →L[ℝ] F') {C : ℝ}
@@ -624,19 +613,10 @@
 ... ≤ ∑ x in f.range, C * (μ (f ⁻¹' {x})).to_real * ∥x∥ :
   begin
     refine finset.sum_le_sum (λ b hb, _),
-<<<<<<< HEAD
-    by_cases hb : ∥b∥ = 0,
-    { rw hb, simp, },
-    refine (mul_le_mul_right (lt_of_le_of_ne (norm_nonneg _) (ne.symm hb))).mpr
-      (hT_norm _ (simple_func.measurable_set_fiber _ _)
-        (simple_func.measure_preimage_lt_top_of_integrable _ hf _)),
-    rwa norm_eq_zero at hb,
-=======
     obtain rfl | hb := eq_or_ne b 0,
     { simp },
     exact mul_le_mul_of_nonneg_right (hT_norm _ (simple_func.measurable_set_fiber _ _) $
       simple_func.measure_preimage_lt_top_of_integrable _ hf hb) (norm_nonneg _),
->>>>>>> a0ae2165
   end
 ... ≤ C * ∑ x in f.range, (μ (f ⁻¹' {x})).to_real * ∥x∥ : by simp_rw [mul_sum, ← mul_assoc]
 
