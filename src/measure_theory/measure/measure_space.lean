/-
Copyright (c) 2017 Johannes Hölzl. All rights reserved.
Released under Apache 2.0 license as described in the file LICENSE.
Authors: Johannes Hölzl, Mario Carneiro
-/
import measure_theory.measure.null_measurable
import measure_theory.measurable_space

/-!
# Measure spaces

The definition of a measure and a measure space are in `measure_theory.measure_space_def`, with
only a few basic properties. This file provides many more properties of these objects.
This separation allows the measurability tactic to import only the file `measure_space_def`, and to
be available in `measure_space` (through `measurable_space`).

Given a measurable space `α`, a measure on `α` is a function that sends measurable sets to the
extended nonnegative reals that satisfies the following conditions:
1. `μ ∅ = 0`;
2. `μ` is countably additive. This means that the measure of a countable union of pairwise disjoint
   sets is equal to the measure of the individual sets.

Every measure can be canonically extended to an outer measure, so that it assigns values to
all subsets, not just the measurable subsets. On the other hand, a measure that is countably
additive on measurable sets can be restricted to measurable sets to obtain a measure.
In this file a measure is defined to be an outer measure that is countably additive on
measurable sets, with the additional assumption that the outer measure is the canonical
extension of the restricted measure.

Measures on `α` form a complete lattice, and are closed under scalar multiplication with `ℝ≥0∞`.

We introduce the following typeclasses for measures:

* `is_probability_measure μ`: `μ univ = 1`;
* `is_finite_measure μ`: `μ univ < ∞`;
* `sigma_finite μ`: there exists a countable collection of sets that cover `univ`
  where `μ` is finite;
* `is_locally_finite_measure μ` : `∀ x, ∃ s ∈ 𝓝 x, μ s < ∞`;
* `has_no_atoms μ` : `∀ x, μ {x} = 0`; possibly should be redefined as
  `∀ s, 0 < μ s → ∃ t ⊆ s, 0 < μ t ∧ μ t < μ s`.

Given a measure, the null sets are the sets where `μ s = 0`, where `μ` denotes the corresponding
outer measure (so `s` might not be measurable). We can then define the completion of `μ` as the
measure on the least `σ`-algebra that also contains all null sets, by defining the measure to be `0`
on the null sets.

## Main statements

* `completion` is the completion of a measure to all null measurable sets.
* `measure.of_measurable` and `outer_measure.to_measure` are two important ways to define a measure.

## Implementation notes

Given `μ : measure α`, `μ s` is the value of the *outer measure* applied to `s`.
This conveniently allows us to apply the measure to sets without proving that they are measurable.
We get countable subadditivity for all sets, but only countable additivity for measurable sets.

You often don't want to define a measure via its constructor.
Two ways that are sometimes more convenient:
* `measure.of_measurable` is a way to define a measure by only giving its value on measurable sets
  and proving the properties (1) and (2) mentioned above.
* `outer_measure.to_measure` is a way of obtaining a measure from an outer measure by showing that
  all measurable sets in the measurable space are Carathéodory measurable.

To prove that two measures are equal, there are multiple options:
* `ext`: two measures are equal if they are equal on all measurable sets.
* `ext_of_generate_from_of_Union`: two measures are equal if they are equal on a π-system generating
  the measurable sets, if the π-system contains a spanning increasing sequence of sets where the
  measures take finite value (in particular the measures are σ-finite). This is a special case of
  the more general `ext_of_generate_from_of_cover`
* `ext_of_generate_finite`: two finite measures are equal if they are equal on a π-system
  generating the measurable sets. This is a special case of `ext_of_generate_from_of_Union` using
  `C ∪ {univ}`, but is easier to work with.

A `measure_space` is a class that is a measurable space with a canonical measure.
The measure is denoted `volume`.

## References

* <https://en.wikipedia.org/wiki/Measure_(mathematics)>
* <https://en.wikipedia.org/wiki/Complete_measure>
* <https://en.wikipedia.org/wiki/Almost_everywhere>

## Tags

measure, almost everywhere, measure space, completion, null set, null measurable set
-/

noncomputable theory

open set filter (hiding map) function measurable_space topological_space (second_countable_topology)
open_locale classical topological_space big_operators filter ennreal nnreal interval measure_theory

variables {α β γ δ ι R R' : Type*}

namespace measure_theory

section

variables {m : measurable_space α} {μ μ₁ μ₂ : measure α} {s s₁ s₂ t : set α}

instance ae_is_measurably_generated : is_measurably_generated μ.ae :=
⟨λ s hs, let ⟨t, hst, htm, htμ⟩ := exists_measurable_superset_of_null hs in
  ⟨tᶜ, compl_mem_ae_iff.2 htμ, htm.compl, compl_subset_comm.1 hst⟩⟩

/-- See also `measure_theory.ae_restrict_interval_oc_iff`. -/
lemma ae_interval_oc_iff [linear_order α] {a b : α} {P : α → Prop} :
  (∀ᵐ x ∂μ, x ∈ Ι a b → P x) ↔ (∀ᵐ x ∂μ, x ∈ Ioc a b → P x) ∧ (∀ᵐ x ∂μ, x ∈ Ioc b a → P x) :=
by simp only [interval_oc_eq_union, mem_union_eq, or_imp_distrib, eventually_and]

lemma measure_union (hd : disjoint s₁ s₂) (h : measurable_set s₂) :
  μ (s₁ ∪ s₂) = μ s₁ + μ s₂ :=
measure_union₀ h.null_measurable_set hd.ae_disjoint

lemma measure_union' (hd : disjoint s₁ s₂) (h : measurable_set s₁) :
  μ (s₁ ∪ s₂) = μ s₁ + μ s₂ :=
measure_union₀' h.null_measurable_set hd.ae_disjoint

lemma measure_inter_add_diff (s : set α) (ht : measurable_set t) :
  μ (s ∩ t) + μ (s \ t) = μ s :=
measure_inter_add_diff₀ _ ht.null_measurable_set

lemma measure_diff_add_inter (s : set α) (ht : measurable_set t) :
  μ (s \ t) + μ (s ∩ t) = μ s :=
(add_comm _ _).trans (measure_inter_add_diff s ht)

lemma measure_union_add_inter (s : set α) (ht : measurable_set t) :
  μ (s ∪ t) + μ (s ∩ t) = μ s + μ t :=
by { rw [← measure_inter_add_diff (s ∪ t) ht, set.union_inter_cancel_right,
  union_diff_right, ← measure_inter_add_diff s ht], ac_refl }

lemma measure_union_add_inter' (hs : measurable_set s) (t : set α) :
  μ (s ∪ t) + μ (s ∩ t) = μ s + μ t :=
by rw [union_comm, inter_comm, measure_union_add_inter t hs, add_comm]

lemma measure_add_measure_compl (h : measurable_set s) :
  μ s + μ sᶜ = μ univ :=
by { rw [← measure_union' _ h, union_compl_self], exact disjoint_compl_right }

lemma measure_bUnion₀ {s : set β} {f : β → set α} (hs : s.countable)
  (hd : s.pairwise (ae_disjoint μ on f)) (h : ∀ b ∈ s, null_measurable_set (f b) μ) :
  μ (⋃ b ∈ s, f b) = ∑' p : s, μ (f p) :=
begin
  haveI := hs.to_encodable,
  rw bUnion_eq_Union,
  exact measure_Union₀ (hd.on_injective subtype.coe_injective $ λ x, x.2) (λ x, h x x.2)
end

lemma measure_bUnion {s : set β} {f : β → set α} (hs : s.countable)
  (hd : s.pairwise_disjoint f) (h : ∀ b ∈ s, measurable_set (f b)) :
  μ (⋃ b ∈ s, f b) = ∑' p : s, μ (f p) :=
measure_bUnion₀ hs hd.ae_disjoint (λ b hb, (h b hb).null_measurable_set)

lemma measure_sUnion₀ {S : set (set α)} (hs : S.countable)
  (hd : S.pairwise (ae_disjoint μ)) (h : ∀ s ∈ S, null_measurable_set s μ) :
  μ (⋃₀ S) = ∑' s : S, μ s :=
by rw [sUnion_eq_bUnion, measure_bUnion₀ hs hd h]

lemma measure_sUnion {S : set (set α)} (hs : S.countable)
  (hd : S.pairwise disjoint) (h : ∀ s ∈ S, measurable_set s) :
  μ (⋃₀ S) = ∑' s : S, μ s :=
by rw [sUnion_eq_bUnion, measure_bUnion hs hd h]

lemma measure_bUnion_finset₀ {s : finset ι} {f : ι → set α}
  (hd : set.pairwise ↑s (ae_disjoint μ on f)) (hm : ∀ b ∈ s, null_measurable_set (f b) μ) :
  μ (⋃ b ∈ s, f b) = ∑ p in s, μ (f p) :=
begin
  rw [← finset.sum_attach, finset.attach_eq_univ, ← tsum_fintype],
  exact measure_bUnion₀ s.countable_to_set hd hm
end

lemma measure_bUnion_finset {s : finset ι} {f : ι → set α} (hd : pairwise_disjoint ↑s f)
  (hm : ∀ b ∈ s, measurable_set (f b)) :
  μ (⋃ b ∈ s, f b) = ∑ p in s, μ (f p) :=
measure_bUnion_finset₀ hd.ae_disjoint (λ b hb, (hm b hb).null_measurable_set)

/-- If `s` is a countable set, then the measure of its preimage can be found as the sum of measures
of the fibers `f ⁻¹' {y}`. -/
lemma tsum_measure_preimage_singleton {s : set β} (hs : s.countable) {f : α → β}
  (hf : ∀ y ∈ s, measurable_set (f ⁻¹' {y})) :
  ∑' b : s, μ (f ⁻¹' {↑b}) = μ (f ⁻¹' s) :=
by rw [← set.bUnion_preimage_singleton, measure_bUnion hs (pairwise_disjoint_fiber _ _) hf]

/-- If `s` is a `finset`, then the measure of its preimage can be found as the sum of measures
of the fibers `f ⁻¹' {y}`. -/
lemma sum_measure_preimage_singleton (s : finset β) {f : α → β}
  (hf : ∀ y ∈ s, measurable_set (f ⁻¹' {y})) :
  ∑ b in s, μ (f ⁻¹' {b}) = μ (f ⁻¹' ↑s) :=
by simp only [← measure_bUnion_finset (pairwise_disjoint_fiber _ _) hf,
  finset.set_bUnion_preimage_singleton]

lemma measure_diff_null' (h : μ (s₁ ∩ s₂) = 0) : μ (s₁ \ s₂) = μ s₁ :=
measure_congr $ diff_ae_eq_self.2 h

lemma measure_diff_null (h : μ s₂ = 0) : μ (s₁ \ s₂) = μ s₁ :=
measure_diff_null' $ measure_mono_null (inter_subset_right _ _) h

lemma measure_add_diff (hs : measurable_set s) (t : set α) : μ s + μ (t \ s) = μ (s ∪ t) :=
by rw [← measure_union' disjoint_diff hs, union_diff_self]

lemma measure_diff' (s : set α) (hm : measurable_set t) (h_fin : μ t ≠ ∞) :
  μ (s \ t) = μ (s ∪ t) - μ t :=
eq.symm $ ennreal.sub_eq_of_add_eq h_fin $ by rw [add_comm, measure_add_diff hm, union_comm]

lemma measure_diff (h : s₂ ⊆ s₁) (h₂ : measurable_set s₂) (h_fin : μ s₂ ≠ ∞) :
  μ (s₁ \ s₂) = μ s₁ - μ s₂ :=
by rw [measure_diff' _ h₂ h_fin, union_eq_self_of_subset_right h]

lemma le_measure_diff : μ s₁ - μ s₂ ≤ μ (s₁ \ s₂) :=
tsub_le_iff_left.2 $
calc μ s₁ ≤ μ (s₂ ∪ s₁)        : measure_mono (subset_union_right _ _)
      ... = μ (s₂ ∪ s₁ \ s₂)   : congr_arg μ union_diff_self.symm
      ... ≤ μ s₂ + μ (s₁ \ s₂) : measure_union_le _ _

lemma measure_diff_lt_of_lt_add (hs : measurable_set s) (hst : s ⊆ t)
  (hs' : μ s ≠ ∞) {ε : ℝ≥0∞} (h : μ t < μ s + ε) : μ (t \ s) < ε :=
begin
  rw [measure_diff hst hs hs'], rw add_comm at h,
  exact ennreal.sub_lt_of_lt_add (measure_mono hst) h
end

lemma measure_diff_le_iff_le_add (hs : measurable_set s) (hst : s ⊆ t)
  (hs' : μ s ≠ ∞) {ε : ℝ≥0∞} : μ (t \ s) ≤ ε ↔ μ t ≤ μ s + ε :=
by rwa [measure_diff hst hs hs', tsub_le_iff_left]

lemma measure_eq_measure_of_null_diff {s t : set α} (hst : s ⊆ t) (h_nulldiff : μ (t \ s) = 0) :
  μ s = μ t :=
measure_congr (hst.eventually_le.antisymm $ ae_le_set.mpr h_nulldiff)

lemma measure_eq_measure_of_between_null_diff {s₁ s₂ s₃ : set α}
  (h12 : s₁ ⊆ s₂) (h23 : s₂ ⊆ s₃) (h_nulldiff : μ (s₃ \ s₁) = 0) :
  (μ s₁ = μ s₂) ∧ (μ s₂ = μ s₃) :=
begin
  have le12 : μ s₁ ≤ μ s₂ := measure_mono h12,
  have le23 : μ s₂ ≤ μ s₃ := measure_mono h23,
  have key : μ s₃ ≤ μ s₁ := calc
    μ s₃ = μ ((s₃ \ s₁) ∪ s₁)  : by rw (diff_union_of_subset (h12.trans h23))
     ... ≤ μ (s₃ \ s₁) + μ s₁  : measure_union_le _ _
     ... = μ s₁                : by simp only [h_nulldiff, zero_add],
  exact ⟨le12.antisymm (le23.trans key), le23.antisymm (key.trans le12)⟩,
end

lemma measure_eq_measure_smaller_of_between_null_diff {s₁ s₂ s₃ : set α}
  (h12 : s₁ ⊆ s₂) (h23 : s₂ ⊆ s₃) (h_nulldiff : μ (s₃ \ s₁) = 0) : μ s₁ = μ s₂ :=
(measure_eq_measure_of_between_null_diff h12 h23 h_nulldiff).1

lemma measure_eq_measure_larger_of_between_null_diff {s₁ s₂ s₃ : set α}
  (h12 : s₁ ⊆ s₂) (h23 : s₂ ⊆ s₃) (h_nulldiff : μ (s₃ \ s₁) = 0) : μ s₂ = μ s₃ :=
(measure_eq_measure_of_between_null_diff h12 h23 h_nulldiff).2

lemma measure_compl (h₁ : measurable_set s) (h_fin : μ s ≠ ∞) : μ (sᶜ) = μ univ - μ s :=
by { rw compl_eq_univ_diff, exact measure_diff (subset_univ s) h₁ h_fin }

/-- If `s ⊆ t`, `μ t ≤ μ s`, `μ t ≠ ∞`, and `s` is measurable, then `s =ᵐ[μ] t`. -/
lemma ae_eq_of_subset_of_measure_ge (h₁ : s ⊆ t) (h₂ : μ t ≤ μ s) (hsm : measurable_set s)
  (ht : μ t ≠ ∞) : s =ᵐ[μ] t :=
have A : μ t = μ s, from h₂.antisymm (measure_mono h₁),
have B : μ s ≠ ∞, from A ▸ ht,
h₁.eventually_le.antisymm $ ae_le_set.2 $ by rw [measure_diff h₁ hsm B, A, tsub_self]

lemma measure_Union_congr_of_subset [countable β] {s : β → set α} {t : β → set α}
  (hsub : ∀ b, s b ⊆ t b) (h_le : ∀ b, μ (t b) ≤ μ (s b)) :
  μ (⋃ b, s b) = μ (⋃ b, t b) :=
begin
  rcases em (∃ b, μ (t b) = ∞) with ⟨b, hb⟩|htop,
  { calc μ (⋃ b, s b) = ∞ : top_unique (hb ▸ (h_le b).trans $ measure_mono $ subset_Union _ _)
    ... = μ (⋃ b, t b) : eq.symm $ top_unique $ hb ▸ measure_mono $ subset_Union _ _ },
  push_neg at htop,
  refine le_antisymm (measure_mono (Union_mono hsub)) _,
  set M := to_measurable μ,
  have H : ∀ b, (M (t b) ∩ M (⋃ b, s b) : set α) =ᵐ[μ] M (t b),
  { refine λ b, ae_eq_of_subset_of_measure_ge (inter_subset_left _ _) _ _ _,
    { calc μ (M (t b)) = μ (t b) : measure_to_measurable _
      ... ≤ μ (s b) : h_le b
      ... ≤ μ (M (t b) ∩ M (⋃ b, s b)) : measure_mono $
        subset_inter ((hsub b).trans $ subset_to_measurable _ _)
          ((subset_Union _ _).trans $ subset_to_measurable _ _) },
    { exact (measurable_set_to_measurable _ _).inter (measurable_set_to_measurable _ _) },
    { rw measure_to_measurable, exact htop b } },
  calc μ (⋃ b, t b) ≤ μ (⋃ b, M (t b)) :
    measure_mono (Union_mono $ λ b, subset_to_measurable _ _)
  ... = μ (⋃ b, M (t b) ∩ M (⋃ b, s b)) :
    measure_congr (eventually_eq.countable_Union H).symm
  ... ≤ μ (M (⋃ b, s b)) :
    measure_mono (Union_subset $ λ b, inter_subset_right _ _)
  ... = μ (⋃ b, s b) : measure_to_measurable _
end

lemma measure_union_congr_of_subset {t₁ t₂ : set α} (hs : s₁ ⊆ s₂) (hsμ : μ s₂ ≤ μ s₁)
  (ht : t₁ ⊆ t₂) (htμ : μ t₂ ≤ μ t₁) :
  μ (s₁ ∪ t₁) = μ (s₂ ∪ t₂) :=
begin
  rw [union_eq_Union, union_eq_Union],
  exact measure_Union_congr_of_subset (bool.forall_bool.2 ⟨ht, hs⟩) (bool.forall_bool.2 ⟨htμ, hsμ⟩)
end

@[simp] lemma measure_Union_to_measurable [countable β] (s : β → set α) :
  μ (⋃ b, to_measurable μ (s b)) = μ (⋃ b, s b) :=
eq.symm $ measure_Union_congr_of_subset (λ b, subset_to_measurable _ _)
  (λ b, (measure_to_measurable _).le)

lemma measure_bUnion_to_measurable {I : set β} (hc : I.countable) (s : β → set α) :
  μ (⋃ b ∈ I, to_measurable μ (s b)) = μ (⋃ b ∈ I, s b) :=
by { haveI := hc.to_encodable, simp only [bUnion_eq_Union, measure_Union_to_measurable] }

@[simp] lemma measure_to_measurable_union : μ (to_measurable μ s ∪ t) = μ (s ∪ t) :=
eq.symm $ measure_union_congr_of_subset (subset_to_measurable _ _) (measure_to_measurable _).le
  subset.rfl le_rfl

@[simp] lemma measure_union_to_measurable : μ (s ∪ to_measurable μ t) = μ (s ∪ t) :=
eq.symm $ measure_union_congr_of_subset subset.rfl le_rfl (subset_to_measurable _ _)
  (measure_to_measurable _).le

lemma sum_measure_le_measure_univ {s : finset ι} {t : ι → set α} (h : ∀ i ∈ s, measurable_set (t i))
  (H : set.pairwise_disjoint ↑s t) :
  ∑ i in s, μ (t i) ≤ μ (univ : set α) :=
by { rw ← measure_bUnion_finset H h, exact measure_mono (subset_univ _) }

lemma tsum_measure_le_measure_univ {s : ι → set α} (hs : ∀ i, measurable_set (s i))
  (H : pairwise (disjoint on s)) :
  ∑' i, μ (s i) ≤ μ (univ : set α) :=
begin
  rw [ennreal.tsum_eq_supr_sum],
  exact supr_le (λ s, sum_measure_le_measure_univ (λ i hi, hs i) (λ i hi j hj hij, H i j hij))
end

/-- Pigeonhole principle for measure spaces: if `∑' i, μ (s i) > μ univ`, then
one of the intersections `s i ∩ s j` is not empty. -/
lemma exists_nonempty_inter_of_measure_univ_lt_tsum_measure {m : measurable_space α} (μ : measure α)
  {s : ι → set α} (hs : ∀ i, measurable_set (s i)) (H : μ (univ : set α) < ∑' i, μ (s i)) :
  ∃ i j (h : i ≠ j), (s i ∩ s j).nonempty :=
begin
  contrapose! H,
  apply tsum_measure_le_measure_univ hs,
  exact λ i j hij x hx, H i j hij ⟨x, hx⟩
end

/-- Pigeonhole principle for measure spaces: if `s` is a `finset` and
`∑ i in s, μ (t i) > μ univ`, then one of the intersections `t i ∩ t j` is not empty. -/
lemma exists_nonempty_inter_of_measure_univ_lt_sum_measure {m : measurable_space α} (μ : measure α)
  {s : finset ι} {t : ι → set α} (h : ∀ i ∈ s, measurable_set (t i))
  (H : μ (univ : set α) < ∑ i in s, μ (t i)) :
  ∃ (i ∈ s) (j ∈ s) (h : i ≠ j), (t i ∩ t j).nonempty :=
begin
  contrapose! H,
  apply sum_measure_le_measure_univ h,
  exact λ i hi j hj hij x hx, H i hi j hj hij ⟨x, hx⟩
end

/-- If two sets `s` and `t` are included in a set `u`, and `μ s + μ t > μ u`,
then `s` intersects `t`. Version assuming that `t` is measurable. -/
lemma nonempty_inter_of_measure_lt_add
  {m : measurable_space α} (μ : measure α)
  {s t u : set α} (ht : measurable_set t) (h's : s ⊆ u) (h't : t ⊆ u)
  (h : μ u < μ s + μ t) :
  (s ∩ t).nonempty :=
begin
  contrapose! h,
  calc μ s + μ t = μ (s ∪ t) :
    by { rw measure_union _ ht, exact λ x hx, h ⟨x, hx⟩ }
  ... ≤ μ u : measure_mono (union_subset h's h't)
end

/-- If two sets `s` and `t` are included in a set `u`, and `μ s + μ t > μ u`,
then `s` intersects `t`. Version assuming that `s` is measurable. -/
lemma nonempty_inter_of_measure_lt_add'
  {m : measurable_space α} (μ : measure α)
  {s t u : set α} (hs : measurable_set s) (h's : s ⊆ u) (h't : t ⊆ u)
  (h : μ u < μ s + μ t) :
  (s ∩ t).nonempty :=
begin
  rw add_comm at h,
  rw inter_comm,
  exact nonempty_inter_of_measure_lt_add μ hs h't h's h
end

/-- Continuity from below: the measure of the union of a directed sequence of (not necessarily
-measurable) sets is the supremum of the measures. -/
lemma measure_Union_eq_supr [countable ι] {s : ι → set α} (hd : directed (⊆) s) :
  μ (⋃ i, s i) = ⨆ i, μ (s i) :=
begin
  casesI nonempty_encodable ι,
  -- WLOG, `ι = ℕ`
  generalize ht : function.extend encodable.encode s ⊥ = t,
  replace hd : directed (⊆) t := ht ▸ hd.extend_bot encodable.encode_injective,
  suffices : μ (⋃ n, t n) = ⨆ n, μ (t n),
  { simp only [← ht, apply_extend encodable.encode_injective μ, ← supr_eq_Union,
      supr_extend_bot encodable.encode_injective, (∘), pi.bot_apply, bot_eq_empty,
      measure_empty] at this,
    exact this.trans (supr_extend_bot encodable.encode_injective _) },
  unfreezingI { clear_dependent ι },
  -- The `≥` inequality is trivial
  refine le_antisymm _ (supr_le $ λ i, measure_mono $ subset_Union _ _),
  -- Choose `T n ⊇ t n` of the same measure, put `Td n = disjointed T`
  set T : ℕ → set α := λ n, to_measurable μ (t n),
  set Td : ℕ → set α := disjointed T,
  have hm : ∀ n, measurable_set (Td n),
    from measurable_set.disjointed (λ n, measurable_set_to_measurable _ _),
  calc μ (⋃ n, t n) ≤ μ (⋃ n, T n) : measure_mono (Union_mono $ λ i, subset_to_measurable _ _)
  ... = μ (⋃ n, Td n) : by rw [Union_disjointed]
  ... ≤ ∑' n, μ (Td n) : measure_Union_le _
  ... = ⨆ I : finset ℕ, ∑ n in I, μ (Td n) : ennreal.tsum_eq_supr_sum
  ... ≤ ⨆ n, μ (t n) : supr_le (λ I, _),
  rcases hd.finset_le I with ⟨N, hN⟩,
  calc ∑ n in I, μ (Td n) = μ (⋃ n ∈ I, Td n) :
    (measure_bUnion_finset ((disjoint_disjointed T).set_pairwise I) (λ n _, hm n)).symm
  ... ≤ μ (⋃ n ∈ I, T n) : measure_mono (Union₂_mono $ λ n hn, disjointed_subset _ _)
  ... = μ (⋃ n ∈ I, t n) : measure_bUnion_to_measurable I.countable_to_set _
  ... ≤ μ (t N) : measure_mono (Union₂_subset hN)
  ... ≤ ⨆ n, μ (t n) : le_supr (μ ∘ t) N,
end

lemma measure_bUnion_eq_supr {s : ι → set α} {t : set ι} (ht : t.countable)
  (hd : directed_on ((⊆) on s) t) :
  μ (⋃ i ∈ t, s i) = ⨆ i ∈ t, μ (s i) :=
begin
  haveI := ht.to_encodable,
  rw [bUnion_eq_Union, measure_Union_eq_supr hd.directed_coe, ← supr_subtype'']
end

/-- Continuity from above: the measure of the intersection of a decreasing sequence of measurable
sets is the infimum of the measures. -/
lemma measure_Inter_eq_infi [countable ι] {s : ι → set α}
  (h : ∀ i, measurable_set (s i)) (hd : directed (⊇) s) (hfin : ∃ i, μ (s i) ≠ ∞) :
  μ (⋂ i, s i) = (⨅ i, μ (s i)) :=
begin
  rcases hfin with ⟨k, hk⟩,
  have : ∀ t ⊆ s k, μ t ≠ ∞, from λ t ht, ne_top_of_le_ne_top hk (measure_mono ht),
  rw [← ennreal.sub_sub_cancel (by exact hk) (infi_le _ k), ennreal.sub_infi,
    ← ennreal.sub_sub_cancel (by exact hk) (measure_mono (Inter_subset _ k)),
    ← measure_diff (Inter_subset _ k) (measurable_set.Inter h) (this _ (Inter_subset _ k)),
    diff_Inter, measure_Union_eq_supr],
  { congr' 1,
    refine le_antisymm (supr_mono' $ λ i, _) (supr_mono $ λ i, _),
    { rcases hd i k with ⟨j, hji, hjk⟩,
      use j,
      rw [← measure_diff hjk (h _) (this _ hjk)],
      exact measure_mono (diff_subset_diff_right hji) },
    { rw [tsub_le_iff_right, ← measure_union disjoint_diff.symm (h i), set.union_comm],
      exact measure_mono (diff_subset_iff.1 $ subset.refl _) } },
  { exact hd.mono_comp _ (λ _ _, diff_subset_diff_right) }
end

/-- Continuity from below: the measure of the union of an increasing sequence of measurable sets
is the limit of the measures. -/
lemma tendsto_measure_Union [semilattice_sup ι] [countable ι] {s : ι → set α} (hm : monotone s) :
  tendsto (μ ∘ s) at_top (𝓝 (μ (⋃ n, s n))) :=
begin
  rw measure_Union_eq_supr (directed_of_sup hm),
  exact tendsto_at_top_supr (λ n m hnm, measure_mono $ hm hnm)
end

/-- Continuity from above: the measure of the intersection of a decreasing sequence of measurable
sets is the limit of the measures. -/
lemma tendsto_measure_Inter [countable ι] [semilattice_sup ι] {s : ι → set α}
  (hs : ∀ n, measurable_set (s n)) (hm : antitone s) (hf : ∃ i, μ (s i) ≠ ∞) :
  tendsto (μ ∘ s) at_top (𝓝 (μ (⋂ n, s n))) :=
begin
  rw measure_Inter_eq_infi hs (directed_of_sup hm) hf,
  exact tendsto_at_top_infi (λ n m hnm, measure_mono $ hm hnm),
end

/-- The measure of the intersection of a decreasing sequence of measurable
sets indexed by a linear order with first countable topology is the limit of the measures. -/
lemma tendsto_measure_bInter_gt {ι : Type*} [linear_order ι] [topological_space ι]
  [order_topology ι] [densely_ordered ι] [topological_space.first_countable_topology ι]
  {s : ι → set α} {a : ι}
  (hs : ∀ r > a, measurable_set (s r)) (hm : ∀ i j, a < i → i ≤ j → s i ⊆ s j)
  (hf : ∃ r > a, μ (s r) ≠ ∞) :
  tendsto (μ ∘ s) (𝓝[Ioi a] a) (𝓝 (μ (⋂ r > a, s r))) :=
begin
  refine tendsto_order.2 ⟨λ l hl, _, λ L hL, _⟩,
  { filter_upwards [self_mem_nhds_within] with r hr
      using hl.trans_le (measure_mono (bInter_subset_of_mem hr)), },
  obtain ⟨u, u_anti, u_pos, u_lim⟩ : ∃ (u : ℕ → ι), strict_anti u ∧ (∀ (n : ℕ), a < u n)
    ∧ tendsto u at_top (𝓝 a),
  { rcases hf with ⟨r, ar, hr⟩,
    rcases exists_seq_strict_anti_tendsto' ar with ⟨w, w_anti, w_mem, w_lim⟩,
    exact ⟨w, w_anti, λ n, (w_mem n).1, w_lim⟩ },
  have A : tendsto (μ ∘ (s ∘ u)) at_top (𝓝(μ (⋂ n, s (u n)))),
  { refine tendsto_measure_Inter (λ n, hs _ (u_pos n)) _ _,
    { intros m n hmn,
      exact hm _ _ (u_pos n) (u_anti.antitone hmn) },
    { rcases hf with ⟨r, rpos, hr⟩,
      obtain ⟨n, hn⟩ : ∃ (n : ℕ), u n < r := ((tendsto_order.1 u_lim).2 r rpos).exists,
      refine ⟨n, ne_of_lt (lt_of_le_of_lt _ hr.lt_top)⟩,
      exact measure_mono (hm _ _ (u_pos n) hn.le) } },
  have B : (⋂ n, s (u n)) = (⋂ r > a, s r),
  { apply subset.antisymm,
    { simp only [subset_Inter_iff, gt_iff_lt],
      intros r rpos,
      obtain ⟨n, hn⟩ : ∃ n, u n < r := ((tendsto_order.1 u_lim).2 _ rpos).exists,
      exact subset.trans (Inter_subset _ n) (hm (u n) r (u_pos n) hn.le) },
    { simp only [subset_Inter_iff, gt_iff_lt],
      intros n,
      apply bInter_subset_of_mem,
      exact u_pos n } },
  rw B at A,
  obtain ⟨n, hn⟩ : ∃ n, μ (s (u n)) < L := ((tendsto_order.1 A).2 _ hL).exists,
  have : Ioc a (u n) ∈ 𝓝[>] a := Ioc_mem_nhds_within_Ioi ⟨le_rfl, u_pos n⟩,
  filter_upwards [this] with r hr using lt_of_le_of_lt (measure_mono (hm _ _ hr.1 hr.2)) hn,
end

/-- One direction of the **Borel-Cantelli lemma**: if (sᵢ) is a sequence of sets such
that `∑ μ sᵢ` is finite, then the limit superior of the `sᵢ` is a null set. -/
lemma measure_limsup_eq_zero {s : ℕ → set α} (hs : ∑' i, μ (s i) ≠ ∞) : μ (limsup at_top s) = 0 :=
begin
  -- First we replace the sequence `sₙ` with a sequence of measurable sets `tₙ ⊇ sₙ` of the same
  -- measure.
  set t : ℕ → set α := λ n, to_measurable μ (s n),
  have ht : ∑' i, μ (t i) ≠ ∞, by simpa only [t, measure_to_measurable] using hs,
  suffices : μ (limsup at_top t) = 0,
  { have A : s ≤ t := λ n, subset_to_measurable μ (s n),
    -- TODO default args fail
    exact measure_mono_null (limsup_le_limsup (eventually_of_forall (pi.le_def.mp A))
      is_cobounded_le_of_bot is_bounded_le_of_top) this },
  -- Next we unfold `limsup` for sets and replace equality with an inequality
  simp only [limsup_eq_infi_supr_of_nat', set.infi_eq_Inter, set.supr_eq_Union,
    ← nonpos_iff_eq_zero],
  -- Finally, we estimate `μ (⋃ i, t (i + n))` by `∑ i', μ (t (i + n))`
  refine le_of_tendsto_of_tendsto'
    (tendsto_measure_Inter (λ i, measurable_set.Union (λ b, measurable_set_to_measurable _ _)) _
      ⟨0, ne_top_of_le_ne_top ht (measure_Union_le t)⟩)
    (ennreal.tendsto_sum_nat_add (μ ∘ t) ht) (λ n, measure_Union_le _),
  intros n m hnm x,
  simp only [set.mem_Union],
  exact λ ⟨i, hi⟩, ⟨i + (m - n), by simpa only [add_assoc, tsub_add_cancel_of_le hnm] using hi⟩
end

lemma measure_if {x : β} {t : set β} {s : set α} :
  μ (if x ∈ t then s else ∅) = indicator t (λ _, μ s) x :=
by { split_ifs; simp [h] }

end

section outer_measure

variables [ms : measurable_space α] {s t : set α}
include ms

/-- Obtain a measure by giving an outer measure where all sets in the σ-algebra are
  Carathéodory measurable. -/
def outer_measure.to_measure (m : outer_measure α) (h : ms ≤ m.caratheodory) : measure α :=
measure.of_measurable (λ s _, m s) m.empty
  (λ f hf hd, m.Union_eq_of_caratheodory (λ i, h _ (hf i)) hd)

lemma le_to_outer_measure_caratheodory (μ : measure α) : ms ≤ μ.to_outer_measure.caratheodory :=
λ s hs t, (measure_inter_add_diff _ hs).symm

@[simp] lemma to_measure_to_outer_measure (m : outer_measure α) (h : ms ≤ m.caratheodory) :
  (m.to_measure h).to_outer_measure = m.trim := rfl

@[simp] lemma to_measure_apply (m : outer_measure α) (h : ms ≤ m.caratheodory)
  {s : set α} (hs : measurable_set s) : m.to_measure h s = m s :=
m.trim_eq hs

lemma le_to_measure_apply (m : outer_measure α) (h : ms ≤ m.caratheodory) (s : set α) :
  m s ≤ m.to_measure h s :=
m.le_trim s

lemma to_measure_apply₀ (m : outer_measure α) (h : ms ≤ m.caratheodory)
  {s : set α} (hs : null_measurable_set s (m.to_measure h)) : m.to_measure h s = m s :=
begin
  refine le_antisymm _ (le_to_measure_apply _ _ _),
  rcases hs.exists_measurable_subset_ae_eq with ⟨t, hts, htm, heq⟩,
  calc m.to_measure h s = m.to_measure h t : measure_congr heq.symm
                    ... = m t              : to_measure_apply m h htm
                    ... ≤ m s              : m.mono hts
end

@[simp] lemma to_outer_measure_to_measure {μ : measure α} :
  μ.to_outer_measure.to_measure (le_to_outer_measure_caratheodory _) = μ :=
measure.ext $ λ s, μ.to_outer_measure.trim_eq

@[simp] lemma bounded_by_measure (μ : measure α) :
  outer_measure.bounded_by μ = μ.to_outer_measure :=
μ.to_outer_measure.bounded_by_eq_self

end outer_measure

variables {m0 : measurable_space α} [measurable_space β] [measurable_space γ]
variables {μ μ₁ μ₂ μ₃ ν ν' ν₁ ν₂ : measure α} {s s' t : set α}

namespace measure

/-- If `u` is a superset of `t` with the same (finite) measure (both sets possibly non-measurable),
then for any measurable set `s` one also has `μ (t ∩ s) = μ (u ∩ s)`. -/
lemma measure_inter_eq_of_measure_eq {s t u : set α} (hs : measurable_set s)
  (h : μ t = μ u) (htu : t ⊆ u) (ht_ne_top : μ t ≠ ∞) :
  μ (t ∩ s) = μ (u ∩ s) :=
begin
  rw h at ht_ne_top,
  refine le_antisymm (measure_mono (inter_subset_inter_left _ htu)) _,
  have A : μ (u ∩ s) + μ (u \ s) ≤ μ (t ∩ s) + μ (u \ s) := calc
    μ (u ∩ s) + μ (u \ s) = μ u : measure_inter_add_diff _ hs
    ... = μ t : h.symm
    ... = μ (t ∩ s) + μ (t \ s) : (measure_inter_add_diff _ hs).symm
    ... ≤ μ (t ∩ s) + μ (u \ s) :
      add_le_add le_rfl (measure_mono (diff_subset_diff htu subset.rfl)),
  have B : μ (u \ s) ≠ ∞ := (lt_of_le_of_lt (measure_mono (diff_subset _ _)) ht_ne_top.lt_top).ne,
  exact ennreal.le_of_add_le_add_right B A
end

/-- The measurable superset `to_measurable μ t` of `t` (which has the same measure as `t`)
satisfies, for any measurable set `s`, the equality `μ (to_measurable μ t ∩ s) = μ (u ∩ s)`.
Here, we require that the measure of `t` is finite. The conclusion holds without this assumption
when the measure is sigma_finite, see `measure_to_measurable_inter_of_sigma_finite`. -/
lemma measure_to_measurable_inter {s t : set α} (hs : measurable_set s) (ht : μ t ≠ ∞) :
  μ (to_measurable μ t ∩ s) = μ (t ∩ s) :=
(measure_inter_eq_of_measure_eq hs (measure_to_measurable t).symm
  (subset_to_measurable μ t) ht).symm
/-! ### The `ℝ≥0∞`-module of measures -/

instance [measurable_space α] : has_zero (measure α) :=
⟨{ to_outer_measure := 0,
   m_Union := λ f hf hd, tsum_zero.symm,
   trimmed := outer_measure.trim_zero }⟩

@[simp] theorem zero_to_outer_measure {m : measurable_space α} :
  (0 : measure α).to_outer_measure = 0 := rfl

@[simp, norm_cast] theorem coe_zero {m : measurable_space α} : ⇑(0 : measure α) = 0 := rfl

lemma eq_zero_of_is_empty [is_empty α] {m : measurable_space α} (μ : measure α) : μ = 0 :=
ext $ λ s hs, by simp only [eq_empty_of_is_empty s, measure_empty]

instance [measurable_space α] : inhabited (measure α) := ⟨0⟩

instance [measurable_space α] : has_add (measure α) :=
⟨λ μ₁ μ₂,
{ to_outer_measure := μ₁.to_outer_measure + μ₂.to_outer_measure,
  m_Union := λ s hs hd,
    show μ₁ (⋃ i, s i) + μ₂ (⋃ i, s i) = ∑' i, (μ₁ (s i) + μ₂ (s i)),
    by rw [ennreal.tsum_add, measure_Union hd hs, measure_Union hd hs],
  trimmed := by rw [outer_measure.trim_add, μ₁.trimmed, μ₂.trimmed] }⟩

@[simp] theorem add_to_outer_measure {m : measurable_space α} (μ₁ μ₂ : measure α) :
  (μ₁ + μ₂).to_outer_measure = μ₁.to_outer_measure + μ₂.to_outer_measure := rfl

@[simp, norm_cast] theorem coe_add {m : measurable_space α} (μ₁ μ₂ : measure α) :
  ⇑(μ₁ + μ₂) = μ₁ + μ₂ := rfl

theorem add_apply {m : measurable_space α} (μ₁ μ₂ : measure α) (s : set α) :
  (μ₁ + μ₂) s = μ₁ s + μ₂ s := rfl

section has_smul
variables [has_smul R ℝ≥0∞] [is_scalar_tower R ℝ≥0∞ ℝ≥0∞]
variables [has_smul R' ℝ≥0∞] [is_scalar_tower R' ℝ≥0∞ ℝ≥0∞]

instance [measurable_space α] : has_smul R (measure α) :=
⟨λ c μ,
  { to_outer_measure := c • μ.to_outer_measure,
    m_Union := λ s hs hd, begin
      rw ←smul_one_smul ℝ≥0∞ c (_ : outer_measure α),
      dsimp,
      simp_rw [measure_Union hd hs, ennreal.tsum_mul_left],
    end,
    trimmed := by rw [outer_measure.trim_smul, μ.trimmed] }⟩

@[simp] theorem smul_to_outer_measure {m : measurable_space α} (c : R) (μ : measure α) :
  (c • μ).to_outer_measure = c • μ.to_outer_measure :=
rfl

@[simp, norm_cast] theorem coe_smul {m : measurable_space α} (c : R) (μ : measure α) :
  ⇑(c • μ) = c • μ :=
rfl

@[simp] theorem smul_apply {m : measurable_space α} (c : R) (μ : measure α) (s : set α) :
  (c • μ) s = c • μ s :=
rfl

instance [smul_comm_class R R' ℝ≥0∞] [measurable_space α] :
  smul_comm_class R R' (measure α) :=
⟨λ _ _ _, ext $ λ _ _, smul_comm _ _ _⟩

instance [has_smul R R'] [is_scalar_tower R R' ℝ≥0∞] [measurable_space α] :
  is_scalar_tower R R' (measure α) :=
⟨λ _ _ _, ext $ λ _ _, smul_assoc _ _ _⟩

instance [has_smul Rᵐᵒᵖ ℝ≥0∞] [is_central_scalar R ℝ≥0∞] [measurable_space α] :
  is_central_scalar R (measure α) :=
⟨λ _ _, ext $ λ _ _, op_smul_eq_smul _ _⟩

end has_smul

instance [monoid R] [mul_action R ℝ≥0∞] [is_scalar_tower R ℝ≥0∞ ℝ≥0∞] [measurable_space α] :
  mul_action R (measure α) :=
injective.mul_action _ to_outer_measure_injective smul_to_outer_measure

instance add_comm_monoid [measurable_space α] : add_comm_monoid (measure α) :=
to_outer_measure_injective.add_comm_monoid to_outer_measure zero_to_outer_measure
      add_to_outer_measure (λ _ _, smul_to_outer_measure _ _)

/-- Coercion to function as an additive monoid homomorphism. -/
def coe_add_hom {m : measurable_space α} : measure α →+ (set α → ℝ≥0∞) :=
⟨coe_fn, coe_zero, coe_add⟩

@[simp] lemma coe_finset_sum {m : measurable_space α} (I : finset ι) (μ : ι → measure α) :
  ⇑(∑ i in I, μ i) = ∑ i in I, μ i :=
(@coe_add_hom α m).map_sum _ _

theorem finset_sum_apply {m : measurable_space α} (I : finset ι) (μ : ι → measure α) (s : set α) :
  (∑ i in I, μ i) s = ∑ i in I, μ i s :=
by rw [coe_finset_sum, finset.sum_apply]

instance [monoid R] [distrib_mul_action R ℝ≥0∞] [is_scalar_tower R ℝ≥0∞ ℝ≥0∞]
  [measurable_space α] :
  distrib_mul_action R (measure α) :=
injective.distrib_mul_action ⟨to_outer_measure, zero_to_outer_measure, add_to_outer_measure⟩
  to_outer_measure_injective smul_to_outer_measure

instance [semiring R] [module R ℝ≥0∞] [is_scalar_tower R ℝ≥0∞ ℝ≥0∞] [measurable_space α] :
  module R (measure α) :=
injective.module R ⟨to_outer_measure, zero_to_outer_measure, add_to_outer_measure⟩
  to_outer_measure_injective smul_to_outer_measure

@[simp] theorem coe_nnreal_smul_apply {m : measurable_space α} (c : ℝ≥0) (μ : measure α)
  (s : set α) :
  (c • μ) s = c * μ s :=
rfl

lemma ae_smul_measure_iff {p : α → Prop} {c : ℝ≥0∞} (hc : c ≠ 0) :
  (∀ᵐ x ∂(c • μ), p x) ↔ ∀ᵐ x ∂μ, p x :=
by simp [ae_iff, hc]

lemma measure_eq_left_of_subset_of_measure_add_eq {s t : set α}
  (h : (μ + ν) t ≠ ∞) (h' : s ⊆ t) (h'' : (μ + ν) s = (μ + ν) t) :
  μ s = μ t :=
begin
  refine le_antisymm (measure_mono h') _,
  have : μ t + ν t ≤ μ s + ν t := calc
    μ t + ν t = μ s + ν s : h''.symm
    ... ≤ μ s + ν t : add_le_add le_rfl (measure_mono h'),
  apply ennreal.le_of_add_le_add_right _ this,
  simp only [not_or_distrib, ennreal.add_eq_top, pi.add_apply, ne.def, coe_add] at h,
  exact h.2
end

lemma measure_eq_right_of_subset_of_measure_add_eq {s t : set α}
  (h : (μ + ν) t ≠ ∞) (h' : s ⊆ t) (h'' : (μ + ν) s = (μ + ν) t) :
  ν s = ν t :=
begin
  rw add_comm at h'' h,
  exact measure_eq_left_of_subset_of_measure_add_eq h h' h''
end

lemma measure_to_measurable_add_inter_left {s t : set α}
  (hs : measurable_set s) (ht : (μ + ν) t ≠ ∞) :
  μ (to_measurable (μ + ν) t ∩ s) = μ (t ∩ s) :=
begin
  refine (measure_inter_eq_of_measure_eq hs _ (subset_to_measurable _ _) _).symm,
  { refine measure_eq_left_of_subset_of_measure_add_eq _ (subset_to_measurable _ _)
      (measure_to_measurable t).symm,
    rwa measure_to_measurable t, },
  { simp only [not_or_distrib, ennreal.add_eq_top, pi.add_apply, ne.def, coe_add] at ht,
    exact ht.1 }
end

lemma measure_to_measurable_add_inter_right {s t : set α}
  (hs : measurable_set s) (ht : (μ + ν) t ≠ ∞) :
  ν (to_measurable (μ + ν) t ∩ s) = ν (t ∩ s) :=
begin
  rw add_comm at ht ⊢,
  exact measure_to_measurable_add_inter_left hs ht
end

/-! ### The complete lattice of measures -/

/-- Measures are partially ordered.

The definition of less equal here is equivalent to the definition without the
measurable set condition, and this is shown by `measure.le_iff'`. It is defined
this way since, to prove `μ ≤ ν`, we may simply `intros s hs` instead of rewriting followed
by `intros s hs`. -/
instance [measurable_space α] : partial_order (measure α) :=
{ le          := λ m₁ m₂, ∀ s, measurable_set s → m₁ s ≤ m₂ s,
  le_refl     := λ m s hs, le_rfl,
  le_trans    := λ m₁ m₂ m₃ h₁ h₂ s hs, le_trans (h₁ s hs) (h₂ s hs),
  le_antisymm := λ m₁ m₂ h₁ h₂, ext $
    λ s hs, le_antisymm (h₁ s hs) (h₂ s hs) }

theorem le_iff : μ₁ ≤ μ₂ ↔ ∀ s, measurable_set s → μ₁ s ≤ μ₂ s := iff.rfl

theorem to_outer_measure_le : μ₁.to_outer_measure ≤ μ₂.to_outer_measure ↔ μ₁ ≤ μ₂ :=
by rw [← μ₂.trimmed, outer_measure.le_trim_iff]; refl

theorem le_iff' : μ₁ ≤ μ₂ ↔ ∀ s, μ₁ s ≤ μ₂ s :=
to_outer_measure_le.symm

theorem lt_iff : μ < ν ↔ μ ≤ ν ∧ ∃ s, measurable_set s ∧ μ s < ν s :=
lt_iff_le_not_le.trans $ and_congr iff.rfl $ by simp only [le_iff, not_forall, not_le, exists_prop]

theorem lt_iff' : μ < ν ↔ μ ≤ ν ∧ ∃ s, μ s < ν s :=
lt_iff_le_not_le.trans $ and_congr iff.rfl $ by simp only [le_iff', not_forall, not_le]

instance covariant_add_le [measurable_space α] : covariant_class (measure α) (measure α) (+) (≤) :=
⟨λ ν μ₁ μ₂ hμ s hs, add_le_add_left (hμ s hs) _⟩

protected lemma le_add_left (h : μ ≤ ν) : μ ≤ ν' + ν :=
λ s hs, le_add_left (h s hs)

protected lemma le_add_right (h : μ ≤ ν) : μ ≤ ν + ν' :=
λ s hs, le_add_right (h s hs)

section Inf
variables {m : set (measure α)}

lemma Inf_caratheodory (s : set α) (hs : measurable_set s) :
  measurable_set[(Inf (to_outer_measure '' m)).caratheodory] s :=
begin
  rw [outer_measure.Inf_eq_bounded_by_Inf_gen],
  refine outer_measure.bounded_by_caratheodory (λ t, _),
  simp only [outer_measure.Inf_gen, le_infi_iff, ball_image_iff, coe_to_outer_measure,
    measure_eq_infi t],
  intros μ hμ u htu hu,
  have hm : ∀ {s t}, s ⊆ t → outer_measure.Inf_gen (to_outer_measure '' m) s ≤ μ t,
  { intros s t hst,
    rw [outer_measure.Inf_gen_def],
    refine infi_le_of_le (μ.to_outer_measure) (infi_le_of_le (mem_image_of_mem _ hμ) _),
    rw [to_outer_measure_apply],
    refine measure_mono hst },
  rw [← measure_inter_add_diff u hs],
  refine add_le_add (hm $ inter_subset_inter_left _ htu) (hm $ diff_subset_diff_left htu)
end

instance [measurable_space α] : has_Inf (measure α) :=
⟨λ m, (Inf (to_outer_measure '' m)).to_measure $ Inf_caratheodory⟩

lemma Inf_apply (hs : measurable_set s) : Inf m s = Inf (to_outer_measure '' m) s :=
to_measure_apply _ _ hs

private lemma measure_Inf_le (h : μ ∈ m) : Inf m ≤ μ :=
have Inf (to_outer_measure '' m) ≤ μ.to_outer_measure := Inf_le (mem_image_of_mem _ h),
λ s hs, by rw [Inf_apply hs, ← to_outer_measure_apply]; exact this s

private lemma measure_le_Inf (h : ∀ μ' ∈ m, μ ≤ μ') : μ ≤ Inf m :=
have μ.to_outer_measure ≤ Inf (to_outer_measure '' m) :=
  le_Inf $ ball_image_of_ball $ λ μ hμ, to_outer_measure_le.2 $ h _ hμ,
λ s hs, by rw [Inf_apply hs, ← to_outer_measure_apply]; exact this s

instance [measurable_space α] : complete_semilattice_Inf (measure α) :=
{ Inf_le := λ s a, measure_Inf_le,
  le_Inf := λ s a, measure_le_Inf,
  ..(by apply_instance : partial_order (measure α)),
  ..(by apply_instance : has_Inf (measure α)), }

instance [measurable_space α] : complete_lattice (measure α) :=
{ bot := 0,
  bot_le := λ a s hs, by exact bot_le,
/- Adding an explicit `top` makes `leanchecker` fail, see lean#364, disable for now

  top := (⊤ : outer_measure α).to_measure (by rw [outer_measure.top_caratheodory]; exact le_top),
  le_top := λ a s hs,
    by cases s.eq_empty_or_nonempty with h  h;
      simp [h, to_measure_apply ⊤ _ hs, outer_measure.top_apply],
-/
  .. complete_lattice_of_complete_semilattice_Inf (measure α) }

end Inf

@[simp] lemma top_add : ⊤ + μ = ⊤ := top_unique $ measure.le_add_right le_rfl
@[simp] lemma add_top : μ + ⊤ = ⊤ := top_unique $ measure.le_add_left le_rfl

protected lemma zero_le {m0 : measurable_space α} (μ : measure α) : 0 ≤ μ := bot_le

lemma nonpos_iff_eq_zero' : μ ≤ 0 ↔ μ = 0 :=
μ.zero_le.le_iff_eq

@[simp] lemma measure_univ_eq_zero : μ univ = 0 ↔ μ = 0 :=
⟨λ h, bot_unique $ λ s hs, trans_rel_left (≤) (measure_mono (subset_univ s)) h, λ h, h.symm ▸ rfl⟩

/-! ### Pushforward and pullback -/

/-- Lift a linear map between `outer_measure` spaces such that for each measure `μ` every measurable
set is caratheodory-measurable w.r.t. `f μ` to a linear map between `measure` spaces. -/
def lift_linear {m0 : measurable_space α} (f : outer_measure α →ₗ[ℝ≥0∞] outer_measure β)
  (hf : ∀ μ : measure α, ‹_› ≤ (f μ.to_outer_measure).caratheodory) :
  measure α →ₗ[ℝ≥0∞] measure β :=
{ to_fun := λ μ, (f μ.to_outer_measure).to_measure (hf μ),
  map_add' := λ μ₁ μ₂, ext $ λ s hs, by simp [hs],
  map_smul' := λ c μ, ext $ λ s hs, by simp [hs] }

@[simp] lemma lift_linear_apply {f : outer_measure α →ₗ[ℝ≥0∞] outer_measure β} (hf)
  {s : set β} (hs : measurable_set s) : lift_linear f hf μ s = f μ.to_outer_measure s :=
to_measure_apply _ _ hs

lemma le_lift_linear_apply {f : outer_measure α →ₗ[ℝ≥0∞] outer_measure β} (hf) (s : set β) :
  f μ.to_outer_measure s ≤ lift_linear f hf μ s :=
le_to_measure_apply _ _ s

/-- The pushforward of a measure as a linear map. It is defined to be `0` if `f` is not
a measurable function. -/
def mapₗ [measurable_space α] (f : α → β) : measure α →ₗ[ℝ≥0∞] measure β :=
if hf : measurable f then
  lift_linear (outer_measure.map f) $ λ μ s hs t,
    le_to_outer_measure_caratheodory μ _ (hf hs) (f ⁻¹' t)
else 0

lemma mapₗ_congr {f g : α → β} (hf : measurable f) (hg : measurable g) (h : f =ᵐ[μ] g) :
  mapₗ f μ = mapₗ g μ :=
begin
  ext1 s hs,
  simpa only [mapₗ, hf, hg, hs, dif_pos, lift_linear_apply, outer_measure.map_apply,
    coe_to_outer_measure] using measure_congr (h.preimage s),
end

/-- The pushforward of a measure. It is defined to be `0` if `f` is not an almost everywhere
measurable function. -/
@[irreducible] def map [measurable_space α] (f : α → β) (μ : measure α) : measure β :=
if hf : ae_measurable f μ then mapₗ (hf.mk f) μ else 0

include m0

lemma mapₗ_mk_apply_of_ae_measurable {f : α → β} (hf : ae_measurable f μ) :
  mapₗ (hf.mk f) μ = map f μ :=
by simp [map, hf]

lemma mapₗ_apply_of_measurable {f : α → β} (hf : measurable f) (μ : measure α) :
  mapₗ f μ = map f μ :=
begin
  simp only [← mapₗ_mk_apply_of_ae_measurable hf.ae_measurable],
  exact mapₗ_congr hf hf.ae_measurable.measurable_mk hf.ae_measurable.ae_eq_mk
end

@[simp] lemma map_add (μ ν : measure α) {f : α → β} (hf : measurable f) :
  (μ + ν).map f = μ.map f + ν.map f :=
by simp [← mapₗ_apply_of_measurable hf]

@[simp] lemma map_zero (f : α → β) :
  (0 : measure α).map f = 0 :=
begin
  by_cases hf : ae_measurable f (0 : measure α);
  simp [map, hf],
end

theorem map_of_not_ae_measurable {f : α → β} {μ : measure α} (hf : ¬ ae_measurable f μ) :
  μ.map f = 0 :=
by simp [map, hf]

lemma map_congr {f g : α → β} (h : f =ᵐ[μ] g) : measure.map f μ = measure.map g μ :=
begin
  by_cases hf : ae_measurable f μ,
  { have hg : ae_measurable g μ := hf.congr h,
    simp only [← mapₗ_mk_apply_of_ae_measurable hf, ← mapₗ_mk_apply_of_ae_measurable hg],
    exact mapₗ_congr hf.measurable_mk hg.measurable_mk
      (hf.ae_eq_mk.symm.trans (h.trans hg.ae_eq_mk)) },
  { have hg : ¬ (ae_measurable g μ), by simpa [← ae_measurable_congr h] using hf,
    simp [map_of_not_ae_measurable, hf, hg] }
end

@[simp] protected lemma map_smul (c : ℝ≥0∞) (μ : measure α) (f : α → β) :
  (c • μ).map f = c • μ.map f :=
begin
  rcases eq_or_ne c 0 with rfl|hc, { simp },
  by_cases hf : ae_measurable f μ,
  { have hfc : ae_measurable f (c • μ) :=
      ⟨hf.mk f, hf.measurable_mk, (ae_smul_measure_iff hc).2 hf.ae_eq_mk⟩,
    simp only [←mapₗ_mk_apply_of_ae_measurable hf, ←mapₗ_mk_apply_of_ae_measurable hfc,
      linear_map.map_smulₛₗ, ring_hom.id_apply],
    congr' 1,
    apply mapₗ_congr hfc.measurable_mk hf.measurable_mk,
    exact eventually_eq.trans ((ae_smul_measure_iff hc).1 hfc.ae_eq_mk.symm) hf.ae_eq_mk },
  { have hfc : ¬ (ae_measurable f (c • μ)),
    { assume hfc,
      exact hf ⟨hfc.mk f, hfc.measurable_mk, (ae_smul_measure_iff hc).1 hfc.ae_eq_mk⟩ },
    simp [map_of_not_ae_measurable hf, map_of_not_ae_measurable hfc] }
end

/-- We can evaluate the pushforward on measurable sets. For non-measurable sets, see
  `measure_theory.measure.le_map_apply` and `measurable_equiv.map_apply`. -/
@[simp] theorem map_apply_of_ae_measurable
  {f : α → β} (hf : ae_measurable f μ) {s : set β} (hs : measurable_set s) :
  μ.map f s = μ (f ⁻¹' s) :=
by simpa only [mapₗ, hf.measurable_mk, hs, dif_pos, lift_linear_apply, outer_measure.map_apply,
  coe_to_outer_measure, ← mapₗ_mk_apply_of_ae_measurable hf]
  using measure_congr (hf.ae_eq_mk.symm.preimage s)

@[simp] theorem map_apply
  {f : α → β} (hf : measurable f) {s : set β} (hs : measurable_set s) :
  μ.map f s = μ (f ⁻¹' s) :=
map_apply_of_ae_measurable hf.ae_measurable hs

lemma map_to_outer_measure {f : α → β} (hf : ae_measurable f μ) :
  (μ.map f).to_outer_measure = (outer_measure.map f μ.to_outer_measure).trim :=
begin
  rw [← trimmed, outer_measure.trim_eq_trim_iff],
  intros s hs,
  rw [coe_to_outer_measure, map_apply_of_ae_measurable hf hs, outer_measure.map_apply,
    coe_to_outer_measure]
end

@[simp] lemma map_id : map id μ = μ :=
ext $ λ s, map_apply measurable_id

@[simp] lemma map_id' : map (λ x, x) μ = μ := map_id

lemma map_map {g : β → γ} {f : α → β} (hg : measurable g) (hf : measurable f) :
  (μ.map f).map g = μ.map (g ∘ f) :=
ext $ λ s hs, by simp [hf, hg, hs, hg hs, hg.comp hf, ← preimage_comp]

@[mono] lemma map_mono {f : α → β} (h : μ ≤ ν) (hf : measurable f) : μ.map f ≤ ν.map f :=
λ s hs, by simp [hf.ae_measurable, hs, h _ (hf hs)]

/-- Even if `s` is not measurable, we can bound `map f μ s` from below.
  See also `measurable_equiv.map_apply`. -/
theorem le_map_apply {f : α → β} (hf : ae_measurable f μ) (s : set β) : μ (f ⁻¹' s) ≤ μ.map f s :=
calc μ (f ⁻¹' s) ≤ μ (f ⁻¹' (to_measurable (μ.map f) s)) :
  measure_mono $ preimage_mono $ subset_to_measurable _ _
... = μ.map f (to_measurable (μ.map f) s) :
  (map_apply_of_ae_measurable hf $ measurable_set_to_measurable _ _).symm
... = μ.map f s : measure_to_measurable _

/-- Even if `s` is not measurable, `map f μ s = 0` implies that `μ (f ⁻¹' s) = 0`. -/
lemma preimage_null_of_map_null {f : α → β} (hf : ae_measurable f μ) {s : set β}
  (hs : μ.map f s = 0) : μ (f ⁻¹' s) = 0 :=
nonpos_iff_eq_zero.mp $ (le_map_apply hf s).trans_eq hs

lemma tendsto_ae_map {f : α → β} (hf : ae_measurable f μ) : tendsto f μ.ae (μ.map f).ae :=
λ s hs, preimage_null_of_map_null hf hs

omit m0

<<<<<<< HEAD
/-- Pullback of a `measure` as a linear map. If `f` sends each `measurable` set to a `measurable`
set, then for each measurable set `s` we have `comap f μ s = μ (f '' s)`. -/
=======
/-- Pullback of a `measure` as a linear map. If `f` sends each measurable set to a measurable
set, then for each measurable set `s` we have `comapₗ f μ s = μ (f '' s)`.

If the linearity is not needed, please use `comap` instead, which works for a larger class of
functions. -/
>>>>>>> c8c740df
def comapₗ [measurable_space α] (f : α → β) : measure β →ₗ[ℝ≥0∞] measure α :=
if hf : injective f ∧ ∀ s, measurable_set s → measurable_set (f '' s) then
  lift_linear (outer_measure.comap f) $ λ μ s hs t,
  begin
    simp only [coe_to_outer_measure, outer_measure.comap_apply, ← image_inter hf.1,
      image_diff hf.1],
    apply le_to_outer_measure_caratheodory,
    exact hf.2 s hs
  end
else 0

lemma comapₗ_apply {β} [measurable_space α] {mβ : measurable_space β}
  (f : α → β) (hfi : injective f)
  (hf : ∀ s, measurable_set s → measurable_set (f '' s)) (μ : measure β) (hs : measurable_set s) :
  comapₗ f μ s = μ (f '' s) :=
begin
  rw [comapₗ, dif_pos, lift_linear_apply _ hs, outer_measure.comap_apply, coe_to_outer_measure],
  exact ⟨hfi, hf⟩
end

<<<<<<< HEAD
lemma le_caratheodory_comap_to_outer_measure [mα : measurable_space α] (f : α → β) (μ : measure β)
  (hfi : injective f) (hf : ∀ s, measurable_set s → null_measurable_set (f '' s) μ) :
  mα ≤ (outer_measure.comap f μ.to_outer_measure).caratheodory :=
begin
  intros s hs t,
  simp_rw [outer_measure.comap_apply, coe_to_outer_measure, ← image_inter hfi, image_diff hfi],
  let fs' := to_measurable μ (f '' s),
  have : μ (f '' t) = μ (f '' t ∩ fs') + μ (f '' t \ fs'),
    from le_to_outer_measure_caratheodory _ _ (measurable_set_to_measurable _ _) _,
  rw this,
  congr' 1,
  { refine measure_congr ((hf s hs).to_measurable_ae_eq.mono (λ x hx, _)),
    rw eq_iff_iff at hx ⊢,
    change x ∈ (f '' t ∩ fs') ↔ x ∈ (f '' t ∩ f '' s),
    change x ∈ fs' ↔ x ∈ f '' s at hx,
    simp_rw [set.mem_inter_iff, hx], },
  { refine measure_congr ((hf s hs).to_measurable_ae_eq.mono (λ x hx, _)),
    rw eq_iff_iff at hx ⊢,
    change x ∈ (f '' t \ fs') ↔ x ∈ (f '' t \ f '' s),
    change x ∈ fs' ↔ x ∈ f '' s at hx,
    simp_rw [set.mem_diff, hx], },
end

/-- Pullback of a `measure`. If `f` sends each measurable set to a null-measurable set,
then for each measurable set `s` we have `comap f μ s = μ (f '' s)`. -/
def comap [measurable_space α] (f : α → β) (μ : measure β) : measure α :=
if hf : injective f ∧ ∀ s, measurable_set s → null_measurable_set (f '' s) μ
then (outer_measure.comap f μ.to_outer_measure).to_measure
  (le_caratheodory_comap_to_outer_measure f μ hf.1 hf.2)
else 0

lemma comap_apply₀ {β} [measurable_space α] {mβ : measurable_space β} (f : α → β) (μ : measure β)
  (hfi : injective f) (hf : ∀ s, measurable_set s → null_measurable_set (f '' s) μ)
  (hs : measurable_set s) :
  comap f μ s = μ (f '' s) :=
by { rw [comap, dif_pos], exacts [to_measure_apply _ _ hs, ⟨hfi, hf⟩], }

lemma le_comap_apply {β} [measurable_space α] {mβ : measurable_space β} (f : α → β) (μ : measure β)
  (hfi : injective f) (hf : ∀ s, measurable_set s → null_measurable_set (f '' s) μ) (s : set α) :
  μ (f '' s) ≤ comap f μ s :=
by { rw [comap, dif_pos (and.intro hfi hf)], exact le_to_measure_apply _ _ _, }
=======
/-- Pullback of a `measure`. If `f` sends each measurable set to a null-measurable set,
then for each measurable set `s` we have `comap f μ s = μ (f '' s)`. -/
def comap [measurable_space α] (f : α → β) (μ : measure β) : measure α :=
if hf : injective f ∧ ∀ s, measurable_set s → null_measurable_set (f '' s) μ then
  (outer_measure.comap f μ.to_outer_measure).to_measure $ λ s hs t,
  begin
    simp only [coe_to_outer_measure, outer_measure.comap_apply, ← image_inter hf.1,
      image_diff hf.1],
    exact (measure_inter_add_diff₀ _ (hf.2 s hs)).symm
  end
else 0

lemma comap_apply₀ [measurable_space α] (f : α → β) (μ : measure β) (hfi : injective f)
  (hf : ∀ s, measurable_set s → null_measurable_set (f '' s) μ)
  (hs : null_measurable_set s (comap f μ)) :
   comap f μ s = μ (f '' s) :=
begin
  rw [comap, dif_pos (and.intro hfi hf)] at hs ⊢,
  rw [to_measure_apply₀ _ _ hs, outer_measure.comap_apply, coe_to_outer_measure]
end
>>>>>>> c8c740df

lemma comap_apply {β} [measurable_space α] {mβ : measurable_space β} (f : α → β) (hfi : injective f)
  (hf : ∀ s, measurable_set s → measurable_set (f '' s)) (μ : measure β) (hs : measurable_set s) :
  comap f μ s = μ (f '' s) :=
<<<<<<< HEAD
comap_apply₀ f μ hfi (λ s hs, (hf s hs).null_measurable_set) hs

lemma comap_eq_comapₗ {β} [measurable_space α] {mβ : measurable_space β} (f : α → β)
  (hfi : injective f) (hf : ∀ s, measurable_set s → measurable_set (f '' s))
  (μ : measure β) (hs : measurable_set s) :
  comap f μ s = comapₗ f μ s :=
by { rw [comap_apply f hfi hf μ hs, comapₗ_apply f hfi hf μ hs], }


section Yael's_application
variables {V : Type*} [measure_space V] {p : V → Prop}

instance subtype.measure_space : measure_space (subtype p) :=
{ volume := measure.comap subtype.val volume,
  ..subtype.measurable_space }

lemma subtype.volume_def {s : set V} : (volume : measure s) = volume.comap subtype.val := rfl

@[elab_as_eliminator]
lemma generate_from_induction (p : set α → Prop) (C : set (set α))
  (hC : ∀ t ∈ C, p t) (h_empty : p ∅) (h_compl : ∀ t, p t → p tᶜ)
  (h_Union : ∀ f : ℕ → set α, (∀ n, p (f n)) → p (⋃ i, f i))
  {s : set α} (hs : measurable_set[generate_from C] s) :
  p s :=
by { induction hs, exacts [hC _ hs_H, h_empty, h_compl _ hs_ih, h_Union hs_f hs_ih], }

lemma measurable_set.null_measurable_set_subtype_image {s : set V} {t : set s}
  (hs : null_measurable_set s) (ht : measurable_set t) :
  null_measurable_set ((coe : s → V) '' t) :=
begin
  rw [subtype.measurable_space, comap_eq_generate_from] at ht,
  refine generate_from_induction
    (λ t : set s, null_measurable_set (coe '' t) volume)
    {t : set s | ∃ (s' : set V), measurable_set s' ∧ coe ⁻¹' s' = t} _ _ _ _ ht,
  { rintros t' ⟨s', hs', rfl⟩,
    rw [subtype.image_preimage_coe],
    exact hs'.null_measurable_set.inter hs, },
  { simp only [image_empty, null_measurable_set_empty], },
  { intro t',
    simp only [←range_diff_image subtype.coe_injective, subtype.range_coe_subtype, set_of_mem_eq],
    exact hs.diff, },
  { intro f,
    rw image_Union,
    exact null_measurable_set.Union, },
end

lemma subtype.volume_univ {s : set V} (hs : null_measurable_set s) :
  volume (univ : set s) = volume s :=
begin
  rw [subtype.volume_def, comap_apply₀ _ _ _ _ measurable_set.univ],
  { congr, simp only [subtype.val_eq_coe, image_univ, subtype.range_coe_subtype, set_of_mem_eq], },
  { exact subtype.coe_injective, },
  { exact λ t, measurable_set.null_measurable_set_subtype_image hs, },
end

lemma volume_coe_le_volume {s : set V} (hs : null_measurable_set s) (t : set s) :
  volume ((coe : s → V) '' t) ≤ volume t :=
le_comap_apply _ _ subtype.coe_injective
  (λ t, measurable_set.null_measurable_set_subtype_image hs) _

lemma measure_image_eq_zero_of_comap_eq_zero {β} [measurable_space α] {mβ : measurable_space β}
  (f : α → β) (μ : measure β) (hfi : injective f)
  (hf : ∀ s, measurable_set s → null_measurable_set (f '' s) μ) {s : set α} (hs : comap f μ s = 0) :
  μ (f '' s) = 0 :=
le_antisymm ((le_comap_apply f μ hfi hf s).trans hs.le) (zero_le _)

lemma ae_eq_image_of_ae_eq_comap {β} [measurable_space α] {mβ : measurable_space β}
  (f : α → β) (μ : measure β) (hfi : injective f)
  (hf : ∀ s, measurable_set s → null_measurable_set (f '' s) μ) {s t : set α}
  (hst : s =ᵐ[comap f μ] t) :
  f '' s =ᵐ[μ] f '' t :=
begin
  rw [eventually_eq, ae_iff] at hst ⊢,
  have h_eq_α : {a : α | ¬s a = t a} = s \ t ∪ t \ s,
  { ext1 x, simp only [eq_iff_iff, mem_set_of_eq, mem_union_eq, mem_diff], tauto, },
  have h_eq_β : {a : β | ¬(f '' s) a = (f '' t) a} = f '' s \ f '' t ∪ f '' t \ f '' s,
  { ext1 x, simp only [eq_iff_iff, mem_set_of_eq, mem_union_eq, mem_diff], tauto, },
  rw [← set.image_diff hfi, ← set.image_diff hfi, ← set.image_union] at h_eq_β,
  rw h_eq_β,
  rw h_eq_α at hst,
  exact measure_image_eq_zero_of_comap_eq_zero f μ hfi hf hst,
end

lemma volume_image_coe_eq_zero_of_volume_eq_zero {s : set V} (hs : null_measurable_set s)
  {t : set s} (ht : volume t = 0) :
  volume ((coe : s → V) '' t) = 0 :=
eq_bot_iff.mpr $ (volume_coe_le_volume hs t).trans ht.le

lemma null_measurable_set.image {β} [measurable_space α] {mβ : measurable_space β}
  (f : α → β) (μ : measure β) (hfi : injective f)
  (hf : ∀ s, measurable_set s → null_measurable_set (f '' s) μ) {s : set α}
  (hs : null_measurable_set s (μ.comap f)) :
  null_measurable_set (f '' s) μ :=
begin
  refine ⟨to_measurable μ (f '' (to_measurable (μ.comap f) s)),
    measurable_set_to_measurable _ _, _⟩,
  refine eventually_eq.trans _ (null_measurable_set.to_measurable_ae_eq _).symm,
  swap, { exact hf _ (measurable_set_to_measurable _ _), },
  have h := @null_measurable_set.to_measurable_ae_eq _ _ (μ.comap f : measure α) s hs,
  refine ae_eq_image_of_ae_eq_comap f μ hfi hf h.symm,
end

lemma null_measurable_set.subtype_image {s : set V} {t : set s} (hs : null_measurable_set s)
  (ht : null_measurable_set t) :
  null_measurable_set ((coe : s → V) '' t) :=
null_measurable_set.image coe volume subtype.coe_injective
  (λ t, measurable_set.null_measurable_set_subtype_image hs) ht

end Yael's_application

=======
comap_apply₀ f μ hfi (λ s hs, (hf s hs).null_measurable_set) hs.null_measurable_set

lemma comapₗ_eq_comap {β} [measurable_space α] {mβ : measurable_space β} (f : α → β)
  (hfi : injective f) (hf : ∀ s, measurable_set s → measurable_set (f '' s))
  (μ : measure β) (hs : measurable_set s) :
  comapₗ f μ s = comap f μ s :=
(comapₗ_apply f hfi hf μ hs).trans (comap_apply f hfi hf μ hs).symm
>>>>>>> c8c740df

/-! ### Restricting a measure -/

/-- Restrict a measure `μ` to a set `s` as an `ℝ≥0∞`-linear map. -/
def restrictₗ {m0 : measurable_space α} (s : set α) : measure α →ₗ[ℝ≥0∞] measure α :=
lift_linear (outer_measure.restrict s) $ λ μ s' hs' t,
begin
  suffices : μ (s ∩ t) = μ (s ∩ t ∩ s') + μ (s ∩ t \ s'),
  { simpa [← set.inter_assoc, set.inter_comm _ s, ← inter_diff_assoc] },
  exact le_to_outer_measure_caratheodory _ _ hs' _,
end

/-- Restrict a measure `μ` to a set `s`. -/
def restrict {m0 : measurable_space α} (μ : measure α) (s : set α) : measure α := restrictₗ s μ

@[simp] lemma restrictₗ_apply {m0 : measurable_space α} (s : set α) (μ : measure α) :
  restrictₗ s μ = μ.restrict s :=
rfl

/-- This lemma shows that `restrict` and `to_outer_measure` commute. Note that the LHS has a
restrict on measures and the RHS has a restrict on outer measures. -/
lemma restrict_to_outer_measure_eq_to_outer_measure_restrict (h : measurable_set s) :
    (μ.restrict s).to_outer_measure = outer_measure.restrict s μ.to_outer_measure :=
by simp_rw [restrict, restrictₗ, lift_linear, linear_map.coe_mk, to_measure_to_outer_measure,
  outer_measure.restrict_trim h, μ.trimmed]

lemma restrict_apply₀ (ht : null_measurable_set t (μ.restrict s)) :
  μ.restrict s t = μ (t ∩ s) :=
(to_measure_apply₀ _ _ ht).trans $ by simp only [coe_to_outer_measure, outer_measure.restrict_apply]

/-- If `t` is a measurable set, then the measure of `t` with respect to the restriction of
  the measure to `s` equals the outer measure of `t ∩ s`. An alternate version requiring that `s`
  be measurable instead of `t` exists as `measure.restrict_apply'`. -/
@[simp] lemma restrict_apply (ht : measurable_set t) : μ.restrict s t = μ (t ∩ s) :=
restrict_apply₀ ht.null_measurable_set

/-- Restriction of a measure to a subset is monotone both in set and in measure. -/
lemma restrict_mono' {m0 : measurable_space α} ⦃s s' : set α⦄ ⦃μ ν : measure α⦄
  (hs : s ≤ᵐ[μ] s') (hμν : μ ≤ ν) :
  μ.restrict s ≤ ν.restrict s' :=
assume t ht,
calc μ.restrict s t = μ (t ∩ s) : restrict_apply ht
... ≤ μ (t ∩ s') : measure_mono_ae $ hs.mono $ λ x hx ⟨hxt, hxs⟩, ⟨hxt, hx hxs⟩
... ≤ ν (t ∩ s') : le_iff'.1 hμν (t ∩ s')
... = ν.restrict s' t : (restrict_apply ht).symm

/-- Restriction of a measure to a subset is monotone both in set and in measure. -/
@[mono] lemma restrict_mono {m0 : measurable_space α} ⦃s s' : set α⦄ (hs : s ⊆ s') ⦃μ ν : measure α⦄
  (hμν : μ ≤ ν) :
  μ.restrict s ≤ ν.restrict s' :=
restrict_mono' (ae_of_all _ hs) hμν

lemma restrict_mono_ae (h : s ≤ᵐ[μ] t) : μ.restrict s ≤ μ.restrict t :=
restrict_mono' h (le_refl μ)

lemma restrict_congr_set (h : s =ᵐ[μ] t) : μ.restrict s = μ.restrict t :=
le_antisymm (restrict_mono_ae h.le) (restrict_mono_ae h.symm.le)

/-- If `s` is a measurable set, then the outer measure of `t` with respect to the restriction of
the measure to `s` equals the outer measure of `t ∩ s`. This is an alternate version of
`measure.restrict_apply`, requiring that `s` is measurable instead of `t`. -/
@[simp] lemma restrict_apply' (hs : measurable_set s) : μ.restrict s t = μ (t ∩ s) :=
by rw [← coe_to_outer_measure, measure.restrict_to_outer_measure_eq_to_outer_measure_restrict hs,
      outer_measure.restrict_apply s t _, coe_to_outer_measure]

lemma restrict_apply₀' (hs : null_measurable_set s μ) : μ.restrict s t = μ (t ∩ s) :=
by rw [← restrict_congr_set hs.to_measurable_ae_eq,
  restrict_apply' (measurable_set_to_measurable _ _),
  measure_congr ((ae_eq_refl t).inter hs.to_measurable_ae_eq)]

lemma restrict_le_self : μ.restrict s ≤ μ :=
λ t ht,
calc μ.restrict s t = μ (t ∩ s) : restrict_apply ht
... ≤ μ t : measure_mono $ inter_subset_left t s

variable (μ)

lemma restrict_eq_self (h : s ⊆ t) : μ.restrict t s = μ s :=
(le_iff'.1 restrict_le_self s).antisymm $
calc μ s ≤ μ (to_measurable (μ.restrict t) s ∩ t) :
  measure_mono (subset_inter (subset_to_measurable _ _) h)
... =  μ.restrict t s :
  by rw [← restrict_apply (measurable_set_to_measurable _ _), measure_to_measurable]

@[simp] lemma restrict_apply_self (s : set α):
  (μ.restrict s) s = μ s :=
restrict_eq_self μ subset.rfl

variable {μ}

lemma restrict_apply_univ (s : set α) : μ.restrict s univ = μ s :=
by rw [restrict_apply measurable_set.univ, set.univ_inter]

lemma le_restrict_apply (s t : set α) :
  μ (t ∩ s) ≤ μ.restrict s t :=
calc μ (t ∩ s) = μ.restrict s (t ∩ s) : (restrict_eq_self μ (inter_subset_right _ _)).symm
... ≤ μ.restrict s t : measure_mono (inter_subset_left _ _)

lemma restrict_apply_superset (h : s ⊆ t) : μ.restrict s t = μ s :=
((measure_mono (subset_univ _)).trans_eq $ restrict_apply_univ _).antisymm
  ((restrict_apply_self μ s).symm.trans_le $ measure_mono h)

@[simp] lemma restrict_add {m0 : measurable_space α} (μ ν : measure α) (s : set α) :
  (μ + ν).restrict s = μ.restrict s + ν.restrict s :=
(restrictₗ s).map_add μ ν

@[simp] lemma restrict_zero {m0 : measurable_space α} (s : set α) :
  (0 : measure α).restrict s = 0 :=
(restrictₗ s).map_zero

@[simp] lemma restrict_smul {m0 : measurable_space α} (c : ℝ≥0∞) (μ : measure α) (s : set α) :
  (c • μ).restrict s = c • μ.restrict s :=
(restrictₗ s).map_smul c μ

lemma restrict_restrict₀ (hs : null_measurable_set s (μ.restrict t)) :
  (μ.restrict t).restrict s = μ.restrict (s ∩ t) :=
ext $ λ u hu, by simp only [set.inter_assoc, restrict_apply hu,
  restrict_apply₀ (hu.null_measurable_set.inter hs)]

@[simp] lemma restrict_restrict (hs : measurable_set s) :
  (μ.restrict t).restrict s = μ.restrict (s ∩ t) :=
restrict_restrict₀ hs.null_measurable_set

lemma restrict_restrict_of_subset (h : s ⊆ t) :
  (μ.restrict t).restrict s = μ.restrict s :=
begin
  ext1 u hu,
  rw [restrict_apply hu, restrict_apply hu, restrict_eq_self],
  exact (inter_subset_right _ _).trans h
end

lemma restrict_restrict₀' (ht : null_measurable_set t μ) :
  (μ.restrict t).restrict s = μ.restrict (s ∩ t) :=
ext $ λ u hu, by simp only [restrict_apply hu, restrict_apply₀' ht, inter_assoc]

lemma restrict_restrict' (ht : measurable_set t) :
  (μ.restrict t).restrict s = μ.restrict (s ∩ t) :=
restrict_restrict₀' ht.null_measurable_set

lemma restrict_comm (hs : measurable_set s) :
  (μ.restrict t).restrict s = (μ.restrict s).restrict t :=
by rw [restrict_restrict hs, restrict_restrict' hs, inter_comm]

lemma restrict_apply_eq_zero (ht : measurable_set t) : μ.restrict s t = 0 ↔ μ (t ∩ s) = 0 :=
by rw [restrict_apply ht]

lemma measure_inter_eq_zero_of_restrict (h : μ.restrict s t = 0) : μ (t ∩ s) = 0 :=
nonpos_iff_eq_zero.1 (h ▸ le_restrict_apply _ _)

lemma restrict_apply_eq_zero' (hs : measurable_set s) : μ.restrict s t = 0 ↔ μ (t ∩ s) = 0 :=
by rw [restrict_apply' hs]

@[simp] lemma restrict_eq_zero : μ.restrict s = 0 ↔ μ s = 0 :=
by rw [← measure_univ_eq_zero, restrict_apply_univ]

lemma restrict_zero_set {s : set α} (h : μ s = 0) :
  μ.restrict s = 0 :=
restrict_eq_zero.2 h

@[simp] lemma restrict_empty : μ.restrict ∅ = 0 := restrict_zero_set measure_empty

@[simp] lemma restrict_univ : μ.restrict univ = μ := ext $ λ s hs, by simp [hs]

lemma restrict_inter_add_diff₀ (s : set α) (ht : null_measurable_set t μ) :
  μ.restrict (s ∩ t) + μ.restrict (s \ t) = μ.restrict s :=
begin
  ext1 u hu,
  simp only [add_apply, restrict_apply hu, ← inter_assoc, diff_eq],
  exact measure_inter_add_diff₀ (u ∩ s) ht
end

lemma restrict_inter_add_diff (s : set α) (ht : measurable_set t) :
  μ.restrict (s ∩ t) + μ.restrict (s \ t) = μ.restrict s :=
restrict_inter_add_diff₀ s ht.null_measurable_set

lemma restrict_union_add_inter₀ (s : set α) (ht : null_measurable_set t μ) :
  μ.restrict (s ∪ t) + μ.restrict (s ∩ t) = μ.restrict s + μ.restrict t :=
by rw [← restrict_inter_add_diff₀ (s ∪ t) ht, union_inter_cancel_right, union_diff_right,
 ← restrict_inter_add_diff₀ s ht, add_comm, ← add_assoc, add_right_comm]

lemma restrict_union_add_inter (s : set α) (ht : measurable_set t) :
  μ.restrict (s ∪ t) + μ.restrict (s ∩ t) = μ.restrict s + μ.restrict t :=
restrict_union_add_inter₀ s ht.null_measurable_set

lemma restrict_union_add_inter' (hs : measurable_set s) (t : set α) :
  μ.restrict (s ∪ t) + μ.restrict (s ∩ t) = μ.restrict s + μ.restrict t :=
by simpa only [union_comm, inter_comm, add_comm] using restrict_union_add_inter t hs

lemma restrict_union₀ (h : ae_disjoint μ s t) (ht : null_measurable_set t μ) :
  μ.restrict (s ∪ t) = μ.restrict s + μ.restrict t :=
by simp [← restrict_union_add_inter₀ s ht, restrict_zero_set h]

lemma restrict_union (h : disjoint s t) (ht : measurable_set t) :
  μ.restrict (s ∪ t) = μ.restrict s + μ.restrict t :=
restrict_union₀ h.ae_disjoint ht.null_measurable_set

lemma restrict_union' (h : disjoint s t) (hs : measurable_set s) :
  μ.restrict (s ∪ t) = μ.restrict s + μ.restrict t :=
by rw [union_comm, restrict_union h.symm hs, add_comm]

@[simp] lemma restrict_add_restrict_compl (hs : measurable_set s) :
  μ.restrict s + μ.restrict sᶜ = μ :=
by rw [← restrict_union (@disjoint_compl_right (set α) _ _) hs.compl,
    union_compl_self, restrict_univ]

@[simp] lemma restrict_compl_add_restrict (hs : measurable_set s) :
  μ.restrict sᶜ + μ.restrict s = μ :=
by rw [add_comm, restrict_add_restrict_compl hs]

lemma restrict_union_le (s s' : set α) : μ.restrict (s ∪ s') ≤ μ.restrict s + μ.restrict s' :=
begin
  intros t ht,
  suffices : μ (t ∩ s ∪ t ∩ s') ≤ μ (t ∩ s) + μ (t ∩ s'),
    by simpa [ht, inter_union_distrib_left],
  apply measure_union_le
end

lemma restrict_Union_apply_ae [countable ι] {s : ι → set α}
  (hd : pairwise (ae_disjoint μ on s))
  (hm : ∀ i, null_measurable_set (s i) μ) {t : set α} (ht : measurable_set t) :
  μ.restrict (⋃ i, s i) t = ∑' i, μ.restrict (s i) t :=
begin
  simp only [restrict_apply, ht, inter_Union],
  exact measure_Union₀ (hd.mono $ λ i j h, h.mono (inter_subset_right _ _) (inter_subset_right _ _))
    (λ i, (ht.null_measurable_set.inter (hm i)))
end

lemma restrict_Union_apply [countable ι] {s : ι → set α} (hd : pairwise (disjoint on s))
  (hm : ∀ i, measurable_set (s i)) {t : set α} (ht : measurable_set t) :
  μ.restrict (⋃ i, s i) t = ∑' i, μ.restrict (s i) t :=
restrict_Union_apply_ae hd.ae_disjoint (λ i, (hm i).null_measurable_set) ht

lemma restrict_Union_apply_eq_supr [countable ι] {s : ι → set α}
  (hd : directed (⊆) s) {t : set α} (ht : measurable_set t) :
  μ.restrict (⋃ i, s i) t = ⨆ i, μ.restrict (s i) t :=
begin
  simp only [restrict_apply ht, inter_Union],
  rw [measure_Union_eq_supr],
  exacts [hd.mono_comp _ (λ s₁ s₂, inter_subset_inter_right _)]
end

/-- The restriction of the pushforward measure is the pushforward of the restriction. For a version
assuming only `ae_measurable`, see `restrict_map_of_ae_measurable`. -/
lemma restrict_map {f : α → β} (hf : measurable f) {s : set β} (hs : measurable_set s) :
  (μ.map f).restrict s = (μ.restrict $ f ⁻¹' s).map f  :=
ext $ λ t ht, by simp [*, hf ht]

lemma restrict_to_measurable (h : μ s ≠ ∞) : μ.restrict (to_measurable μ s) = μ.restrict s :=
ext $ λ t ht, by rw [restrict_apply ht, restrict_apply ht, inter_comm,
  measure_to_measurable_inter ht h, inter_comm]

lemma restrict_eq_self_of_ae_mem {m0 : measurable_space α} ⦃s : set α⦄ ⦃μ : measure α⦄
  (hs : ∀ᵐ x ∂μ, x ∈ s) :
  μ.restrict s = μ :=
calc μ.restrict s = μ.restrict univ : restrict_congr_set (eventually_eq_univ.mpr hs)
... = μ : restrict_univ

lemma restrict_congr_meas (hs : measurable_set s) :
  μ.restrict s = ν.restrict s ↔ ∀ t ⊆ s, measurable_set t → μ t = ν t :=
⟨λ H t hts ht,
   by rw [← inter_eq_self_of_subset_left hts, ← restrict_apply ht, H, restrict_apply ht],
 λ H, ext $ λ t ht,
   by rw [restrict_apply ht, restrict_apply ht, H _ (inter_subset_right _ _) (ht.inter hs)]⟩

lemma restrict_congr_mono (hs : s ⊆ t) (h : μ.restrict t = ν.restrict t) :
  μ.restrict s = ν.restrict s :=
by rw [← restrict_restrict_of_subset hs, h, restrict_restrict_of_subset hs]

/-- If two measures agree on all measurable subsets of `s` and `t`, then they agree on all
measurable subsets of `s ∪ t`. -/
lemma restrict_union_congr :
  μ.restrict (s ∪ t) = ν.restrict (s ∪ t) ↔
    μ.restrict s = ν.restrict s ∧ μ.restrict t = ν.restrict t :=
begin
  refine ⟨λ h, ⟨restrict_congr_mono (subset_union_left _ _) h,
    restrict_congr_mono (subset_union_right _ _) h⟩, _⟩,
  rintro ⟨hs, ht⟩,
  ext1 u hu,
  simp only [restrict_apply hu, inter_union_distrib_left],
  rcases exists_measurable_superset₂ μ ν (u ∩ s) with ⟨US, hsub, hm, hμ, hν⟩,
  calc μ (u ∩ s ∪ u ∩ t) = μ (US ∪ u ∩ t) :
    measure_union_congr_of_subset hsub hμ.le subset.rfl le_rfl
  ... = μ US + μ (u ∩ t \ US) : (measure_add_diff hm _).symm
  ... = restrict μ s u + restrict μ t (u \ US) :
    by simp only [restrict_apply, hu, hu.diff hm, hμ, ← inter_comm t, inter_diff_assoc]
  ... = restrict ν s u + restrict ν t (u \ US) : by rw [hs, ht]
  ... = ν US + ν (u ∩ t \ US) :
    by simp only [restrict_apply, hu, hu.diff hm, hν, ← inter_comm t, inter_diff_assoc]
  ... = ν (US ∪ u ∩ t) : measure_add_diff hm _
  ... = ν (u ∩ s ∪ u ∩ t) :
    eq.symm $ measure_union_congr_of_subset hsub hν.le subset.rfl le_rfl
end

lemma restrict_finset_bUnion_congr {s : finset ι} {t : ι → set α} :
  μ.restrict (⋃ i ∈ s, t i) = ν.restrict (⋃ i ∈ s, t i) ↔
    ∀ i ∈ s, μ.restrict (t i) = ν.restrict (t i) :=
begin
  induction s using finset.induction_on with i s hi hs, { simp },
  simp only [forall_eq_or_imp, Union_Union_eq_or_left, finset.mem_insert],
  rw [restrict_union_congr, ← hs]
end

lemma restrict_Union_congr [countable ι] {s : ι → set α} :
  μ.restrict (⋃ i, s i) = ν.restrict (⋃ i, s i) ↔
    ∀ i, μ.restrict (s i) = ν.restrict (s i) :=
begin
  refine ⟨λ h i, restrict_congr_mono (subset_Union _ _) h, λ h, _⟩,
  ext1 t ht,
  have D : directed (⊆) (λ t : finset ι, ⋃ i ∈ t, s i) :=
    directed_of_sup (λ t₁ t₂ ht, bUnion_subset_bUnion_left ht),
  rw [Union_eq_Union_finset],
  simp only [restrict_Union_apply_eq_supr D ht,
    restrict_finset_bUnion_congr.2 (λ i hi, h i)],
end

lemma restrict_bUnion_congr {s : set ι} {t : ι → set α} (hc : s.countable) :
  μ.restrict (⋃ i ∈ s, t i) = ν.restrict (⋃ i ∈ s, t i) ↔
    ∀ i ∈ s, μ.restrict (t i) = ν.restrict (t i) :=
begin
  haveI := hc.to_encodable,
  simp only [bUnion_eq_Union, set_coe.forall', restrict_Union_congr]
end

lemma restrict_sUnion_congr {S : set (set α)} (hc : S.countable) :
  μ.restrict (⋃₀ S) = ν.restrict (⋃₀ S) ↔ ∀ s ∈ S, μ.restrict s = ν.restrict s :=
by rw [sUnion_eq_bUnion, restrict_bUnion_congr hc]

/-- This lemma shows that `Inf` and `restrict` commute for measures. -/
lemma restrict_Inf_eq_Inf_restrict {m0 : measurable_space α} {m : set (measure α)}
  (hm : m.nonempty) (ht : measurable_set t) :
  (Inf m).restrict t = Inf ((λ μ : measure α, μ.restrict t) '' m) :=
begin
  ext1 s hs,
  simp_rw [Inf_apply hs, restrict_apply hs, Inf_apply (measurable_set.inter hs ht), set.image_image,
    restrict_to_outer_measure_eq_to_outer_measure_restrict ht, ← set.image_image _ to_outer_measure,
    ← outer_measure.restrict_Inf_eq_Inf_restrict _ (hm.image _),
    outer_measure.restrict_apply]
end

lemma exists_mem_of_measure_ne_zero_of_ae (hs : μ s ≠ 0)
  {p : α → Prop} (hp : ∀ᵐ x ∂μ.restrict s, p x) :
  ∃ x, x ∈ s ∧ p x :=
begin
  rw [← μ.restrict_apply_self, ← frequently_ae_mem_iff] at hs,
  exact (hs.and_eventually hp).exists,
end

/-! ### Extensionality results -/

/-- Two measures are equal if they have equal restrictions on a spanning collection of sets
  (formulated using `Union`). -/
lemma ext_iff_of_Union_eq_univ [countable ι] {s : ι → set α} (hs : (⋃ i, s i) = univ) :
  μ = ν ↔ ∀ i, μ.restrict (s i) = ν.restrict (s i) :=
by rw [← restrict_Union_congr, hs, restrict_univ, restrict_univ]

alias ext_iff_of_Union_eq_univ ↔ _ ext_of_Union_eq_univ

/-- Two measures are equal if they have equal restrictions on a spanning collection of sets
  (formulated using `bUnion`). -/
lemma ext_iff_of_bUnion_eq_univ {S : set ι} {s : ι → set α} (hc : S.countable)
  (hs : (⋃ i ∈ S, s i) = univ) :
  μ = ν ↔ ∀ i ∈ S, μ.restrict (s i) = ν.restrict (s i) :=
by rw [← restrict_bUnion_congr hc, hs, restrict_univ, restrict_univ]

alias ext_iff_of_bUnion_eq_univ ↔ _ ext_of_bUnion_eq_univ

/-- Two measures are equal if they have equal restrictions on a spanning collection of sets
  (formulated using `sUnion`). -/
lemma ext_iff_of_sUnion_eq_univ {S : set (set α)} (hc : S.countable) (hs : (⋃₀ S) = univ) :
  μ = ν ↔ ∀ s ∈ S, μ.restrict s = ν.restrict s :=
ext_iff_of_bUnion_eq_univ hc $ by rwa ← sUnion_eq_bUnion

alias ext_iff_of_sUnion_eq_univ ↔ _ ext_of_sUnion_eq_univ

lemma ext_of_generate_from_of_cover {S T : set (set α)}
  (h_gen : ‹_› = generate_from S) (hc : T.countable)
  (h_inter : is_pi_system S) (hU : ⋃₀ T = univ) (htop : ∀ t ∈ T, μ t ≠ ∞)
  (ST_eq : ∀ (t ∈ T) (s ∈ S), μ (s ∩ t) = ν (s ∩ t)) (T_eq : ∀ t ∈ T, μ t = ν t) :
  μ = ν :=
begin
  refine ext_of_sUnion_eq_univ hc hU (λ t ht, _),
  ext1 u hu,
  simp only [restrict_apply hu],
  refine induction_on_inter h_gen h_inter _ (ST_eq t ht) _ _ hu,
  { simp only [set.empty_inter, measure_empty] },
  { intros v hv hvt,
    have := T_eq t ht,
    rw [set.inter_comm] at hvt ⊢,
    rwa [← measure_inter_add_diff t hv, ← measure_inter_add_diff t hv, ← hvt,
      ennreal.add_right_inj] at this,
    exact ne_top_of_le_ne_top (htop t ht) (measure_mono $ set.inter_subset_left _ _) },
  { intros f hfd hfm h_eq,
    simp only [← restrict_apply (hfm _), ← restrict_apply (measurable_set.Union hfm)] at h_eq ⊢,
    simp only [measure_Union hfd hfm, h_eq] }
end

/-- Two measures are equal if they are equal on the π-system generating the σ-algebra,
  and they are both finite on a increasing spanning sequence of sets in the π-system.
  This lemma is formulated using `sUnion`. -/
lemma ext_of_generate_from_of_cover_subset {S T : set (set α)}
  (h_gen : ‹_› = generate_from S) (h_inter : is_pi_system S)
  (h_sub : T ⊆ S) (hc : T.countable) (hU : ⋃₀ T = univ) (htop : ∀ s ∈ T, μ s ≠ ∞)
  (h_eq : ∀ s ∈ S, μ s = ν s) :
  μ = ν :=
begin
  refine ext_of_generate_from_of_cover h_gen hc h_inter hU htop _ (λ t ht, h_eq t (h_sub ht)),
  intros t ht s hs, cases (s ∩ t).eq_empty_or_nonempty with H H,
  { simp only [H, measure_empty] },
  { exact h_eq _ (h_inter _ hs _ (h_sub ht) H) }
end

/-- Two measures are equal if they are equal on the π-system generating the σ-algebra,
  and they are both finite on a increasing spanning sequence of sets in the π-system.
  This lemma is formulated using `Union`.
  `finite_spanning_sets_in.ext` is a reformulation of this lemma. -/
lemma ext_of_generate_from_of_Union (C : set (set α)) (B : ℕ → set α)
  (hA : ‹_› = generate_from C) (hC : is_pi_system C) (h1B : (⋃ i, B i) = univ)
  (h2B : ∀ i, B i ∈ C) (hμB : ∀ i, μ (B i) ≠ ∞) (h_eq : ∀ s ∈ C, μ s = ν s) : μ = ν :=
begin
  refine ext_of_generate_from_of_cover_subset hA hC _ (countable_range B) h1B _ h_eq,
  { rintro _ ⟨i, rfl⟩, apply h2B },
  { rintro _ ⟨i, rfl⟩, apply hμB }
end

section dirac
variable [measurable_space α]

/-- The dirac measure. -/
def dirac (a : α) : measure α :=
(outer_measure.dirac a).to_measure (by simp)

instance : measure_space punit := ⟨dirac punit.star⟩

lemma le_dirac_apply {a} : s.indicator 1 a ≤ dirac a s :=
outer_measure.dirac_apply a s ▸ le_to_measure_apply _ _ _

@[simp] lemma dirac_apply' (a : α) (hs : measurable_set s) :
  dirac a s = s.indicator 1 a :=
to_measure_apply _ _ hs

@[simp] lemma dirac_apply_of_mem {a : α} (h : a ∈ s) :
  dirac a s = 1 :=
begin
  have : ∀ t : set α, a ∈ t → t.indicator (1 : α → ℝ≥0∞) a = 1,
    from λ t ht, indicator_of_mem ht 1,
  refine le_antisymm (this univ trivial ▸ _) (this s h ▸ le_dirac_apply),
  rw [← dirac_apply' a measurable_set.univ],
  exact measure_mono (subset_univ s)
end

@[simp] lemma dirac_apply [measurable_singleton_class α] (a : α) (s : set α) :
  dirac a s = s.indicator 1 a :=
begin
  by_cases h : a ∈ s, by rw [dirac_apply_of_mem h, indicator_of_mem h, pi.one_apply],
  rw [indicator_of_not_mem h, ← nonpos_iff_eq_zero],
  calc dirac a s ≤ dirac a {a}ᶜ : measure_mono (subset_compl_comm.1 $ singleton_subset_iff.2 h)
             ... = 0            : by simp [dirac_apply' _ (measurable_set_singleton _).compl]
end

lemma map_dirac {f : α → β} (hf : measurable f) (a : α) :
  (dirac a).map f  = dirac (f a) :=
ext $ λ s hs, by simp [hs, map_apply hf hs, hf hs, indicator_apply]

@[simp] lemma restrict_singleton (μ : measure α) (a : α) : μ.restrict {a} = μ {a} • dirac a :=
begin
  ext1 s hs,
  by_cases ha : a ∈ s,
  { have : s ∩ {a} = {a}, by simpa,
    simp * },
  { have : s ∩ {a} = ∅, from inter_singleton_eq_empty.2 ha,
    simp * }
end

end dirac

section sum
include m0

/-- Sum of an indexed family of measures. -/
def sum (f : ι → measure α) : measure α :=
(outer_measure.sum (λ i, (f i).to_outer_measure)).to_measure $
le_trans
  (by exact le_infi (λ i, le_to_outer_measure_caratheodory _))
  (outer_measure.le_sum_caratheodory _)

lemma le_sum_apply (f : ι → measure α) (s : set α) : (∑' i, f i s) ≤ sum f s :=
le_to_measure_apply _ _ _

@[simp] lemma sum_apply (f : ι → measure α) {s : set α} (hs : measurable_set s) :
  sum f s = ∑' i, f i s :=
to_measure_apply _ _ hs

lemma le_sum (μ : ι → measure α) (i : ι) : μ i ≤ sum μ :=
λ s hs, by simp only [sum_apply μ hs, ennreal.le_tsum i]

@[simp] lemma sum_apply_eq_zero [countable ι] {μ : ι → measure α} {s : set α} :
  sum μ s = 0 ↔ ∀ i, μ i s = 0 :=
begin
  refine ⟨λ h i, nonpos_iff_eq_zero.1 $ h ▸ le_iff'.1 (le_sum μ i) _, λ h, nonpos_iff_eq_zero.1 _⟩,
  rcases exists_measurable_superset_forall_eq μ s with ⟨t, hst, htm, ht⟩,
  calc sum μ s ≤ sum μ t : measure_mono hst
           ... = 0       : by simp *
end

lemma sum_apply_eq_zero' {μ : ι → measure α} {s : set α} (hs : measurable_set s) :
  sum μ s = 0 ↔ ∀ i, μ i s = 0 :=
by simp [hs]

lemma ae_sum_iff [countable ι] {μ : ι → measure α} {p : α → Prop} :
  (∀ᵐ x ∂(sum μ), p x) ↔ ∀ i, ∀ᵐ x ∂(μ i), p x :=
sum_apply_eq_zero

lemma ae_sum_iff' {μ : ι → measure α} {p : α → Prop} (h : measurable_set {x | p x}) :
  (∀ᵐ x ∂(sum μ), p x) ↔ ∀ i, ∀ᵐ x ∂(μ i), p x :=
sum_apply_eq_zero' h.compl

@[simp] lemma sum_fintype [fintype ι] (μ : ι → measure α) : sum μ = ∑ i, μ i :=
by { ext1 s hs, simp only [sum_apply, finset_sum_apply, hs, tsum_fintype] }

@[simp] lemma sum_coe_finset (s : finset ι) (μ : ι → measure α) :
  sum (λ i : s, μ i) = ∑ i in s, μ i :=
by rw [sum_fintype, finset.sum_coe_sort s μ]

@[simp] lemma ae_sum_eq [countable ι] (μ : ι → measure α) : (sum μ).ae = ⨆ i, (μ i).ae :=
filter.ext $ λ s, ae_sum_iff.trans mem_supr.symm

@[simp] lemma sum_bool (f : bool → measure α) : sum f = f tt + f ff :=
by rw [sum_fintype, fintype.sum_bool]

@[simp] lemma sum_cond (μ ν : measure α) : sum (λ b, cond b μ ν) = μ + ν := sum_bool _

@[simp] lemma restrict_sum (μ : ι → measure α) {s : set α} (hs : measurable_set s) :
  (sum μ).restrict s = sum (λ i, (μ i).restrict s) :=
ext $ λ t ht, by simp only [sum_apply, restrict_apply, ht, ht.inter hs]

@[simp] lemma sum_of_empty [is_empty ι] (μ : ι → measure α) : sum μ = 0 :=
by rw [← measure_univ_eq_zero, sum_apply _ measurable_set.univ, tsum_empty]

lemma sum_add_sum_compl (s : set ι) (μ : ι → measure α) :
  sum (λ i : s, μ i) + sum (λ i : sᶜ, μ i) = sum μ :=
begin
  ext1 t ht,
  simp only [add_apply, sum_apply _ ht],
  exact @tsum_add_tsum_compl ℝ≥0∞ ι _ _ _ (λ i, μ i t) _ s ennreal.summable ennreal.summable
end

lemma sum_congr {μ ν : ℕ → measure α} (h : ∀ n, μ n = ν n) : sum μ = sum ν :=
congr_arg sum (funext h)

lemma sum_add_sum (μ ν : ℕ → measure α) : sum μ + sum ν = sum (λ n, μ n + ν n) :=
begin
  ext1 s hs,
  simp only [add_apply, sum_apply _ hs, pi.add_apply, coe_add,
             tsum_add ennreal.summable ennreal.summable],
end

/-- If `f` is a map with countable codomain, then `μ.map f` is a sum of Dirac measures. -/
lemma map_eq_sum [countable β] [measurable_singleton_class β] (μ : measure α) (f : α → β)
  (hf : measurable f) :
  μ.map f = sum (λ b : β, μ (f ⁻¹' {b}) • dirac b) :=
begin
  ext1 s hs,
  have : ∀ y ∈ s, measurable_set (f ⁻¹' {y}), from λ y _, hf (measurable_set_singleton _),
  simp [← tsum_measure_preimage_singleton (to_countable s) this, *,
    tsum_subtype s (λ b, μ (f ⁻¹' {b})), ← indicator_mul_right s (λ b, μ (f ⁻¹' {b}))]
end

/-- A measure on a countable type is a sum of Dirac measures. -/
@[simp] lemma sum_smul_dirac [countable α] [measurable_singleton_class α] (μ : measure α) :
  sum (λ a, μ {a} • dirac a) = μ :=
by simpa using (map_eq_sum μ id measurable_id).symm

omit m0
end sum

lemma restrict_Union_ae [countable ι] {s : ι → set α} (hd : pairwise (ae_disjoint μ on s))
  (hm : ∀ i, null_measurable_set (s i) μ) :
  μ.restrict (⋃ i, s i) = sum (λ i, μ.restrict (s i)) :=
ext $ λ t ht, by simp only [sum_apply _ ht, restrict_Union_apply_ae hd hm ht]

lemma restrict_Union [countable ι] {s : ι → set α} (hd : pairwise (disjoint on s))
  (hm : ∀ i, measurable_set (s i)) :
  μ.restrict (⋃ i, s i) = sum (λ i, μ.restrict (s i)) :=
restrict_Union_ae hd.ae_disjoint (λ i, (hm i).null_measurable_set)

lemma restrict_Union_le [countable ι] {s : ι → set α} :
  μ.restrict (⋃ i, s i) ≤ sum (λ i, μ.restrict (s i)) :=
begin
  intros t ht,
  suffices : μ (⋃ i, t ∩ s i) ≤ ∑' i, μ (t ∩ s i), by simpa [ht, inter_Union],
  apply measure_Union_le
end

section count

variable [measurable_space α]

/-- Counting measure on any measurable space. -/
def count : measure α := sum dirac

lemma le_count_apply : (∑' i : s, 1 : ℝ≥0∞) ≤ count s :=
calc (∑' i : s, 1 : ℝ≥0∞) = ∑' i, indicator s 1 i : tsum_subtype s 1
... ≤ ∑' i, dirac i s : ennreal.tsum_le_tsum $ λ x, le_dirac_apply
... ≤ count s : le_sum_apply _ _

lemma count_apply (hs : measurable_set s) : count s = ∑' i : s, 1 :=
by simp only [count, sum_apply, hs, dirac_apply', ← tsum_subtype s 1, pi.one_apply]

@[simp] lemma count_empty : count (∅ : set α) = 0 :=
by rw [count_apply measurable_set.empty, tsum_empty]

@[simp] lemma count_apply_finset [measurable_singleton_class α] (s : finset α) :
  count (↑s : set α) = s.card :=
calc count (↑s : set α) = ∑' i : (↑s : set α), 1 : count_apply s.measurable_set
                    ... = ∑ i in s, 1 : s.tsum_subtype 1
                    ... = s.card : by simp

lemma count_apply_finite [measurable_singleton_class α] (s : set α) (hs : s.finite) :
  count s = hs.to_finset.card :=
by rw [← count_apply_finset, finite.coe_to_finset]

/-- `count` measure evaluates to infinity at infinite sets. -/
lemma count_apply_infinite (hs : s.infinite) : count s = ∞ :=
begin
  refine top_unique (le_of_tendsto' ennreal.tendsto_nat_nhds_top $ λ n, _),
  rcases hs.exists_subset_card_eq n with ⟨t, ht, rfl⟩,
  calc (t.card : ℝ≥0∞) = ∑ i in t, 1 : by simp
  ... = ∑' i : (t : set α), 1 : (t.tsum_subtype 1).symm
  ... ≤ count (t : set α) : le_count_apply
  ... ≤ count s : measure_mono ht
end

variable [measurable_singleton_class α]

@[simp] lemma count_apply_eq_top : count s = ∞ ↔ s.infinite :=
begin
  by_cases hs : s.finite,
  { simp [set.infinite, hs, count_apply_finite] },
  { change s.infinite at hs,
    simp [hs, count_apply_infinite] }
end

@[simp] lemma count_apply_lt_top : count s < ∞ ↔ s.finite :=
calc count s < ∞ ↔ count s ≠ ∞ : lt_top_iff_ne_top
             ... ↔ ¬s.infinite : not_congr count_apply_eq_top
             ... ↔ s.finite    : not_not

lemma empty_of_count_eq_zero (hsc : count s = 0) : s = ∅ :=
begin
  have hs : s.finite,
  { rw [← count_apply_lt_top, hsc],
    exact with_top.zero_lt_top },
  rw count_apply_finite _ hs at hsc,
  simpa using hsc,
end

@[simp] lemma count_eq_zero_iff : count s = 0 ↔ s = ∅ :=
⟨empty_of_count_eq_zero, λ h, h.symm ▸ count_empty⟩

lemma count_ne_zero (hs' : s.nonempty) : count s ≠ 0 :=
begin
  rw [ne.def, count_eq_zero_iff],
  exact hs'.ne_empty,
end

@[simp] lemma count_singleton (a : α) : count ({a} : set α) = 1 :=
begin
  rw [count_apply_finite ({a} : set α) (set.finite_singleton _), set.finite.to_finset],
  simp,
end

lemma count_injective_image [measurable_singleton_class β]
  {f : β → α} (hf : function.injective f) (s : set β) :
  count (f '' s) = count s :=
begin
  by_cases hs : s.finite,
  { lift s to finset β using hs,
    rw [← finset.coe_image, count_apply_finset, count_apply_finset, s.card_image_of_injective hf] },
  rw count_apply_infinite hs,
  rw ← (finite_image_iff $ hf.inj_on _) at hs,
  rw count_apply_infinite hs,
end

end count

/-! ### Absolute continuity -/

/-- We say that `μ` is absolutely continuous with respect to `ν`, or that `μ` is dominated by `ν`,
  if `ν(A) = 0` implies that `μ(A) = 0`. -/
def absolutely_continuous {m0 : measurable_space α} (μ ν : measure α) : Prop :=
∀ ⦃s : set α⦄, ν s = 0 → μ s = 0

localized "infix (name := measure.absolutely_continuous)
  ` ≪ `:50 := measure_theory.measure.absolutely_continuous" in measure_theory

lemma absolutely_continuous_of_le (h : μ ≤ ν) : μ ≪ ν :=
λ s hs, nonpos_iff_eq_zero.1 $ hs ▸ le_iff'.1 h s

alias absolutely_continuous_of_le ← _root_.has_le.le.absolutely_continuous

lemma absolutely_continuous_of_eq (h : μ = ν) : μ ≪ ν :=
h.le.absolutely_continuous

alias absolutely_continuous_of_eq ← _root_.eq.absolutely_continuous

namespace absolutely_continuous

lemma mk (h : ∀ ⦃s : set α⦄, measurable_set s → ν s = 0 → μ s = 0) : μ ≪ ν :=
begin
  intros s hs,
  rcases exists_measurable_superset_of_null hs with ⟨t, h1t, h2t, h3t⟩,
  exact measure_mono_null h1t (h h2t h3t),
end

@[refl] protected lemma refl {m0 : measurable_space α} (μ : measure α) : μ ≪ μ :=
rfl.absolutely_continuous

protected lemma rfl : μ ≪ μ := λ s hs, hs

instance [measurable_space α] : is_refl (measure α) (≪) := ⟨λ μ, absolutely_continuous.rfl⟩

@[trans] protected lemma trans (h1 : μ₁ ≪ μ₂) (h2 : μ₂ ≪ μ₃) : μ₁ ≪ μ₃ :=
λ s hs, h1 $ h2 hs

@[mono] protected lemma map (h : μ ≪ ν) {f : α → β} (hf : measurable f) : μ.map f ≪ ν.map f :=
absolutely_continuous.mk $ λ s hs, by simpa [hf, hs] using @h _

protected lemma smul [monoid R] [distrib_mul_action R ℝ≥0∞] [is_scalar_tower R ℝ≥0∞ ℝ≥0∞]
  (h : μ ≪ ν) (c : R) : c • μ ≪ ν :=
λ s hνs, by simp only [h hνs, smul_eq_mul, smul_apply, smul_zero]

end absolutely_continuous

lemma absolutely_continuous_of_le_smul {μ' : measure α} {c : ℝ≥0∞} (hμ'_le : μ' ≤ c • μ) :
  μ' ≪ μ :=
(measure.absolutely_continuous_of_le hμ'_le).trans (measure.absolutely_continuous.rfl.smul c)

lemma ae_le_iff_absolutely_continuous : μ.ae ≤ ν.ae ↔ μ ≪ ν :=
⟨λ h s, by { rw [measure_zero_iff_ae_nmem, measure_zero_iff_ae_nmem], exact λ hs, h hs },
  λ h s hs, h hs⟩

alias ae_le_iff_absolutely_continuous ↔
  _root_.has_le.le.absolutely_continuous_of_ae absolutely_continuous.ae_le
alias absolutely_continuous.ae_le ← ae_mono'

lemma absolutely_continuous.ae_eq (h : μ ≪ ν) {f g : α → δ} (h' : f =ᵐ[ν] g) : f =ᵐ[μ] g :=
h.ae_le h'

/-! ### Quasi measure preserving maps (a.k.a. non-singular maps) -/

/-- A map `f : α → β` is said to be *quasi measure preserving* (a.k.a. non-singular) w.r.t. measures
`μa` and `μb` if it is measurable and `μb s = 0` implies `μa (f ⁻¹' s) = 0`. -/
@[protect_proj]
structure quasi_measure_preserving {m0 : measurable_space α} (f : α → β)
  (μa : measure α . volume_tac) (μb : measure β . volume_tac) : Prop :=
(measurable : measurable f)
(absolutely_continuous : μa.map f ≪ μb)

namespace quasi_measure_preserving

protected lemma id {m0 : measurable_space α} (μ : measure α) : quasi_measure_preserving id μ μ :=
⟨measurable_id, map_id.absolutely_continuous⟩

variables {μa μa' : measure α} {μb μb' : measure β} {μc : measure γ} {f : α → β}

protected lemma _root_.measurable.quasi_measure_preserving {m0 : measurable_space α}
  (hf : measurable f) (μ : measure α) : quasi_measure_preserving f μ (μ.map f) :=
⟨hf, absolutely_continuous.rfl⟩

lemma mono_left (h : quasi_measure_preserving f μa μb)
  (ha : μa' ≪ μa) : quasi_measure_preserving f μa' μb :=
⟨h.1, (ha.map h.1).trans h.2⟩

lemma mono_right (h : quasi_measure_preserving f μa μb)
  (ha : μb ≪ μb') : quasi_measure_preserving f μa μb' :=
⟨h.1, h.2.trans ha⟩

@[mono] lemma mono (ha : μa' ≪ μa) (hb : μb ≪ μb') (h : quasi_measure_preserving f μa μb) :
  quasi_measure_preserving f μa' μb' :=
(h.mono_left ha).mono_right hb

protected lemma comp {g : β → γ} {f : α → β} (hg : quasi_measure_preserving g μb μc)
  (hf : quasi_measure_preserving f μa μb) :
  quasi_measure_preserving (g ∘ f) μa μc :=
⟨hg.measurable.comp hf.measurable, by { rw ← map_map hg.1 hf.1, exact (hf.2.map hg.1).trans hg.2 }⟩

protected lemma iterate {f : α → α} (hf : quasi_measure_preserving f μa μa) :
  ∀ n, quasi_measure_preserving (f^[n]) μa μa
| 0 := quasi_measure_preserving.id μa
| (n + 1) := (iterate n).comp hf

protected lemma ae_measurable (hf : quasi_measure_preserving f μa μb) : ae_measurable f μa :=
hf.1.ae_measurable

lemma ae_map_le (h : quasi_measure_preserving f μa μb) : (μa.map f).ae ≤ μb.ae :=
h.2.ae_le

lemma tendsto_ae (h : quasi_measure_preserving f μa μb) : tendsto f μa.ae μb.ae :=
(tendsto_ae_map h.ae_measurable).mono_right h.ae_map_le

lemma ae (h : quasi_measure_preserving f μa μb) {p : β → Prop} (hg : ∀ᵐ x ∂μb, p x) :
  ∀ᵐ x ∂μa, p (f x) :=
h.tendsto_ae hg

lemma ae_eq (h : quasi_measure_preserving f μa μb) {g₁ g₂ : β → δ} (hg : g₁ =ᵐ[μb] g₂) :
  g₁ ∘ f =ᵐ[μa] g₂ ∘ f :=
h.ae hg

lemma preimage_null (h : quasi_measure_preserving f μa μb) {s : set β} (hs : μb s = 0) :
  μa (f ⁻¹' s) = 0 :=
preimage_null_of_map_null h.ae_measurable (h.2 hs)

end quasi_measure_preserving

/-! ### The `cofinite` filter -/

/-- The filter of sets `s` such that `sᶜ` has finite measure. -/
def cofinite {m0 : measurable_space α} (μ : measure α) : filter α :=
{ sets := {s | μ sᶜ < ∞},
  univ_sets := by simp,
  inter_sets := λ s t hs ht, by { simp only [compl_inter, mem_set_of_eq],
    calc μ (sᶜ ∪ tᶜ) ≤ μ sᶜ + μ tᶜ : measure_union_le _ _
                ... < ∞ : ennreal.add_lt_top.2 ⟨hs, ht⟩ },
  sets_of_superset := λ s t hs hst, lt_of_le_of_lt (measure_mono $ compl_subset_compl.2 hst) hs }

lemma mem_cofinite : s ∈ μ.cofinite ↔ μ sᶜ < ∞ := iff.rfl

lemma compl_mem_cofinite : sᶜ ∈ μ.cofinite ↔ μ s < ∞ :=
by rw [mem_cofinite, compl_compl]

lemma eventually_cofinite {p : α → Prop} : (∀ᶠ x in μ.cofinite, p x) ↔ μ {x | ¬p x} < ∞ := iff.rfl

end measure

open measure
open_locale measure_theory

/-- The preimage of a null measurable set under a (quasi) measure preserving map is a null
measurable set. -/
lemma null_measurable_set.preimage {ν : measure β} {f : α → β} {t : set β}
  (ht : null_measurable_set t ν) (hf : quasi_measure_preserving f μ ν) :
  null_measurable_set (f ⁻¹' t) μ :=
⟨f ⁻¹' (to_measurable ν t), hf.measurable (measurable_set_to_measurable _ _),
  hf.ae_eq ht.to_measurable_ae_eq.symm⟩

lemma null_measurable_set.mono_ac (h : null_measurable_set s μ) (hle : ν ≪ μ) :
  null_measurable_set s ν :=
h.preimage $ (quasi_measure_preserving.id μ).mono_left hle

lemma null_measurable_set.mono (h : null_measurable_set s μ) (hle : ν ≤ μ) :
  null_measurable_set s ν :=
h.mono_ac hle.absolutely_continuous

lemma ae_disjoint.preimage {ν : measure β} {f : α → β} {s t : set β}
  (ht : ae_disjoint ν s t) (hf : quasi_measure_preserving f μ ν) :
  ae_disjoint μ (f ⁻¹' s) (f ⁻¹' t) :=
hf.preimage_null ht

@[simp] lemma ae_eq_bot : μ.ae = ⊥ ↔ μ = 0 :=
by rw [← empty_mem_iff_bot, mem_ae_iff, compl_empty, measure_univ_eq_zero]

@[simp] lemma ae_ne_bot : μ.ae.ne_bot ↔ μ ≠ 0 :=
ne_bot_iff.trans (not_congr ae_eq_bot)

@[simp] lemma ae_zero {m0 : measurable_space α} : (0 : measure α).ae = ⊥ := ae_eq_bot.2 rfl

@[mono] lemma ae_mono (h : μ ≤ ν) : μ.ae ≤ ν.ae := h.absolutely_continuous.ae_le

lemma mem_ae_map_iff {f : α → β} (hf : ae_measurable f μ) {s : set β} (hs : measurable_set s) :
  s ∈ (μ.map f).ae ↔ (f ⁻¹' s) ∈ μ.ae :=
by simp only [mem_ae_iff, map_apply_of_ae_measurable hf hs.compl, preimage_compl]

lemma mem_ae_of_mem_ae_map
  {f : α → β} (hf : ae_measurable f μ) {s : set β} (hs : s ∈ (μ.map f).ae) :
  f ⁻¹' s ∈ μ.ae :=
(tendsto_ae_map hf).eventually hs

lemma ae_map_iff
  {f : α → β} (hf : ae_measurable f μ) {p : β → Prop} (hp : measurable_set {x | p x}) :
  (∀ᵐ y ∂ (μ.map f), p y) ↔ ∀ᵐ x ∂ μ, p (f x) :=
mem_ae_map_iff hf hp

lemma ae_of_ae_map {f : α → β} (hf : ae_measurable f μ) {p : β → Prop} (h : ∀ᵐ y ∂ (μ.map f), p y) :
  ∀ᵐ x ∂ μ, p (f x) :=
mem_ae_of_mem_ae_map hf h

lemma ae_map_mem_range {m0 : measurable_space α} (f : α → β) (hf : measurable_set (range f))
  (μ : measure α) :
  ∀ᵐ x ∂(μ.map f), x ∈ range f :=
begin
  by_cases h : ae_measurable f μ,
  { change range f ∈ (μ.map f).ae,
    rw mem_ae_map_iff h hf,
    apply eventually_of_forall,
    exact mem_range_self },
  { simp [map_of_not_ae_measurable h] }
end

@[simp] lemma ae_restrict_Union_eq [countable ι] (s : ι → set α) :
  (μ.restrict (⋃ i, s i)).ae = ⨆ i, (μ.restrict (s i)).ae :=
le_antisymm (ae_sum_eq (λ i, μ.restrict (s i)) ▸ ae_mono restrict_Union_le) $
  supr_le $ λ i, ae_mono $ restrict_mono (subset_Union s i) le_rfl

@[simp] lemma ae_restrict_union_eq (s t : set α) :
  (μ.restrict (s ∪ t)).ae = (μ.restrict s).ae ⊔ (μ.restrict t).ae :=
by simp [union_eq_Union, supr_bool_eq]

lemma ae_restrict_bUnion_eq (s : ι → set α) {t : set ι} (ht : t.countable) :
  (μ.restrict (⋃ i ∈ t, s i)).ae = ⨆ i ∈ t, (μ.restrict (s i)).ae :=
begin
  haveI := ht.to_subtype,
  rw [bUnion_eq_Union, ae_restrict_Union_eq, ← supr_subtype''],
end

lemma ae_restrict_bUnion_finset_eq (s : ι → set α) (t : finset ι) :
  (μ.restrict (⋃ i ∈ t, s i)).ae = ⨆ i ∈ t, (μ.restrict (s i)).ae :=
ae_restrict_bUnion_eq s t.countable_to_set

lemma ae_eq_restrict_Union_iff [countable ι] (s : ι → set α) (f g : α → δ) :
  f =ᵐ[μ.restrict (⋃ i, s i)] g ↔ ∀ i, f =ᵐ[μ.restrict (s i)] g :=
by simp_rw [eventually_eq, ae_restrict_Union_eq, eventually_supr]

lemma ae_eq_restrict_bUnion_iff (s : ι → set α) {t : set ι} (ht : t.countable) (f g : α → δ) :
  f =ᵐ[μ.restrict (⋃ i ∈ t, s i)] g ↔ ∀ i ∈ t, f =ᵐ[μ.restrict (s i)] g :=
by simp_rw [ae_restrict_bUnion_eq s ht, eventually_eq, eventually_supr]

lemma ae_eq_restrict_bUnion_finset_iff (s : ι → set α) (t : finset ι) (f g : α → δ) :
  f =ᵐ[μ.restrict (⋃ i ∈ t, s i)] g ↔ ∀ i ∈ t, f =ᵐ[μ.restrict (s i)] g :=
ae_eq_restrict_bUnion_iff s t.countable_to_set f g

lemma ae_restrict_interval_oc_eq [linear_order α] (a b : α) :
  (μ.restrict (Ι a b)).ae = (μ.restrict (Ioc a b)).ae ⊔ (μ.restrict (Ioc b a)).ae :=
by simp only [interval_oc_eq_union, ae_restrict_union_eq]

/-- See also `measure_theory.ae_interval_oc_iff`. -/
lemma ae_restrict_interval_oc_iff [linear_order α] {a b : α} {P : α → Prop} :
  (∀ᵐ x ∂μ.restrict (Ι a b), P x) ↔
    (∀ᵐ x ∂μ.restrict (Ioc a b), P x) ∧ (∀ᵐ x ∂μ.restrict (Ioc b a), P x) :=
by rw [ae_restrict_interval_oc_eq, eventually_sup]

lemma ae_restrict_iff {p : α → Prop} (hp : measurable_set {x | p x}) :
  (∀ᵐ x ∂(μ.restrict s), p x) ↔ ∀ᵐ x ∂μ, x ∈ s → p x :=
begin
  simp only [ae_iff, ← compl_set_of, restrict_apply hp.compl],
  congr' with x, simp [and_comm]
end

lemma ae_imp_of_ae_restrict {s : set α} {p : α → Prop} (h : ∀ᵐ x ∂(μ.restrict s), p x) :
  ∀ᵐ x ∂μ, x ∈ s → p x :=
begin
  simp only [ae_iff] at h ⊢,
  simpa [set_of_and, inter_comm] using measure_inter_eq_zero_of_restrict h
end

lemma ae_restrict_iff' {p : α → Prop} (hs : measurable_set s) :
  (∀ᵐ x ∂(μ.restrict s), p x) ↔ ∀ᵐ x ∂μ, x ∈ s → p x :=
begin
  simp only [ae_iff, ← compl_set_of, restrict_apply_eq_zero' hs],
  congr' with x, simp [and_comm]
end

lemma _root_.filter.eventually_eq.restrict {f g : α → δ} {s : set α} (hfg : f =ᵐ[μ] g) :
  f =ᵐ[μ.restrict s] g :=
begin -- note that we cannot use `ae_restrict_iff` since we do not require measurability
  refine hfg.filter_mono _,
  rw measure.ae_le_iff_absolutely_continuous,
  exact measure.absolutely_continuous_of_le measure.restrict_le_self,
end

lemma ae_restrict_mem (hs : measurable_set s) :
  ∀ᵐ x ∂(μ.restrict s), x ∈ s :=
(ae_restrict_iff' hs).2 (filter.eventually_of_forall (λ x, id))

lemma ae_restrict_mem₀ (hs : null_measurable_set s μ) : ∀ᵐ x ∂(μ.restrict s), x ∈ s :=
begin
  rcases hs.exists_measurable_subset_ae_eq with ⟨t, hts, htm, ht_eq⟩,
  rw ← restrict_congr_set ht_eq,
  exact (ae_restrict_mem htm).mono hts
end

lemma ae_restrict_of_ae {s : set α} {p : α → Prop} (h : ∀ᵐ x ∂μ, p x) :
  (∀ᵐ x ∂(μ.restrict s), p x) :=
eventually.filter_mono (ae_mono measure.restrict_le_self) h

lemma ae_restrict_of_ae_restrict_of_subset {s t : set α} {p : α → Prop} (hst : s ⊆ t)
  (h : ∀ᵐ x ∂(μ.restrict t), p x) :
  (∀ᵐ x ∂(μ.restrict s), p x) :=
h.filter_mono (ae_mono $ measure.restrict_mono hst (le_refl μ))

lemma ae_of_ae_restrict_of_ae_restrict_compl (t : set α) {p : α → Prop}
  (ht : ∀ᵐ x ∂(μ.restrict t), p x) (htc : ∀ᵐ x ∂(μ.restrict tᶜ), p x) :
  ∀ᵐ x ∂μ, p x :=
nonpos_iff_eq_zero.1 $
calc μ {x | ¬p x} = μ ({x | ¬p x} ∩ t ∪ {x | ¬p x} ∩ tᶜ) :
  by rw [← inter_union_distrib_left, union_compl_self, inter_univ]
... ≤ μ ({x | ¬p x} ∩ t) + μ ({x | ¬p x} ∩ tᶜ) : measure_union_le _ _
... ≤ μ.restrict t {x | ¬p x} + μ.restrict tᶜ {x | ¬p x} :
  add_le_add (le_restrict_apply _ _) (le_restrict_apply _ _)
... = 0 : by rw [ae_iff.1 ht, ae_iff.1 htc, zero_add]

lemma mem_map_restrict_ae_iff {β} {s : set α} {t : set β} {f : α → β} (hs : measurable_set s) :
  t ∈ filter.map f (μ.restrict s).ae ↔ μ ((f ⁻¹' t)ᶜ ∩ s) = 0 :=
by rw [mem_map, mem_ae_iff, measure.restrict_apply' hs]

lemma ae_smul_measure {p : α → Prop} [monoid R] [distrib_mul_action R ℝ≥0∞]
  [is_scalar_tower R ℝ≥0∞ ℝ≥0∞] (h : ∀ᵐ x ∂μ, p x) (c : R) :
  ∀ᵐ x ∂(c • μ), p x :=
ae_iff.2 $ by rw [smul_apply, ae_iff.1 h, smul_zero]

lemma ae_add_measure_iff {p : α → Prop} {ν} : (∀ᵐ x ∂μ + ν, p x) ↔ (∀ᵐ x ∂μ, p x) ∧ ∀ᵐ x ∂ν, p x :=
add_eq_zero_iff

lemma ae_eq_comp' {ν : measure β} {f : α → β} {g g' : β → δ} (hf : ae_measurable f μ)
  (h : g =ᵐ[ν] g') (h2 : μ.map f ≪ ν) : g ∘ f =ᵐ[μ] g' ∘ f :=
(tendsto_ae_map hf).mono_right h2.ae_le h

lemma ae_eq_comp {f : α → β} {g g' : β → δ} (hf : ae_measurable f μ)
  (h : g =ᵐ[μ.map f] g') : g ∘ f =ᵐ[μ] g' ∘ f :=
ae_eq_comp' hf h absolutely_continuous.rfl

lemma sub_ae_eq_zero {β} [add_group β] (f g : α → β) : f - g =ᵐ[μ] 0 ↔ f =ᵐ[μ] g :=
begin
  refine ⟨λ h, h.mono (λ x hx, _), λ h, h.mono (λ x hx, _)⟩,
  { rwa [pi.sub_apply, pi.zero_apply, sub_eq_zero] at hx, },
  { rwa [pi.sub_apply, pi.zero_apply, sub_eq_zero], },
end

lemma le_ae_restrict : μ.ae ⊓ 𝓟 s ≤ (μ.restrict s).ae :=
λ s hs, eventually_inf_principal.2 (ae_imp_of_ae_restrict hs)

@[simp] lemma ae_restrict_eq (hs : measurable_set s) : (μ.restrict s).ae = μ.ae ⊓ 𝓟 s :=
begin
  ext t,
  simp only [mem_inf_principal, mem_ae_iff, restrict_apply_eq_zero' hs, compl_set_of,
    not_imp, and_comm (_ ∈ s)],
  refl
end

@[simp] lemma ae_restrict_eq_bot {s} : (μ.restrict s).ae = ⊥ ↔ μ s = 0 :=
ae_eq_bot.trans restrict_eq_zero

@[simp] lemma ae_restrict_ne_bot {s} : (μ.restrict s).ae.ne_bot ↔ 0 < μ s :=
ne_bot_iff.trans $ (not_congr ae_restrict_eq_bot).trans pos_iff_ne_zero.symm

lemma self_mem_ae_restrict {s} (hs : measurable_set s) : s ∈ (μ.restrict s).ae :=
by simp only [ae_restrict_eq hs, exists_prop, mem_principal, mem_inf_iff];
  exact ⟨_, univ_mem, s, subset.rfl, (univ_inter s).symm⟩

/-- If two measurable sets are ae_eq then any proposition that is almost everywhere true on one
is almost everywhere true on the other -/
lemma ae_restrict_of_ae_eq_of_ae_restrict {s t} (hst : s =ᵐ[μ] t) {p : α → Prop} :
  (∀ᵐ x ∂μ.restrict s, p x) → (∀ᵐ x ∂μ.restrict t, p x) :=
by simp [measure.restrict_congr_set hst]

/-- If two measurable sets are ae_eq then any proposition that is almost everywhere true on one
is almost everywhere true on the other -/
lemma ae_restrict_congr_set {s t} (hst : s =ᵐ[μ] t) {p : α → Prop} :
  (∀ᵐ x ∂μ.restrict s, p x) ↔ (∀ᵐ x ∂μ.restrict t, p x) :=
⟨ae_restrict_of_ae_eq_of_ae_restrict hst, ae_restrict_of_ae_eq_of_ae_restrict hst.symm⟩


/-- A version of the **Borel-Cantelli lemma**: if `pᵢ` is a sequence of predicates such that
`∑ μ {x | pᵢ x}` is finite, then the measure of `x` such that `pᵢ x` holds frequently as `i → ∞` (or
equivalently, `pᵢ x` holds for infinitely many `i`) is equal to zero. -/
lemma measure_set_of_frequently_eq_zero {p : ℕ → α → Prop} (hp : ∑' i, μ {x | p i x} ≠ ∞) :
  μ {x | ∃ᶠ n in at_top, p n x} = 0 :=
by simpa only [limsup_eq_infi_supr_of_nat, frequently_at_top, set_of_forall, set_of_exists]
  using measure_limsup_eq_zero hp

/-- A version of the **Borel-Cantelli lemma**: if `sᵢ` is a sequence of sets such that
`∑ μ sᵢ` exists, then for almost all `x`, `x` does not belong to almost all `sᵢ`. -/
lemma ae_eventually_not_mem {s : ℕ → set α} (hs : ∑' i, μ (s i) ≠ ∞) :
  ∀ᵐ x ∂ μ, ∀ᶠ n in at_top, x ∉ s n :=
measure_set_of_frequently_eq_zero hs

section intervals

lemma bsupr_measure_Iic [preorder α] {s : set α} (hsc : s.countable)
  (hst : ∀ x : α, ∃ y ∈ s, x ≤ y) (hdir : directed_on (≤) s) :
  (⨆ x ∈ s, μ (Iic x)) = μ univ :=
begin
  rw ← measure_bUnion_eq_supr hsc,
  { congr, exact Union₂_eq_univ_iff.2 hst },
  { exact directed_on_iff_directed.2 (hdir.directed_coe.mono_comp _ $ λ x y, Iic_subset_Iic.2) }
end

variables [partial_order α] {a b : α}

lemma Iio_ae_eq_Iic' (ha : μ {a} = 0) : Iio a =ᵐ[μ] Iic a :=
by rw [←Iic_diff_right, diff_ae_eq_self, measure_mono_null (set.inter_subset_right _ _) ha]

lemma Ioi_ae_eq_Ici' (ha : μ {a} = 0) : Ioi a =ᵐ[μ] Ici a := @Iio_ae_eq_Iic' αᵒᵈ ‹_› ‹_› _ _ ha

lemma Ioo_ae_eq_Ioc' (hb : μ {b} = 0) : Ioo a b =ᵐ[μ] Ioc a b :=
(ae_eq_refl _).inter (Iio_ae_eq_Iic' hb)

lemma Ioc_ae_eq_Icc' (ha : μ {a} = 0) : Ioc a b =ᵐ[μ] Icc a b :=
(Ioi_ae_eq_Ici' ha).inter (ae_eq_refl _)

lemma Ioo_ae_eq_Ico' (ha : μ {a} = 0) : Ioo a b =ᵐ[μ] Ico a b :=
(Ioi_ae_eq_Ici' ha).inter (ae_eq_refl _)

lemma Ioo_ae_eq_Icc' (ha : μ {a} = 0) (hb : μ {b} = 0) : Ioo a b =ᵐ[μ] Icc a b :=
(Ioi_ae_eq_Ici' ha).inter (Iio_ae_eq_Iic' hb)

lemma Ico_ae_eq_Icc' (hb : μ {b} = 0) : Ico a b =ᵐ[μ] Icc a b :=
(ae_eq_refl _).inter (Iio_ae_eq_Iic' hb)

lemma Ico_ae_eq_Ioc' (ha : μ {a} = 0) (hb : μ {b} = 0) : Ico a b =ᵐ[μ] Ioc a b :=
(Ioo_ae_eq_Ico' ha).symm.trans (Ioo_ae_eq_Ioc' hb)

end intervals

section dirac
variable [measurable_space α]

lemma mem_ae_dirac_iff {a : α} (hs : measurable_set s) : s ∈ (dirac a).ae ↔ a ∈ s :=
by by_cases a ∈ s; simp [mem_ae_iff, dirac_apply', hs.compl, indicator_apply, *]

lemma ae_dirac_iff {a : α} {p : α → Prop} (hp : measurable_set {x | p x}) :
  (∀ᵐ x ∂(dirac a), p x) ↔ p a :=
mem_ae_dirac_iff hp

@[simp] lemma ae_dirac_eq [measurable_singleton_class α] (a : α) : (dirac a).ae = pure a :=
by { ext s, simp [mem_ae_iff, imp_false] }

lemma ae_eq_dirac' [measurable_singleton_class β] {a : α} {f : α → β} (hf : measurable f) :
  f =ᵐ[dirac a] const α (f a) :=
(ae_dirac_iff $ show measurable_set (f ⁻¹' {f a}), from hf $ measurable_set_singleton _).2 rfl

lemma ae_eq_dirac [measurable_singleton_class α] {a : α} (f : α → δ) :
  f =ᵐ[dirac a] const α (f a) :=
by simp [filter.eventually_eq]

end dirac

section is_finite_measure

include m0

/-- A measure `μ` is called finite if `μ univ < ∞`. -/
class is_finite_measure (μ : measure α) : Prop := (measure_univ_lt_top : μ univ < ∞)

instance restrict.is_finite_measure (μ : measure α) [hs : fact (μ s < ∞)] :
  is_finite_measure (μ.restrict s) :=
⟨by simp [hs.elim]⟩

lemma measure_lt_top (μ : measure α) [is_finite_measure μ] (s : set α) : μ s < ∞ :=
(measure_mono (subset_univ s)).trans_lt is_finite_measure.measure_univ_lt_top

instance is_finite_measure_restrict (μ : measure α) (s : set α) [h : is_finite_measure μ] :
  is_finite_measure (μ.restrict s) :=
⟨by simp [measure_lt_top μ s]⟩

lemma measure_ne_top (μ : measure α) [is_finite_measure μ] (s : set α) : μ s ≠ ∞ :=
ne_of_lt (measure_lt_top μ s)

lemma measure_compl_le_add_of_le_add [is_finite_measure μ] (hs : measurable_set s)
  (ht : measurable_set t) {ε : ℝ≥0∞} (h : μ s ≤ μ t + ε) :
  μ tᶜ ≤ μ sᶜ + ε :=
begin
  rw [measure_compl ht (measure_ne_top μ _), measure_compl hs (measure_ne_top μ _),
    tsub_le_iff_right],
  calc μ univ = μ univ - μ s + μ s :
    (tsub_add_cancel_of_le $ measure_mono s.subset_univ).symm
  ... ≤ μ univ - μ s + (μ t + ε) : add_le_add_left h _
  ... = _ : by rw [add_right_comm, add_assoc]
end

lemma measure_compl_le_add_iff [is_finite_measure μ] (hs : measurable_set s)
  (ht : measurable_set t) {ε : ℝ≥0∞} :
  μ sᶜ ≤ μ tᶜ + ε ↔ μ t ≤ μ s + ε :=
⟨λ h, compl_compl s ▸ compl_compl t ▸ measure_compl_le_add_of_le_add hs.compl ht.compl h,
  measure_compl_le_add_of_le_add ht hs⟩

/-- The measure of the whole space with respect to a finite measure, considered as `ℝ≥0`. -/
def measure_univ_nnreal (μ : measure α) : ℝ≥0 := (μ univ).to_nnreal

@[simp] lemma coe_measure_univ_nnreal (μ : measure α) [is_finite_measure μ] :
  ↑(measure_univ_nnreal μ) = μ univ :=
ennreal.coe_to_nnreal (measure_ne_top μ univ)

instance is_finite_measure_zero : is_finite_measure (0 : measure α) := ⟨by simp⟩

@[priority 100]
instance is_finite_measure_of_is_empty [is_empty α] : is_finite_measure μ :=
by { rw eq_zero_of_is_empty μ, apply_instance }

@[simp] lemma measure_univ_nnreal_zero : measure_univ_nnreal (0 : measure α) = 0 := rfl

omit m0

instance is_finite_measure_add [is_finite_measure μ] [is_finite_measure ν] :
  is_finite_measure (μ + ν) :=
{ measure_univ_lt_top :=
  begin
    rw [measure.coe_add, pi.add_apply, ennreal.add_lt_top],
    exact ⟨measure_lt_top _ _, measure_lt_top _ _⟩,
  end }

instance is_finite_measure_smul_nnreal [is_finite_measure μ] {r : ℝ≥0} :
  is_finite_measure (r • μ) :=
{ measure_univ_lt_top := ennreal.mul_lt_top ennreal.coe_ne_top (measure_ne_top _ _) }

instance is_finite_measure_smul_of_nnreal_tower
  {R} [has_smul R ℝ≥0] [has_smul R ℝ≥0∞] [is_scalar_tower R ℝ≥0 ℝ≥0∞]
  [is_scalar_tower R ℝ≥0∞ ℝ≥0∞]
  [is_finite_measure μ] {r : R} :
  is_finite_measure (r • μ) :=
begin
  rw ←smul_one_smul ℝ≥0 r μ,
  apply_instance,
end

lemma is_finite_measure_of_le (μ : measure α) [is_finite_measure μ] (h : ν ≤ μ) :
  is_finite_measure ν :=
{ measure_univ_lt_top := lt_of_le_of_lt (h set.univ measurable_set.univ) (measure_lt_top _ _) }

@[instance] lemma measure.is_finite_measure_map {m : measurable_space α}
  (μ : measure α) [is_finite_measure μ] (f : α → β) :
  is_finite_measure (μ.map f) :=
begin
  by_cases hf : ae_measurable f μ,
  { constructor, rw map_apply_of_ae_measurable hf measurable_set.univ, exact measure_lt_top μ _ },
  { rw map_of_not_ae_measurable hf, exact measure_theory.is_finite_measure_zero }
end

@[simp] lemma measure_univ_nnreal_eq_zero [is_finite_measure μ] :
  measure_univ_nnreal μ = 0 ↔ μ = 0 :=
begin
  rw [← measure_theory.measure.measure_univ_eq_zero, ← coe_measure_univ_nnreal],
  norm_cast
end

lemma measure_univ_nnreal_pos [is_finite_measure μ] (hμ : μ ≠ 0) : 0 < measure_univ_nnreal μ :=
begin
  contrapose! hμ,
  simpa [measure_univ_nnreal_eq_zero, le_zero_iff] using hμ
end

/-- `le_of_add_le_add_left` is normally applicable to `ordered_cancel_add_comm_monoid`,
but it holds for measures with the additional assumption that μ is finite. -/
lemma measure.le_of_add_le_add_left [is_finite_measure μ] (A2 : μ + ν₁ ≤ μ + ν₂) : ν₁ ≤ ν₂ :=
λ S B1, ennreal.le_of_add_le_add_left (measure_theory.measure_ne_top μ S) (A2 S B1)

lemma summable_measure_to_real [hμ : is_finite_measure μ]
  {f : ℕ → set α} (hf₁ : ∀ (i : ℕ), measurable_set (f i)) (hf₂ : pairwise (disjoint on f)) :
  summable (λ x, (μ (f x)).to_real) :=
begin
  apply ennreal.summable_to_real,
  rw ← measure_theory.measure_Union hf₂ hf₁,
  exact ne_of_lt (measure_lt_top _ _)
end

end is_finite_measure

section is_probability_measure

include m0

/-- A measure `μ` is called a probability measure if `μ univ = 1`. -/
class is_probability_measure (μ : measure α) : Prop := (measure_univ : μ univ = 1)

export is_probability_measure (measure_univ)
attribute [simp] is_probability_measure.measure_univ

@[priority 100]
instance is_probability_measure.to_is_finite_measure (μ : measure α) [is_probability_measure μ] :
  is_finite_measure μ :=
⟨by simp only [measure_univ, ennreal.one_lt_top]⟩

lemma is_probability_measure.ne_zero (μ : measure α) [is_probability_measure μ] : μ ≠ 0 :=
mt measure_univ_eq_zero.2 $ by simp [measure_univ]

@[priority 200]
instance is_probability_measure.ae_ne_bot [is_probability_measure μ] : ne_bot μ.ae :=
ae_ne_bot.2 (is_probability_measure.ne_zero μ)

omit m0

instance measure.dirac.is_probability_measure [measurable_space α] {x : α} :
  is_probability_measure (dirac x) :=
⟨dirac_apply_of_mem $ mem_univ x⟩

lemma prob_add_prob_compl [is_probability_measure μ]
  (h : measurable_set s) : μ s + μ sᶜ = 1 :=
(measure_add_measure_compl h).trans measure_univ

lemma prob_le_one [is_probability_measure μ] : μ s ≤ 1 :=
(measure_mono $ set.subset_univ _).trans_eq measure_univ

lemma is_probability_measure_smul [is_finite_measure μ] (h : μ ≠ 0) :
  is_probability_measure ((μ univ)⁻¹ • μ) :=
begin
  constructor,
  rw [smul_apply, smul_eq_mul, ennreal.inv_mul_cancel],
  { rwa [ne, measure_univ_eq_zero] },
  { exact measure_ne_top _ _ }
end

lemma is_probability_measure_map [is_probability_measure μ] {f : α → β} (hf : ae_measurable f μ) :
  is_probability_measure (map f μ) :=
⟨by simp [map_apply_of_ae_measurable, hf]⟩

end is_probability_measure

section no_atoms

/-- Measure `μ` *has no atoms* if the measure of each singleton is zero.

NB: Wikipedia assumes that for any measurable set `s` with positive `μ`-measure,
there exists a measurable `t ⊆ s` such that `0 < μ t < μ s`. While this implies `μ {x} = 0`,
the converse is not true. -/
class has_no_atoms {m0 : measurable_space α} (μ : measure α) : Prop :=
(measure_singleton : ∀ x, μ {x} = 0)

export has_no_atoms (measure_singleton)
attribute [simp] measure_singleton

variables [has_no_atoms μ]

lemma _root_.set.subsingleton.measure_zero {α : Type*} {m : measurable_space α} {s : set α}
  (hs : s.subsingleton) (μ : measure α) [has_no_atoms μ] :
  μ s = 0 :=
hs.induction_on measure_empty measure_singleton

lemma measure.restrict_singleton' {a : α} :
  μ.restrict {a} = 0 :=
by simp only [measure_singleton, measure.restrict_eq_zero]

instance (s : set α) : has_no_atoms (μ.restrict s) :=
begin
  refine ⟨λ x, _⟩,
  obtain ⟨t, hxt, ht1, ht2⟩ := exists_measurable_superset_of_null (measure_singleton x : μ {x} = 0),
  apply measure_mono_null hxt,
  rw measure.restrict_apply ht1,
  apply measure_mono_null (inter_subset_left t s) ht2
end

lemma _root_.set.countable.measure_zero {α : Type*} {m : measurable_space α} {s : set α}
  (h : s.countable) (μ : measure α) [has_no_atoms μ] :
  μ s = 0 :=
begin
  rw [← bUnion_of_singleton s, ← nonpos_iff_eq_zero],
  refine le_trans (measure_bUnion_le h _) _,
  simp
end

lemma _root_.set.countable.ae_not_mem {α : Type*} {m : measurable_space α} {s : set α}
  (h : s.countable) (μ : measure α) [has_no_atoms μ] :
  ∀ᵐ x ∂μ, x ∉ s :=
by simpa only [ae_iff, not_not] using h.measure_zero μ

lemma _root_.set.finite.measure_zero {α : Type*} {m : measurable_space α} {s : set α}
  (h : s.finite) (μ : measure α) [has_no_atoms μ] : μ s = 0 :=
h.countable.measure_zero μ

lemma _root_.finset.measure_zero {α : Type*} {m : measurable_space α}
  (s : finset α) (μ : measure α) [has_no_atoms μ] : μ s = 0 :=
s.finite_to_set.measure_zero μ

lemma insert_ae_eq_self (a : α) (s : set α) :
  (insert a s : set α) =ᵐ[μ] s :=
union_ae_eq_right.2 $ measure_mono_null (diff_subset _ _) (measure_singleton _)

section

variables [partial_order α] {a b : α}

lemma Iio_ae_eq_Iic : Iio a =ᵐ[μ] Iic a :=
Iio_ae_eq_Iic' (measure_singleton a)

lemma Ioi_ae_eq_Ici : Ioi a =ᵐ[μ] Ici a :=
Ioi_ae_eq_Ici' (measure_singleton a)

lemma Ioo_ae_eq_Ioc : Ioo a b =ᵐ[μ] Ioc a b :=
Ioo_ae_eq_Ioc' (measure_singleton b)

lemma Ioc_ae_eq_Icc : Ioc a b =ᵐ[μ] Icc a b :=
Ioc_ae_eq_Icc' (measure_singleton a)

lemma Ioo_ae_eq_Ico : Ioo a b =ᵐ[μ] Ico a b :=
Ioo_ae_eq_Ico' (measure_singleton a)

lemma Ioo_ae_eq_Icc : Ioo a b =ᵐ[μ] Icc a b :=
Ioo_ae_eq_Icc' (measure_singleton a) (measure_singleton b)

lemma Ico_ae_eq_Icc : Ico a b =ᵐ[μ] Icc a b :=
Ico_ae_eq_Icc' (measure_singleton b)

lemma Ico_ae_eq_Ioc : Ico a b =ᵐ[μ] Ioc a b :=
Ico_ae_eq_Ioc' (measure_singleton a) (measure_singleton b)

end

open_locale interval

lemma interval_oc_ae_eq_interval [linear_order α] {a b : α} : Ι a b =ᵐ[μ] [a, b] := Ioc_ae_eq_Icc

end no_atoms

lemma ite_ae_eq_of_measure_zero {γ} (f : α → γ) (g : α → γ) (s : set α) (hs_zero : μ s = 0) :
  (λ x, ite (x ∈ s) (f x) (g x)) =ᵐ[μ] g :=
begin
  have h_ss : sᶜ ⊆ {a : α | ite (a ∈ s) (f a) (g a) = g a},
    from λ x hx, by simp [(set.mem_compl_iff _ _).mp hx],
  refine measure_mono_null _ hs_zero,
  nth_rewrite 0 ←compl_compl s,
  rwa set.compl_subset_compl,
end

lemma ite_ae_eq_of_measure_compl_zero {γ} (f : α → γ) (g : α → γ) (s : set α) (hs_zero : μ sᶜ = 0) :
  (λ x, ite (x ∈ s) (f x) (g x)) =ᵐ[μ] f :=
by { filter_upwards [hs_zero], intros, split_ifs, refl }

namespace measure

/-- A measure is called finite at filter `f` if it is finite at some set `s ∈ f`.
Equivalently, it is eventually finite at `s` in `f.small_sets`. -/
def finite_at_filter {m0 : measurable_space α} (μ : measure α) (f : filter α) : Prop :=
∃ s ∈ f, μ s < ∞

lemma finite_at_filter_of_finite {m0 : measurable_space α} (μ : measure α) [is_finite_measure μ]
  (f : filter α) :
  μ.finite_at_filter f :=
⟨univ, univ_mem, measure_lt_top μ univ⟩

lemma finite_at_filter.exists_mem_basis {f : filter α} (hμ : finite_at_filter μ f)
  {p : ι → Prop} {s : ι → set α} (hf : f.has_basis p s) :
  ∃ i (hi : p i), μ (s i) < ∞ :=
(hf.exists_iff (λ s t hst ht, (measure_mono hst).trans_lt ht)).1 hμ

lemma finite_at_bot {m0 : measurable_space α} (μ : measure α) : μ.finite_at_filter ⊥ :=
⟨∅, mem_bot, by simp only [measure_empty, with_top.zero_lt_top]⟩

/-- `μ` has finite spanning sets in `C` if there is a countable sequence of sets in `C` that have
  finite measures. This structure is a type, which is useful if we want to record extra properties
  about the sets, such as that they are monotone.
  `sigma_finite` is defined in terms of this: `μ` is σ-finite if there exists a sequence of
  finite spanning sets in the collection of all measurable sets. -/
@[protect_proj, nolint has_nonempty_instance]
structure finite_spanning_sets_in {m0 : measurable_space α} (μ : measure α) (C : set (set α)) :=
(set : ℕ → set α)
(set_mem : ∀ i, set i ∈ C)
(finite : ∀ i, μ (set i) < ∞)
(spanning : (⋃ i, set i) = univ)

end measure
open measure

/-- A measure `μ` is called σ-finite if there is a countable collection of sets
 `{ A i | i ∈ ℕ }` such that `μ (A i) < ∞` and `⋃ i, A i = s`. -/
class sigma_finite {m0 : measurable_space α} (μ : measure α) : Prop :=
(out' : nonempty (μ.finite_spanning_sets_in univ))

theorem sigma_finite_iff :
  sigma_finite μ ↔ nonempty (μ.finite_spanning_sets_in univ) :=
⟨λ h, h.1, λ h, ⟨h⟩⟩

theorem sigma_finite.out (h : sigma_finite μ) :
  nonempty (μ.finite_spanning_sets_in univ) := h.1

include m0

/-- If `μ` is σ-finite it has finite spanning sets in the collection of all measurable sets. -/
def measure.to_finite_spanning_sets_in (μ : measure α) [h : sigma_finite μ] :
  μ.finite_spanning_sets_in {s | measurable_set s} :=
{ set := λ n, to_measurable μ (h.out.some.set n),
  set_mem := λ n, measurable_set_to_measurable _ _,
  finite := λ n, by { rw measure_to_measurable, exact h.out.some.finite n },
  spanning := eq_univ_of_subset (Union_mono $ λ n, subset_to_measurable _ _)
    h.out.some.spanning }

/-- A noncomputable way to get a monotone collection of sets that span `univ` and have finite
  measure using `classical.some`. This definition satisfies monotonicity in addition to all other
  properties in `sigma_finite`. -/
def spanning_sets (μ : measure α) [sigma_finite μ] (i : ℕ) : set α :=
accumulate μ.to_finite_spanning_sets_in.set i

lemma monotone_spanning_sets (μ : measure α) [sigma_finite μ] :
  monotone (spanning_sets μ) :=
monotone_accumulate

lemma measurable_spanning_sets (μ : measure α) [sigma_finite μ] (i : ℕ) :
  measurable_set (spanning_sets μ i) :=
measurable_set.Union $ λ j, measurable_set.Union $
  λ hij, μ.to_finite_spanning_sets_in.set_mem j

lemma measure_spanning_sets_lt_top (μ : measure α) [sigma_finite μ] (i : ℕ) :
  μ (spanning_sets μ i) < ∞ :=
measure_bUnion_lt_top (finite_le_nat i) $ λ j _, (μ.to_finite_spanning_sets_in.finite j).ne

lemma Union_spanning_sets (μ : measure α) [sigma_finite μ] :
  (⋃ i : ℕ, spanning_sets μ i) = univ :=
by simp_rw [spanning_sets, Union_accumulate, μ.to_finite_spanning_sets_in.spanning]

lemma is_countably_spanning_spanning_sets (μ : measure α) [sigma_finite μ] :
  is_countably_spanning (range (spanning_sets μ)) :=
⟨spanning_sets μ, mem_range_self, Union_spanning_sets μ⟩

/-- `spanning_sets_index μ x` is the least `n : ℕ` such that `x ∈ spanning_sets μ n`. -/
def spanning_sets_index (μ : measure α) [sigma_finite μ] (x : α) : ℕ :=
nat.find $ Union_eq_univ_iff.1 (Union_spanning_sets μ) x

lemma measurable_spanning_sets_index (μ : measure α) [sigma_finite μ] :
  measurable (spanning_sets_index μ) :=
measurable_find _ $ measurable_spanning_sets μ

lemma preimage_spanning_sets_index_singleton (μ : measure α) [sigma_finite μ] (n : ℕ) :
  spanning_sets_index μ ⁻¹' {n} = disjointed (spanning_sets μ) n :=
preimage_find_eq_disjointed _ _ _

lemma spanning_sets_index_eq_iff (μ : measure α) [sigma_finite μ] {x : α} {n : ℕ} :
  spanning_sets_index μ x = n ↔ x ∈ disjointed (spanning_sets μ) n :=
by convert set.ext_iff.1 (preimage_spanning_sets_index_singleton μ n) x

lemma mem_disjointed_spanning_sets_index (μ : measure α) [sigma_finite μ] (x : α) :
  x ∈ disjointed (spanning_sets μ) (spanning_sets_index μ x) :=
(spanning_sets_index_eq_iff μ).1 rfl

lemma mem_spanning_sets_index (μ : measure α) [sigma_finite μ] (x : α) :
  x ∈ spanning_sets μ (spanning_sets_index μ x) :=
disjointed_subset _ _ (mem_disjointed_spanning_sets_index μ x)

lemma mem_spanning_sets_of_index_le (μ : measure α) [sigma_finite μ] (x : α)
  {n : ℕ} (hn : spanning_sets_index μ x ≤ n) :
  x ∈ spanning_sets μ n :=
monotone_spanning_sets μ hn (mem_spanning_sets_index μ x)

lemma eventually_mem_spanning_sets (μ : measure α) [sigma_finite μ] (x : α) :
  ∀ᶠ n in at_top, x ∈ spanning_sets μ n :=
eventually_at_top.2 ⟨spanning_sets_index μ x, λ b, mem_spanning_sets_of_index_le μ x⟩

omit m0

namespace measure

lemma supr_restrict_spanning_sets [sigma_finite μ] (hs : measurable_set s) :
  (⨆ i, μ.restrict (spanning_sets μ i) s) = μ s :=
calc (⨆ i, μ.restrict (spanning_sets μ i) s) = μ.restrict (⋃ i, spanning_sets μ i) s :
  (restrict_Union_apply_eq_supr (directed_of_sup (monotone_spanning_sets μ)) hs).symm
... = μ s : by rw [Union_spanning_sets, restrict_univ]

/-- In a σ-finite space, any measurable set of measure `> r` contains a measurable subset of
finite measure `> r`. -/
lemma exists_subset_measure_lt_top [sigma_finite μ]
  {r : ℝ≥0∞} (hs : measurable_set s) (h's : r < μ s) :
  ∃ t, measurable_set t ∧ t ⊆ s ∧ r < μ t ∧ μ t < ∞ :=
begin
  rw [← supr_restrict_spanning_sets hs,
      @lt_supr_iff _ _ _ r (λ (i : ℕ), μ.restrict (spanning_sets μ i) s)] at h's,
  rcases h's with ⟨n, hn⟩,
  simp only [restrict_apply hs] at hn,
  refine ⟨s ∩ spanning_sets μ n, hs.inter (measurable_spanning_sets _ _), inter_subset_left _ _,
    hn, _⟩,
  exact (measure_mono (inter_subset_right _ _)).trans_lt (measure_spanning_sets_lt_top _ _),
end

/-- The measurable superset `to_measurable μ t` of `t` (which has the same measure as `t`)
satisfies, for any measurable set `s`, the equality `μ (to_measurable μ t ∩ s) = μ (t ∩ s)`.
This only holds when `μ` is σ-finite. For a version without this assumption (but requiring
that `t` has finite measure), see `measure_to_measurable_inter`. -/
lemma measure_to_measurable_inter_of_sigma_finite
  [sigma_finite μ] {s : set α} (hs : measurable_set s) (t : set α) :
  μ (to_measurable μ t ∩ s) = μ (t ∩ s) :=
begin
  -- we show that there is a measurable superset of `t` satisfying the conclusion for any
  -- measurable set `s`. It is built on each member of a spanning family using `to_measurable`
  -- (which is well behaved for finite measure sets thanks to `measure_to_measurable_inter`), and
  -- the desired property passes to the union.
  have A : ∃ t' ⊇ t, measurable_set t' ∧ (∀ u, measurable_set u → μ (t' ∩ u) = μ (t ∩ u)),
  { set t' := ⋃ n, to_measurable μ (t ∩ disjointed (spanning_sets μ) n) with ht',
    have tt' : t ⊆ t' := calc
      t ⊆ ⋃ n, t ∩ disjointed (spanning_sets μ) n :
        by rw [← inter_Union, Union_disjointed, Union_spanning_sets, inter_univ]
      ... ⊆ ⋃ n, to_measurable μ (t ∩ disjointed (spanning_sets μ) n) :
        Union_mono (λ n, subset_to_measurable _ _),
    refine ⟨t', tt', measurable_set.Union (λ n, measurable_set_to_measurable μ _), λ u hu, _⟩,
    apply le_antisymm _ (measure_mono (inter_subset_inter tt' subset.rfl)),
    calc μ (t' ∩ u) ≤ ∑' n, μ (to_measurable μ (t ∩ disjointed (spanning_sets μ) n) ∩ u) :
      by { rw [ht', Union_inter], exact measure_Union_le _ }
    ... = ∑' n, μ ((t ∩ disjointed (spanning_sets μ) n) ∩ u) :
      begin
        congr' 1,
        ext1 n,
        apply measure_to_measurable_inter hu,
        apply ne_of_lt,
        calc μ (t ∩ disjointed (spanning_sets μ) n)
            ≤ μ (disjointed (spanning_sets μ) n) : measure_mono (inter_subset_right _ _)
        ... ≤ μ (spanning_sets μ n) : measure_mono (disjointed_le (spanning_sets μ) n)
        ... < ∞ : measure_spanning_sets_lt_top _ _
      end
    ... = ∑' n, μ.restrict (t ∩ u) (disjointed (spanning_sets μ) n) :
      begin
        congr' 1,
        ext1 n,
        rw [restrict_apply, inter_comm t _, inter_assoc],
        exact measurable_set.disjointed (measurable_spanning_sets _) _
      end
    ... = μ.restrict (t ∩ u) (⋃ n, disjointed (spanning_sets μ) n) :
      begin
        rw measure_Union,
        { exact disjoint_disjointed _ },
        { intro i, exact measurable_set.disjointed (measurable_spanning_sets _) _ }
      end
    ... = μ (t ∩ u) :
      by rw [Union_disjointed, Union_spanning_sets, restrict_apply measurable_set.univ,
             univ_inter] },
  -- thanks to the definition of `to_measurable`, the previous property will also be shared
  -- by `to_measurable μ t`, which is enough to conclude the proof.
  rw [to_measurable],
  split_ifs with ht,
  { apply measure_congr,
    exact ae_eq_set_inter ht.some_spec.snd.2 (ae_eq_refl _) },
  { exact A.some_spec.snd.2 s hs },
end

@[simp] lemma restrict_to_measurable_of_sigma_finite [sigma_finite μ] (s : set α) :
  μ.restrict (to_measurable μ s) = μ.restrict s :=
ext $ λ t ht, by simp only [restrict_apply ht, inter_comm t,
  measure_to_measurable_inter_of_sigma_finite ht]

namespace finite_spanning_sets_in

variables {C D : set (set α)}

/-- If `μ` has finite spanning sets in `C` and `C ∩ {s | μ s < ∞} ⊆ D` then `μ` has finite spanning
sets in `D`. -/
protected def mono' (h : μ.finite_spanning_sets_in C) (hC : C ∩ {s | μ s < ∞} ⊆ D) :
  μ.finite_spanning_sets_in D :=
⟨h.set, λ i, hC ⟨h.set_mem i, h.finite i⟩, h.finite, h.spanning⟩

/-- If `μ` has finite spanning sets in `C` and `C ⊆ D` then `μ` has finite spanning sets in `D`. -/
protected def mono (h : μ.finite_spanning_sets_in C) (hC : C ⊆ D) : μ.finite_spanning_sets_in D :=
h.mono' (λ s hs, hC hs.1)

/-- If `μ` has finite spanning sets in the collection of measurable sets `C`, then `μ` is σ-finite.
-/
protected lemma sigma_finite (h : μ.finite_spanning_sets_in C) :
  sigma_finite μ :=
⟨⟨h.mono $ subset_univ C⟩⟩

/-- An extensionality for measures. It is `ext_of_generate_from_of_Union` formulated in terms of
`finite_spanning_sets_in`. -/
protected lemma ext {ν : measure α} {C : set (set α)} (hA : ‹_› = generate_from C)
  (hC : is_pi_system C) (h : μ.finite_spanning_sets_in C) (h_eq : ∀ s ∈ C, μ s = ν s) : μ = ν :=
ext_of_generate_from_of_Union C _ hA hC h.spanning h.set_mem (λ i, (h.finite i).ne) h_eq

protected lemma is_countably_spanning (h : μ.finite_spanning_sets_in C) : is_countably_spanning C :=
⟨h.set, h.set_mem, h.spanning⟩

end finite_spanning_sets_in

lemma sigma_finite_of_countable {S : set (set α)} (hc : S.countable)
  (hμ : ∀ s ∈ S, μ s < ∞) (hU : ⋃₀ S = univ) :
  sigma_finite μ :=
begin
  obtain ⟨s, hμ, hs⟩ : ∃ s : ℕ → set α, (∀ n, μ (s n) < ∞) ∧ (⋃ n, s n) = univ,
    from (@exists_seq_cover_iff_countable _ (λ x, μ x < ⊤) ⟨∅, by simp⟩).2 ⟨S, hc, hμ, hU⟩,
  exact ⟨⟨⟨λ n, s n, λ n, trivial, hμ, hs⟩⟩⟩,
end

/-- Given measures `μ`, `ν` where `ν ≤ μ`, `finite_spanning_sets_in.of_le` provides the induced
`finite_spanning_set` with respect to `ν` from a `finite_spanning_set` with respect to `μ`. -/
def finite_spanning_sets_in.of_le (h : ν ≤ μ) {C : set (set α)}
  (S : μ.finite_spanning_sets_in C) : ν.finite_spanning_sets_in C :=
{ set := S.set,
  set_mem := S.set_mem,
  finite := λ n, lt_of_le_of_lt (le_iff'.1 h _) (S.finite n),
  spanning := S.spanning }

lemma sigma_finite_of_le (μ : measure α) [hs : sigma_finite μ]
  (h : ν ≤ μ) : sigma_finite ν :=
⟨hs.out.map $ finite_spanning_sets_in.of_le h⟩

end measure

include m0

/-- Every finite measure is σ-finite. -/
@[priority 100]
instance is_finite_measure.to_sigma_finite (μ : measure α) [is_finite_measure μ] :
  sigma_finite μ :=
⟨⟨⟨λ _, univ, λ _, trivial, λ _, measure_lt_top μ _, Union_const _⟩⟩⟩

instance restrict.sigma_finite (μ : measure α) [sigma_finite μ] (s : set α) :
  sigma_finite (μ.restrict s) :=
begin
  refine ⟨⟨⟨spanning_sets μ, λ _, trivial, λ i, _, Union_spanning_sets μ⟩⟩⟩,
  rw [restrict_apply (measurable_spanning_sets μ i)],
  exact (measure_mono $ inter_subset_left _ _).trans_lt (measure_spanning_sets_lt_top μ i)
end

instance sum.sigma_finite {ι} [finite ι] (μ : ι → measure α) [∀ i, sigma_finite (μ i)] :
  sigma_finite (sum μ) :=
begin
  casesI nonempty_fintype ι,
  have : ∀ n, measurable_set (⋂ (i : ι), spanning_sets (μ i) n) :=
    λ n, measurable_set.Inter (λ i, measurable_spanning_sets (μ i) n),
  refine ⟨⟨⟨λ n, ⋂ i, spanning_sets (μ i) n, λ _, trivial, λ n, _, _⟩⟩⟩,
  { rw [sum_apply _ (this n), tsum_fintype, ennreal.sum_lt_top_iff],
    rintro i -,
    exact (measure_mono $ Inter_subset _ i).trans_lt (measure_spanning_sets_lt_top (μ i) n) },
  { rw [Union_Inter_of_monotone], simp_rw [Union_spanning_sets, Inter_univ],
    exact λ i, monotone_spanning_sets (μ i), }
end

instance add.sigma_finite (μ ν : measure α) [sigma_finite μ] [sigma_finite ν] :
  sigma_finite (μ + ν) :=
by { rw [← sum_cond], refine @sum.sigma_finite _ _ _ _ _ (bool.rec _ _); simpa }

lemma sigma_finite.of_map (μ : measure α) {f : α → β} (hf : ae_measurable f μ)
  (h : sigma_finite (μ.map f)) :
  sigma_finite μ :=
⟨⟨⟨λ n, f ⁻¹' (spanning_sets (μ.map f) n),
   λ n, trivial,
   λ n, by simp only [← map_apply_of_ae_measurable hf, measurable_spanning_sets,
     measure_spanning_sets_lt_top],
   by rw [← preimage_Union, Union_spanning_sets, preimage_univ]⟩⟩⟩

lemma _root_.measurable_equiv.sigma_finite_map {μ : measure α} (f : α ≃ᵐ β) (h : sigma_finite μ) :
  sigma_finite (μ.map f) :=
by { refine sigma_finite.of_map _ f.symm.measurable.ae_measurable _,
     rwa [map_map f.symm.measurable f.measurable, f.symm_comp_self, measure.map_id] }

/-- Similar to `ae_of_forall_measure_lt_top_ae_restrict`, but where you additionally get the
  hypothesis that another σ-finite measure has finite values on `s`. -/
lemma ae_of_forall_measure_lt_top_ae_restrict' {μ : measure α} (ν : measure α) [sigma_finite μ]
  [sigma_finite ν] (P : α → Prop)
  (h : ∀ s, measurable_set s → μ s < ∞ → ν s < ∞ → ∀ᵐ x ∂(μ.restrict s), P x) :
  ∀ᵐ x ∂μ, P x :=
begin
  have : ∀ n, ∀ᵐ x ∂μ, x ∈ spanning_sets (μ + ν) n → P x,
  { intro n,
    have := h (spanning_sets (μ + ν) n) (measurable_spanning_sets _ _) _ _,
    exacts [(ae_restrict_iff' (measurable_spanning_sets _ _)).mp this,
      (self_le_add_right _ _).trans_lt (measure_spanning_sets_lt_top (μ + ν) _),
      (self_le_add_left _ _).trans_lt (measure_spanning_sets_lt_top (μ + ν) _)] },
  filter_upwards [ae_all_iff.2 this] with _ hx using hx _ (mem_spanning_sets_index _ _)
end

/-- To prove something for almost all `x` w.r.t. a σ-finite measure, it is sufficient to show that
  this holds almost everywhere in sets where the measure has finite value. -/
lemma ae_of_forall_measure_lt_top_ae_restrict {μ : measure α} [sigma_finite μ] (P : α → Prop)
  (h : ∀ s, measurable_set s → μ s < ∞ → ∀ᵐ x ∂(μ.restrict s), P x) :
  ∀ᵐ x ∂μ, P x :=
ae_of_forall_measure_lt_top_ae_restrict' μ P $ λ s hs h2s _, h s hs h2s

/-- A measure is called locally finite if it is finite in some neighborhood of each point. -/
class is_locally_finite_measure [topological_space α] (μ : measure α) : Prop :=
(finite_at_nhds : ∀ x, μ.finite_at_filter (𝓝 x))

@[priority 100] -- see Note [lower instance priority]
instance is_finite_measure.to_is_locally_finite_measure [topological_space α] (μ : measure α)
  [is_finite_measure μ] :
  is_locally_finite_measure μ :=
⟨λ x, finite_at_filter_of_finite _ _⟩

lemma measure.finite_at_nhds [topological_space α] (μ : measure α)
  [is_locally_finite_measure μ] (x : α) :
  μ.finite_at_filter (𝓝 x) :=
is_locally_finite_measure.finite_at_nhds x

lemma measure.smul_finite (μ : measure α) [is_finite_measure μ] {c : ℝ≥0∞} (hc : c ≠ ∞) :
  is_finite_measure (c • μ) :=
begin
  lift c to ℝ≥0 using hc,
  exact measure_theory.is_finite_measure_smul_nnreal,
end

lemma measure.exists_is_open_measure_lt_top [topological_space α] (μ : measure α)
  [is_locally_finite_measure μ] (x : α) :
  ∃ s : set α, x ∈ s ∧ is_open s ∧ μ s < ∞ :=
by simpa only [exists_prop, and.assoc]
  using (μ.finite_at_nhds x).exists_mem_basis (nhds_basis_opens x)

instance is_locally_finite_measure_smul_nnreal [topological_space α] (μ : measure α)
  [is_locally_finite_measure μ] (c : ℝ≥0) : is_locally_finite_measure (c • μ) :=
begin
  refine ⟨λ x, _⟩,
  rcases μ.exists_is_open_measure_lt_top x with ⟨o, xo, o_open, μo⟩,
  refine ⟨o, o_open.mem_nhds xo, _⟩,
  apply ennreal.mul_lt_top _ μo.ne,
  simp only [ring_hom.to_monoid_hom_eq_coe, ring_hom.coe_monoid_hom, ennreal.coe_ne_top,
    ennreal.coe_of_nnreal_hom, ne.def, not_false_iff],
end

/-- A measure `μ` is finite on compacts if any compact set `K` satisfies `μ K < ∞`. -/
@[protect_proj] class is_finite_measure_on_compacts [topological_space α] (μ : measure α) : Prop :=
(lt_top_of_is_compact : ∀ ⦃K : set α⦄, is_compact K → μ K < ∞)

/-- A compact subset has finite measure for a measure which is finite on compacts. -/
lemma _root_.is_compact.measure_lt_top
  [topological_space α] {μ : measure α} [is_finite_measure_on_compacts μ]
  ⦃K : set α⦄ (hK : is_compact K) : μ K < ∞ :=
is_finite_measure_on_compacts.lt_top_of_is_compact hK

/-- A bounded subset has finite measure for a measure which is finite on compact sets, in a
proper space. -/
lemma _root_.metric.bounded.measure_lt_top [pseudo_metric_space α] [proper_space α]
  {μ : measure α} [is_finite_measure_on_compacts μ] ⦃s : set α⦄ (hs : metric.bounded s) :
  μ s < ∞ :=
calc μ s ≤ μ (closure s) : measure_mono subset_closure
... < ∞ : (metric.is_compact_of_is_closed_bounded is_closed_closure hs.closure).measure_lt_top

lemma measure_closed_ball_lt_top [pseudo_metric_space α] [proper_space α]
  {μ : measure α} [is_finite_measure_on_compacts μ] {x : α} {r : ℝ} :
  μ (metric.closed_ball x r) < ∞ :=
metric.bounded_closed_ball.measure_lt_top

lemma measure_ball_lt_top [pseudo_metric_space α] [proper_space α]
  {μ : measure α} [is_finite_measure_on_compacts μ] {x : α} {r : ℝ} :
  μ (metric.ball x r) < ∞ :=
metric.bounded_ball.measure_lt_top

protected lemma is_finite_measure_on_compacts.smul [topological_space α] (μ : measure α)
  [is_finite_measure_on_compacts μ] {c : ℝ≥0∞} (hc : c ≠ ∞) :
  is_finite_measure_on_compacts (c • μ) :=
⟨λ K hK, ennreal.mul_lt_top hc (hK.measure_lt_top).ne⟩

/-- Note this cannot be an instance because it would form a typeclass loop with
`is_finite_measure_on_compacts_of_is_locally_finite_measure`. -/
lemma compact_space.is_finite_measure
  [topological_space α] [compact_space α] [is_finite_measure_on_compacts μ] :
  is_finite_measure μ :=
⟨is_finite_measure_on_compacts.lt_top_of_is_compact compact_univ⟩

omit m0

@[priority 100] -- see Note [lower instance priority]
instance sigma_finite_of_locally_finite [topological_space α]
  [second_countable_topology α] [is_locally_finite_measure μ] :
  sigma_finite μ :=
begin
  choose s hsx hsμ using μ.finite_at_nhds,
  rcases topological_space.countable_cover_nhds hsx with ⟨t, htc, htU⟩,
  refine measure.sigma_finite_of_countable (htc.image s) (ball_image_iff.2 $ λ x hx, hsμ x) _,
  rwa sUnion_image
end

/-- A measure which is finite on compact sets in a locally compact space is locally finite.
Not registered as an instance to avoid a loop with the other direction. -/
lemma is_locally_finite_measure_of_is_finite_measure_on_compacts [topological_space α]
  [locally_compact_space α] [is_finite_measure_on_compacts μ] :
  is_locally_finite_measure μ :=
⟨begin
  intro x,
  rcases exists_compact_mem_nhds x with ⟨K, K_compact, K_mem⟩,
  exact ⟨K, K_mem, K_compact.measure_lt_top⟩,
end⟩

lemma exists_pos_measure_of_cover [countable ι] {U : ι → set α} (hU : (⋃ i, U i) = univ)
  (hμ : μ ≠ 0) : ∃ i, 0 < μ (U i) :=
begin
  contrapose! hμ with H,
  rw [← measure_univ_eq_zero, ← hU],
  exact measure_Union_null (λ i, nonpos_iff_eq_zero.1 (H i))
end

lemma exists_pos_preimage_ball [pseudo_metric_space δ] (f : α → δ) (x : δ) (hμ : μ ≠ 0) :
  ∃ n : ℕ, 0 < μ (f ⁻¹' metric.ball x n) :=
exists_pos_measure_of_cover (by rw [← preimage_Union, metric.Union_ball_nat, preimage_univ]) hμ

lemma exists_pos_ball [pseudo_metric_space α] (x : α) (hμ : μ ≠ 0) :
  ∃ n : ℕ, 0 < μ (metric.ball x n) :=
exists_pos_preimage_ball id x hμ

/-- If a set has zero measure in a neighborhood of each of its points, then it has zero measure
in a second-countable space. -/
lemma null_of_locally_null [topological_space α] [second_countable_topology α]
  (s : set α) (hs : ∀ x ∈ s, ∃ u ∈ 𝓝[s] x, μ u = 0) :
  μ s = 0 :=
μ.to_outer_measure.null_of_locally_null s hs

lemma exists_mem_forall_mem_nhds_within_pos_measure [topological_space α]
  [second_countable_topology α] {s : set α} (hs : μ s ≠ 0) :
  ∃ x ∈ s, ∀ t ∈ 𝓝[s] x, 0 < μ t :=
μ.to_outer_measure.exists_mem_forall_mem_nhds_within_pos hs

lemma exists_ne_forall_mem_nhds_pos_measure_preimage {β} [topological_space β] [t1_space β]
  [second_countable_topology β] [nonempty β] {f : α → β} (h : ∀ b, ∃ᵐ x ∂μ, f x ≠ b) :
  ∃ a b : β, a ≠ b ∧ (∀ s ∈ 𝓝 a, 0 < μ (f ⁻¹' s)) ∧ (∀ t ∈ 𝓝 b, 0 < μ (f ⁻¹' t)) :=
begin
  -- We use an `outer_measure` so that the proof works without `measurable f`
  set m : outer_measure β := outer_measure.map f μ.to_outer_measure,
  replace h : ∀ b : β, m {b}ᶜ ≠ 0 := λ b, not_eventually.mpr (h b),
  inhabit β,
  have : m univ ≠ 0, from ne_bot_of_le_ne_bot (h default) (m.mono' $ subset_univ _),
  rcases m.exists_mem_forall_mem_nhds_within_pos this with ⟨b, -, hb⟩,
  simp only [nhds_within_univ] at hb,
  rcases m.exists_mem_forall_mem_nhds_within_pos (h b) with ⟨a, hab : a ≠ b, ha⟩,
  simp only [is_open_compl_singleton.nhds_within_eq hab] at ha,
  exact ⟨a, b, hab, ha, hb⟩
end

/-- If two finite measures give the same mass to the whole space and coincide on a π-system made
of measurable sets, then they coincide on all sets in the σ-algebra generated by the π-system. -/
lemma ext_on_measurable_space_of_generate_finite {α} (m₀ : measurable_space α)
  {μ ν : measure α} [is_finite_measure μ]
  (C : set (set α)) (hμν : ∀ s ∈ C, μ s = ν s) {m : measurable_space α}
  (h : m ≤ m₀) (hA : m = measurable_space.generate_from C) (hC : is_pi_system C)
  (h_univ : μ set.univ = ν set.univ) {s : set α} (hs : measurable_set[m] s) :
  μ s = ν s :=
begin
  haveI : is_finite_measure ν := begin
     constructor,
     rw ← h_univ,
     apply is_finite_measure.measure_univ_lt_top,
  end,
  refine induction_on_inter hA hC (by simp) hμν _ _ hs,
  { intros t h1t h2t,
    have h1t_ : @measurable_set α m₀ t, from h _ h1t,
    rw [@measure_compl α m₀ μ t h1t_ (@measure_ne_top α m₀ μ _ t),
      @measure_compl α m₀ ν t h1t_ (@measure_ne_top α m₀ ν _ t), h_univ, h2t], },
  { intros f h1f h2f h3f,
    have h2f_ : ∀ (i : ℕ), @measurable_set α m₀ (f i), from (λ i, h _ (h2f i)),
    have h_Union : @measurable_set α m₀ (⋃ (i : ℕ), f i),from @measurable_set.Union α ℕ m₀ _ f h2f_,
    simp [measure_Union, h_Union, h1f, h3f, h2f_], },
end

/-- Two finite measures are equal if they are equal on the π-system generating the σ-algebra
  (and `univ`). -/
lemma ext_of_generate_finite (C : set (set α)) (hA : m0 = generate_from C) (hC : is_pi_system C)
  [is_finite_measure μ] (hμν : ∀ s ∈ C, μ s = ν s) (h_univ : μ univ = ν univ) :
  μ = ν :=
measure.ext (λ s hs, ext_on_measurable_space_of_generate_finite m0 C hμν le_rfl hA hC h_univ hs)

namespace measure

section disjointed

include m0

/-- Given `S : μ.finite_spanning_sets_in {s | measurable_set s}`,
`finite_spanning_sets_in.disjointed` provides a `finite_spanning_sets_in {s | measurable_set s}`
such that its underlying sets are pairwise disjoint. -/
protected def finite_spanning_sets_in.disjointed {μ : measure α}
  (S : μ.finite_spanning_sets_in {s | measurable_set s}) :
   μ.finite_spanning_sets_in {s | measurable_set s} :=
⟨disjointed S.set, measurable_set.disjointed S.set_mem,
  λ n, lt_of_le_of_lt (measure_mono (disjointed_subset S.set n)) (S.finite _),
  S.spanning ▸ Union_disjointed⟩

lemma finite_spanning_sets_in.disjointed_set_eq {μ : measure α}
  (S : μ.finite_spanning_sets_in {s | measurable_set s}) :
  S.disjointed.set = disjointed S.set :=
rfl

lemma exists_eq_disjoint_finite_spanning_sets_in
  (μ ν : measure α) [sigma_finite μ] [sigma_finite ν] :
  ∃ (S : μ.finite_spanning_sets_in {s | measurable_set s})
    (T : ν.finite_spanning_sets_in {s | measurable_set s}),
    S.set = T.set ∧ pairwise (disjoint on S.set) :=
let S := (μ + ν).to_finite_spanning_sets_in.disjointed in
⟨S.of_le (measure.le_add_right le_rfl), S.of_le (measure.le_add_left le_rfl),
  rfl, disjoint_disjointed _⟩

end disjointed

namespace finite_at_filter

variables {f g : filter α}

lemma filter_mono (h : f ≤ g) : μ.finite_at_filter g → μ.finite_at_filter f :=
λ ⟨s, hs, hμ⟩, ⟨s, h hs, hμ⟩

lemma inf_of_left (h : μ.finite_at_filter f) : μ.finite_at_filter (f ⊓ g) :=
h.filter_mono inf_le_left

lemma inf_of_right (h : μ.finite_at_filter g) : μ.finite_at_filter (f ⊓ g) :=
h.filter_mono inf_le_right

@[simp] lemma inf_ae_iff : μ.finite_at_filter (f ⊓ μ.ae) ↔ μ.finite_at_filter f :=
begin
  refine ⟨_, λ h, h.filter_mono inf_le_left⟩,
  rintros ⟨s, ⟨t, ht, u, hu, rfl⟩, hμ⟩,
  suffices : μ t ≤ μ (t ∩ u), from ⟨t, ht, this.trans_lt hμ⟩,
  exact measure_mono_ae (mem_of_superset hu (λ x hu ht, ⟨ht, hu⟩))
end

alias inf_ae_iff ↔ of_inf_ae _

lemma filter_mono_ae (h : f ⊓ μ.ae ≤ g) (hg : μ.finite_at_filter g) : μ.finite_at_filter f :=
inf_ae_iff.1 (hg.filter_mono h)

protected lemma measure_mono (h : μ ≤ ν) : ν.finite_at_filter f → μ.finite_at_filter f :=
λ ⟨s, hs, hν⟩, ⟨s, hs, (measure.le_iff'.1 h s).trans_lt hν⟩

@[mono] protected lemma mono (hf : f ≤ g) (hμ : μ ≤ ν) :
  ν.finite_at_filter g → μ.finite_at_filter f :=
λ h, (h.filter_mono hf).measure_mono hμ

protected lemma eventually (h : μ.finite_at_filter f) : ∀ᶠ s in f.small_sets, μ s < ∞ :=
(eventually_small_sets' $ λ s t hst ht, (measure_mono hst).trans_lt ht).2 h

lemma filter_sup : μ.finite_at_filter f → μ.finite_at_filter g → μ.finite_at_filter (f ⊔ g) :=
λ ⟨s, hsf, hsμ⟩ ⟨t, htg, htμ⟩,
 ⟨s ∪ t, union_mem_sup hsf htg, (measure_union_le s t).trans_lt (ennreal.add_lt_top.2 ⟨hsμ, htμ⟩)⟩

end finite_at_filter

lemma finite_at_nhds_within [topological_space α] {m0 : measurable_space α} (μ : measure α)
  [is_locally_finite_measure μ] (x : α) (s : set α) :
  μ.finite_at_filter (𝓝[s] x) :=
(finite_at_nhds μ x).inf_of_left

@[simp] lemma finite_at_principal : μ.finite_at_filter (𝓟 s) ↔ μ s < ∞ :=
⟨λ ⟨t, ht, hμ⟩, (measure_mono ht).trans_lt hμ, λ h, ⟨s, mem_principal_self s, h⟩⟩

lemma is_locally_finite_measure_of_le [topological_space α] {m : measurable_space α}
  {μ ν : measure α} [H : is_locally_finite_measure μ] (h : ν ≤ μ) :
  is_locally_finite_measure ν :=
let F := H.finite_at_nhds in ⟨λ x, (F x).measure_mono h⟩

end measure

end measure_theory

open measure_theory measure_theory.measure

namespace measurable_embedding

variables {m0 : measurable_space α} {m1 : measurable_space β} {f : α → β}
  (hf : measurable_embedding f)
include hf

theorem map_apply (μ : measure α) (s : set β) : μ.map f s = μ (f ⁻¹' s) :=
begin
  refine le_antisymm _ (le_map_apply hf.measurable.ae_measurable s),
  set t := f '' (to_measurable μ (f ⁻¹' s)) ∪ (range f)ᶜ,
  have htm : measurable_set t,
    from (hf.measurable_set_image.2 $ measurable_set_to_measurable _ _).union
      hf.measurable_set_range.compl,
  have hst : s ⊆ t,
  { rw [subset_union_compl_iff_inter_subset, ← image_preimage_eq_inter_range],
    exact image_subset _ (subset_to_measurable _ _) },
  have hft : f ⁻¹' t = to_measurable μ (f ⁻¹' s),
    by rw [preimage_union, preimage_compl, preimage_range, compl_univ, union_empty,
      hf.injective.preimage_image],
  calc μ.map f s ≤ μ.map f t : measure_mono hst
            ... = μ (f ⁻¹' s) :
    by rw [map_apply hf.measurable htm, hft, measure_to_measurable]
end

lemma map_comap (μ : measure β) : (comap f μ).map f  = μ.restrict (range f) :=
begin
  ext1 t ht,
  rw [hf.map_apply, comap_apply f hf.injective hf.measurable_set_image' _ (hf.measurable ht),
    image_preimage_eq_inter_range, restrict_apply ht]
end

lemma comap_apply (μ : measure β) (s : set α) : comap f μ s = μ (f '' s) :=
calc comap f μ s = comap f μ (f ⁻¹' (f '' s)) : by rw hf.injective.preimage_image
... = (comap f μ).map f (f '' s) : (hf.map_apply _ _).symm
... = μ (f '' s) : by rw [hf.map_comap, restrict_apply' hf.measurable_set_range,
  inter_eq_self_of_subset_left (image_subset_range _ _)]

lemma ae_map_iff {p : β → Prop} {μ : measure α} : (∀ᵐ x ∂(μ.map f), p x) ↔ ∀ᵐ x ∂μ, p (f x) :=
by simp only [ae_iff, hf.map_apply, preimage_set_of_eq]

lemma restrict_map (μ : measure α) (s : set β) :
  (μ.map f).restrict s = (μ.restrict $ f ⁻¹' s).map f :=
measure.ext $ λ t ht, by simp [hf.map_apply, ht, hf.measurable ht]

end measurable_embedding

section subtype

lemma comap_subtype_coe_apply {m0 : measurable_space α} {s : set α} (hs : measurable_set s)
  (μ : measure α) (t : set s) :
  comap coe μ t = μ (coe '' t) :=
(measurable_embedding.subtype_coe hs).comap_apply _ _

lemma map_comap_subtype_coe {m0 : measurable_space α} {s : set α} (hs : measurable_set s)
  (μ : measure α) : (comap coe μ).map (coe : s → α) = μ.restrict s :=
by rw [(measurable_embedding.subtype_coe hs).map_comap, subtype.range_coe]

lemma ae_restrict_iff_subtype {m0 : measurable_space α} {μ : measure α} {s : set α}
  (hs : measurable_set s) {p : α → Prop} :
  (∀ᵐ x ∂(μ.restrict s), p x) ↔ ∀ᵐ x ∂(comap (coe : s → α) μ), p ↑x :=
by rw [← map_comap_subtype_coe hs, (measurable_embedding.subtype_coe hs).ae_map_iff]

variables [measure_space α]

/-!
### Volume on `s : set α`
-/

instance _root_.set_coe.measure_space (s : set α) : measure_space s :=
⟨comap (coe : s → α) volume⟩

lemma volume_set_coe_def (s : set α) : (volume : measure s) = comap (coe : s → α) volume := rfl

lemma measurable_set.map_coe_volume {s : set α} (hs : measurable_set s) :
  volume.map (coe : s → α)= restrict volume s :=
by rw [volume_set_coe_def, (measurable_embedding.subtype_coe hs).map_comap volume,
  subtype.range_coe]

lemma volume_image_subtype_coe {s : set α} (hs : measurable_set s) (t : set s) :
  volume (coe '' t : set α) = volume t :=
(comap_subtype_coe_apply hs volume t).symm

end subtype

namespace measurable_equiv

/-! Interactions of measurable equivalences and measures -/

open equiv measure_theory.measure

variables [measurable_space α] [measurable_space β] {μ : measure α} {ν : measure β}

/-- If we map a measure along a measurable equivalence, we can compute the measure on all sets
  (not just the measurable ones). -/
protected theorem map_apply (f : α ≃ᵐ β) (s : set β) : μ.map f s = μ (f ⁻¹' s) :=
f.measurable_embedding.map_apply _ _

@[simp] lemma map_symm_map (e : α ≃ᵐ β) : (μ.map e).map e.symm  = μ :=
by simp [map_map e.symm.measurable e.measurable]

@[simp] lemma map_map_symm (e : α ≃ᵐ β) : (ν.map e.symm).map e  = ν :=
by simp [map_map e.measurable e.symm.measurable]

lemma map_measurable_equiv_injective (e : α ≃ᵐ β) : injective (map e) :=
by { intros μ₁ μ₂ hμ, apply_fun map e.symm at hμ, simpa [map_symm_map e] using hμ }

lemma map_apply_eq_iff_map_symm_apply_eq (e : α ≃ᵐ β) : μ.map e = ν ↔ ν.map e.symm = μ :=
by rw [← (map_measurable_equiv_injective e).eq_iff, map_map_symm, eq_comm]

lemma restrict_map (e : α ≃ᵐ β) (s : set β) : (μ.map e).restrict s = (μ.restrict $ e ⁻¹' s).map e :=
e.measurable_embedding.restrict_map _ _

lemma map_ae (f : α ≃ᵐ β) (μ : measure α) : filter.map f μ.ae = (map f μ).ae :=
by { ext s, simp_rw [mem_map, mem_ae_iff, ← preimage_compl, f.map_apply] }

end measurable_equiv


namespace measure_theory

lemma outer_measure.to_measure_zero [measurable_space α] : (0 : outer_measure α).to_measure
  ((le_top).trans outer_measure.zero_caratheodory.symm.le) = 0 :=
by rw [← measure.measure_univ_eq_zero, to_measure_apply _ _ measurable_set.univ,
  outer_measure.coe_zero, pi.zero_apply]

section trim

/-- Restriction of a measure to a sub-sigma algebra.
It is common to see a measure `μ` on a measurable space structure `m0` as being also a measure on
any `m ≤ m0`. Since measures in mathlib have to be trimmed to the measurable space, `μ` itself
cannot be a measure on `m`, hence the definition of `μ.trim hm`.

This notion is related to `outer_measure.trim`, see the lemma
`to_outer_measure_trim_eq_trim_to_outer_measure`. -/
def measure.trim {m m0 : measurable_space α} (μ : @measure α m0) (hm : m ≤ m0) : @measure α m :=
@outer_measure.to_measure α m μ.to_outer_measure (hm.trans (le_to_outer_measure_caratheodory μ))

@[simp] lemma trim_eq_self [measurable_space α] {μ : measure α} : μ.trim le_rfl = μ :=
by simp [measure.trim]

variables {m m0 : measurable_space α} {μ : measure α} {s : set α}

lemma to_outer_measure_trim_eq_trim_to_outer_measure (μ : measure α) (hm : m ≤ m0) :
  @measure.to_outer_measure _ m (μ.trim hm) = @outer_measure.trim _ m μ.to_outer_measure :=
by rw [measure.trim, to_measure_to_outer_measure]

@[simp] lemma zero_trim (hm : m ≤ m0) : (0 : measure α).trim hm = (0 : @measure α m) :=
by simp [measure.trim, outer_measure.to_measure_zero]

lemma trim_measurable_set_eq (hm : m ≤ m0) (hs : @measurable_set α m s) : μ.trim hm s = μ s :=
by simp [measure.trim, hs]

lemma le_trim (hm : m ≤ m0) : μ s ≤ μ.trim hm s :=
by { simp_rw [measure.trim], exact (@le_to_measure_apply _ m _ _ _), }

lemma measure_eq_zero_of_trim_eq_zero (hm : m ≤ m0) (h : μ.trim hm s = 0) : μ s = 0 :=
le_antisymm ((le_trim hm).trans (le_of_eq h)) (zero_le _)

lemma measure_trim_to_measurable_eq_zero {hm : m ≤ m0} (hs : μ.trim hm s = 0) :
  μ (@to_measurable α m (μ.trim hm) s) = 0 :=
measure_eq_zero_of_trim_eq_zero hm (by rwa measure_to_measurable)

lemma ae_of_ae_trim (hm : m ≤ m0) {μ : measure α} {P : α → Prop} (h : ∀ᵐ x ∂(μ.trim hm), P x) :
  ∀ᵐ x ∂μ, P x :=
measure_eq_zero_of_trim_eq_zero hm h

lemma ae_eq_of_ae_eq_trim {E} {hm : m ≤ m0} {f₁ f₂ : α → E}
  (h12 : f₁ =ᶠ[@measure.ae α m (μ.trim hm)] f₂) :
  f₁ =ᵐ[μ] f₂ :=
measure_eq_zero_of_trim_eq_zero hm h12

lemma ae_le_of_ae_le_trim {E} [has_le E] {hm : m ≤ m0} {f₁ f₂ : α → E}
  (h12 : f₁ ≤ᶠ[@measure.ae α m (μ.trim hm)] f₂) :
  f₁ ≤ᵐ[μ] f₂ :=
measure_eq_zero_of_trim_eq_zero hm h12

lemma trim_trim {m₁ m₂ : measurable_space α} {hm₁₂ : m₁ ≤ m₂} {hm₂ : m₂ ≤ m0} :
  (μ.trim hm₂).trim hm₁₂ = μ.trim (hm₁₂.trans hm₂) :=
begin
  ext1 t ht,
  rw [trim_measurable_set_eq hm₁₂ ht, trim_measurable_set_eq (hm₁₂.trans hm₂) ht,
    trim_measurable_set_eq hm₂ (hm₁₂ t ht)],
end

lemma restrict_trim (hm : m ≤ m0) (μ : measure α) (hs : @measurable_set α m s) :
  @measure.restrict α m (μ.trim hm) s = (μ.restrict s).trim hm :=
begin
  ext1 t ht,
  rw [@measure.restrict_apply α m _ _ _ ht, trim_measurable_set_eq hm ht,
    measure.restrict_apply (hm t ht),
    trim_measurable_set_eq hm (@measurable_set.inter α m t s ht hs)],
end

instance is_finite_measure_trim (hm : m ≤ m0) [is_finite_measure μ] :
  is_finite_measure (μ.trim hm) :=
{ measure_univ_lt_top :=
    by { rw trim_measurable_set_eq hm (@measurable_set.univ _ m), exact measure_lt_top _ _, } }

lemma sigma_finite_trim_mono {m m₂ m0 : measurable_space α} {μ : measure α} (hm : m ≤ m0)
  (hm₂ : m₂ ≤ m) [sigma_finite (μ.trim (hm₂.trans hm))] :
  sigma_finite (μ.trim hm) :=
begin
  have h := measure.finite_spanning_sets_in (μ.trim (hm₂.trans hm)) set.univ,
  refine measure.finite_spanning_sets_in.sigma_finite _,
  { use set.univ, },
  { refine
    { set := spanning_sets (μ.trim (hm₂.trans hm)),
      set_mem := λ _, set.mem_univ _,
      finite := λ i, _, -- This is the only one left to prove
      spanning := Union_spanning_sets _, },
    calc (μ.trim hm) (spanning_sets (μ.trim (hm₂.trans hm)) i)
        = ((μ.trim hm).trim hm₂) (spanning_sets (μ.trim (hm₂.trans hm)) i) :
      by rw @trim_measurable_set_eq α m₂ m (μ.trim hm) _ hm₂ (measurable_spanning_sets _ _)
    ... = (μ.trim (hm₂.trans hm)) (spanning_sets (μ.trim (hm₂.trans hm)) i) :
      by rw @trim_trim _ _ μ _ _ hm₂ hm
    ... < ∞ : measure_spanning_sets_lt_top _ _, },
end

end trim

end measure_theory

namespace is_compact

variables [topological_space α] [measurable_space α] {μ : measure α} {s : set α}

/-- If `s` is a compact set and `μ` is finite at `𝓝 x` for every `x ∈ s`, then `s` admits an open
superset of finite measure. -/
lemma exists_open_superset_measure_lt_top' (h : is_compact s)
  (hμ : ∀ x ∈ s, μ.finite_at_filter (𝓝 x)) :
  ∃ U ⊇ s, is_open U ∧ μ U < ∞ :=
begin
  refine is_compact.induction_on h _ _ _ _,
  { use ∅, simp [superset] },
  { rintro s t hst ⟨U, htU, hUo, hU⟩, exact ⟨U, hst.trans htU, hUo, hU⟩ },
  { rintro s t ⟨U, hsU, hUo, hU⟩ ⟨V, htV, hVo, hV⟩,
    refine ⟨U ∪ V, union_subset_union hsU htV, hUo.union hVo,
      (measure_union_le _ _).trans_lt $ ennreal.add_lt_top.2 ⟨hU, hV⟩⟩ },
  { intros x hx,
    rcases (hμ x hx).exists_mem_basis (nhds_basis_opens _) with ⟨U, ⟨hx, hUo⟩, hU⟩,
    exact ⟨U, nhds_within_le_nhds (hUo.mem_nhds hx), U, subset.rfl, hUo, hU⟩ }
end

/-- If `s` is a compact set and `μ` is a locally finite measure, then `s` admits an open superset of
finite measure. -/
lemma exists_open_superset_measure_lt_top (h : is_compact s)
  (μ : measure α) [is_locally_finite_measure μ] :
  ∃ U ⊇ s, is_open U ∧ μ U < ∞ :=
h.exists_open_superset_measure_lt_top' $ λ x hx, μ.finite_at_nhds x

lemma measure_lt_top_of_nhds_within (h : is_compact s) (hμ : ∀ x ∈ s, μ.finite_at_filter (𝓝[s] x)) :
  μ s < ∞ :=
is_compact.induction_on h (by simp) (λ s t hst ht, (measure_mono hst).trans_lt ht)
  (λ s t hs ht, (measure_union_le s t).trans_lt (ennreal.add_lt_top.2 ⟨hs, ht⟩)) hμ

lemma measure_zero_of_nhds_within (hs : is_compact s) :
  (∀ a ∈ s, ∃ t ∈ 𝓝[s] a, μ t = 0) → μ s = 0 :=
by simpa only [← compl_mem_ae_iff] using hs.compl_mem_sets_of_nhds_within

end is_compact

@[priority 100] -- see Note [lower instance priority]
instance is_finite_measure_on_compacts_of_is_locally_finite_measure
  [topological_space α] {m : measurable_space α} {μ : measure α}
  [is_locally_finite_measure μ] : is_finite_measure_on_compacts μ :=
⟨λ s hs, hs.measure_lt_top_of_nhds_within $ λ x hx, μ.finite_at_nhds_within _ _⟩

lemma is_finite_measure_iff_is_finite_measure_on_compacts_of_compact_space
  [topological_space α] [measurable_space α] {μ : measure α} [compact_space α] :
  is_finite_measure μ ↔ is_finite_measure_on_compacts μ :=
begin
  split; introsI,
  { apply_instance, },
  { exact compact_space.is_finite_measure, },
end

/-- Compact covering of a `σ`-compact topological space as
`measure_theory.measure.finite_spanning_sets_in`. -/
def measure_theory.measure.finite_spanning_sets_in_compact [topological_space α]
  [sigma_compact_space α] {m : measurable_space α} (μ : measure α) [is_locally_finite_measure μ] :
  μ.finite_spanning_sets_in {K | is_compact K} :=
{ set := compact_covering α,
  set_mem := is_compact_compact_covering α,
  finite := λ n, (is_compact_compact_covering α n).measure_lt_top,
  spanning := Union_compact_covering α }

/-- A locally finite measure on a `σ`-compact topological space admits a finite spanning sequence
of open sets. -/
def measure_theory.measure.finite_spanning_sets_in_open [topological_space α]
  [sigma_compact_space α] {m : measurable_space α} (μ : measure α) [is_locally_finite_measure μ] :
  μ.finite_spanning_sets_in {K | is_open K} :=
{ set := λ n, ((is_compact_compact_covering α n).exists_open_superset_measure_lt_top μ).some,
  set_mem := λ n,
    ((is_compact_compact_covering α n).exists_open_superset_measure_lt_top μ).some_spec.snd.1,
  finite := λ n,
    ((is_compact_compact_covering α n).exists_open_superset_measure_lt_top μ).some_spec.snd.2,
  spanning := eq_univ_of_subset (Union_mono $ λ n,
    ((is_compact_compact_covering α n).exists_open_superset_measure_lt_top μ).some_spec.fst)
    (Union_compact_covering α) }

section measure_Ixx

variables [preorder α] [topological_space α] [compact_Icc_space α]
  {m : measurable_space α} {μ : measure α} [is_locally_finite_measure μ] {a b : α}

lemma measure_Icc_lt_top : μ (Icc a b) < ∞ := is_compact_Icc.measure_lt_top

lemma measure_Ico_lt_top : μ (Ico a b) < ∞ :=
(measure_mono Ico_subset_Icc_self).trans_lt measure_Icc_lt_top

lemma measure_Ioc_lt_top : μ (Ioc a b) < ∞ :=
(measure_mono Ioc_subset_Icc_self).trans_lt measure_Icc_lt_top

lemma measure_Ioo_lt_top : μ (Ioo a b) < ∞ :=
(measure_mono Ioo_subset_Icc_self).trans_lt measure_Icc_lt_top

end measure_Ixx

section piecewise

variables [measurable_space α] {μ : measure α} {s t : set α} {f g : α → β}

lemma piecewise_ae_eq_restrict (hs : measurable_set s) : piecewise s f g =ᵐ[μ.restrict s] f :=
begin
  rw [ae_restrict_eq hs],
  exact (piecewise_eq_on s f g).eventually_eq.filter_mono inf_le_right
end

lemma piecewise_ae_eq_restrict_compl (hs : measurable_set s) :
  piecewise s f g =ᵐ[μ.restrict sᶜ] g :=
begin
  rw [ae_restrict_eq hs.compl],
  exact (piecewise_eq_on_compl s f g).eventually_eq.filter_mono inf_le_right
end

lemma piecewise_ae_eq_of_ae_eq_set (hst : s =ᵐ[μ] t) : s.piecewise f g =ᵐ[μ] t.piecewise f g :=
hst.mem_iff.mono $ λ x hx, by simp [piecewise, hx]

end piecewise

section indicator_function

variables [measurable_space α] {μ : measure α} {s t : set α} {f : α → β}

lemma mem_map_indicator_ae_iff_mem_map_restrict_ae_of_zero_mem [has_zero β] {t : set β}
  (ht : (0 : β) ∈ t) (hs : measurable_set s) :
  t ∈ filter.map (s.indicator f) μ.ae ↔ t ∈ filter.map f (μ.restrict s).ae :=
begin
  simp_rw [mem_map, mem_ae_iff],
  rw [measure.restrict_apply' hs, set.indicator_preimage, set.ite],
  simp_rw [set.compl_union, set.compl_inter],
  change μ (((f ⁻¹' t)ᶜ ∪ sᶜ) ∩ ((λ x, (0 : β)) ⁻¹' t \ s)ᶜ) = 0 ↔ μ ((f ⁻¹' t)ᶜ ∩ s) = 0,
  simp only [ht, ← set.compl_eq_univ_diff, compl_compl, set.compl_union, if_true,
    set.preimage_const],
  simp_rw [set.union_inter_distrib_right, set.compl_inter_self s, set.union_empty],
end

lemma mem_map_indicator_ae_iff_of_zero_nmem [has_zero β] {t : set β} (ht : (0 : β) ∉ t)  :
  t ∈ filter.map (s.indicator f) μ.ae ↔ μ ((f ⁻¹' t)ᶜ ∪ sᶜ) = 0 :=
begin
  rw [mem_map, mem_ae_iff, set.indicator_preimage, set.ite, set.compl_union, set.compl_inter],
  change μ (((f ⁻¹' t)ᶜ ∪ sᶜ) ∩ ((λ x, (0 : β)) ⁻¹' t \ s)ᶜ) = 0 ↔ μ ((f ⁻¹' t)ᶜ ∪ sᶜ) = 0,
  simp only [ht, if_false, set.compl_empty, set.empty_diff, set.inter_univ, set.preimage_const],
end

lemma map_restrict_ae_le_map_indicator_ae [has_zero β] (hs : measurable_set s) :
  filter.map f (μ.restrict s).ae ≤ filter.map (s.indicator f) μ.ae :=
begin
  intro t,
  by_cases ht : (0 : β) ∈ t,
  { rw mem_map_indicator_ae_iff_mem_map_restrict_ae_of_zero_mem ht hs, exact id, },
  rw [mem_map_indicator_ae_iff_of_zero_nmem ht, mem_map_restrict_ae_iff hs],
  exact λ h, measure_mono_null ((set.inter_subset_left _ _).trans (set.subset_union_left _ _)) h,
end

variables [has_zero β]

lemma indicator_ae_eq_restrict (hs : measurable_set s) : indicator s f =ᵐ[μ.restrict s] f :=
piecewise_ae_eq_restrict hs

lemma indicator_ae_eq_restrict_compl (hs : measurable_set s) : indicator s f =ᵐ[μ.restrict sᶜ] 0 :=
piecewise_ae_eq_restrict_compl hs

lemma indicator_ae_eq_of_restrict_compl_ae_eq_zero (hs : measurable_set s)
  (hf : f =ᵐ[μ.restrict sᶜ] 0) :
  s.indicator f =ᵐ[μ] f :=
begin
  rw [filter.eventually_eq, ae_restrict_iff' hs.compl] at hf,
  filter_upwards [hf] with x hx,
  by_cases hxs : x ∈ s,
  { simp only [hxs, set.indicator_of_mem], },
  { simp only [hx hxs, pi.zero_apply, set.indicator_apply_eq_zero, eq_self_iff_true,
      implies_true_iff], },
end

lemma indicator_ae_eq_zero_of_restrict_ae_eq_zero (hs : measurable_set s)
  (hf : f =ᵐ[μ.restrict s] 0) :
  s.indicator f =ᵐ[μ] 0 :=
begin
  rw [filter.eventually_eq, ae_restrict_iff' hs] at hf,
  filter_upwards [hf] with x hx,
  by_cases hxs : x ∈ s,
  { simp only [hxs, hx hxs, set.indicator_of_mem], },
  { simp [hx, hxs], },
end

lemma indicator_ae_eq_of_ae_eq_set (hst : s =ᵐ[μ] t) : s.indicator f =ᵐ[μ] t.indicator f :=
piecewise_ae_eq_of_ae_eq_set hst

lemma indicator_meas_zero (hs : μ s = 0) : indicator s f =ᵐ[μ] 0 :=
(indicator_empty' f) ▸ indicator_ae_eq_of_ae_eq_set (ae_eq_empty.2 hs)

lemma ae_eq_restrict_iff_indicator_ae_eq {g : α → β} (hs : measurable_set s) :
  f =ᵐ[μ.restrict s] g ↔ s.indicator f =ᵐ[μ] s.indicator g :=
begin
  rw [filter.eventually_eq, ae_restrict_iff' hs],
  refine ⟨λ h, _, λ h, _⟩; filter_upwards [h] with x hx,
  { by_cases hxs : x ∈ s,
    { simp [hxs, hx hxs], },
    { simp [hxs], }, },
  { intros hxs,
    simpa [hxs] using hx, },
end

end indicator_function<|MERGE_RESOLUTION|>--- conflicted
+++ resolved
@@ -1020,16 +1020,11 @@
 
 omit m0
 
-<<<<<<< HEAD
-/-- Pullback of a `measure` as a linear map. If `f` sends each `measurable` set to a `measurable`
-set, then for each measurable set `s` we have `comap f μ s = μ (f '' s)`. -/
-=======
 /-- Pullback of a `measure` as a linear map. If `f` sends each measurable set to a measurable
 set, then for each measurable set `s` we have `comapₗ f μ s = μ (f '' s)`.
 
 If the linearity is not needed, please use `comap` instead, which works for a larger class of
 functions. -/
->>>>>>> c8c740df
 def comapₗ [measurable_space α] (f : α → β) : measure β →ₗ[ℝ≥0∞] measure α :=
 if hf : injective f ∧ ∀ s, measurable_set s → measurable_set (f '' s) then
   lift_linear (outer_measure.comap f) $ λ μ s hs t,
@@ -1050,49 +1045,6 @@
   exact ⟨hfi, hf⟩
 end
 
-<<<<<<< HEAD
-lemma le_caratheodory_comap_to_outer_measure [mα : measurable_space α] (f : α → β) (μ : measure β)
-  (hfi : injective f) (hf : ∀ s, measurable_set s → null_measurable_set (f '' s) μ) :
-  mα ≤ (outer_measure.comap f μ.to_outer_measure).caratheodory :=
-begin
-  intros s hs t,
-  simp_rw [outer_measure.comap_apply, coe_to_outer_measure, ← image_inter hfi, image_diff hfi],
-  let fs' := to_measurable μ (f '' s),
-  have : μ (f '' t) = μ (f '' t ∩ fs') + μ (f '' t \ fs'),
-    from le_to_outer_measure_caratheodory _ _ (measurable_set_to_measurable _ _) _,
-  rw this,
-  congr' 1,
-  { refine measure_congr ((hf s hs).to_measurable_ae_eq.mono (λ x hx, _)),
-    rw eq_iff_iff at hx ⊢,
-    change x ∈ (f '' t ∩ fs') ↔ x ∈ (f '' t ∩ f '' s),
-    change x ∈ fs' ↔ x ∈ f '' s at hx,
-    simp_rw [set.mem_inter_iff, hx], },
-  { refine measure_congr ((hf s hs).to_measurable_ae_eq.mono (λ x hx, _)),
-    rw eq_iff_iff at hx ⊢,
-    change x ∈ (f '' t \ fs') ↔ x ∈ (f '' t \ f '' s),
-    change x ∈ fs' ↔ x ∈ f '' s at hx,
-    simp_rw [set.mem_diff, hx], },
-end
-
-/-- Pullback of a `measure`. If `f` sends each measurable set to a null-measurable set,
-then for each measurable set `s` we have `comap f μ s = μ (f '' s)`. -/
-def comap [measurable_space α] (f : α → β) (μ : measure β) : measure α :=
-if hf : injective f ∧ ∀ s, measurable_set s → null_measurable_set (f '' s) μ
-then (outer_measure.comap f μ.to_outer_measure).to_measure
-  (le_caratheodory_comap_to_outer_measure f μ hf.1 hf.2)
-else 0
-
-lemma comap_apply₀ {β} [measurable_space α] {mβ : measurable_space β} (f : α → β) (μ : measure β)
-  (hfi : injective f) (hf : ∀ s, measurable_set s → null_measurable_set (f '' s) μ)
-  (hs : measurable_set s) :
-  comap f μ s = μ (f '' s) :=
-by { rw [comap, dif_pos], exacts [to_measure_apply _ _ hs, ⟨hfi, hf⟩], }
-
-lemma le_comap_apply {β} [measurable_space α] {mβ : measurable_space β} (f : α → β) (μ : measure β)
-  (hfi : injective f) (hf : ∀ s, measurable_set s → null_measurable_set (f '' s) μ) (s : set α) :
-  μ (f '' s) ≤ comap f μ s :=
-by { rw [comap, dif_pos (and.intro hfi hf)], exact le_to_measure_apply _ _ _, }
-=======
 /-- Pullback of a `measure`. If `f` sends each measurable set to a null-measurable set,
 then for each measurable set `s` we have `comap f μ s = μ (f '' s)`. -/
 def comap [measurable_space α] (f : α → β) (μ : measure β) : measure α :=
@@ -1113,19 +1065,22 @@
   rw [comap, dif_pos (and.intro hfi hf)] at hs ⊢,
   rw [to_measure_apply₀ _ _ hs, outer_measure.comap_apply, coe_to_outer_measure]
 end
->>>>>>> c8c740df
+
+lemma le_comap_apply {β} [measurable_space α] {mβ : measurable_space β} (f : α → β) (μ : measure β)
+  (hfi : injective f) (hf : ∀ s, measurable_set s → null_measurable_set (f '' s) μ) (s : set α) :
+  μ (f '' s) ≤ comap f μ s :=
+by { rw [comap, dif_pos (and.intro hfi hf)], exact le_to_measure_apply _ _ _, }
 
 lemma comap_apply {β} [measurable_space α] {mβ : measurable_space β} (f : α → β) (hfi : injective f)
   (hf : ∀ s, measurable_set s → measurable_set (f '' s)) (μ : measure β) (hs : measurable_set s) :
   comap f μ s = μ (f '' s) :=
-<<<<<<< HEAD
-comap_apply₀ f μ hfi (λ s hs, (hf s hs).null_measurable_set) hs
-
-lemma comap_eq_comapₗ {β} [measurable_space α] {mβ : measurable_space β} (f : α → β)
+comap_apply₀ f μ hfi (λ s hs, (hf s hs).null_measurable_set) hs.null_measurable_set
+
+lemma comapₗ_eq_comap {β} [measurable_space α] {mβ : measurable_space β} (f : α → β)
   (hfi : injective f) (hf : ∀ s, measurable_set s → measurable_set (f '' s))
   (μ : measure β) (hs : measurable_set s) :
-  comap f μ s = comapₗ f μ s :=
-by { rw [comap_apply f hfi hf μ hs, comapₗ_apply f hfi hf μ hs], }
+  comapₗ f μ s = comap f μ s :=
+(comapₗ_apply f hfi hf μ hs).trans (comap_apply f hfi hf μ hs).symm
 
 
 section Yael's_application
@@ -1229,15 +1184,6 @@
 
 end Yael's_application
 
-=======
-comap_apply₀ f μ hfi (λ s hs, (hf s hs).null_measurable_set) hs.null_measurable_set
-
-lemma comapₗ_eq_comap {β} [measurable_space α] {mβ : measurable_space β} (f : α → β)
-  (hfi : injective f) (hf : ∀ s, measurable_set s → measurable_set (f '' s))
-  (μ : measure β) (hs : measurable_set s) :
-  comapₗ f μ s = comap f μ s :=
-(comapₗ_apply f hfi hf μ hs).trans (comap_apply f hfi hf μ hs).symm
->>>>>>> c8c740df
 
 /-! ### Restricting a measure -/
 
