/-
Copyright (c) 2019 Zhouhang Zhou. All rights reserved.
Released under Apache 2.0 license as described in the file LICENSE.
Authors: Zhouhang Zhou
-/
import measure_theory.function.lp_order


/-!
# Integrable functions and `L¹` space

In the first part of this file, the predicate `integrable` is defined and basic properties of
integrable functions are proved.

Such a predicate is already available under the name `mem_ℒp 1`. We give a direct definition which
is easier to use, and show that it is equivalent to `mem_ℒp 1`

In the second part, we establish an API between `integrable` and the space `L¹` of equivalence
classes of integrable functions, already defined as a special case of `L^p` spaces for `p = 1`.

## Notation

* `α →₁[μ] β` is the type of `L¹` space, where `α` is a `measure_space` and `β` is a
  `normed_add_comm_group` with a `second_countable_topology`. `f : α →ₘ β` is a "function" in `L¹`.
  In comments, `[f]` is also used to denote an `L¹` function.

  `₁` can be typed as `\1`.

## Main definitions

* Let `f : α → β` be a function, where `α` is a `measure_space` and `β` a `normed_add_comm_group`.
  Then `has_finite_integral f` means `(∫⁻ a, ‖f a‖₊) < ∞`.

* If `β` is moreover a `measurable_space` then `f` is called `integrable` if
  `f` is `measurable` and `has_finite_integral f` holds.

## Implementation notes

To prove something for an arbitrary integrable function, a useful theorem is
`integrable.induction` in the file `set_integral`.

## Tags

integrable, function space, l1

-/

noncomputable theory

open_locale classical topology big_operators ennreal measure_theory nnreal

open set filter topological_space ennreal emetric measure_theory

variables {α β γ δ : Type*} {m : measurable_space α} {μ ν : measure α} [measurable_space δ]
variables [normed_add_comm_group β]
variables [normed_add_comm_group γ]

namespace measure_theory

/-! ### Some results about the Lebesgue integral involving a normed group -/

lemma lintegral_nnnorm_eq_lintegral_edist (f : α → β) :
  ∫⁻ a, ‖f a‖₊ ∂μ = ∫⁻ a, edist (f a) 0 ∂μ :=
by simp only [edist_eq_coe_nnnorm]

lemma lintegral_norm_eq_lintegral_edist (f : α → β) :
  ∫⁻ a, (ennreal.of_real ‖f a‖) ∂μ = ∫⁻ a, edist (f a) 0 ∂μ :=
by simp only [of_real_norm_eq_coe_nnnorm, edist_eq_coe_nnnorm]

lemma lintegral_edist_triangle {f g h : α → β}
  (hf : ae_strongly_measurable f μ) (hh : ae_strongly_measurable h μ) :
  ∫⁻ a, edist (f a) (g a) ∂μ ≤ ∫⁻ a, edist (f a) (h a) ∂μ + ∫⁻ a, edist (g a) (h a) ∂μ :=
begin
  rw ← lintegral_add_left' (hf.edist hh),
  refine lintegral_mono (λ a, _),
  apply edist_triangle_right
end

lemma lintegral_nnnorm_zero : ∫⁻ a : α, ‖(0 : β)‖₊ ∂μ = 0 := by simp

lemma lintegral_nnnorm_add_left
  {f : α → β} (hf : ae_strongly_measurable f μ) (g : α → γ) :
  ∫⁻ a, ‖f a‖₊ + ‖g a‖₊ ∂μ = ∫⁻ a, ‖f a‖₊ ∂μ + ∫⁻ a, ‖g a‖₊ ∂μ :=
lintegral_add_left' hf.ennnorm _

lemma lintegral_nnnorm_add_right
  (f : α → β) {g : α → γ} (hg : ae_strongly_measurable g μ) :
  ∫⁻ a, ‖f a‖₊ + ‖g a‖₊ ∂μ = ∫⁻ a, ‖f a‖₊ ∂μ + ∫⁻ a, ‖g a‖₊ ∂μ :=
lintegral_add_right' _ hg.ennnorm

lemma lintegral_nnnorm_neg {f : α → β} :
  ∫⁻ a, ‖(-f) a‖₊ ∂μ = ∫⁻ a, ‖f a‖₊ ∂μ :=
by simp only [pi.neg_apply, nnnorm_neg]

/-! ### The predicate `has_finite_integral` -/

/-- `has_finite_integral f μ` means that the integral `∫⁻ a, ‖f a‖ ∂μ` is finite.
  `has_finite_integral f` means `has_finite_integral f volume`. -/
def has_finite_integral {m : measurable_space α} (f : α → β) (μ : measure α . volume_tac) : Prop :=
∫⁻ a, ‖f a‖₊ ∂μ < ∞

lemma has_finite_integral_iff_norm (f : α → β) :
  has_finite_integral f μ ↔ ∫⁻ a, (ennreal.of_real ‖f a‖) ∂μ < ∞ :=
by simp only [has_finite_integral, of_real_norm_eq_coe_nnnorm]

lemma has_finite_integral_iff_edist (f : α → β) :
  has_finite_integral f μ ↔ ∫⁻ a, edist (f a) 0 ∂μ < ∞ :=
by simp only [has_finite_integral_iff_norm, edist_dist, dist_zero_right]

lemma has_finite_integral_iff_of_real {f : α → ℝ} (h : 0 ≤ᵐ[μ] f) :
  has_finite_integral f μ ↔ ∫⁻ a, ennreal.of_real (f a) ∂μ < ∞ :=
by rw [has_finite_integral, lintegral_nnnorm_eq_of_ae_nonneg h]

lemma has_finite_integral_iff_of_nnreal {f : α → ℝ≥0} :
  has_finite_integral (λ x, (f x : ℝ)) μ ↔ ∫⁻ a, f a ∂μ < ∞ :=
by simp [has_finite_integral_iff_norm]

lemma has_finite_integral.mono {f : α → β} {g : α → γ} (hg : has_finite_integral g μ)
  (h : ∀ᵐ a ∂μ, ‖f a‖ ≤ ‖g a‖) : has_finite_integral f μ :=
begin
  simp only [has_finite_integral_iff_norm] at *,
  calc ∫⁻ a, (ennreal.of_real ‖f a‖) ∂μ ≤ ∫⁻ (a : α), (ennreal.of_real ‖g a‖) ∂μ :
    lintegral_mono_ae (h.mono $ assume a h, of_real_le_of_real h)
    ... < ∞ : hg
end

lemma has_finite_integral.mono' {f : α → β} {g : α → ℝ} (hg : has_finite_integral g μ)
  (h : ∀ᵐ a ∂μ, ‖f a‖ ≤ g a) : has_finite_integral f μ :=
hg.mono $ h.mono $ λ x hx, le_trans hx (le_abs_self _)

lemma has_finite_integral.congr' {f : α → β} {g : α → γ} (hf : has_finite_integral f μ)
  (h : ∀ᵐ a ∂μ, ‖f a‖ = ‖g a‖) :
  has_finite_integral g μ :=
hf.mono $ eventually_eq.le $ eventually_eq.symm h

lemma has_finite_integral_congr' {f : α → β} {g : α → γ} (h : ∀ᵐ a ∂μ, ‖f a‖ = ‖g a‖) :
  has_finite_integral f μ ↔ has_finite_integral g μ :=
⟨λ hf, hf.congr' h, λ hg, hg.congr' $ eventually_eq.symm h⟩

lemma has_finite_integral.congr {f g : α → β} (hf : has_finite_integral f μ) (h : f =ᵐ[μ] g) :
  has_finite_integral g μ :=
hf.congr' $ h.fun_comp norm

lemma has_finite_integral_congr {f g : α → β} (h : f =ᵐ[μ] g) :
  has_finite_integral f μ ↔ has_finite_integral g μ :=
has_finite_integral_congr' $ h.fun_comp norm

lemma has_finite_integral_const_iff {c : β} :
  has_finite_integral (λ x : α, c) μ ↔ c = 0 ∨ μ univ < ∞ :=
by simp [has_finite_integral, lintegral_const, lt_top_iff_ne_top, ennreal.mul_eq_top,
  or_iff_not_imp_left]

lemma has_finite_integral_const [is_finite_measure μ] (c : β) :
  has_finite_integral (λ x : α, c) μ :=
has_finite_integral_const_iff.2 (or.inr $ measure_lt_top _ _)

lemma has_finite_integral_of_bounded [is_finite_measure μ] {f : α → β} {C : ℝ}
  (hC : ∀ᵐ a ∂μ, ‖f a‖ ≤ C) : has_finite_integral f μ :=
(has_finite_integral_const C).mono' hC

lemma has_finite_integral.mono_measure {f : α → β} (h : has_finite_integral f ν) (hμ : μ ≤ ν) :
  has_finite_integral f μ :=
lt_of_le_of_lt (lintegral_mono' hμ le_rfl) h

lemma has_finite_integral.add_measure {f : α → β} (hμ : has_finite_integral f μ)
  (hν : has_finite_integral f ν) : has_finite_integral f (μ + ν) :=
begin
  simp only [has_finite_integral, lintegral_add_measure] at *,
  exact add_lt_top.2 ⟨hμ, hν⟩
end

lemma has_finite_integral.left_of_add_measure {f : α → β} (h : has_finite_integral f (μ + ν)) :
  has_finite_integral f μ :=
h.mono_measure $ measure.le_add_right $ le_rfl

lemma has_finite_integral.right_of_add_measure {f : α → β} (h : has_finite_integral f (μ + ν)) :
  has_finite_integral f ν :=
h.mono_measure $ measure.le_add_left $ le_rfl

@[simp] lemma has_finite_integral_add_measure {f : α → β} :
  has_finite_integral f (μ + ν) ↔ has_finite_integral f μ ∧ has_finite_integral f ν :=
⟨λ h, ⟨h.left_of_add_measure, h.right_of_add_measure⟩, λ h, h.1.add_measure h.2⟩

lemma has_finite_integral.smul_measure {f : α → β} (h : has_finite_integral f μ) {c : ℝ≥0∞}
  (hc : c ≠ ∞) : has_finite_integral f (c • μ) :=
begin
  simp only [has_finite_integral, lintegral_smul_measure] at *,
  exact mul_lt_top hc h.ne
end

@[simp] lemma has_finite_integral_zero_measure {m : measurable_space α} (f : α → β) :
  has_finite_integral f (0 : measure α) :=
by simp only [has_finite_integral, lintegral_zero_measure, with_top.zero_lt_top]

variables (α β μ)
@[simp] lemma has_finite_integral_zero : has_finite_integral (λa:α, (0:β)) μ :=
by simp [has_finite_integral]
variables {α β μ}

lemma has_finite_integral.neg {f : α → β} (hfi : has_finite_integral f μ) :
  has_finite_integral (-f) μ :=
by simpa [has_finite_integral] using hfi

@[simp] lemma has_finite_integral_neg_iff {f : α → β} :
  has_finite_integral (-f) μ ↔ has_finite_integral f μ :=
⟨λ h, neg_neg f ▸ h.neg, has_finite_integral.neg⟩

lemma has_finite_integral.norm {f : α → β} (hfi : has_finite_integral f μ) :
  has_finite_integral (λa, ‖f a‖) μ :=
have eq : (λa, (nnnorm ‖f a‖ : ℝ≥0∞)) = λa, (‖f a‖₊ : ℝ≥0∞),
  by { funext, rw nnnorm_norm },
by { rwa [has_finite_integral, eq] }

lemma has_finite_integral_norm_iff (f : α → β) :
  has_finite_integral (λa, ‖f a‖) μ ↔ has_finite_integral f μ :=
has_finite_integral_congr' $ eventually_of_forall $ λ x, norm_norm (f x)

lemma has_finite_integral_to_real_of_lintegral_ne_top
  {f : α → ℝ≥0∞} (hf : ∫⁻ x, f x ∂μ ≠ ∞) :
  has_finite_integral (λ x, (f x).to_real) μ :=
begin
  have : ∀ x, (‖(f x).to_real‖₊ : ℝ≥0∞) =
    @coe ℝ≥0 ℝ≥0∞ _ (⟨(f x).to_real, ennreal.to_real_nonneg⟩ : ℝ≥0),
  { intro x, rw real.nnnorm_of_nonneg },
  simp_rw [has_finite_integral, this],
  refine lt_of_le_of_lt (lintegral_mono (λ x, _)) (lt_top_iff_ne_top.2 hf),
  by_cases hfx : f x = ∞,
  { simp [hfx] },
  { lift f x to ℝ≥0 using hfx with fx,
    simp [← h] }
end

lemma is_finite_measure_with_density_of_real {f : α → ℝ} (hfi : has_finite_integral f μ) :
  is_finite_measure (μ.with_density (λ x, ennreal.of_real $ f x)) :=
begin
  refine is_finite_measure_with_density ((lintegral_mono $ λ x, _).trans_lt hfi).ne,
  exact real.of_real_le_ennnorm (f x)
end

section dominated_convergence

variables {F : ℕ → α → β} {f : α → β} {bound : α → ℝ}

lemma all_ae_of_real_F_le_bound (h : ∀ n, ∀ᵐ a ∂μ, ‖F n a‖ ≤ bound a) :
  ∀ n, ∀ᵐ a ∂μ, ennreal.of_real ‖F n a‖ ≤ ennreal.of_real (bound a) :=
λn, (h n).mono $ λ a h, ennreal.of_real_le_of_real h

lemma all_ae_tendsto_of_real_norm (h : ∀ᵐ a ∂μ, tendsto (λ n, F n a) at_top $ 𝓝 $ f a) :
  ∀ᵐ a ∂μ, tendsto (λn, ennreal.of_real ‖F n a‖) at_top $ 𝓝 $ ennreal.of_real ‖f a‖ :=
h.mono $
  λ a h, tendsto_of_real $ tendsto.comp (continuous.tendsto continuous_norm _) h

lemma all_ae_of_real_f_le_bound (h_bound : ∀ n, ∀ᵐ a ∂μ, ‖F n a‖ ≤ bound a)
  (h_lim : ∀ᵐ a ∂μ, tendsto (λ n, F n a) at_top (𝓝 (f a))) :
  ∀ᵐ a ∂μ, ennreal.of_real ‖f a‖ ≤ ennreal.of_real (bound a) :=
begin
  have F_le_bound := all_ae_of_real_F_le_bound h_bound,
  rw ← ae_all_iff at F_le_bound,
  apply F_le_bound.mp ((all_ae_tendsto_of_real_norm h_lim).mono _),
  assume a tendsto_norm F_le_bound,
  exact le_of_tendsto' tendsto_norm (F_le_bound)
end

lemma has_finite_integral_of_dominated_convergence {F : ℕ → α → β} {f : α → β} {bound : α → ℝ}
  (bound_has_finite_integral : has_finite_integral bound μ)
  (h_bound : ∀ n, ∀ᵐ a ∂μ, ‖F n a‖ ≤ bound a)
  (h_lim : ∀ᵐ a ∂μ, tendsto (λ n, F n a) at_top (𝓝 (f a))) :
  has_finite_integral f μ :=
/- `‖F n a‖ ≤ bound a` and `‖F n a‖ --> ‖f a‖` implies `‖f a‖ ≤ bound a`,
  and so `∫ ‖f‖ ≤ ∫ bound < ∞` since `bound` is has_finite_integral -/
begin
  rw has_finite_integral_iff_norm,
  calc ∫⁻ a, (ennreal.of_real ‖f a‖) ∂μ ≤ ∫⁻ a, ennreal.of_real (bound a) ∂μ :
    lintegral_mono_ae $ all_ae_of_real_f_le_bound h_bound h_lim
    ... < ∞ :
    begin
      rw ← has_finite_integral_iff_of_real,
      { exact bound_has_finite_integral },
      exact (h_bound 0).mono (λ a h, le_trans (norm_nonneg _) h)
    end
end

lemma tendsto_lintegral_norm_of_dominated_convergence
  {F : ℕ → α → β} {f : α → β} {bound : α → ℝ}
  (F_measurable : ∀ n, ae_strongly_measurable (F n) μ)
  (bound_has_finite_integral : has_finite_integral bound μ)
  (h_bound : ∀ n, ∀ᵐ a ∂μ, ‖F n a‖ ≤ bound a)
  (h_lim : ∀ᵐ a ∂μ, tendsto (λ n, F n a) at_top (𝓝 (f a))) :
  tendsto (λn, ∫⁻ a, (ennreal.of_real ‖F n a - f a‖) ∂μ) at_top (𝓝 0) :=
have f_measurable : ae_strongly_measurable f μ :=
  ae_strongly_measurable_of_tendsto_ae _ F_measurable h_lim,
let b := λ a, 2 * ennreal.of_real (bound a) in
/- `‖F n a‖ ≤ bound a` and `F n a --> f a` implies `‖f a‖ ≤ bound a`, and thus by the
  triangle inequality, have `‖F n a - f a‖ ≤ 2 * (bound a). -/
have hb : ∀ n, ∀ᵐ a ∂μ, ennreal.of_real ‖F n a - f a‖ ≤ b a,
begin
  assume n,
  filter_upwards [all_ae_of_real_F_le_bound h_bound n, all_ae_of_real_f_le_bound h_bound h_lim]
    with a h₁ h₂,
  calc ennreal.of_real ‖F n a - f a‖ ≤ (ennreal.of_real ‖F n a‖) + (ennreal.of_real ‖f a‖) :
  begin
    rw [← ennreal.of_real_add],
    apply of_real_le_of_real,
    { apply norm_sub_le }, { exact norm_nonneg _ }, { exact norm_nonneg _ }
  end
    ... ≤ (ennreal.of_real (bound a)) + (ennreal.of_real (bound a)) : add_le_add h₁ h₂
    ... = b a : by rw ← two_mul
end,
/- On the other hand, `F n a --> f a` implies that `‖F n a - f a‖ --> 0`  -/
have h : ∀ᵐ a ∂μ, tendsto (λ n, ennreal.of_real ‖F n a - f a‖) at_top (𝓝 0),
begin
  rw ← ennreal.of_real_zero,
  refine h_lim.mono (λ a h, (continuous_of_real.tendsto _).comp _),
  rwa ← tendsto_iff_norm_tendsto_zero
end,
/- Therefore, by the dominated convergence theorem for nonnegative integration, have
  ` ∫ ‖f a - F n a‖ --> 0 ` -/
begin
  suffices h : tendsto (λn, ∫⁻ a, (ennreal.of_real ‖F n a - f a‖) ∂μ) at_top (𝓝 (∫⁻ (a:α), 0 ∂μ)),
  { rwa lintegral_zero at h },
  -- Using the dominated convergence theorem.
  refine tendsto_lintegral_of_dominated_convergence' _ _ hb _ _,
  -- Show `λa, ‖f a - F n a‖` is almost everywhere measurable for all `n`
  { exact λ n,  measurable_of_real.comp_ae_measurable
      ((F_measurable n).sub f_measurable).norm.ae_measurable },
  -- Show `2 * bound` is has_finite_integral
  { rw has_finite_integral_iff_of_real at bound_has_finite_integral,
    { calc ∫⁻ a, b a ∂μ = 2 * ∫⁻ a, ennreal.of_real (bound a) ∂μ :
        by { rw lintegral_const_mul', exact coe_ne_top }
        ... ≠ ∞ : mul_ne_top coe_ne_top bound_has_finite_integral.ne },
    filter_upwards [h_bound 0] with _ h using le_trans (norm_nonneg _) h },
  -- Show `‖f a - F n a‖ --> 0`
  { exact h }
end

end dominated_convergence

section pos_part
/-! Lemmas used for defining the positive part of a `L¹` function -/

lemma has_finite_integral.max_zero {f : α → ℝ} (hf : has_finite_integral f μ) :
  has_finite_integral (λa, max (f a) 0) μ :=
hf.mono $ eventually_of_forall $ λ x, by simp [abs_le, le_abs_self]

lemma has_finite_integral.min_zero {f : α → ℝ} (hf : has_finite_integral f μ) :
  has_finite_integral (λa, min (f a) 0) μ :=
hf.mono $ eventually_of_forall $ λ x,
  by simp [abs_le, neg_le, neg_le_abs_self, abs_eq_max_neg, le_total]

end pos_part

section normed_space
variables {𝕜 : Type*} [normed_field 𝕜] [normed_space 𝕜 β]

lemma has_finite_integral.smul (c : 𝕜) {f : α → β} : has_finite_integral f μ →
  has_finite_integral (c • f) μ :=
begin
  simp only [has_finite_integral], assume hfi,
  calc
    ∫⁻ (a : α), ‖c • f a‖₊ ∂μ = ∫⁻ (a : α), (‖c‖₊) * ‖f a‖₊ ∂μ :
      by simp only [nnnorm_smul, ennreal.coe_mul]
    ... < ∞ :
    begin
      rw lintegral_const_mul',
      exacts [mul_lt_top coe_ne_top hfi.ne, coe_ne_top]
    end
end

lemma has_finite_integral_smul_iff {c : 𝕜} (hc : c ≠ 0) (f : α → β) :
  has_finite_integral (c • f) μ ↔ has_finite_integral f μ :=
begin
  split,
  { assume h,
    simpa only [smul_smul, inv_mul_cancel hc, one_smul] using h.smul c⁻¹ },
  exact has_finite_integral.smul _
end

lemma has_finite_integral.const_mul {f : α → ℝ} (h : has_finite_integral f μ) (c : ℝ) :
  has_finite_integral (λ x, c * f x) μ :=
(has_finite_integral.smul c h : _)

lemma has_finite_integral.mul_const {f : α → ℝ} (h : has_finite_integral f μ) (c : ℝ) :
  has_finite_integral (λ x, f x * c) μ :=
by simp_rw [mul_comm, h.const_mul _]

end normed_space

/-! ### The predicate `integrable` -/

-- variables [measurable_space β] [measurable_space γ] [measurable_space δ]

/-- `integrable f μ` means that `f` is measurable and that the integral `∫⁻ a, ‖f a‖ ∂μ` is finite.
  `integrable f` means `integrable f volume`. -/
def integrable {α} {m : measurable_space α} (f : α → β) (μ : measure α . volume_tac) : Prop :=
ae_strongly_measurable f μ ∧ has_finite_integral f μ

lemma mem_ℒp_one_iff_integrable {f : α → β} : mem_ℒp f 1 μ ↔ integrable f μ :=
by simp_rw [integrable, has_finite_integral, mem_ℒp, snorm_one_eq_lintegral_nnnorm]

lemma integrable.ae_strongly_measurable {f : α → β} (hf : integrable f μ) :
  ae_strongly_measurable f μ :=
hf.1

lemma integrable.ae_measurable [measurable_space β] [borel_space β]
  {f : α → β} (hf : integrable f μ) :
  ae_measurable f μ :=
hf.ae_strongly_measurable.ae_measurable

lemma integrable.has_finite_integral {f : α → β} (hf : integrable f μ) : has_finite_integral f μ :=
hf.2

lemma integrable.mono {f : α → β} {g : α → γ}
  (hg : integrable g μ) (hf : ae_strongly_measurable f μ) (h : ∀ᵐ a ∂μ, ‖f a‖ ≤ ‖g a‖) :
  integrable f μ :=
⟨hf, hg.has_finite_integral.mono h⟩

lemma integrable.mono' {f : α → β} {g : α → ℝ}
  (hg : integrable g μ) (hf : ae_strongly_measurable f μ) (h : ∀ᵐ a ∂μ, ‖f a‖ ≤ g a) :
  integrable f μ :=
⟨hf, hg.has_finite_integral.mono' h⟩

lemma integrable.congr' {f : α → β} {g : α → γ}
  (hf : integrable f μ) (hg : ae_strongly_measurable g μ) (h : ∀ᵐ a ∂μ, ‖f a‖ = ‖g a‖) :
  integrable g μ :=
⟨hg, hf.has_finite_integral.congr' h⟩

lemma integrable_congr' {f : α → β} {g : α → γ}
  (hf : ae_strongly_measurable f μ) (hg : ae_strongly_measurable g μ) (h : ∀ᵐ a ∂μ, ‖f a‖ = ‖g a‖) :
  integrable f μ ↔ integrable g μ :=
⟨λ h2f, h2f.congr' hg h, λ h2g, h2g.congr' hf $ eventually_eq.symm h⟩

lemma integrable.congr {f g : α → β} (hf : integrable f μ) (h : f =ᵐ[μ] g) :
  integrable g μ :=
⟨hf.1.congr h, hf.2.congr h⟩

lemma integrable_congr {f g : α → β} (h : f =ᵐ[μ] g) :
  integrable f μ ↔ integrable g μ :=
⟨λ hf, hf.congr h, λ hg, hg.congr h.symm⟩

lemma integrable_const_iff {c : β} : integrable (λ x : α, c) μ ↔ c = 0 ∨ μ univ < ∞ :=
begin
  have : ae_strongly_measurable (λ (x : α), c) μ := ae_strongly_measurable_const,
  rw [integrable, and_iff_right this, has_finite_integral_const_iff]
end

lemma integrable_const [is_finite_measure μ] (c : β) : integrable (λ x : α, c) μ :=
integrable_const_iff.2 $ or.inr $ measure_lt_top _ _

lemma mem_ℒp.integrable_norm_rpow {f : α → β} {p : ℝ≥0∞}
  (hf : mem_ℒp f p μ) (hp_ne_zero : p ≠ 0) (hp_ne_top : p ≠ ∞) :
  integrable (λ (x : α), ‖f x‖ ^ p.to_real) μ :=
begin
  rw ← mem_ℒp_one_iff_integrable,
  exact hf.norm_rpow hp_ne_zero hp_ne_top,
end

lemma mem_ℒp.integrable_norm_rpow' [is_finite_measure μ] {f : α → β} {p : ℝ≥0∞}
  (hf : mem_ℒp f p μ) :
  integrable (λ (x : α), ‖f x‖ ^ p.to_real) μ :=
begin
  by_cases h_zero : p = 0,
  { simp [h_zero, integrable_const] },
  by_cases h_top : p = ∞,
  { simp [h_top, integrable_const] },
  exact hf.integrable_norm_rpow h_zero h_top
end

lemma integrable.mono_measure {f : α → β} (h : integrable f ν) (hμ : μ ≤ ν) : integrable f μ :=
⟨h.ae_strongly_measurable.mono_measure hμ, h.has_finite_integral.mono_measure hμ⟩

lemma integrable.of_measure_le_smul {μ' : measure α} (c : ℝ≥0∞) (hc : c ≠ ∞)
  (hμ'_le : μ' ≤ c • μ) {f : α → β} (hf : integrable f μ) :
  integrable f μ' :=
by { rw ← mem_ℒp_one_iff_integrable at hf ⊢, exact hf.of_measure_le_smul c hc hμ'_le, }

lemma integrable.add_measure {f : α → β} (hμ : integrable f μ) (hν : integrable f ν) :
  integrable f (μ + ν) :=
begin
  simp_rw ← mem_ℒp_one_iff_integrable at hμ hν ⊢,
  refine ⟨hμ.ae_strongly_measurable.add_measure hν.ae_strongly_measurable, _⟩,
  rw [snorm_one_add_measure, ennreal.add_lt_top],
  exact ⟨hμ.snorm_lt_top, hν.snorm_lt_top⟩,
end

lemma integrable.left_of_add_measure {f : α → β} (h : integrable f (μ + ν)) : integrable f μ :=
by { rw ← mem_ℒp_one_iff_integrable at h ⊢, exact h.left_of_add_measure, }

lemma integrable.right_of_add_measure {f : α → β} (h : integrable f (μ + ν)) : integrable f ν :=
by { rw ← mem_ℒp_one_iff_integrable at h ⊢, exact h.right_of_add_measure, }

@[simp] lemma integrable_add_measure {f : α → β} :
  integrable f (μ + ν) ↔ integrable f μ ∧ integrable f ν :=
⟨λ h, ⟨h.left_of_add_measure, h.right_of_add_measure⟩, λ h, h.1.add_measure h.2⟩

@[simp] lemma integrable_zero_measure {m : measurable_space α} {f : α → β} :
  integrable f (0 : measure α) :=
⟨ae_strongly_measurable_zero_measure f, has_finite_integral_zero_measure f⟩

theorem integrable_finset_sum_measure {ι} {m : measurable_space α} {f : α → β}
  {μ : ι → measure α} {s : finset ι} :
  integrable f (∑ i in s, μ i) ↔ ∀ i ∈ s, integrable f (μ i) :=
by induction s using finset.induction_on; simp [*]

lemma integrable.smul_measure {f : α → β} (h : integrable f μ) {c : ℝ≥0∞} (hc : c ≠ ∞) :
  integrable f (c • μ) :=
by { rw ← mem_ℒp_one_iff_integrable at h ⊢, exact h.smul_measure hc, }

lemma integrable_smul_measure {f : α → β} {c : ℝ≥0∞} (h₁ : c ≠ 0) (h₂ : c ≠ ∞) :
  integrable f (c • μ) ↔ integrable f μ :=
⟨λ h, by simpa only [smul_smul, ennreal.inv_mul_cancel h₁ h₂, one_smul]
  using h.smul_measure (ennreal.inv_ne_top.2 h₁), λ h, h.smul_measure h₂⟩

lemma integrable_inv_smul_measure {f : α → β} {c : ℝ≥0∞} (h₁ : c ≠ 0) (h₂ : c ≠ ∞) :
  integrable f (c⁻¹ • μ) ↔ integrable f μ :=
integrable_smul_measure (by simpa using h₂) (by simpa using h₁)

lemma integrable.to_average {f : α → β} (h : integrable f μ) :
  integrable f ((μ univ)⁻¹ • μ) :=
begin
  rcases eq_or_ne μ 0 with rfl|hne,
  { rwa smul_zero },
  { apply h.smul_measure, simpa }
end

lemma integrable_average [is_finite_measure μ] {f : α → β} :
  integrable f ((μ univ)⁻¹ • μ) ↔ integrable f μ :=
(eq_or_ne μ 0).by_cases (λ h, by simp [h]) $ λ h,
  integrable_smul_measure (ennreal.inv_ne_zero.2 $ measure_ne_top _ _)
    (ennreal.inv_ne_top.2 $ mt measure.measure_univ_eq_zero.1 h)

lemma integrable_map_measure {f : α → δ} {g : δ → β}
  (hg : ae_strongly_measurable g (measure.map f μ)) (hf : ae_measurable f μ) :
  integrable g (measure.map f μ) ↔ integrable (g ∘ f) μ :=
by { simp_rw ← mem_ℒp_one_iff_integrable, exact mem_ℒp_map_measure_iff hg hf, }

lemma integrable.comp_ae_measurable {f : α → δ} {g : δ → β}
  (hg : integrable g (measure.map f μ)) (hf : ae_measurable f μ) : integrable (g ∘ f) μ :=
(integrable_map_measure hg.ae_strongly_measurable hf).mp hg

lemma integrable.comp_measurable {f : α → δ} {g : δ → β}
  (hg : integrable g (measure.map f μ)) (hf : measurable f) : integrable (g ∘ f) μ :=
hg.comp_ae_measurable hf.ae_measurable

lemma _root_.measurable_embedding.integrable_map_iff
  {f : α → δ} (hf : measurable_embedding f) {g : δ → β} :
  integrable g (measure.map f μ) ↔ integrable (g ∘ f) μ :=
by { simp_rw ← mem_ℒp_one_iff_integrable, exact hf.mem_ℒp_map_measure_iff, }

lemma integrable_map_equiv (f : α ≃ᵐ δ) (g : δ → β) :
  integrable g (measure.map f μ) ↔ integrable (g ∘ f) μ :=
by { simp_rw ← mem_ℒp_one_iff_integrable, exact f.mem_ℒp_map_measure_iff, }

lemma measure_preserving.integrable_comp {ν : measure δ} {g : δ → β}
  {f : α → δ} (hf : measure_preserving f μ ν) (hg : ae_strongly_measurable g ν) :
  integrable (g ∘ f) μ ↔ integrable g ν :=
by { rw ← hf.map_eq at hg ⊢, exact (integrable_map_measure hg hf.measurable.ae_measurable).symm }

lemma measure_preserving.integrable_comp_emb {f : α → δ} {ν} (h₁ : measure_preserving f μ ν)
  (h₂ : measurable_embedding f) {g : δ → β} :
  integrable (g ∘ f) μ ↔ integrable g ν :=
h₁.map_eq ▸ iff.symm h₂.integrable_map_iff

lemma lintegral_edist_lt_top {f g : α → β}
  (hf : integrable f μ) (hg : integrable g μ) :
  ∫⁻ a, edist (f a) (g a) ∂μ < ∞ :=
lt_of_le_of_lt
  (lintegral_edist_triangle hf.ae_strongly_measurable ae_strongly_measurable_zero)
  (ennreal.add_lt_top.2 $ by { simp_rw [pi.zero_apply, ← has_finite_integral_iff_edist],
                               exact ⟨hf.has_finite_integral, hg.has_finite_integral⟩ })

variables (α β μ)
@[simp] lemma integrable_zero : integrable (λ _, (0 : β)) μ :=
by simp [integrable, ae_strongly_measurable_const]
variables {α β μ}

lemma integrable.add' {f g : α → β} (hf : integrable f μ) (hg : integrable g μ) :
  has_finite_integral (f + g) μ :=
calc ∫⁻ a, ‖f a + g a‖₊ ∂μ ≤ ∫⁻ a, ‖f a‖₊ + ‖g a‖₊ ∂μ :
  lintegral_mono (λ a, by exact_mod_cast nnnorm_add_le _ _)
... = _ : lintegral_nnnorm_add_left hf.ae_strongly_measurable _
... < ∞ : add_lt_top.2 ⟨hf.has_finite_integral, hg.has_finite_integral⟩

lemma integrable.add
  {f g : α → β} (hf : integrable f μ) (hg : integrable g μ) : integrable (f + g) μ :=
⟨hf.ae_strongly_measurable.add hg.ae_strongly_measurable, hf.add' hg⟩

lemma integrable_finset_sum' {ι} (s : finset ι)
  {f : ι → α → β} (hf : ∀ i ∈ s, integrable (f i) μ) : integrable (∑ i in s, f i) μ :=
finset.sum_induction f (λ g, integrable g μ) (λ _ _, integrable.add)
  (integrable_zero _ _ _) hf

lemma integrable_finset_sum {ι} (s : finset ι)
  {f : ι → α → β} (hf : ∀ i ∈ s, integrable (f i) μ) : integrable (λ a, ∑ i in s, f i a) μ :=
by simpa only [← finset.sum_apply] using integrable_finset_sum' s hf

lemma integrable.neg {f : α → β} (hf : integrable f μ) : integrable (-f) μ :=
⟨hf.ae_strongly_measurable.neg, hf.has_finite_integral.neg⟩

@[simp] lemma integrable_neg_iff {f : α → β} :
  integrable (-f) μ ↔ integrable f μ :=
⟨λ h, neg_neg f ▸ h.neg, integrable.neg⟩

lemma integrable.sub {f g : α → β}
  (hf : integrable f μ) (hg : integrable g μ) : integrable (f - g) μ :=
by simpa only [sub_eq_add_neg] using hf.add hg.neg

lemma integrable.norm {f : α → β} (hf : integrable f μ) :
  integrable (λ a, ‖f a‖) μ :=
⟨hf.ae_strongly_measurable.norm, hf.has_finite_integral.norm⟩

lemma integrable.inf {β} [normed_lattice_add_comm_group β] {f g : α → β}
  (hf : integrable f μ) (hg : integrable g μ) :
  integrable (f ⊓ g) μ :=
by { rw ← mem_ℒp_one_iff_integrable at hf hg ⊢, exact hf.inf hg, }

lemma integrable.sup {β} [normed_lattice_add_comm_group β] {f g : α → β}
  (hf : integrable f μ) (hg : integrable g μ) :
  integrable (f ⊔ g) μ :=
by { rw ← mem_ℒp_one_iff_integrable at hf hg ⊢, exact hf.sup hg, }

lemma integrable.abs {β} [normed_lattice_add_comm_group β] {f : α → β} (hf : integrable f μ) :
  integrable (λ a, |f a|) μ :=
by { rw ← mem_ℒp_one_iff_integrable at hf ⊢, exact hf.abs, }

lemma integrable.bdd_mul {F : Type*} [normed_division_ring F]
  {f g : α → F} (hint : integrable g μ) (hm : ae_strongly_measurable f μ)
  (hfbdd : ∃ C, ∀ x, ‖f x‖ ≤ C) :
  integrable (λ x, f x * g x) μ :=
begin
  casesI is_empty_or_nonempty α with hα hα,
  { rw μ.eq_zero_of_is_empty,
    exact integrable_zero_measure },
  { refine ⟨hm.mul hint.1, _⟩,
    obtain ⟨C, hC⟩ := hfbdd,
    have hCnonneg : 0 ≤ C := le_trans (norm_nonneg _) (hC hα.some),
    have : (λ x, ‖f x * g x‖₊) ≤ λ x, ⟨C, hCnonneg⟩ * ‖g x‖₊,
    { intro x,
      simp only [nnnorm_mul],
      exact mul_le_mul_of_nonneg_right (hC x) (zero_le _) },
    refine lt_of_le_of_lt (lintegral_mono_nnreal this) _,
    simp only [ennreal.coe_mul],
    rw lintegral_const_mul' _ _ ennreal.coe_ne_top,
    exact ennreal.mul_lt_top ennreal.coe_ne_top (ne_of_lt hint.2) },
end

/-- Hölder's inequality for integrable functions: the scalar multiplication of an integrable
vector-valued function by a scalar function with finite essential supremum is integrable. -/
lemma integrable.ess_sup_smul {𝕜 : Type*} [normed_field 𝕜] [normed_space 𝕜 β] {f : α → β}
  (hf : integrable f μ) {g : α → 𝕜} (g_ae_strongly_measurable : ae_strongly_measurable g μ)
<<<<<<< HEAD
  (ess_sup_g : ess_sup (λ x, (‖g x‖₊ : ℝ≥0∞)) μ < ∞) :
=======
  (ess_sup_g : ess_sup (λ x, (‖g x‖₊ : ℝ≥0∞)) μ ≠ ∞) :
>>>>>>> 3b267e70
  integrable (λ (x : α), g x • f x) μ :=
begin
  rw ← mem_ℒp_one_iff_integrable at *,
  refine ⟨g_ae_strongly_measurable.smul hf.1, _⟩,
  have h : (1:ℝ≥0∞) / 1 = 1 / ∞ + 1 / 1 := by norm_num,
<<<<<<< HEAD
  have hg' : snorm g ∞ μ < ∞ := by rwa snorm_exponent_top,
  calc snorm (λ (x : α), g x • f x) 1 μ
      ≤ _ : measure_theory.snorm_smul_le_mul_snorm hf.1 g_ae_strongly_measurable h
  ... < ∞ : ennreal.mul_lt_top hg'.ne hf.2.ne,
=======
  have hg' : snorm g ∞ μ ≠ ∞ := by rwa snorm_exponent_top,
  calc snorm (λ (x : α), g x • f x) 1 μ
      ≤ _ : measure_theory.snorm_smul_le_mul_snorm hf.1 g_ae_strongly_measurable h
  ... < ∞ : ennreal.mul_lt_top hg' hf.2.ne,
>>>>>>> 3b267e70
end

/-- Hölder's inequality for integrable functions: the scalar multiplication of an integrable
scalar-valued function by a vector-value function with finite essential supremum is integrable. -/
lemma integrable.smul_ess_sup {𝕜 : Type*} [normed_field 𝕜] [normed_space 𝕜 β] {f : α → 𝕜}
  (hf : integrable f μ) {g : α → β} (g_ae_strongly_measurable : ae_strongly_measurable g μ)
<<<<<<< HEAD
  (ess_sup_g : ess_sup (λ x, (‖g x‖₊ : ℝ≥0∞)) μ < ∞) :
=======
  (ess_sup_g : ess_sup (λ x, (‖g x‖₊ : ℝ≥0∞)) μ ≠ ∞) :
>>>>>>> 3b267e70
  integrable (λ (x : α), f x • g x) μ :=
begin
  rw ← mem_ℒp_one_iff_integrable at *,
  refine ⟨hf.1.smul g_ae_strongly_measurable, _⟩,
  have h : (1:ℝ≥0∞) / 1 = 1 / 1 + 1 / ∞ := by norm_num,
<<<<<<< HEAD
  have hg' : snorm g ∞ μ < ∞ := by rwa snorm_exponent_top,
  calc snorm (λ (x : α), f x • g x) 1 μ
      ≤ _ : measure_theory.snorm_smul_le_mul_snorm g_ae_strongly_measurable hf.1 h
  ... < ∞ : ennreal.mul_lt_top hf.2.ne hg'.ne,
=======
  have hg' : snorm g ∞ μ ≠ ∞ := by rwa snorm_exponent_top,
  calc snorm (λ (x : α), f x • g x) 1 μ
      ≤ _ : measure_theory.snorm_smul_le_mul_snorm g_ae_strongly_measurable hf.1 h
  ... < ∞ : ennreal.mul_lt_top hf.2.ne hg',
>>>>>>> 3b267e70
end

lemma integrable_norm_iff {f : α → β} (hf : ae_strongly_measurable f μ) :
  integrable (λa, ‖f a‖) μ ↔ integrable f μ :=
by simp_rw [integrable, and_iff_right hf, and_iff_right hf.norm, has_finite_integral_norm_iff]

lemma integrable_of_norm_sub_le {f₀ f₁ : α → β} {g : α → ℝ}
  (hf₁_m : ae_strongly_measurable f₁ μ)
  (hf₀_i : integrable f₀ μ)
  (hg_i : integrable g μ)
  (h : ∀ᵐ a ∂μ, ‖f₀ a - f₁ a‖ ≤ g a) :
  integrable f₁ μ :=
begin
  have : ∀ᵐ a ∂μ, ‖f₁ a‖ ≤ ‖f₀ a‖ + g a,
  { apply h.mono,
    intros a ha,
    calc ‖f₁ a‖ ≤ ‖f₀ a‖ + ‖f₀ a - f₁ a‖ : norm_le_insert _ _
    ... ≤ ‖f₀ a‖ + g a : add_le_add_left ha _ },
  exact integrable.mono' (hf₀_i.norm.add hg_i) hf₁_m this
end

lemma integrable.prod_mk {f : α → β} {g : α → γ} (hf : integrable f μ) (hg : integrable g μ) :
  integrable (λ x, (f x, g x)) μ :=
⟨hf.ae_strongly_measurable.prod_mk hg.ae_strongly_measurable,
  (hf.norm.add' hg.norm).mono $ eventually_of_forall $ λ x,
  calc max ‖f x‖ ‖g x‖ ≤ ‖f x‖ + ‖g x‖   : max_le_add_of_nonneg (norm_nonneg _) (norm_nonneg _)
                 ... ≤ ‖(‖f x‖ + ‖g x‖)‖ : le_abs_self _⟩

lemma mem_ℒp.integrable {q : ℝ≥0∞} (hq1 : 1 ≤ q) {f : α → β} [is_finite_measure μ]
  (hfq : mem_ℒp f q μ) : integrable f μ :=
mem_ℒp_one_iff_integrable.mp (hfq.mem_ℒp_of_exponent_le hq1)

/-- A non-quantitative version of Markov inequality for integrable functions: the measure of points
where `‖f x‖ ≥ ε` is finite for all positive `ε`. -/
lemma integrable.measure_ge_lt_top {f : α → β} (hf : integrable f μ) {ε : ℝ} (hε : 0 < ε) :
  μ {x | ε ≤ ‖f x‖} < ∞ :=
begin
  rw show {x | ε ≤ ‖f x‖} = {x | ennreal.of_real ε ≤ ‖f x‖₊},
    by simp only [ennreal.of_real, real.to_nnreal_le_iff_le_coe, ennreal.coe_le_coe, coe_nnnorm],
  refine (meas_ge_le_mul_pow_snorm μ one_ne_zero ennreal.one_ne_top hf.1 _).trans_lt _,
  { simpa only [ne.def, ennreal.of_real_eq_zero, not_le] using hε },
  apply ennreal.mul_lt_top,
  { simpa only [ennreal.one_to_real, ennreal.rpow_one, ne.def, ennreal.inv_eq_top,
      ennreal.of_real_eq_zero, not_le] using hε },
  simpa only [ennreal.one_to_real, ennreal.rpow_one]
    using (mem_ℒp_one_iff_integrable.2 hf).snorm_ne_top,
end

lemma lipschitz_with.integrable_comp_iff_of_antilipschitz {K K'} {f : α → β} {g : β → γ}
  (hg : lipschitz_with K g) (hg' : antilipschitz_with K' g) (g0 : g 0 = 0) :
  integrable (g ∘ f) μ ↔ integrable f μ :=
by simp [← mem_ℒp_one_iff_integrable, hg.mem_ℒp_comp_iff_of_antilipschitz hg' g0]

lemma integrable.real_to_nnreal {f : α → ℝ} (hf : integrable f μ) :
  integrable (λ x, ((f x).to_nnreal : ℝ)) μ :=
begin
  refine ⟨hf.ae_strongly_measurable.ae_measurable
    .real_to_nnreal.coe_nnreal_real.ae_strongly_measurable, _⟩,
  rw has_finite_integral_iff_norm,
  refine lt_of_le_of_lt _ ((has_finite_integral_iff_norm _).1 hf.has_finite_integral),
  apply lintegral_mono,
  assume x,
  simp [ennreal.of_real_le_of_real, abs_le, le_abs_self],
end

lemma of_real_to_real_ae_eq {f : α → ℝ≥0∞} (hf : ∀ᵐ x ∂μ, f x < ∞) :
  (λ x, ennreal.of_real (f x).to_real) =ᵐ[μ] f :=
begin
  filter_upwards [hf],
  assume x hx,
  simp only [hx.ne, of_real_to_real, ne.def, not_false_iff],
end

lemma coe_to_nnreal_ae_eq {f : α → ℝ≥0∞} (hf : ∀ᵐ x ∂μ, f x < ∞) :
  (λ x, ((f x).to_nnreal : ℝ≥0∞)) =ᵐ[μ] f :=
begin
  filter_upwards [hf],
  assume x hx,
  simp only [hx.ne, ne.def, not_false_iff, coe_to_nnreal],
end

section
variables  {E : Type*} [normed_add_comm_group E] [normed_space ℝ E]

lemma integrable_with_density_iff_integrable_coe_smul
  {f : α → ℝ≥0} (hf : measurable f) {g : α → E} :
  integrable g (μ.with_density (λ x, f x)) ↔ integrable (λ x, (f x : ℝ) • g x) μ :=
begin
  by_cases H : ae_strongly_measurable (λ (x : α), (f x : ℝ) • g x) μ,
  { simp only [integrable, ae_strongly_measurable_with_density_iff hf, has_finite_integral, H,
      true_and],
    rw lintegral_with_density_eq_lintegral_mul₀' hf.coe_nnreal_ennreal.ae_measurable,
    { congr',
      ext1 x,
      simp only [nnnorm_smul, nnreal.nnnorm_eq, coe_mul, pi.mul_apply] },
    { rw ae_measurable_with_density_ennreal_iff hf,
      convert H.ennnorm,
      ext1 x,
      simp only [nnnorm_smul, nnreal.nnnorm_eq, coe_mul] } },
  { simp only [integrable, ae_strongly_measurable_with_density_iff hf, H, false_and] }
end

lemma integrable_with_density_iff_integrable_smul {f : α → ℝ≥0} (hf : measurable f) {g : α → E} :
  integrable g (μ.with_density (λ x, f x)) ↔ integrable (λ x, f x • g x) μ :=
integrable_with_density_iff_integrable_coe_smul hf

lemma integrable_with_density_iff_integrable_smul'
  {f : α → ℝ≥0∞} (hf : measurable f) (hflt : ∀ᵐ x ∂μ, f x < ∞) {g : α → E} :
  integrable g (μ.with_density f) ↔ integrable (λ x, (f x).to_real • g x) μ :=
begin
  rw [← with_density_congr_ae (coe_to_nnreal_ae_eq hflt),
      integrable_with_density_iff_integrable_smul],
  { refl },
  { exact hf.ennreal_to_nnreal },
end

lemma integrable_with_density_iff_integrable_coe_smul₀
  {f : α → ℝ≥0} (hf : ae_measurable f μ) {g : α → E} :
  integrable g (μ.with_density (λ x, f x)) ↔ integrable (λ x, (f x : ℝ) • g x) μ :=
calc
integrable g (μ.with_density (λ x, f x))
    ↔ integrable g (μ.with_density (λ x, hf.mk f x)) :
begin
  suffices : (λ x, (f x : ℝ≥0∞)) =ᵐ[μ] (λ x, hf.mk f x), by rw with_density_congr_ae this,
  filter_upwards [hf.ae_eq_mk] with x hx,
  simp [hx],
end
... ↔ integrable (λ x, (hf.mk f x : ℝ) • g x) μ :
  integrable_with_density_iff_integrable_coe_smul hf.measurable_mk
... ↔ integrable (λ x, (f x : ℝ) • g x) μ :
begin
  apply integrable_congr,
  filter_upwards [hf.ae_eq_mk] with x hx,
  simp [hx],
end

lemma integrable_with_density_iff_integrable_smul₀
  {f : α → ℝ≥0} (hf : ae_measurable f μ) {g : α → E} :
  integrable g (μ.with_density (λ x, f x)) ↔ integrable (λ x, f x • g x) μ :=
integrable_with_density_iff_integrable_coe_smul₀ hf

end

lemma integrable_with_density_iff {f : α → ℝ≥0∞} (hf : measurable f)
  (hflt : ∀ᵐ x ∂μ, f x < ∞) {g : α → ℝ} :
  integrable g (μ.with_density f) ↔ integrable (λ x, g x * (f x).to_real) μ :=
begin
  have : (λ x, g x * (f x).to_real) = (λ x, (f x).to_real • g x), by simp [mul_comm],
  rw this,
  exact integrable_with_density_iff_integrable_smul' hf hflt,
end

section
variables {E : Type*} [normed_add_comm_group E] [normed_space ℝ E]

lemma mem_ℒ1_smul_of_L1_with_density {f : α → ℝ≥0} (f_meas : measurable f)
  (u : Lp E 1 (μ.with_density (λ x, f x))) :
  mem_ℒp (λ x, f x • u x) 1 μ :=
mem_ℒp_one_iff_integrable.2 $ (integrable_with_density_iff_integrable_smul f_meas).1 $
mem_ℒp_one_iff_integrable.1 (Lp.mem_ℒp u)

variable (μ)
/-- The map `u ↦ f • u` is an isometry between the `L^1` spaces for `μ.with_density f` and `μ`. -/
noncomputable def with_density_smul_li {f : α → ℝ≥0} (f_meas : measurable f) :
  Lp E 1 (μ.with_density (λ x, f x)) →ₗᵢ[ℝ] Lp E 1 μ :=
{ to_fun := λ u, (mem_ℒ1_smul_of_L1_with_density f_meas u).to_Lp _,
  map_add' :=
  begin
    assume u v,
    ext1,
    filter_upwards [(mem_ℒ1_smul_of_L1_with_density f_meas u).coe_fn_to_Lp,
      (mem_ℒ1_smul_of_L1_with_density f_meas v).coe_fn_to_Lp,
      (mem_ℒ1_smul_of_L1_with_density f_meas (u + v)).coe_fn_to_Lp,
      Lp.coe_fn_add ((mem_ℒ1_smul_of_L1_with_density f_meas u).to_Lp _)
        ((mem_ℒ1_smul_of_L1_with_density f_meas v).to_Lp _),
      (ae_with_density_iff f_meas.coe_nnreal_ennreal).1 (Lp.coe_fn_add u v)],
    assume x hu hv huv h' h'',
    rw [huv, h', pi.add_apply, hu, hv],
    rcases eq_or_ne (f x) 0 with hx|hx,
    { simp only [hx, zero_smul, add_zero] },
    { rw [h'' _, pi.add_apply, smul_add],
      simpa only [ne.def, ennreal.coe_eq_zero] using hx }
  end,
  map_smul' :=
  begin
    assume r u,
    ext1,
    filter_upwards [(ae_with_density_iff f_meas.coe_nnreal_ennreal).1 (Lp.coe_fn_smul r u),
      (mem_ℒ1_smul_of_L1_with_density f_meas (r • u)).coe_fn_to_Lp,
      Lp.coe_fn_smul r ((mem_ℒ1_smul_of_L1_with_density f_meas u).to_Lp _),
      (mem_ℒ1_smul_of_L1_with_density f_meas u).coe_fn_to_Lp],
    assume x h h' h'' h''',
    rw [ring_hom.id_apply, h', h'', pi.smul_apply, h'''],
    rcases eq_or_ne (f x) 0 with hx|hx,
    { simp only [hx, zero_smul, smul_zero] },
    { rw [h _, smul_comm, pi.smul_apply],
      simpa only [ne.def, ennreal.coe_eq_zero] using hx }
  end,
  norm_map' :=
  begin
    assume u,
    simp only [snorm, linear_map.coe_mk, Lp.norm_to_Lp, one_ne_zero, ennreal.one_ne_top,
      ennreal.one_to_real, if_false, snorm', ennreal.rpow_one, _root_.div_one, Lp.norm_def],
    rw lintegral_with_density_eq_lintegral_mul_non_measurable _ f_meas.coe_nnreal_ennreal
      (filter.eventually_of_forall (λ x, ennreal.coe_lt_top)),
    congr' 1,
    apply lintegral_congr_ae,
    filter_upwards [(mem_ℒ1_smul_of_L1_with_density f_meas u).coe_fn_to_Lp] with x hx,
    rw [hx, pi.mul_apply],
    change ↑‖(f x : ℝ) • u x‖₊ = ↑(f x) * ↑‖u x‖₊,
    simp only [nnnorm_smul, nnreal.nnnorm_eq, ennreal.coe_mul],
  end }

@[simp] lemma with_density_smul_li_apply {f : α → ℝ≥0} (f_meas : measurable f)
  (u : Lp E 1 (μ.with_density (λ x, f x))) :
  with_density_smul_li μ f_meas u =
    (mem_ℒ1_smul_of_L1_with_density f_meas u).to_Lp (λ x, f x • u x) :=
rfl

end

lemma mem_ℒ1_to_real_of_lintegral_ne_top
  {f : α → ℝ≥0∞} (hfm : ae_measurable f μ) (hfi : ∫⁻ x, f x ∂μ ≠ ∞) :
  mem_ℒp (λ x, (f x).to_real) 1 μ :=
begin
  rw [mem_ℒp, snorm_one_eq_lintegral_nnnorm],
  exact ⟨(ae_measurable.ennreal_to_real hfm).ae_strongly_measurable,
          has_finite_integral_to_real_of_lintegral_ne_top hfi⟩
end

lemma integrable_to_real_of_lintegral_ne_top
  {f : α → ℝ≥0∞} (hfm : ae_measurable f μ) (hfi : ∫⁻ x, f x ∂μ ≠ ∞) :
  integrable (λ x, (f x).to_real) μ :=
mem_ℒp_one_iff_integrable.1 $ mem_ℒ1_to_real_of_lintegral_ne_top hfm hfi

section pos_part
/-! ### Lemmas used for defining the positive part of a `L¹` function -/

lemma integrable.pos_part {f : α → ℝ} (hf : integrable f μ) : integrable (λ a, max (f a) 0) μ :=
⟨(hf.ae_strongly_measurable.ae_measurable.max ae_measurable_const).ae_strongly_measurable,
  hf.has_finite_integral.max_zero⟩

lemma integrable.neg_part {f : α → ℝ} (hf : integrable f μ) : integrable (λ a, max (-f a) 0) μ :=
hf.neg.pos_part

end pos_part

section normed_space
variables {𝕜 : Type*} [normed_field 𝕜] [normed_space 𝕜 β]

lemma integrable.smul (c : 𝕜) {f : α → β}
  (hf : integrable f μ) : integrable (c • f) μ :=
⟨hf.ae_strongly_measurable.const_smul c, hf.has_finite_integral.smul c⟩

lemma integrable_smul_iff {c : 𝕜} (hc : c ≠ 0) (f : α → β) :
  integrable (c • f) μ ↔ integrable f μ :=
and_congr (ae_strongly_measurable_const_smul_iff₀ hc) (has_finite_integral_smul_iff hc f)

lemma integrable.smul_of_top_right {f : α → β} {φ : α → 𝕜}
  (hf : integrable f μ) (hφ : mem_ℒp φ ∞ μ) :
  integrable (φ • f) μ :=
by { rw ← mem_ℒp_one_iff_integrable at hf ⊢, exact mem_ℒp.smul_of_top_right hf hφ }

lemma integrable.smul_of_top_left {f : α → β} {φ : α → 𝕜}
  (hφ : integrable φ μ) (hf : mem_ℒp f ∞ μ) :
  integrable (φ • f) μ :=
by { rw ← mem_ℒp_one_iff_integrable at hφ ⊢, exact mem_ℒp.smul_of_top_left hf hφ }

lemma integrable.smul_const {f : α → 𝕜} (hf : integrable f μ) (c : β) :
  integrable (λ x, f x • c) μ :=
hf.smul_of_top_left (mem_ℒp_top_const c)

end normed_space

section normed_space_over_complete_field
variables {𝕜 : Type*} [nontrivially_normed_field 𝕜] [complete_space 𝕜]
variables {E : Type*} [normed_add_comm_group E] [normed_space 𝕜 E]

lemma integrable_smul_const {f : α → 𝕜} {c : E} (hc : c ≠ 0) :
  integrable (λ x, f x • c) μ ↔ integrable f μ :=
begin
  simp_rw [integrable, ae_strongly_measurable_smul_const_iff hc, and.congr_right_iff,
    has_finite_integral, nnnorm_smul, ennreal.coe_mul],
  intro hf, rw [lintegral_mul_const' _ _ ennreal.coe_ne_top, ennreal.mul_lt_top_iff],
  have : ∀ x : ℝ≥0∞, x = 0 → x < ∞ := by simp,
  simp [hc, or_iff_left_of_imp (this _)]
end

end normed_space_over_complete_field

section is_R_or_C
variables {𝕜 : Type*} [is_R_or_C 𝕜] {f : α → 𝕜}

lemma integrable.const_mul {f : α → 𝕜} (h : integrable f μ) (c : 𝕜) :
  integrable (λ x, c * f x) μ :=
integrable.smul c h

lemma integrable.const_mul' {f : α → 𝕜} (h : integrable f μ) (c : 𝕜) :
  integrable ((λ (x : α), c) * f) μ :=
integrable.smul c h

lemma integrable.mul_const {f : α → 𝕜} (h : integrable f μ) (c : 𝕜) :
  integrable (λ x, f x * c) μ :=
by simp_rw [mul_comm, h.const_mul _]

lemma integrable.mul_const' {f : α → 𝕜} (h : integrable f μ) (c : 𝕜) :
  integrable (f * (λ (x : α), c)) μ :=
integrable.mul_const h c

lemma integrable.div_const {f : α → 𝕜} (h : integrable f μ) (c : 𝕜) :
  integrable (λ x, f x / c) μ :=
by simp_rw [div_eq_mul_inv, h.mul_const]

lemma integrable.bdd_mul' {f g : α → 𝕜} {c : ℝ} (hg : integrable g μ)
  (hf : ae_strongly_measurable f μ) (hf_bound : ∀ᵐ x ∂μ, ‖f x‖ ≤ c) :
  integrable (λ x, f x * g x) μ :=
begin
  refine integrable.mono' (hg.norm.smul c) (hf.mul hg.1) _,
  filter_upwards [hf_bound] with x hx,
  rw [pi.smul_apply, smul_eq_mul],
  exact (norm_mul_le _ _).trans (mul_le_mul_of_nonneg_right hx (norm_nonneg _)),
end

lemma integrable.of_real {f : α → ℝ} (hf : integrable f μ) :
  integrable (λ x, (f x : 𝕜)) μ :=
by { rw ← mem_ℒp_one_iff_integrable at hf ⊢, exact hf.of_real }

lemma integrable.re_im_iff :
  integrable (λ x, is_R_or_C.re (f x)) μ ∧ integrable (λ x, is_R_or_C.im (f x)) μ ↔
  integrable f μ :=
by { simp_rw ← mem_ℒp_one_iff_integrable, exact mem_ℒp_re_im_iff }

lemma integrable.re (hf : integrable f μ) : integrable (λ x, is_R_or_C.re (f x)) μ :=
by { rw ← mem_ℒp_one_iff_integrable at hf ⊢, exact hf.re, }

lemma integrable.im (hf : integrable f μ) : integrable (λ x, is_R_or_C.im (f x)) μ :=
by { rw ← mem_ℒp_one_iff_integrable at hf ⊢, exact hf.im, }

end is_R_or_C

section inner_product
variables {𝕜 E : Type*} [is_R_or_C 𝕜] [inner_product_space 𝕜 E] {f : α → E}

local notation `⟪`x`, `y`⟫` := @inner 𝕜 E _ x y

lemma integrable.const_inner (c : E) (hf : integrable f μ) : integrable (λ x, ⟪c, f x⟫) μ :=
by { rw ← mem_ℒp_one_iff_integrable at hf ⊢, exact hf.const_inner c, }

lemma integrable.inner_const (hf : integrable f μ) (c : E) : integrable (λ x, ⟪f x, c⟫) μ :=
by { rw ← mem_ℒp_one_iff_integrable at hf ⊢, exact hf.inner_const c, }

end inner_product

section trim

variables {H : Type*} [normed_add_comm_group H] {m0 : measurable_space α} {μ' : measure α}
  {f : α → H}

lemma integrable.trim (hm : m ≤ m0) (hf_int : integrable f μ') (hf : strongly_measurable[m] f) :
  integrable f (μ'.trim hm) :=
begin
  refine ⟨hf.ae_strongly_measurable, _⟩,
  rw [has_finite_integral, lintegral_trim hm _],
  { exact hf_int.2, },
  { exact @strongly_measurable.ennnorm _ m _ _ f hf },
end

lemma integrable_of_integrable_trim (hm : m ≤ m0) (hf_int : integrable f (μ'.trim hm)) :
  integrable f μ' :=
begin
  obtain ⟨hf_meas_ae, hf⟩ := hf_int,
  refine ⟨ae_strongly_measurable_of_ae_strongly_measurable_trim hm hf_meas_ae, _⟩,
  rw has_finite_integral at hf ⊢,
  rwa lintegral_trim_ae hm _ at hf,
  exact ae_strongly_measurable.ennnorm hf_meas_ae
end

end trim

section sigma_finite

variables {E : Type*} {m0 : measurable_space α} [normed_add_comm_group E]

lemma integrable_of_forall_fin_meas_le' {μ : measure α} (hm : m ≤ m0) [sigma_finite (μ.trim hm)]
  (C : ℝ≥0∞) (hC : C < ∞) {f : α → E} (hf_meas : ae_strongly_measurable f μ)
  (hf : ∀ s, measurable_set[m] s → μ s ≠ ∞ → ∫⁻ x in s, ‖f x‖₊ ∂μ ≤ C) :
  integrable f μ :=
⟨hf_meas, (lintegral_le_of_forall_fin_meas_le' hm C hf_meas.ennnorm hf).trans_lt hC⟩

lemma integrable_of_forall_fin_meas_le [sigma_finite μ]
  (C : ℝ≥0∞) (hC : C < ∞) {f : α → E} (hf_meas : ae_strongly_measurable f μ)
  (hf : ∀ s : set α, measurable_set s → μ s ≠ ∞ → ∫⁻ x in s, ‖f x‖₊ ∂μ ≤ C) :
  integrable f μ :=
@integrable_of_forall_fin_meas_le' _ _ _ _ _ _ _ (by rwa trim_eq_self) C hC _ hf_meas hf

end sigma_finite

/-! ### The predicate `integrable` on measurable functions modulo a.e.-equality -/

namespace ae_eq_fun

section

/-- A class of almost everywhere equal functions is `integrable` if its function representative
is integrable. -/
def integrable (f : α →ₘ[μ] β) : Prop := integrable f μ

lemma integrable_mk {f : α → β} (hf : ae_strongly_measurable f μ ) :
  (integrable (mk f hf : α →ₘ[μ] β)) ↔ measure_theory.integrable f μ :=
begin
  simp [integrable],
  apply integrable_congr,
  exact coe_fn_mk f hf
end

lemma integrable_coe_fn {f : α →ₘ[μ] β} : (measure_theory.integrable f μ) ↔ integrable f :=
by rw [← integrable_mk, mk_coe_fn]

lemma integrable_zero : integrable (0 : α →ₘ[μ] β) :=
(integrable_zero α β μ).congr (coe_fn_mk _ _).symm

end

section

lemma integrable.neg {f : α →ₘ[μ] β} : integrable f → integrable (-f) :=
induction_on f $ λ f hfm hfi, (integrable_mk _).2 ((integrable_mk hfm).1 hfi).neg

section

lemma integrable_iff_mem_L1 {f : α →ₘ[μ] β} : integrable f ↔ f ∈ (α →₁[μ] β) :=
by rw [← integrable_coe_fn, ← mem_ℒp_one_iff_integrable, Lp.mem_Lp_iff_mem_ℒp]

lemma integrable.add {f g : α →ₘ[μ] β} : integrable f → integrable g → integrable (f + g) :=
begin
  refine induction_on₂ f g (λ f hf g hg hfi hgi, _),
  simp only [integrable_mk, mk_add_mk] at hfi hgi ⊢,
  exact hfi.add hgi
end

lemma integrable.sub {f g : α →ₘ[μ] β} (hf : integrable f) (hg : integrable g) :
  integrable (f - g) :=
(sub_eq_add_neg f g).symm ▸ hf.add hg.neg

end

section normed_space
variables {𝕜 : Type*} [normed_field 𝕜] [normed_space 𝕜 β]

lemma integrable.smul {c : 𝕜} {f : α →ₘ[μ] β} : integrable f → integrable (c • f) :=
induction_on f $ λ f hfm hfi, (integrable_mk _).2 $ ((integrable_mk hfm).1 hfi).smul _

end normed_space

end

end ae_eq_fun

namespace L1

lemma integrable_coe_fn (f : α →₁[μ] β) :
  integrable f μ :=
by { rw ← mem_ℒp_one_iff_integrable, exact Lp.mem_ℒp f }

lemma has_finite_integral_coe_fn (f : α →₁[μ] β) :
  has_finite_integral f μ :=
(integrable_coe_fn f).has_finite_integral

lemma strongly_measurable_coe_fn (f : α →₁[μ] β) : strongly_measurable f :=
Lp.strongly_measurable f

lemma measurable_coe_fn [measurable_space β] [borel_space β] (f : α →₁[μ] β) :
  measurable f :=
(Lp.strongly_measurable f).measurable

lemma ae_strongly_measurable_coe_fn (f : α →₁[μ] β) : ae_strongly_measurable f μ :=
Lp.ae_strongly_measurable f

lemma ae_measurable_coe_fn [measurable_space β] [borel_space β] (f : α →₁[μ] β) :
  ae_measurable f μ :=
(Lp.strongly_measurable f).measurable.ae_measurable

lemma edist_def (f g : α →₁[μ] β) :
  edist f g = ∫⁻ a, edist (f a) (g a) ∂μ :=
by { simp [Lp.edist_def, snorm, snorm'], simp [edist_eq_coe_nnnorm_sub] }

lemma dist_def (f g : α →₁[μ] β) :
  dist f g = (∫⁻ a, edist (f a) (g a) ∂μ).to_real :=
by { simp [Lp.dist_def, snorm, snorm'], simp [edist_eq_coe_nnnorm_sub] }

lemma norm_def (f : α →₁[μ] β) :
  ‖f‖ = (∫⁻ a, ‖f a‖₊ ∂μ).to_real :=
by { simp [Lp.norm_def, snorm, snorm'] }

/-- Computing the norm of a difference between two L¹-functions. Note that this is not a
  special case of `norm_def` since `(f - g) x` and `f x - g x` are not equal
  (but only a.e.-equal). -/
lemma norm_sub_eq_lintegral (f g : α →₁[μ] β) :
  ‖f - g‖ = (∫⁻ x, (‖f x - g x‖₊ : ℝ≥0∞) ∂μ).to_real :=
begin
  rw [norm_def],
  congr' 1,
  rw lintegral_congr_ae,
  filter_upwards [Lp.coe_fn_sub f g] with _ ha,
  simp only [ha, pi.sub_apply],
end

lemma of_real_norm_eq_lintegral (f : α →₁[μ] β) :
  ennreal.of_real ‖f‖ = ∫⁻ x, (‖f x‖₊ : ℝ≥0∞) ∂μ :=
by { rw [norm_def, ennreal.of_real_to_real], exact ne_of_lt (has_finite_integral_coe_fn f) }

/-- Computing the norm of a difference between two L¹-functions. Note that this is not a
  special case of `of_real_norm_eq_lintegral` since `(f - g) x` and `f x - g x` are not equal
  (but only a.e.-equal). -/
lemma of_real_norm_sub_eq_lintegral (f g : α →₁[μ] β) :
  ennreal.of_real ‖f - g‖ = ∫⁻ x, (‖f x - g x‖₊ : ℝ≥0∞) ∂μ :=
begin
  simp_rw [of_real_norm_eq_lintegral, ← edist_eq_coe_nnnorm],
  apply lintegral_congr_ae,
  filter_upwards [Lp.coe_fn_sub f g] with _ ha,
  simp only [ha, pi.sub_apply],
end

end L1

namespace integrable

/-- Construct the equivalence class `[f]` of an integrable function `f`, as a member of the
space `L1 β 1 μ`. -/
def to_L1 (f : α → β) (hf : integrable f μ) : α →₁[μ] β :=
(mem_ℒp_one_iff_integrable.2 hf).to_Lp f

@[simp] lemma to_L1_coe_fn (f : α →₁[μ] β) (hf : integrable f μ) : hf.to_L1 f = f :=
by simp [integrable.to_L1]

lemma coe_fn_to_L1 {f : α → β} (hf : integrable f μ) : hf.to_L1 f =ᵐ[μ] f :=
ae_eq_fun.coe_fn_mk _ _

@[simp] lemma to_L1_zero (h : integrable (0 : α → β) μ) : h.to_L1 0 = 0 := rfl

@[simp] lemma to_L1_eq_mk (f : α → β) (hf : integrable f μ) :
  (hf.to_L1 f : α →ₘ[μ] β) = ae_eq_fun.mk f hf.ae_strongly_measurable :=
rfl

@[simp] lemma to_L1_eq_to_L1_iff (f g : α → β) (hf : integrable f μ) (hg : integrable g μ) :
  to_L1 f hf = to_L1 g hg ↔ f =ᵐ[μ] g :=
mem_ℒp.to_Lp_eq_to_Lp_iff _ _

lemma to_L1_add (f g : α → β) (hf : integrable f μ) (hg : integrable g μ) :
  to_L1 (f + g) (hf.add hg) = to_L1 f hf + to_L1 g hg := rfl

lemma to_L1_neg (f : α → β) (hf : integrable f μ) :
  to_L1 (- f) (integrable.neg hf) = - to_L1 f hf := rfl

lemma to_L1_sub (f g : α → β) (hf : integrable f μ) (hg : integrable g μ) :
  to_L1 (f - g) (hf.sub hg) = to_L1 f hf - to_L1 g hg := rfl

lemma norm_to_L1 (f : α → β) (hf : integrable f μ) :
  ‖hf.to_L1 f‖ = ennreal.to_real (∫⁻ a, edist (f a) 0 ∂μ) :=
by { simp [to_L1, snorm, snorm'], simp [edist_eq_coe_nnnorm] }

lemma norm_to_L1_eq_lintegral_norm (f : α → β) (hf : integrable f μ) :
  ‖hf.to_L1 f‖ = ennreal.to_real (∫⁻ a, (ennreal.of_real ‖f a‖) ∂μ) :=
by { rw [norm_to_L1, lintegral_norm_eq_lintegral_edist] }

@[simp] lemma edist_to_L1_to_L1 (f g : α → β) (hf : integrable f μ) (hg : integrable g μ) :
  edist (hf.to_L1 f) (hg.to_L1 g) = ∫⁻ a, edist (f a) (g a) ∂μ :=
by { simp [integrable.to_L1, snorm, snorm'], simp [edist_eq_coe_nnnorm_sub] }

@[simp] lemma edist_to_L1_zero (f : α → β) (hf : integrable f μ) :
  edist (hf.to_L1 f) 0 = ∫⁻ a, edist (f a) 0 ∂μ :=
by { simp [integrable.to_L1, snorm, snorm'], simp [edist_eq_coe_nnnorm] }

variables {𝕜 : Type*} [normed_field 𝕜] [normed_space 𝕜 β]

lemma to_L1_smul (f : α → β) (hf : integrable f μ) (k : 𝕜) :
  to_L1 (λ a, k • f a) (hf.smul k) = k • to_L1 f hf := rfl

lemma to_L1_smul' (f : α → β) (hf : integrable f μ) (k : 𝕜) :
  to_L1 (k • f) (hf.smul k) = k • to_L1 f hf := rfl

end integrable

end measure_theory

open measure_theory

variables {E : Type*} [normed_add_comm_group E]
          {𝕜 : Type*} [nontrivially_normed_field 𝕜] [normed_space 𝕜 E]
          {H : Type*} [normed_add_comm_group H] [normed_space 𝕜 H]

lemma measure_theory.integrable.apply_continuous_linear_map {φ : α → H →L[𝕜] E}
  (φ_int : integrable φ μ) (v : H) : integrable (λ a, φ a v) μ :=
(φ_int.norm.mul_const ‖v‖).mono' (φ_int.ae_strongly_measurable.apply_continuous_linear_map v)
  (eventually_of_forall $ λ a, (φ a).le_op_norm v)

lemma continuous_linear_map.integrable_comp {φ : α → H} (L : H →L[𝕜] E)
  (φ_int : integrable φ μ) : integrable (λ (a : α), L (φ a)) μ :=
((integrable.norm φ_int).const_mul ‖L‖).mono'
  (L.continuous.comp_ae_strongly_measurable φ_int.ae_strongly_measurable)
  (eventually_of_forall $ λ a, L.le_op_norm (φ a))<|MERGE_RESOLUTION|>--- conflicted
+++ resolved
@@ -647,54 +647,32 @@
 vector-valued function by a scalar function with finite essential supremum is integrable. -/
 lemma integrable.ess_sup_smul {𝕜 : Type*} [normed_field 𝕜] [normed_space 𝕜 β] {f : α → β}
   (hf : integrable f μ) {g : α → 𝕜} (g_ae_strongly_measurable : ae_strongly_measurable g μ)
-<<<<<<< HEAD
-  (ess_sup_g : ess_sup (λ x, (‖g x‖₊ : ℝ≥0∞)) μ < ∞) :
-=======
   (ess_sup_g : ess_sup (λ x, (‖g x‖₊ : ℝ≥0∞)) μ ≠ ∞) :
->>>>>>> 3b267e70
   integrable (λ (x : α), g x • f x) μ :=
 begin
   rw ← mem_ℒp_one_iff_integrable at *,
   refine ⟨g_ae_strongly_measurable.smul hf.1, _⟩,
   have h : (1:ℝ≥0∞) / 1 = 1 / ∞ + 1 / 1 := by norm_num,
-<<<<<<< HEAD
-  have hg' : snorm g ∞ μ < ∞ := by rwa snorm_exponent_top,
-  calc snorm (λ (x : α), g x • f x) 1 μ
-      ≤ _ : measure_theory.snorm_smul_le_mul_snorm hf.1 g_ae_strongly_measurable h
-  ... < ∞ : ennreal.mul_lt_top hg'.ne hf.2.ne,
-=======
   have hg' : snorm g ∞ μ ≠ ∞ := by rwa snorm_exponent_top,
   calc snorm (λ (x : α), g x • f x) 1 μ
       ≤ _ : measure_theory.snorm_smul_le_mul_snorm hf.1 g_ae_strongly_measurable h
   ... < ∞ : ennreal.mul_lt_top hg' hf.2.ne,
->>>>>>> 3b267e70
 end
 
 /-- Hölder's inequality for integrable functions: the scalar multiplication of an integrable
 scalar-valued function by a vector-value function with finite essential supremum is integrable. -/
 lemma integrable.smul_ess_sup {𝕜 : Type*} [normed_field 𝕜] [normed_space 𝕜 β] {f : α → 𝕜}
   (hf : integrable f μ) {g : α → β} (g_ae_strongly_measurable : ae_strongly_measurable g μ)
-<<<<<<< HEAD
-  (ess_sup_g : ess_sup (λ x, (‖g x‖₊ : ℝ≥0∞)) μ < ∞) :
-=======
   (ess_sup_g : ess_sup (λ x, (‖g x‖₊ : ℝ≥0∞)) μ ≠ ∞) :
->>>>>>> 3b267e70
   integrable (λ (x : α), f x • g x) μ :=
 begin
   rw ← mem_ℒp_one_iff_integrable at *,
   refine ⟨hf.1.smul g_ae_strongly_measurable, _⟩,
   have h : (1:ℝ≥0∞) / 1 = 1 / 1 + 1 / ∞ := by norm_num,
-<<<<<<< HEAD
-  have hg' : snorm g ∞ μ < ∞ := by rwa snorm_exponent_top,
-  calc snorm (λ (x : α), f x • g x) 1 μ
-      ≤ _ : measure_theory.snorm_smul_le_mul_snorm g_ae_strongly_measurable hf.1 h
-  ... < ∞ : ennreal.mul_lt_top hf.2.ne hg'.ne,
-=======
   have hg' : snorm g ∞ μ ≠ ∞ := by rwa snorm_exponent_top,
   calc snorm (λ (x : α), f x • g x) 1 μ
       ≤ _ : measure_theory.snorm_smul_le_mul_snorm g_ae_strongly_measurable hf.1 h
   ... < ∞ : ennreal.mul_lt_top hf.2.ne hg',
->>>>>>> 3b267e70
 end
 
 lemma integrable_norm_iff {f : α → β} (hf : ae_strongly_measurable f μ) :
