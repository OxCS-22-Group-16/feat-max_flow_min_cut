/-
Copyright (c) 2020 Anne Baanen. All rights reserved.
Released under Apache 2.0 license as described in the file LICENSE.
Authors: Anne Baanen
-/

import field_theory.subfield
import field_theory.tower
import ring_theory.algebraic

/-!
# Intermediate fields

Let `L / K` be a field extension, given as an instance `algebra K L`.
This file defines the type of fields in between `K` and `L`, `intermediate_field K L`.
An `intermediate_field K L` is a subfield of `L` which contains (the image of) `K`,
i.e. it is a `subfield L` and a `subalgebra K L`.

## Main definitions

* `intermediate_field K L` : the type of intermediate fields between `K` and `L`.
* `subalgebra.to_intermediate_field`: turns a subalgebra closed under `⁻¹`
  into an intermediate field
* `subfield.to_intermediate_field`: turns a subfield containing the image of `K`
  into an intermediate field
* `intermediate_field.map`: map an intermediate field along an `alg_hom`
* `intermediate_field.restrict_scalars`: restrict the scalars of an intermediate field to a smaller
  field in a tower of fields.

## Implementation notes

Intermediate fields are defined with a structure extending `subfield` and `subalgebra`.
A `subalgebra` is closed under all operations except `⁻¹`,

## Tags
intermediate field, field extension
-/

open finite_dimensional polynomial
open_locale big_operators polynomial

variables (K L : Type*) [field K] [field L] [algebra K L]

/-- `S : intermediate_field K L` is a subset of `L` such that there is a field
tower `L / S / K`. -/
structure intermediate_field extends subalgebra K L :=
(neg_mem' : ∀ x ∈ carrier, -x ∈ carrier)
(inv_mem' : ∀ x ∈ carrier, x⁻¹ ∈ carrier)

/-- Reinterpret an `intermediate_field` as a `subalgebra`. -/
add_decl_doc intermediate_field.to_subalgebra

variables {K L} (S : intermediate_field K L)

namespace intermediate_field

/-- Reinterpret an `intermediate_field` as a `subfield`. -/
def to_subfield : subfield L := { ..S.to_subalgebra, ..S }

instance : set_like (intermediate_field K L) L :=
⟨λ S, S.to_subalgebra.carrier, by { rintros ⟨⟨⟩⟩ ⟨⟨⟩⟩ ⟨h⟩, congr, }⟩

instance : subfield_class (intermediate_field K L) L :=
{ add_mem := λ s, s.add_mem',
  zero_mem := λ s, s.zero_mem',
  neg_mem := neg_mem',
  mul_mem := λ s, s.mul_mem',
  one_mem := λ s, s.one_mem',
  inv_mem := inv_mem' }

@[simp]
lemma mem_carrier {s : intermediate_field K L} {x : L} : x ∈ s.carrier ↔ x ∈ s := iff.rfl

/-- Two intermediate fields are equal if they have the same elements. -/
@[ext] theorem ext {S T : intermediate_field K L} (h : ∀ x, x ∈ S ↔ x ∈ T) : S = T :=
set_like.ext h

@[simp] lemma coe_to_subalgebra : (S.to_subalgebra : set L) = S := rfl

@[simp] lemma coe_to_subfield : (S.to_subfield : set L) = S := rfl

@[simp] lemma mem_mk (s : set L) (hK : ∀ x, algebra_map K L x ∈ s)
  (ho hm hz ha hn hi) (x : L) :
  x ∈ intermediate_field.mk (subalgebra.mk s ho hm hz ha hK) hn hi ↔ x ∈ s := iff.rfl

@[simp] lemma mem_to_subalgebra (s : intermediate_field K L) (x : L) :
  x ∈ s.to_subalgebra ↔ x ∈ s := iff.rfl

@[simp] lemma mem_to_subfield (s : intermediate_field K L) (x : L) :
  x ∈ s.to_subfield ↔ x ∈ s := iff.rfl

/-- Copy of an intermediate field with a new `carrier` equal to the old one. Useful to fix
definitional equalities. -/
protected def copy (S : intermediate_field K L) (s : set L) (hs : s = ↑S) :
  intermediate_field K L :=
{ to_subalgebra := S.to_subalgebra.copy s (hs : s = (S.to_subalgebra).carrier),
  neg_mem' :=
    have hs' : (S.to_subalgebra.copy s hs).carrier = (S.to_subalgebra).carrier := hs,
    hs'.symm ▸ S.neg_mem',
  inv_mem' :=
    have hs' : (S.to_subalgebra.copy s hs).carrier = (S.to_subalgebra).carrier := hs,
    hs'.symm ▸ S.inv_mem' }

@[simp] lemma coe_copy (S : intermediate_field K L) (s : set L) (hs : s = ↑S) :
  (S.copy s hs : set L) = s := rfl

lemma copy_eq (S : intermediate_field K L) (s : set L) (hs : s = ↑S) : S.copy s hs = S :=
set_like.coe_injective hs

section inherited_lemmas

/-! ### Lemmas inherited from more general structures

The declarations in this section derive from the fact that an `intermediate_field` is also a
subalgebra or subfield. Their use should be replaceable with the corresponding lemma from a
subobject class.
-/

/-- An intermediate field contains the image of the smaller field. -/
theorem algebra_map_mem (x : K) : algebra_map K L x ∈ S :=
S.algebra_map_mem' x

/-- An intermediate field is closed under scalar multiplication. -/
theorem smul_mem {y : L} : y ∈ S → ∀ {x : K}, x • y ∈ S := S.to_subalgebra.smul_mem

/-- An intermediate field contains the ring's 1. -/
protected theorem one_mem : (1 : L) ∈ S := one_mem S
/-- An intermediate field contains the ring's 0. -/
protected theorem zero_mem : (0 : L) ∈ S := zero_mem S
/-- An intermediate field is closed under multiplication. -/
protected theorem mul_mem {x y : L} : x ∈ S → y ∈ S → x * y ∈ S := mul_mem
/-- An intermediate field is closed under addition. -/
protected theorem add_mem {x y : L} : x ∈ S → y ∈ S → x + y ∈ S := add_mem
/-- An intermediate field is closed under subtraction -/
protected theorem sub_mem {x y : L} : x ∈ S → y ∈ S → x - y ∈ S := sub_mem
/-- An intermediate field is closed under negation. -/
protected theorem neg_mem {x : L} : x ∈ S → -x ∈ S := neg_mem
/-- An intermediate field is closed under inverses. -/
protected theorem inv_mem {x : L} : x ∈ S → x⁻¹ ∈ S := inv_mem
/-- An intermediate field is closed under division. -/
protected theorem div_mem {x y : L} : x ∈ S → y ∈ S → x / y ∈ S := div_mem

/-- Product of a list of elements in an intermediate_field is in the intermediate_field. -/
protected lemma list_prod_mem {l : list L} : (∀ x ∈ l, x ∈ S) → l.prod ∈ S := list_prod_mem
/-- Sum of a list of elements in an intermediate field is in the intermediate_field. -/
protected lemma list_sum_mem {l : list L} : (∀ x ∈ l, x ∈ S) → l.sum ∈ S := list_sum_mem
/-- Product of a multiset of elements in an intermediate field is in the intermediate_field. -/
protected lemma multiset_prod_mem (m : multiset L) : (∀ a ∈ m, a ∈ S) → m.prod ∈ S :=
multiset_prod_mem m
/-- Sum of a multiset of elements in a `intermediate_field` is in the `intermediate_field`. -/
protected lemma multiset_sum_mem (m : multiset L) : (∀ a ∈ m, a ∈ S) → m.sum ∈ S :=
multiset_sum_mem m

/-- Product of elements of an intermediate field indexed by a `finset` is in the intermediate_field.
-/
protected lemma prod_mem {ι : Type*} {t : finset ι} {f : ι → L} (h : ∀ c ∈ t, f c ∈ S) :
  ∏ i in t, f i ∈ S := prod_mem h
/-- Sum of elements in a `intermediate_field` indexed by a `finset` is in the `intermediate_field`.
-/
protected lemma sum_mem {ι : Type*} {t : finset ι} {f : ι → L} (h : ∀ c ∈ t, f c ∈ S) :
  ∑ i in t, f i ∈ S := sum_mem h
protected lemma pow_mem {x : L} (hx : x ∈ S) (n : ℤ) : x^n ∈ S := zpow_mem hx n
protected lemma zsmul_mem {x : L} (hx : x ∈ S) (n : ℤ) : n • x ∈ S := zsmul_mem hx n
protected lemma coe_int_mem (n : ℤ) : (n : L) ∈ S := coe_int_mem S n

protected lemma coe_add (x y : S) : (↑(x + y) : L) = ↑x + ↑y := rfl
protected lemma coe_neg (x : S) : (↑(-x) : L) = -↑x := rfl
protected lemma coe_mul (x y : S) : (↑(x * y) : L) = ↑x * ↑y := rfl
protected lemma coe_inv (x : S) : (↑(x⁻¹) : L) = (↑x)⁻¹ := rfl
protected lemma coe_zero : ((0 : S) : L) = 0 := rfl
protected lemma coe_one : ((1 : S) : L) = 1 := rfl
protected lemma coe_pow (x : S) (n : ℕ) : (↑(x ^ n) : L) = ↑x ^ n := submonoid_class.coe_pow x n

end inherited_lemmas

lemma coe_nat_mem (n : ℕ) : (n : L) ∈ S :=
by simpa using coe_int_mem S n

end intermediate_field

/-- Turn a subalgebra closed under inverses into an intermediate field -/
def subalgebra.to_intermediate_field (S : subalgebra K L) (inv_mem : ∀ x ∈ S, x⁻¹ ∈ S) :
  intermediate_field K L :=
{ neg_mem' := λ x, S.neg_mem,
  inv_mem' := inv_mem,
  .. S }

@[simp] lemma to_subalgebra_to_intermediate_field
  (S : subalgebra K L) (inv_mem : ∀ x ∈ S, x⁻¹ ∈ S) :
  (S.to_intermediate_field inv_mem).to_subalgebra = S :=
by { ext, refl }

@[simp] lemma to_intermediate_field_to_subalgebra
  (S : intermediate_field K L) (inv_mem : ∀ x ∈ S.to_subalgebra, x⁻¹ ∈ S) :
  S.to_subalgebra.to_intermediate_field inv_mem = S :=
by { ext, refl }


/-- Turn a subfield of `L` containing the image of `K` into an intermediate field -/
def subfield.to_intermediate_field (S : subfield L)
  (algebra_map_mem : ∀ x, algebra_map K L x ∈ S) :
  intermediate_field K L :=
{ algebra_map_mem' := algebra_map_mem,
  .. S }

namespace intermediate_field

/-- An intermediate field inherits a field structure -/
instance to_field : field S :=
S.to_subfield.to_field

@[simp, norm_cast]
lemma coe_sum {ι : Type*} [fintype ι] (f : ι → S) : (↑∑ i, f i : L) = ∑ i, (f i : L) :=
begin
  classical,
  induction finset.univ using finset.induction_on with i s hi H,
  { simp },
  { rw [finset.sum_insert hi, add_mem_class.coe_add, H, finset.sum_insert hi] }
end

@[simp, norm_cast]
lemma coe_prod {ι : Type*} [fintype ι] (f : ι → S) : (↑∏ i, f i : L) = ∏ i, (f i : L) :=
begin
  classical,
  induction finset.univ using finset.induction_on with i s hi H,
  { simp },
  { rw [finset.prod_insert hi, mul_mem_class.coe_mul, H, finset.prod_insert hi] }
end

/-! `intermediate_field`s inherit structure from their `subalgebra` coercions. -/

instance module' {R} [semiring R] [has_smul R K] [module R L] [is_scalar_tower R K L] :
  module R S :=
S.to_subalgebra.module'
instance module : module K S := S.to_subalgebra.module

instance is_scalar_tower {R} [semiring R] [has_smul R K] [module R L]
  [is_scalar_tower R K L] :
  is_scalar_tower R K S :=
S.to_subalgebra.is_scalar_tower

@[simp] lemma coe_smul {R} [semiring R] [has_smul R K] [module R L] [is_scalar_tower R K L]
  (r : R) (x : S) :
  ↑(r • x) = (r • x : L) := rfl

instance algebra' {K'} [comm_semiring K'] [has_smul K' K] [algebra K' L]
  [is_scalar_tower K' K L] :
  algebra K' S :=
S.to_subalgebra.algebra'
instance algebra : algebra K S := S.to_subalgebra.algebra

instance to_algebra {R : Type*} [semiring R] [algebra L R] : algebra S R :=
S.to_subalgebra.to_algebra

instance is_scalar_tower_bot {R : Type*} [semiring R] [algebra L R] :
  is_scalar_tower S L R :=
is_scalar_tower.subalgebra _ _ _ S.to_subalgebra

instance is_scalar_tower_mid {R : Type*} [semiring R] [algebra L R] [algebra K R]
  [is_scalar_tower K L R] : is_scalar_tower K S R :=
is_scalar_tower.subalgebra' _ _ _ S.to_subalgebra

/-- Specialize `is_scalar_tower_mid` to the common case where the top field is `L` -/
instance is_scalar_tower_mid' : is_scalar_tower K S L :=
S.is_scalar_tower_mid

variables {L' : Type*} [field L'] [algebra K L']

/-- If `f : L →+* L'` fixes `K`, `S.map f` is the intermediate field between `L'` and `K`
such that `x ∈ S ↔ f x ∈ S.map f`. -/
def map (f : L →ₐ[K] L') : intermediate_field K L' :=
{ inv_mem' := by { rintros _ ⟨x, hx, rfl⟩, exact ⟨x⁻¹, S.inv_mem hx, f.map_inv x⟩ },
  neg_mem' := λ x hx, (S.to_subalgebra.map f).neg_mem hx,
  .. S.to_subalgebra.map f}

@[simp] lemma coe_map (f : L →ₐ[K] L') : ↥(S.map f) = ↥(f '' S) := rfl

lemma map_map {K L₁ L₂ L₃ : Type*} [field K] [field L₁] [algebra K L₁]
  [field L₂] [algebra K L₂] [field L₃] [algebra K L₃]
  (E : intermediate_field K L₁) (f : L₁ →ₐ[K] L₂) (g : L₂ →ₐ[K] L₃) :
  (E.map f).map g = E.map (g.comp f) :=
set_like.coe_injective $ set.image_image _ _ _

/-- Given an equivalence `e : L ≃ₐ[K] L'` of `K`-field extensions and an intermediate
field `E` of `L/K`, `intermediate_field_equiv_map e E` is the induced equivalence
between `E` and `E.map e` -/
def intermediate_field_map (e : L ≃ₐ[K] L') (E : intermediate_field K L) :
  E ≃ₐ[K] (E.map e.to_alg_hom) :=
e.subalgebra_map E.to_subalgebra

/- We manually add these two simp lemmas because `@[simps]` before `intermediate_field_map`
  led to a timeout. -/
@[simp] lemma intermediate_field_map_apply_coe (e : L ≃ₐ[K] L') (E : intermediate_field K L)
  (a : E) : ↑(intermediate_field_map e E a) = e a := rfl

@[simp] lemma intermediate_field_map_symm_apply_coe (e : L ≃ₐ[K] L') (E : intermediate_field K L)
  (a : E.map e.to_alg_hom) : ↑((intermediate_field_map e E).symm a) = e.symm a := rfl

/-- The embedding from an intermediate field of `L / K` to `L`. -/
def val : S →ₐ[K] L :=
S.to_subalgebra.val

@[simp] theorem coe_val : ⇑S.val = coe := rfl

@[simp] lemma val_mk {x : L} (hx : x ∈ S) : S.val ⟨x, hx⟩ = x := rfl

lemma range_val : S.val.range = S.to_subalgebra :=
S.to_subalgebra.range_val

lemma aeval_coe {R : Type*} [comm_ring R] [algebra R K] [algebra R L]
  [is_scalar_tower R K L] (x : S) (P : R[X]) : aeval (x : L) P = aeval x P :=
begin
  refine polynomial.induction_on' P (λ f g hf hg, _) (λ n r, _),
  { rw [aeval_add, aeval_add, add_mem_class.coe_add, hf, hg] },
  { simp only [mul_mem_class.coe_mul, aeval_monomial, submonoid_class.coe_pow,
               mul_eq_mul_right_iff],
    left, refl }
end

lemma coe_is_integral_iff {R : Type*} [comm_ring R] [algebra R K] [algebra R L]
  [is_scalar_tower R K L] {x : S} : is_integral R (x : L) ↔ _root_.is_integral R x :=
begin
  refine ⟨λ h, _, λ h, _⟩,
  { obtain ⟨P, hPmo, hProot⟩ := h,
    refine ⟨P, hPmo, (injective_iff_map_eq_zero _).1 (algebra_map ↥S L).injective _ _⟩,
    letI : is_scalar_tower R S L := is_scalar_tower.of_algebra_map_eq (congr_fun rfl),
    rwa [eval₂_eq_eval_map, ← eval₂_at_apply, eval₂_eq_eval_map, polynomial.map_map,
      ← is_scalar_tower.algebra_map_eq, ← eval₂_eq_eval_map] },
  { obtain ⟨P, hPmo, hProot⟩ := h,
    refine ⟨P, hPmo, _⟩,
    rw [← aeval_def, aeval_coe, aeval_def, hProot, add_submonoid_class.coe_zero] },
end

/-- The map `E → F` when `E` is an intermediate field contained in the intermediate field `F`.

This is the intermediate field version of `subalgebra.inclusion`. -/
def inclusion {E F : intermediate_field K L} (hEF : E ≤ F) : E →ₐ[K] F :=
subalgebra.inclusion hEF

lemma inclusion_injective {E F : intermediate_field K L} (hEF : E ≤ F) :
  function.injective (inclusion hEF) :=
subalgebra.inclusion_injective hEF

@[simp] lemma inclusion_self {E : intermediate_field K L}:
  inclusion (le_refl E) = alg_hom.id K E :=
subalgebra.inclusion_self

@[simp] lemma inclusion_inclusion {E F G : intermediate_field K L} (hEF : E ≤ F) (hFG : F ≤ G)
  (x : E) : inclusion hFG (inclusion hEF x) = inclusion (le_trans hEF hFG) x :=
subalgebra.inclusion_inclusion hEF hFG x

@[simp] lemma coe_inclusion {E F : intermediate_field K L} (hEF : E ≤ F) (e : E) :
  (inclusion hEF e : L) = e := rfl

variables {S}

lemma to_subalgebra_injective {S S' : intermediate_field K L}
  (h : S.to_subalgebra = S'.to_subalgebra) : S = S' :=
by { ext, rw [← mem_to_subalgebra, ← mem_to_subalgebra, h] }

variables (S)

lemma set_range_subset : set.range (algebra_map K L) ⊆ S :=
S.to_subalgebra.range_subset

lemma field_range_le : (algebra_map K L).field_range ≤ S.to_subfield :=
λ x hx, S.to_subalgebra.range_subset (by rwa [set.mem_range, ← ring_hom.mem_field_range])

@[simp] lemma to_subalgebra_le_to_subalgebra {S S' : intermediate_field K L} :
  S.to_subalgebra ≤ S'.to_subalgebra ↔ S ≤ S' := iff.rfl

@[simp] lemma to_subalgebra_lt_to_subalgebra {S S' : intermediate_field K L} :
  S.to_subalgebra < S'.to_subalgebra ↔ S < S' := iff.rfl

variables {S}

section tower

/-- Lift an intermediate_field of an intermediate_field -/
<<<<<<< HEAD
def lift1 (E : intermediate_field K S) : intermediate_field K L := map E (val S)

/-- Lift an intermediate_field of an intermediate_field -/
def lift2 (E : intermediate_field S L) : intermediate_field K L :=
{ carrier := E.carrier,
  zero_mem' := zero_mem E,
  add_mem' := λ x y (hx : x ∈ E), add_mem hx,
  neg_mem' := λ x (hx : x ∈ E), neg_mem hx,
  one_mem' := one_mem E,
  mul_mem' := λ x y (hx : x ∈ E), mul_mem hx,
  inv_mem' := λ x (hx : x ∈ E), inv_mem hx,
  algebra_map_mem' := λ x, algebra_map_mem E (algebra_map K S x) }

instance has_lift1 : has_lift_t (intermediate_field K S) (intermediate_field K L) := ⟨lift1⟩
instance has_lift2 : has_lift_t (intermediate_field S L) (intermediate_field K L) := ⟨lift2⟩

@[simp] lemma coe_sort_coe_left (E : intermediate_field S L) :
  ↥(↑E : intermediate_field K L) = ↥E := rfl

@[simp] lemma coe_sort_coe_right (E : intermediate_field K S) :
  ↥(↑E : intermediate_field K L) = ↥((coe : S → L) '' ↑E) := rfl

@[simp] lemma mem_lift2 {E : intermediate_field S L} {x : L} :
  x ∈ (↑E : intermediate_field K L) ↔ x ∈ E := iff.rfl
=======
def lift {F : intermediate_field K L} (E : intermediate_field K F) : intermediate_field K L :=
map E (val F)

instance has_lift {F : intermediate_field K L} :
  has_lift_t (intermediate_field K F) (intermediate_field K L) := ⟨lift⟩

section restrict_scalars
variables (K) [algebra L' L] [is_scalar_tower K L' L]

/-- Given a tower `L / ↥E / L' / K` of field extensions, where `E` is an `L'`-intermediate field of
`L`, reinterpret `E` as a `K`-intermediate field of `L`. -/
def restrict_scalars (E : intermediate_field L' L) :
  intermediate_field K L :=
{ carrier := E.carrier,
  ..E.to_subfield,
  ..E.to_subalgebra.restrict_scalars K }

@[simp] lemma coe_restrict_scalars {E : intermediate_field L' L} :
  (restrict_scalars K E : set L) = (E : set L) := rfl

@[simp] lemma restrict_scalars_to_subalgebra {E : intermediate_field L' L} :
  (E.restrict_scalars K).to_subalgebra = E.to_subalgebra.restrict_scalars K :=
set_like.coe_injective rfl

@[simp] lemma restrict_scalars_to_subfield {E : intermediate_field L' L} :
  (E.restrict_scalars K).to_subfield = E.to_subfield :=
set_like.coe_injective rfl
>>>>>>> 073c3ace

@[simp] lemma mem_restrict_scalars {E : intermediate_field L' L} {x : L} :
  x ∈ restrict_scalars K E ↔ x ∈ E := iff.rfl

lemma restrict_scalars_injective :
  function.injective (restrict_scalars K : intermediate_field L' L → intermediate_field K L) :=
λ U V H, ext $ λ x, by rw [← mem_restrict_scalars K, H, mem_restrict_scalars]

end restrict_scalars

/-- This was formerly an instance called `lift2_alg`, but an instance above already provides it. -/
example {F : intermediate_field K L} {E : intermediate_field F L} : algebra K E :=
by apply_instance

end tower

section finite_dimensional

variables (F E : intermediate_field K L)

instance finite_dimensional_left [finite_dimensional K L] : finite_dimensional K F :=
finite_dimensional.finite_dimensional_submodule F.to_subalgebra.to_submodule

instance finite_dimensional_right [finite_dimensional K L] : finite_dimensional F L :=
right K F L

@[simp] lemma dim_eq_dim_subalgebra :
  module.rank K F.to_subalgebra = module.rank K F := rfl

@[simp] lemma finrank_eq_finrank_subalgebra :
  finrank K F.to_subalgebra = finrank K F := rfl

variables {F} {E}

@[simp] lemma to_subalgebra_eq_iff : F.to_subalgebra = E.to_subalgebra ↔ F = E :=
by { rw [set_like.ext_iff, set_like.ext'_iff, set.ext_iff], refl }

lemma eq_of_le_of_finrank_le [finite_dimensional K L] (h_le : F ≤ E)
  (h_finrank : finrank K E ≤ finrank K F) : F = E :=
to_subalgebra_injective $ subalgebra.to_submodule_injective $ eq_of_le_of_finrank_le h_le h_finrank

lemma eq_of_le_of_finrank_eq [finite_dimensional K L] (h_le : F ≤ E)
  (h_finrank : finrank K F = finrank K E) : F = E :=
eq_of_le_of_finrank_le h_le h_finrank.ge

lemma eq_of_le_of_finrank_le' [finite_dimensional K L] (h_le : F ≤ E)
  (h_finrank : finrank F L ≤ finrank E L) : F = E :=
begin
  apply eq_of_le_of_finrank_le h_le,
  have h1 := finrank_mul_finrank K F L,
  have h2 := finrank_mul_finrank K E L,
  have h3 : 0 < finrank E L := finrank_pos,
  nlinarith,
end

lemma eq_of_le_of_finrank_eq' [finite_dimensional K L] (h_le : F ≤ E)
  (h_finrank : finrank F L = finrank E L) : F = E :=
eq_of_le_of_finrank_le' h_le h_finrank.le

end finite_dimensional

end intermediate_field

/-- If `L/K` is algebraic, the `K`-subalgebras of `L` are all fields.  -/
def subalgebra_equiv_intermediate_field (alg : algebra.is_algebraic K L) :
  subalgebra K L ≃o intermediate_field K L :=
{ to_fun := λ S, S.to_intermediate_field (λ x hx, S.inv_mem_of_algebraic (alg (⟨x, hx⟩ : S))),
  inv_fun := λ S, S.to_subalgebra,
  left_inv := λ S, to_subalgebra_to_intermediate_field _ _,
  right_inv := λ S, to_intermediate_field_to_subalgebra _ _,
  map_rel_iff' := λ S S', iff.rfl }

@[simp] lemma mem_subalgebra_equiv_intermediate_field (alg : algebra.is_algebraic K L)
  {S : subalgebra K L} {x : L} :
  x ∈ subalgebra_equiv_intermediate_field alg S ↔ x ∈ S :=
iff.rfl

@[simp] lemma mem_subalgebra_equiv_intermediate_field_symm (alg : algebra.is_algebraic K L)
  {S : intermediate_field K L} {x : L} :
  x ∈ (subalgebra_equiv_intermediate_field alg).symm S ↔ x ∈ S :=
iff.rfl<|MERGE_RESOLUTION|>--- conflicted
+++ resolved
@@ -377,32 +377,6 @@
 section tower
 
 /-- Lift an intermediate_field of an intermediate_field -/
-<<<<<<< HEAD
-def lift1 (E : intermediate_field K S) : intermediate_field K L := map E (val S)
-
-/-- Lift an intermediate_field of an intermediate_field -/
-def lift2 (E : intermediate_field S L) : intermediate_field K L :=
-{ carrier := E.carrier,
-  zero_mem' := zero_mem E,
-  add_mem' := λ x y (hx : x ∈ E), add_mem hx,
-  neg_mem' := λ x (hx : x ∈ E), neg_mem hx,
-  one_mem' := one_mem E,
-  mul_mem' := λ x y (hx : x ∈ E), mul_mem hx,
-  inv_mem' := λ x (hx : x ∈ E), inv_mem hx,
-  algebra_map_mem' := λ x, algebra_map_mem E (algebra_map K S x) }
-
-instance has_lift1 : has_lift_t (intermediate_field K S) (intermediate_field K L) := ⟨lift1⟩
-instance has_lift2 : has_lift_t (intermediate_field S L) (intermediate_field K L) := ⟨lift2⟩
-
-@[simp] lemma coe_sort_coe_left (E : intermediate_field S L) :
-  ↥(↑E : intermediate_field K L) = ↥E := rfl
-
-@[simp] lemma coe_sort_coe_right (E : intermediate_field K S) :
-  ↥(↑E : intermediate_field K L) = ↥((coe : S → L) '' ↑E) := rfl
-
-@[simp] lemma mem_lift2 {E : intermediate_field S L} {x : L} :
-  x ∈ (↑E : intermediate_field K L) ↔ x ∈ E := iff.rfl
-=======
 def lift {F : intermediate_field K L} (E : intermediate_field K F) : intermediate_field K L :=
 map E (val F)
 
@@ -430,7 +404,6 @@
 @[simp] lemma restrict_scalars_to_subfield {E : intermediate_field L' L} :
   (E.restrict_scalars K).to_subfield = E.to_subfield :=
 set_like.coe_injective rfl
->>>>>>> 073c3ace
 
 @[simp] lemma mem_restrict_scalars {E : intermediate_field L' L} {x : L} :
   x ∈ restrict_scalars K E ↔ x ∈ E := iff.rfl
