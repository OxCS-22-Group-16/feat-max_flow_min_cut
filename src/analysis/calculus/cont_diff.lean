/-
Copyright (c) 2019 Sébastien Gouëzel. All rights reserved.
Released under Apache 2.0 license as described in the file LICENSE.
Authors: Sébastien Gouëzel
-/
import analysis.calculus.mean_value
import analysis.normed_space.multilinear
import analysis.calculus.formal_multilinear_series
import data.nat.enat
import tactic.congrm

/-!
# Higher differentiability

A function is `C^1` on a domain if it is differentiable there, and its derivative is continuous.
By induction, it is `C^n` if it is `C^{n-1}` and its (n-1)-th derivative is `C^1` there or,
equivalently, if it is `C^1` and its derivative is `C^{n-1}`.
Finally, it is `C^∞` if it is `C^n` for all n.

We formalize these notions by defining iteratively the `n+1`-th derivative of a function as the
derivative of the `n`-th derivative. It is called `iterated_fderiv 𝕜 n f x` where `𝕜` is the
field, `n` is the number of iterations, `f` is the function and `x` is the point, and it is given
as an `n`-multilinear map. We also define a version `iterated_fderiv_within` relative to a domain,
as well as predicates `cont_diff_within_at`, `cont_diff_at`, `cont_diff_on` and
`cont_diff` saying that the function is `C^n` within a set at a point, at a point, on a set
and on the whole space respectively.

To avoid the issue of choice when choosing a derivative in sets where the derivative is not
necessarily unique, `cont_diff_on` is not defined directly in terms of the
regularity of the specific choice `iterated_fderiv_within 𝕜 n f s` inside `s`, but in terms of the
existence of a nice sequence of derivatives, expressed with a predicate
`has_ftaylor_series_up_to_on`.

We prove basic properties of these notions.

## Main definitions and results
Let `f : E → F` be a map between normed vector spaces over a nontrivially normed field `𝕜`.

* `has_ftaylor_series_up_to n f p`: expresses that the formal multilinear series `p` is a sequence
  of iterated derivatives of `f`, up to the `n`-th term (where `n` is a natural number or `∞`).
* `has_ftaylor_series_up_to_on n f p s`: same thing, but inside a set `s`. The notion of derivative
  is now taken inside `s`. In particular, derivatives don't have to be unique.
* `cont_diff 𝕜 n f`: expresses that `f` is `C^n`, i.e., it admits a Taylor series up to
  rank `n`.
* `cont_diff_on 𝕜 n f s`: expresses that `f` is `C^n` in `s`.
* `cont_diff_at 𝕜 n f x`: expresses that `f` is `C^n` around `x`.
* `cont_diff_within_at 𝕜 n f s x`: expresses that `f` is `C^n` around `x` within the set `s`.
* `iterated_fderiv_within 𝕜 n f s x` is an `n`-th derivative of `f` over the field `𝕜` on the
  set `s` at the point `x`. It is a continuous multilinear map from `E^n` to `F`, defined as a
  derivative within `s` of `iterated_fderiv_within 𝕜 (n-1) f s` if one exists, and `0` otherwise.
* `iterated_fderiv 𝕜 n f x` is the `n`-th derivative of `f` over the field `𝕜` at the point `x`.
  It is a continuous multilinear map from `E^n` to `F`, defined as a derivative of
  `iterated_fderiv 𝕜 (n-1) f` if one exists, and `0` otherwise.

In sets of unique differentiability, `cont_diff_on 𝕜 n f s` can be expressed in terms of the
properties of `iterated_fderiv_within 𝕜 m f s` for `m ≤ n`. In the whole space,
`cont_diff 𝕜 n f` can be expressed in terms of the properties of `iterated_fderiv 𝕜 m f`
for `m ≤ n`.

We also prove that the usual operations (addition, multiplication, difference, composition, and
so on) preserve `C^n` functions.

## Implementation notes

The definitions in this file are designed to work on any field `𝕜`. They are sometimes slightly more
complicated than the naive definitions one would guess from the intuition over the real or complex
numbers, but they are designed to circumvent the lack of gluing properties and partitions of unity
in general. In the usual situations, they coincide with the usual definitions.

### Definition of `C^n` functions in domains

One could define `C^n` functions in a domain `s` by fixing an arbitrary choice of derivatives (this
is what we do with `iterated_fderiv_within`) and requiring that all these derivatives up to `n` are
continuous. If the derivative is not unique, this could lead to strange behavior like two `C^n`
functions `f` and `g` on `s` whose sum is not `C^n`. A better definition is thus to say that a
function is `C^n` inside `s` if it admits a sequence of derivatives up to `n` inside `s`.

This definition still has the problem that a function which is locally `C^n` would not need to
be `C^n`, as different choices of sequences of derivatives around different points might possibly
not be glued together to give a globally defined sequence of derivatives. (Note that this issue
can not happen over reals, thanks to partition of unity, but the behavior over a general field is
not so clear, and we want a definition for general fields). Also, there are locality
problems for the order parameter: one could image a function which, for each `n`, has a nice
sequence of derivatives up to order `n`, but they do not coincide for varying `n` and can therefore
not be glued to give rise to an infinite sequence of derivatives. This would give a function
which is `C^n` for all `n`, but not `C^∞`. We solve this issue by putting locality conditions
in space and order in our definition of `cont_diff_within_at` and `cont_diff_on`.
The resulting definition is slightly more complicated to work with (in fact not so much), but it
gives rise to completely satisfactory theorems.

For instance, with this definition, a real function which is `C^m` (but not better) on `(-1/m, 1/m)`
for each natural `m` is by definition `C^∞` at `0`.

There is another issue with the definition of `cont_diff_within_at 𝕜 n f s x`. We can
require the existence and good behavior of derivatives up to order `n` on a neighborhood of `x`
within `s`. However, this does not imply continuity or differentiability within `s` of the function
at `x` when `x` does not belong to `s`. Therefore, we require such existence and good behavior on
a neighborhood of `x` within `s ∪ {x}` (which appears as `insert x s` in this file).

### Side of the composition, and universe issues

With a naïve direct definition, the `n`-th derivative of a function belongs to the space
`E →L[𝕜] (E →L[𝕜] (E ... F)...)))` where there are n iterations of `E →L[𝕜]`. This space
may also be seen as the space of continuous multilinear functions on `n` copies of `E` with
values in `F`, by uncurrying. This is the point of view that is usually adopted in textbooks,
and that we also use. This means that the definition and the first proofs are slightly involved,
as one has to keep track of the uncurrying operation. The uncurrying can be done from the
left or from the right, amounting to defining the `n+1`-th derivative either as the derivative of
the `n`-th derivative, or as the `n`-th derivative of the derivative.
For proofs, it would be more convenient to use the latter approach (from the right),
as it means to prove things at the `n+1`-th step we only need to understand well enough the
derivative in `E →L[𝕜] F` (contrary to the approach from the left, where one would need to know
enough on the `n`-th derivative to deduce things on the `n+1`-th derivative).

However, the definition from the right leads to a universe polymorphism problem: if we define
`iterated_fderiv 𝕜 (n + 1) f x = iterated_fderiv 𝕜 n (fderiv 𝕜 f) x` by induction, we need to
generalize over all spaces (as `f` and `fderiv 𝕜 f` don't take values in the same space). It is
only possible to generalize over all spaces in some fixed universe in an inductive definition.
For `f : E → F`, then `fderiv 𝕜 f` is a map `E → (E →L[𝕜] F)`. Therefore, the definition will only
work if `F` and `E →L[𝕜] F` are in the same universe.

This issue does not appear with the definition from the left, where one does not need to generalize
over all spaces. Therefore, we use the definition from the left. This means some proofs later on
become a little bit more complicated: to prove that a function is `C^n`, the most efficient approach
is to exhibit a formula for its `n`-th derivative and prove it is continuous (contrary to the
inductive approach where one would prove smoothness statements without giving a formula for the
derivative). In the end, this approach is still satisfactory as it is good to have formulas for the
iterated derivatives in various constructions.

One point where we depart from this explicit approach is in the proof of smoothness of a
composition: there is a formula for the `n`-th derivative of a composition (Faà di Bruno's formula),
but it is very complicated and barely usable, while the inductive proof is very simple. Thus, we
give the inductive proof. As explained above, it works by generalizing over the target space, hence
it only works well if all spaces belong to the same universe. To get the general version, we lift
things to a common universe using a trick.

### Variables management

The textbook definitions and proofs use various identifications and abuse of notations, for instance
when saying that the natural space in which the derivative lives, i.e.,
`E →L[𝕜] (E →L[𝕜] ( ... →L[𝕜] F))`, is the same as a space of multilinear maps. When doing things
formally, we need to provide explicit maps for these identifications, and chase some diagrams to see
everything is compatible with the identifications. In particular, one needs to check that taking the
derivative and then doing the identification, or first doing the identification and then taking the
derivative, gives the same result. The key point for this is that taking the derivative commutes
with continuous linear equivalences. Therefore, we need to implement all our identifications with
continuous linear equivs.

## Notations

We use the notation `E [×n]→L[𝕜] F` for the space of continuous multilinear maps on `E^n` with
values in `F`. This is the space in which the `n`-th derivative of a function from `E` to `F` lives.

In this file, we denote `⊤ : ℕ∞` with `∞`.

## Tags

derivative, differentiability, higher derivative, `C^n`, multilinear, Taylor series, formal series
-/

noncomputable theory
open_locale classical big_operators nnreal

local notation `∞` := (⊤ : ℕ∞)

universes u v w

local attribute [instance, priority 1001]
normed_add_comm_group.to_add_comm_group normed_space.to_module' add_comm_group.to_add_comm_monoid

open set fin filter
open_locale topological_space

variables {𝕜 : Type*} [nontrivially_normed_field 𝕜]
{E : Type*} [normed_add_comm_group E] [normed_space 𝕜 E]
{F : Type*} [normed_add_comm_group F] [normed_space 𝕜 F]
{G : Type*} [normed_add_comm_group G] [normed_space 𝕜 G]
{X : Type*} [normed_add_comm_group X] [normed_space 𝕜 X]
{s s₁ t u : set E} {f f₁ : E → F} {g : F → G} {x : E} {c : F}
{b : E × F → G} {m n : ℕ∞}

/-! ### Functions with a Taylor series on a domain -/

variable {p : E → formal_multilinear_series 𝕜 E F}

/-- `has_ftaylor_series_up_to_on n f p s` registers the fact that `p 0 = f` and `p (m+1)` is a
derivative of `p m` for `m < n`, and is continuous for `m ≤ n`. This is a predicate analogous to
`has_fderiv_within_at` but for higher order derivatives. -/
structure has_ftaylor_series_up_to_on (n : ℕ∞)
  (f : E → F) (p : E → formal_multilinear_series 𝕜 E F) (s : set E) : Prop :=
(zero_eq       : ∀ x ∈ s, (p x 0).uncurry0 = f x)
(fderiv_within : ∀ (m : ℕ) (hm : (m : ℕ∞) < n), ∀ x ∈ s,
   has_fderiv_within_at (λ y, p y m) (p x m.succ).curry_left s x)
(cont          : ∀ (m : ℕ) (hm : (m : ℕ∞) ≤ n), continuous_on (λ x, p x m) s)

lemma has_ftaylor_series_up_to_on.zero_eq'
  (h : has_ftaylor_series_up_to_on n f p s) {x : E} (hx : x ∈ s) :
  p x 0 = (continuous_multilinear_curry_fin0 𝕜 E F).symm (f x) :=
by { rw ← h.zero_eq x hx, symmetry, exact continuous_multilinear_map.uncurry0_curry0 _ }

/-- If two functions coincide on a set `s`, then a Taylor series for the first one is as well a
Taylor series for the second one. -/
lemma has_ftaylor_series_up_to_on.congr
  (h : has_ftaylor_series_up_to_on n f p s) (h₁ : ∀ x ∈ s, f₁ x = f x) :
  has_ftaylor_series_up_to_on n f₁ p s :=
begin
  refine ⟨λ x hx, _, h.fderiv_within, h.cont⟩,
  rw h₁ x hx,
  exact h.zero_eq x hx
end

lemma has_ftaylor_series_up_to_on.mono
  (h : has_ftaylor_series_up_to_on n f p s) {t : set E} (hst : t ⊆ s) :
  has_ftaylor_series_up_to_on n f p t :=
⟨λ x hx, h.zero_eq x (hst hx),
λ m hm x hx, (h.fderiv_within m hm x (hst hx)).mono hst,
λ m hm, (h.cont m hm).mono hst⟩

lemma has_ftaylor_series_up_to_on.of_le
  (h : has_ftaylor_series_up_to_on n f p s) (hmn : m ≤ n) :
  has_ftaylor_series_up_to_on m f p s :=
⟨h.zero_eq,
λ k hk x hx, h.fderiv_within k (lt_of_lt_of_le hk hmn) x hx,
λ k hk, h.cont k (le_trans hk hmn)⟩

lemma has_ftaylor_series_up_to_on.continuous_on
  (h : has_ftaylor_series_up_to_on n f p s) : continuous_on f s :=
begin
  have := (h.cont 0 bot_le).congr (λ x hx, (h.zero_eq' hx).symm),
  rwa linear_isometry_equiv.comp_continuous_on_iff at this
end

lemma has_ftaylor_series_up_to_on_zero_iff :
  has_ftaylor_series_up_to_on 0 f p s ↔ continuous_on f s ∧ (∀ x ∈ s, (p x 0).uncurry0 = f x) :=
begin
  refine ⟨λ H, ⟨H.continuous_on, H.zero_eq⟩,
          λ H, ⟨H.2, λ m hm, false.elim (not_le.2 hm bot_le), _⟩⟩,
  assume m hm,
  obtain rfl : m = 0, by exact_mod_cast (hm.antisymm (zero_le _)),
  have : ∀ x ∈ s, p x 0 = (continuous_multilinear_curry_fin0 𝕜 E F).symm (f x),
    by { assume x hx, rw ← H.2 x hx, symmetry, exact continuous_multilinear_map.uncurry0_curry0 _ },
  rw [continuous_on_congr this, linear_isometry_equiv.comp_continuous_on_iff],
  exact H.1
end

lemma has_ftaylor_series_up_to_on_top_iff :
  (has_ftaylor_series_up_to_on ∞ f p s) ↔ (∀ (n : ℕ), has_ftaylor_series_up_to_on n f p s) :=
begin
  split,
  { assume H n, exact H.of_le le_top },
  { assume H,
    split,
    { exact (H 0).zero_eq },
    { assume m hm,
      apply (H m.succ).fderiv_within m (with_top.coe_lt_coe.2 (lt_add_one m)) },
    { assume m hm,
      apply (H m).cont m le_rfl } }
end

/-- If a function has a Taylor series at order at least `1`, then the term of order `1` of this
series is a derivative of `f`. -/
lemma has_ftaylor_series_up_to_on.has_fderiv_within_at
  (h : has_ftaylor_series_up_to_on n f p s) (hn : 1 ≤ n) (hx : x ∈ s) :
  has_fderiv_within_at f (continuous_multilinear_curry_fin1 𝕜 E F (p x 1)) s x :=
begin
  have A : ∀ y ∈ s, f y = (continuous_multilinear_curry_fin0 𝕜 E F) (p y 0),
  { assume y hy, rw ← h.zero_eq y hy, refl },
  suffices H : has_fderiv_within_at
      (λ y, continuous_multilinear_curry_fin0 𝕜 E F (p y 0))
      (continuous_multilinear_curry_fin1 𝕜 E F (p x 1)) s x,
    by exact H.congr A (A x hx),
  rw linear_isometry_equiv.comp_has_fderiv_within_at_iff',
  have : ((0 : ℕ) : ℕ∞) < n :=
    lt_of_lt_of_le (with_top.coe_lt_coe.2 nat.zero_lt_one) hn,
  convert h.fderiv_within _ this x hx,
  ext y v,
  change (p x 1) (snoc 0 y) = (p x 1) (cons y v),
  unfold_coes,
  congr' with i,
  rw unique.eq_default i,
  refl
end

lemma has_ftaylor_series_up_to_on.differentiable_on
  (h : has_ftaylor_series_up_to_on n f p s) (hn : 1 ≤ n) : differentiable_on 𝕜 f s :=
λ x hx, (h.has_fderiv_within_at hn hx).differentiable_within_at

/-- If a function has a Taylor series at order at least `1` on a neighborhood of `x`, then the term
of order `1` of this series is a derivative of `f` at `x`. -/
lemma has_ftaylor_series_up_to_on.has_fderiv_at
  (h : has_ftaylor_series_up_to_on n f p s) (hn : 1 ≤ n) (hx : s ∈ 𝓝 x) :
  has_fderiv_at f (continuous_multilinear_curry_fin1 𝕜 E F (p x 1)) x :=
(h.has_fderiv_within_at hn (mem_of_mem_nhds hx)).has_fderiv_at hx

/-- If a function has a Taylor series at order at least `1` on a neighborhood of `x`, then
in a neighborhood of `x`, the term of order `1` of this series is a derivative of `f`. -/
lemma has_ftaylor_series_up_to_on.eventually_has_fderiv_at
  (h : has_ftaylor_series_up_to_on n f p s) (hn : 1 ≤ n) (hx : s ∈ 𝓝 x) :
  ∀ᶠ y in 𝓝 x, has_fderiv_at f (continuous_multilinear_curry_fin1 𝕜 E F (p y 1)) y :=
(eventually_eventually_nhds.2 hx).mono $ λ y hy, h.has_fderiv_at hn hy

/-- If a function has a Taylor series at order at least `1` on a neighborhood of `x`, then
it is differentiable at `x`. -/
lemma has_ftaylor_series_up_to_on.differentiable_at
  (h : has_ftaylor_series_up_to_on n f p s) (hn : 1 ≤ n) (hx : s ∈ 𝓝 x) :
  differentiable_at 𝕜 f x :=
(h.has_fderiv_at hn hx).differentiable_at

/-- `p` is a Taylor series of `f` up to `n+1` if and only if `p` is a Taylor series up to `n`, and
`p (n + 1)` is a derivative of `p n`. -/
theorem has_ftaylor_series_up_to_on_succ_iff_left {n : ℕ} :
  has_ftaylor_series_up_to_on (n + 1) f p s ↔
  has_ftaylor_series_up_to_on n f p s
  ∧ (∀ x ∈ s, has_fderiv_within_at (λ y, p y n) (p x n.succ).curry_left s x)
  ∧ continuous_on (λ x, p x (n + 1)) s :=
begin
  split,
  { assume h,
    exact ⟨h.of_le (with_top.coe_le_coe.2 (nat.le_succ n)),
           h.fderiv_within _ (with_top.coe_lt_coe.2 (lt_add_one n)),
           h.cont (n + 1) le_rfl⟩ },
  { assume h,
    split,
    { exact h.1.zero_eq },
    { assume m hm,
      by_cases h' : m < n,
      { exact h.1.fderiv_within m (with_top.coe_lt_coe.2 h') },
      { have : m = n := nat.eq_of_lt_succ_of_not_lt (with_top.coe_lt_coe.1 hm) h',
        rw this,
        exact h.2.1 } },
    { assume m hm,
      by_cases h' : m ≤ n,
      { apply h.1.cont m (with_top.coe_le_coe.2 h') },
      { have : m = (n + 1) := le_antisymm (with_top.coe_le_coe.1 hm) (not_le.1 h'),
        rw this,
        exact h.2.2 } } }
end

/-- `p` is a Taylor series of `f` up to `n+1` if and only if `p.shift` is a Taylor series up to `n`
for `p 1`, which is a derivative of `f`. -/
theorem has_ftaylor_series_up_to_on_succ_iff_right {n : ℕ} :
  has_ftaylor_series_up_to_on ((n + 1) : ℕ) f p s ↔
  (∀ x ∈ s, (p x 0).uncurry0 = f x)
  ∧ (∀ x ∈ s, has_fderiv_within_at (λ y, p y 0) (p x 1).curry_left s x)
  ∧ has_ftaylor_series_up_to_on n
    (λ x, continuous_multilinear_curry_fin1 𝕜 E F (p x 1)) (λ x, (p x).shift) s :=
begin
  split,
  { assume H,
    refine ⟨H.zero_eq, H.fderiv_within 0 (with_top.coe_lt_coe.2 (nat.succ_pos n)), _⟩,
    split,
    { assume x hx, refl },
    { assume m (hm : (m : ℕ∞) < n) x (hx : x ∈ s),
      have A : (m.succ : ℕ∞) < n.succ,
        by { rw with_top.coe_lt_coe at ⊢ hm, exact nat.lt_succ_iff.mpr hm },
      change has_fderiv_within_at
        ((continuous_multilinear_curry_right_equiv' 𝕜 m E F).symm
           ∘ (λ (y : E), p y m.succ))
        (p x m.succ.succ).curry_right.curry_left s x,
      rw linear_isometry_equiv.comp_has_fderiv_within_at_iff',
      convert H.fderiv_within _ A x hx,
      ext y v,
      change (p x m.succ.succ) (snoc (cons y (init v)) (v (last _)))
        = (p x (nat.succ (nat.succ m))) (cons y v),
      rw [← cons_snoc_eq_snoc_cons, snoc_init_self] },
    { assume m (hm : (m : ℕ∞) ≤ n),
      have A : (m.succ : ℕ∞) ≤ n.succ,
        by { rw with_top.coe_le_coe at ⊢ hm, exact nat.pred_le_iff.mp hm },
      change continuous_on ((continuous_multilinear_curry_right_equiv' 𝕜 m E F).symm
           ∘ (λ (y : E), p y m.succ)) s,
      rw linear_isometry_equiv.comp_continuous_on_iff,
      exact H.cont _ A } },
  { rintros ⟨Hzero_eq, Hfderiv_zero, Htaylor⟩,
    split,
    { exact Hzero_eq },
    { assume m (hm : (m : ℕ∞) < n.succ) x (hx : x ∈ s),
      cases m,
      { exact Hfderiv_zero x hx },
      { have A : (m : ℕ∞) < n,
          by { rw with_top.coe_lt_coe at hm ⊢, exact nat.lt_of_succ_lt_succ hm },
        have : has_fderiv_within_at ((continuous_multilinear_curry_right_equiv' 𝕜 m E F).symm
           ∘ (λ (y : E), p y m.succ)) ((p x).shift m.succ).curry_left s x :=
          Htaylor.fderiv_within _ A x hx,
        rw linear_isometry_equiv.comp_has_fderiv_within_at_iff' at this,
        convert this,
        ext y v,
        change (p x (nat.succ (nat.succ m))) (cons y v)
          = (p x m.succ.succ) (snoc (cons y (init v)) (v (last _))),
        rw [← cons_snoc_eq_snoc_cons, snoc_init_self] } },
    { assume m (hm : (m : ℕ∞) ≤ n.succ),
      cases m,
      { have : differentiable_on 𝕜 (λ x, p x 0) s :=
          λ x hx, (Hfderiv_zero x hx).differentiable_within_at,
        exact this.continuous_on },
      { have A : (m : ℕ∞) ≤ n,
          by { rw with_top.coe_le_coe at hm ⊢, exact nat.lt_succ_iff.mp hm },
        have : continuous_on ((continuous_multilinear_curry_right_equiv' 𝕜 m E F).symm
           ∘ (λ (y : E), p y m.succ)) s :=
        Htaylor.cont _ A,
        rwa linear_isometry_equiv.comp_continuous_on_iff at this } } }
end

/-! ### Smooth functions within a set around a point -/

variable (𝕜)

/-- A function is continuously differentiable up to order `n` within a set `s` at a point `x` if
it admits continuous derivatives up to order `n` in a neighborhood of `x` in `s ∪ {x}`.
For `n = ∞`, we only require that this holds up to any finite order (where the neighborhood may
depend on the finite order we consider).

For instance, a real function which is `C^m` on `(-1/m, 1/m)` for each natural `m`, but not
better, is `C^∞` at `0` within `univ`.
-/
def cont_diff_within_at (n : ℕ∞) (f : E → F) (s : set E) (x : E) : Prop :=
∀ (m : ℕ), (m : ℕ∞) ≤ n →
  ∃ u ∈ 𝓝[insert x s] x, ∃ p : E → formal_multilinear_series 𝕜 E F,
    has_ftaylor_series_up_to_on m f p u

variable {𝕜}

lemma cont_diff_within_at_nat {n : ℕ} :
  cont_diff_within_at 𝕜 n f s x ↔
  ∃ u ∈ 𝓝[insert x s] x, ∃ p : E → formal_multilinear_series 𝕜 E F,
  has_ftaylor_series_up_to_on n f p u :=
⟨λ H, H n le_rfl, λ ⟨u, hu, p, hp⟩ m hm, ⟨u, hu, p, hp.of_le hm⟩⟩

lemma cont_diff_within_at.of_le
  (h : cont_diff_within_at 𝕜 n f s x) (hmn : m ≤ n) :
  cont_diff_within_at 𝕜 m f s x :=
λ k hk, h k (le_trans hk hmn)

lemma cont_diff_within_at_iff_forall_nat_le :
  cont_diff_within_at 𝕜 n f s x ↔ ∀ m : ℕ, ↑m ≤ n → cont_diff_within_at 𝕜 m f s x :=
⟨λ H m hm, H.of_le hm, λ H m hm, H m hm _ le_rfl⟩

lemma cont_diff_within_at_top :
  cont_diff_within_at 𝕜 ∞ f s x ↔ ∀ (n : ℕ), cont_diff_within_at 𝕜 n f s x :=
cont_diff_within_at_iff_forall_nat_le.trans $ by simp only [forall_prop_of_true, le_top]

lemma cont_diff_within_at.continuous_within_at
  (h : cont_diff_within_at 𝕜 n f s x) : continuous_within_at f s x :=
begin
  rcases h 0 bot_le with ⟨u, hu, p, H⟩,
  rw [mem_nhds_within_insert] at hu,
  exact (H.continuous_on.continuous_within_at hu.1).mono_of_mem hu.2
end

lemma cont_diff_within_at.congr_of_eventually_eq
  (h : cont_diff_within_at 𝕜 n f s x) (h₁ : f₁ =ᶠ[𝓝[s] x] f) (hx : f₁ x = f x) :
  cont_diff_within_at 𝕜 n f₁ s x :=
λ m hm, let ⟨u, hu, p, H⟩ := h m hm in
⟨{x ∈ u | f₁ x = f x}, filter.inter_mem hu (mem_nhds_within_insert.2 ⟨hx, h₁⟩), p,
  (H.mono (sep_subset _ _)).congr (λ _, and.right)⟩

lemma cont_diff_within_at.congr_of_eventually_eq_insert
  (h : cont_diff_within_at 𝕜 n f s x) (h₁ : f₁ =ᶠ[𝓝[insert x s] x] f) :
  cont_diff_within_at 𝕜 n f₁ s x :=
h.congr_of_eventually_eq (nhds_within_mono x (subset_insert x s) h₁)
  (mem_of_mem_nhds_within (mem_insert x s) h₁ : _)

lemma cont_diff_within_at.congr_of_eventually_eq'
  (h : cont_diff_within_at 𝕜 n f s x) (h₁ : f₁ =ᶠ[𝓝[s] x] f) (hx : x ∈ s) :
  cont_diff_within_at 𝕜 n f₁ s x :=
h.congr_of_eventually_eq h₁ $ h₁.self_of_nhds_within hx

lemma filter.eventually_eq.cont_diff_within_at_iff
  (h₁ : f₁ =ᶠ[𝓝[s] x] f) (hx : f₁ x = f x) :
  cont_diff_within_at 𝕜 n f₁ s x ↔ cont_diff_within_at 𝕜 n f s x :=
⟨λ H, cont_diff_within_at.congr_of_eventually_eq H h₁.symm hx.symm,
λ H, H.congr_of_eventually_eq h₁ hx⟩

lemma cont_diff_within_at.congr
  (h : cont_diff_within_at 𝕜 n f s x) (h₁ : ∀ y ∈ s, f₁ y = f y) (hx : f₁ x = f x) :
  cont_diff_within_at 𝕜 n f₁ s x :=
h.congr_of_eventually_eq (filter.eventually_eq_of_mem self_mem_nhds_within h₁) hx

lemma cont_diff_within_at.congr'
  (h : cont_diff_within_at 𝕜 n f s x) (h₁ : ∀ y ∈ s, f₁ y = f y) (hx : x ∈ s) :
  cont_diff_within_at 𝕜 n f₁ s x :=
h.congr h₁ (h₁ _ hx)

lemma cont_diff_within_at.mono_of_mem
  (h : cont_diff_within_at 𝕜 n f s x) {t : set E} (hst : s ∈ 𝓝[t] x) :
  cont_diff_within_at 𝕜 n f t x :=
begin
  assume m hm,
  rcases h m hm with ⟨u, hu, p, H⟩,
  exact ⟨u, nhds_within_le_of_mem (insert_mem_nhds_within_insert hst) hu, p, H⟩
end

lemma cont_diff_within_at.mono
  (h : cont_diff_within_at 𝕜 n f s x) {t : set E} (hst : t ⊆ s) :
  cont_diff_within_at 𝕜 n f t x :=
h.mono_of_mem $ filter.mem_of_superset self_mem_nhds_within hst

lemma cont_diff_within_at.congr_nhds
  (h : cont_diff_within_at 𝕜 n f s x) {t : set E} (hst : 𝓝[s] x = 𝓝[t] x) :
  cont_diff_within_at 𝕜 n f t x :=
h.mono_of_mem $ hst ▸ self_mem_nhds_within

lemma cont_diff_within_at_congr_nhds {t : set E} (hst : 𝓝[s] x = 𝓝[t] x) :
  cont_diff_within_at 𝕜 n f s x ↔ cont_diff_within_at 𝕜 n f t x :=
⟨λ h, h.congr_nhds hst, λ h, h.congr_nhds hst.symm⟩

lemma cont_diff_within_at_inter' (h : t ∈ 𝓝[s] x) :
  cont_diff_within_at 𝕜 n f (s ∩ t) x ↔ cont_diff_within_at 𝕜 n f s x :=
cont_diff_within_at_congr_nhds $ eq.symm $ nhds_within_restrict'' _ h

lemma cont_diff_within_at_inter (h : t ∈ 𝓝 x) :
  cont_diff_within_at 𝕜 n f (s ∩ t) x ↔ cont_diff_within_at 𝕜 n f s x :=
cont_diff_within_at_inter' (mem_nhds_within_of_mem_nhds h)

lemma cont_diff_within_at_insert {y : E} :
  cont_diff_within_at 𝕜 n f (insert y s) x ↔ cont_diff_within_at 𝕜 n f s x :=
begin
  simp_rw [cont_diff_within_at],
  rcases eq_or_ne x y with rfl|h,
  { simp_rw [insert_eq_of_mem (mem_insert _ _)] },
  simp_rw [insert_comm x y, nhds_within_insert_of_ne h]
end

alias cont_diff_within_at_insert ↔ cont_diff_within_at.of_insert cont_diff_within_at.insert'

lemma cont_diff_within_at.insert (h : cont_diff_within_at 𝕜 n f s x) :
  cont_diff_within_at 𝕜 n f (insert x s) x :=
h.insert'

/-- If a function is `C^n` within a set at a point, with `n ≥ 1`, then it is differentiable
within this set at this point. -/
lemma cont_diff_within_at.differentiable_within_at'
  (h : cont_diff_within_at 𝕜 n f s x) (hn : 1 ≤ n) :
  differentiable_within_at 𝕜 f (insert x s) x :=
begin
  rcases h 1 hn with ⟨u, hu, p, H⟩,
  rcases mem_nhds_within.1 hu with ⟨t, t_open, xt, tu⟩,
  rw inter_comm at tu,
  have := ((H.mono tu).differentiable_on le_rfl) x ⟨mem_insert x s, xt⟩,
  exact (differentiable_within_at_inter (is_open.mem_nhds t_open xt)).1 this,
end

lemma cont_diff_within_at.differentiable_within_at
  (h : cont_diff_within_at 𝕜 n f s x) (hn : 1 ≤ n) :
  differentiable_within_at 𝕜 f s x :=
(h.differentiable_within_at' hn).mono (subset_insert x s)

/-- A function is `C^(n + 1)` on a domain iff locally, it has a derivative which is `C^n`. -/
theorem cont_diff_within_at_succ_iff_has_fderiv_within_at {n : ℕ} :
  cont_diff_within_at 𝕜 ((n + 1) : ℕ) f s x
  ↔ ∃ u ∈ 𝓝[insert x s] x, ∃ f' : E → (E →L[𝕜] F),
    (∀ x ∈ u, has_fderiv_within_at f (f' x) u x) ∧ (cont_diff_within_at 𝕜 n f' u x) :=
begin
  split,
  { assume h,
    rcases h n.succ le_rfl with ⟨u, hu, p, Hp⟩,
    refine ⟨u, hu, λ y, (continuous_multilinear_curry_fin1 𝕜 E F) (p y 1),
      λ y hy, Hp.has_fderiv_within_at (with_top.coe_le_coe.2 (nat.le_add_left 1 n)) hy, _⟩,
    assume m hm,
    refine ⟨u, _, λ (y : E), (p y).shift, _⟩,
    { convert self_mem_nhds_within,
      have : x ∈ insert x s, by simp,
      exact (insert_eq_of_mem (mem_of_mem_nhds_within this hu)) },
    { rw has_ftaylor_series_up_to_on_succ_iff_right at Hp,
      exact Hp.2.2.of_le hm } },
  { rintros ⟨u, hu, f', f'_eq_deriv, Hf'⟩,
    rw cont_diff_within_at_nat,
    rcases Hf' n le_rfl with ⟨v, hv, p', Hp'⟩,
    refine ⟨v ∩ u, _, λ x, (p' x).unshift (f x), _⟩,
    { apply filter.inter_mem _ hu,
      apply nhds_within_le_of_mem hu,
      exact nhds_within_mono _ (subset_insert x u) hv },
    { rw has_ftaylor_series_up_to_on_succ_iff_right,
      refine ⟨λ y hy, rfl, λ y hy, _, _⟩,
      { change has_fderiv_within_at (λ z, (continuous_multilinear_curry_fin0 𝕜 E F).symm (f z))
          ((formal_multilinear_series.unshift (p' y) (f y) 1).curry_left) (v ∩ u) y,
        rw linear_isometry_equiv.comp_has_fderiv_within_at_iff',
        convert (f'_eq_deriv y hy.2).mono (inter_subset_right v u),
        rw ← Hp'.zero_eq y hy.1,
        ext z,
        change ((p' y 0) (init (@cons 0 (λ i, E) z 0))) (@cons 0 (λ i, E) z 0 (last 0))
          = ((p' y 0) 0) z,
        unfold_coes,
        congr },
      { convert (Hp'.mono (inter_subset_left v u)).congr (λ x hx, Hp'.zero_eq x hx.1),
        { ext x y,
          change p' x 0 (init (@snoc 0 (λ i : fin 1, E) 0 y)) y = p' x 0 0 y,
          rw init_snoc },
        { ext x k v y,
          change p' x k (init (@snoc k (λ i : fin k.succ, E) v y))
            (@snoc k (λ i : fin k.succ, E) v y (last k)) = p' x k v y,
          rw [snoc_last, init_snoc] } } } }
end

/-- A version of `cont_diff_within_at_succ_iff_has_fderiv_within_at` where all derivatives
  are taken within the same set. -/
lemma cont_diff_within_at_succ_iff_has_fderiv_within_at' {n : ℕ} :
  cont_diff_within_at 𝕜 (n + 1 : ℕ) f s x
  ↔ ∃ u ∈ 𝓝[insert x s] x, u ⊆ insert x s ∧ ∃ f' : E → E →L[𝕜] F,
    (∀ x ∈ u, has_fderiv_within_at f (f' x) s x) ∧ cont_diff_within_at 𝕜 n f' s x :=
begin
  refine ⟨λ hf, _, _⟩,
  { obtain ⟨u, hu, f', huf', hf'⟩ := cont_diff_within_at_succ_iff_has_fderiv_within_at.mp hf,
    obtain ⟨w, hw, hxw, hwu⟩ := mem_nhds_within.mp hu,
    rw [inter_comm] at hwu,
    refine ⟨insert x s ∩ w, inter_mem_nhds_within _ (hw.mem_nhds hxw), inter_subset_left _ _,
      f', λ y hy, _, _⟩,
    { refine ((huf' y $ hwu hy).mono hwu).mono_of_mem _,
      refine mem_of_superset _ (inter_subset_inter_left _ (subset_insert _ _)),
      refine inter_mem_nhds_within _ (hw.mem_nhds hy.2) },
    { exact hf'.mono_of_mem (nhds_within_mono _ (subset_insert _ _) hu) } },
  { rw [← cont_diff_within_at_insert, cont_diff_within_at_succ_iff_has_fderiv_within_at,
      insert_eq_of_mem (mem_insert _ _)],
    rintro ⟨u, hu, hus, f', huf', hf'⟩,
    refine ⟨u, hu, f', λ y hy, (huf' y hy).insert'.mono hus, hf'.insert.mono hus⟩ }
end

/-! ### Smooth functions within a set -/

variable (𝕜)

/-- A function is continuously differentiable up to `n` on `s` if, for any point `x` in `s`, it
admits continuous derivatives up to order `n` on a neighborhood of `x` in `s`.

For `n = ∞`, we only require that this holds up to any finite order (where the neighborhood may
depend on the finite order we consider).
-/
def cont_diff_on (n : ℕ∞) (f : E → F) (s : set E) : Prop :=
∀ x ∈ s, cont_diff_within_at 𝕜 n f s x

variable {𝕜}

lemma cont_diff_on.cont_diff_within_at (h : cont_diff_on 𝕜 n f s) (hx : x ∈ s) :
  cont_diff_within_at 𝕜 n f s x :=
h x hx

lemma cont_diff_within_at.cont_diff_on {m : ℕ}
  (hm : (m : ℕ∞) ≤ n) (h : cont_diff_within_at 𝕜 n f s x) :
  ∃ u ∈ 𝓝[insert x s] x, u ⊆ insert x s ∧ cont_diff_on 𝕜 m f u :=
begin
  rcases h m hm with ⟨u, u_nhd, p, hp⟩,
  refine ⟨u ∩ insert x s, filter.inter_mem u_nhd self_mem_nhds_within,
    inter_subset_right _ _, _⟩,
  assume y hy m' hm',
  refine ⟨u ∩ insert x s, _, p, (hp.mono (inter_subset_left _ _)).of_le hm'⟩,
  convert self_mem_nhds_within,
  exact insert_eq_of_mem hy
end

protected lemma cont_diff_within_at.eventually {n : ℕ}
  (h : cont_diff_within_at 𝕜 n f s x) :
  ∀ᶠ y in 𝓝[insert x s] x, cont_diff_within_at 𝕜 n f s y :=
begin
  rcases h.cont_diff_on le_rfl with ⟨u, hu, hu_sub, hd⟩,
  have : ∀ᶠ (y : E) in 𝓝[insert x s] x, u ∈ 𝓝[insert x s] y ∧ y ∈ u,
    from (eventually_nhds_within_nhds_within.2 hu).and hu,
  refine this.mono (λ y hy, (hd y hy.2).mono_of_mem _),
  exact nhds_within_mono y (subset_insert _ _) hy.1
end

lemma cont_diff_on.of_le (h : cont_diff_on 𝕜 n f s) (hmn : m ≤ n) :
  cont_diff_on 𝕜 m f s :=
λ x hx, (h x hx).of_le hmn

lemma cont_diff_on.of_succ {n : ℕ} (h : cont_diff_on 𝕜 (n + 1) f s) : cont_diff_on 𝕜 n f s :=
h.of_le $ with_top.coe_le_coe.mpr le_self_add

lemma cont_diff_on.one_of_succ {n : ℕ} (h : cont_diff_on 𝕜 (n + 1) f s) : cont_diff_on 𝕜 1 f s :=
h.of_le $ with_top.coe_le_coe.mpr le_add_self

lemma cont_diff_on_iff_forall_nat_le :
  cont_diff_on 𝕜 n f s ↔ ∀ m : ℕ, ↑m ≤ n → cont_diff_on 𝕜 m f s :=
⟨λ H m hm, H.of_le hm, λ H x hx m hm, H m hm x hx m le_rfl⟩

lemma cont_diff_on_top :
  cont_diff_on 𝕜 ∞ f s ↔ ∀ (n : ℕ), cont_diff_on 𝕜 n f s :=
cont_diff_on_iff_forall_nat_le.trans $ by simp only [le_top, forall_prop_of_true]

lemma cont_diff_on_all_iff_nat :
  (∀ n, cont_diff_on 𝕜 n f s) ↔ (∀ n : ℕ, cont_diff_on 𝕜 n f s) :=
begin
  refine ⟨λ H n, H n, _⟩,
  rintro H (_|n),
  exacts [cont_diff_on_top.2 H, H n]
end

lemma cont_diff_on.continuous_on
  (h : cont_diff_on 𝕜 n f s) : continuous_on f s :=
λ x hx, (h x hx).continuous_within_at

lemma cont_diff_on.congr
  (h : cont_diff_on 𝕜 n f s) (h₁ : ∀ x ∈ s, f₁ x = f x) :
  cont_diff_on 𝕜 n f₁ s :=
λ x hx, (h x hx).congr h₁ (h₁ x hx)

lemma cont_diff_on_congr (h₁ : ∀ x ∈ s, f₁ x = f x) :
  cont_diff_on 𝕜 n f₁ s ↔ cont_diff_on 𝕜 n f s :=
⟨λ H, H.congr (λ x hx, (h₁ x hx).symm), λ H, H.congr h₁⟩

lemma cont_diff_on.mono
  (h : cont_diff_on 𝕜 n f s) {t : set E} (hst : t ⊆ s) :
  cont_diff_on 𝕜 n f t :=
λ x hx, (h x (hst hx)).mono hst

lemma cont_diff_on.congr_mono
  (hf : cont_diff_on 𝕜 n f s) (h₁ : ∀ x ∈ s₁, f₁ x = f x) (hs : s₁ ⊆ s) :
  cont_diff_on 𝕜 n f₁ s₁ :=
(hf.mono hs).congr h₁

/-- If a function is `C^n` on a set with `n ≥ 1`, then it is differentiable there. -/
lemma cont_diff_on.differentiable_on
  (h : cont_diff_on 𝕜 n f s) (hn : 1 ≤ n) : differentiable_on 𝕜 f s :=
λ x hx, (h x hx).differentiable_within_at hn

/-- If a function is `C^n` around each point in a set, then it is `C^n` on the set. -/
lemma cont_diff_on_of_locally_cont_diff_on
  (h : ∀ x ∈ s, ∃u, is_open u ∧ x ∈ u ∧ cont_diff_on 𝕜 n f (s ∩ u)) :
  cont_diff_on 𝕜 n f s :=
begin
  assume x xs,
  rcases h x xs with ⟨u, u_open, xu, hu⟩,
  apply (cont_diff_within_at_inter _).1 (hu x ⟨xs, xu⟩),
  exact is_open.mem_nhds u_open xu
end

/-- A function is `C^(n + 1)` on a domain iff locally, it has a derivative which is `C^n`. -/
theorem cont_diff_on_succ_iff_has_fderiv_within_at {n : ℕ} :
  cont_diff_on 𝕜 ((n + 1) : ℕ) f s
  ↔ ∀ x ∈ s, ∃ u ∈ 𝓝[insert x s] x, ∃ f' : E → (E →L[𝕜] F),
    (∀ x ∈ u, has_fderiv_within_at f (f' x) u x) ∧ (cont_diff_on 𝕜 n f' u) :=
begin
  split,
  { assume h x hx,
    rcases (h x hx) n.succ le_rfl with ⟨u, hu, p, Hp⟩,
    refine ⟨u, hu, λ y, (continuous_multilinear_curry_fin1 𝕜 E F) (p y 1),
      λ y hy, Hp.has_fderiv_within_at (with_top.coe_le_coe.2 (nat.le_add_left 1 n)) hy, _⟩,
    rw has_ftaylor_series_up_to_on_succ_iff_right at Hp,
    assume z hz m hm,
    refine ⟨u, _, λ (x : E), (p x).shift, Hp.2.2.of_le hm⟩,
    convert self_mem_nhds_within,
    exact insert_eq_of_mem hz, },
  { assume h x hx,
    rw cont_diff_within_at_succ_iff_has_fderiv_within_at,
    rcases h x hx with ⟨u, u_nhbd, f', hu, hf'⟩,
    have : x ∈ u := mem_of_mem_nhds_within (mem_insert _ _) u_nhbd,
    exact ⟨u, u_nhbd, f', hu, hf' x this⟩ }
end

/-! ### Iterated derivative within a set -/
variable (𝕜)

/--
The `n`-th derivative of a function along a set, defined inductively by saying that the `n+1`-th
derivative of `f` is the derivative of the `n`-th derivative of `f` along this set, together with
an uncurrying step to see it as a multilinear map in `n+1` variables..
-/
noncomputable def iterated_fderiv_within (n : ℕ) (f : E → F) (s : set E) :
  E → (E [×n]→L[𝕜] F) :=
nat.rec_on n
  (λ x, continuous_multilinear_map.curry0 𝕜 E (f x))
  (λ n rec x, continuous_linear_map.uncurry_left (fderiv_within 𝕜 rec s x))

/-- Formal Taylor series associated to a function within a set. -/
def ftaylor_series_within (f : E → F) (s : set E) (x : E) : formal_multilinear_series 𝕜 E F :=
λ n, iterated_fderiv_within 𝕜 n f s x

variable {𝕜}

@[simp] lemma iterated_fderiv_within_zero_apply (m : (fin 0) → E) :
  (iterated_fderiv_within 𝕜 0 f s x : ((fin 0) →  E) → F) m = f x := rfl

lemma iterated_fderiv_within_zero_eq_comp :
  iterated_fderiv_within 𝕜 0 f s = (continuous_multilinear_curry_fin0 𝕜 E F).symm ∘ f := rfl

lemma iterated_fderiv_within_succ_apply_left {n : ℕ} (m : fin (n + 1) → E):
  (iterated_fderiv_within 𝕜 (n + 1) f s x : (fin (n + 1) → E) → F) m
  = (fderiv_within 𝕜 (iterated_fderiv_within 𝕜 n f s) s x : E → (E [×n]→L[𝕜] F))
      (m 0) (tail m) := rfl

/-- Writing explicitly the `n+1`-th derivative as the composition of a currying linear equiv,
and the derivative of the `n`-th derivative. -/
lemma iterated_fderiv_within_succ_eq_comp_left {n : ℕ} :
  iterated_fderiv_within 𝕜 (n + 1) f s =
  (continuous_multilinear_curry_left_equiv 𝕜 (λ(i : fin (n + 1)), E) F)
    ∘ (fderiv_within 𝕜 (iterated_fderiv_within 𝕜 n f s) s) := rfl

theorem iterated_fderiv_within_succ_apply_right {n : ℕ}
  (hs : unique_diff_on 𝕜 s) (hx : x ∈ s) (m : fin (n + 1) → E) :
  (iterated_fderiv_within 𝕜 (n + 1) f s x : (fin (n + 1) → E) → F) m
    = iterated_fderiv_within 𝕜 n (λy, fderiv_within 𝕜 f s y) s x (init m) (m (last n)) :=
begin
  induction n with n IH generalizing x,
  { rw [iterated_fderiv_within_succ_eq_comp_left, iterated_fderiv_within_zero_eq_comp,
        iterated_fderiv_within_zero_apply,
        function.comp_apply, linear_isometry_equiv.comp_fderiv_within _ (hs x hx)],
    refl },
  { let I := continuous_multilinear_curry_right_equiv' 𝕜 n E F,
    have A : ∀ y ∈ s, iterated_fderiv_within 𝕜 n.succ f s y
        = (I ∘ (iterated_fderiv_within 𝕜 n (λy, fderiv_within 𝕜 f s y) s)) y,
      by { assume y hy, ext m, rw @IH m y hy, refl },
    calc
    (iterated_fderiv_within 𝕜 (n+2) f s x : (fin (n+2) → E) → F) m =
    (fderiv_within 𝕜 (iterated_fderiv_within 𝕜 n.succ f s) s x
              : E → (E [×(n + 1)]→L[𝕜] F)) (m 0) (tail m) : rfl
    ... = (fderiv_within 𝕜 (I ∘ (iterated_fderiv_within 𝕜 n (fderiv_within 𝕜 f s) s)) s x
              : E → (E [×(n + 1)]→L[𝕜] F)) (m 0) (tail m) :
      by rw fderiv_within_congr (hs x hx) A (A x hx)
    ... = (I ∘ fderiv_within 𝕜 ((iterated_fderiv_within 𝕜 n (fderiv_within 𝕜 f s) s)) s x
              : E → (E [×(n + 1)]→L[𝕜] F)) (m 0) (tail m) :
      by { rw linear_isometry_equiv.comp_fderiv_within _ (hs x hx), refl }
    ... = (fderiv_within 𝕜 ((iterated_fderiv_within 𝕜 n (λ y, fderiv_within 𝕜 f s y) s)) s x
              : E → (E [×n]→L[𝕜] (E →L[𝕜] F))) (m 0) (init (tail m)) ((tail m) (last n)) : rfl
    ... = iterated_fderiv_within 𝕜 (nat.succ n) (λ y, fderiv_within 𝕜 f s y) s x
              (init m) (m (last (n + 1))) :
      by { rw [iterated_fderiv_within_succ_apply_left, tail_init_eq_init_tail], refl } }
end

/-- Writing explicitly the `n+1`-th derivative as the composition of a currying linear equiv,
and the `n`-th derivative of the derivative. -/
lemma iterated_fderiv_within_succ_eq_comp_right {n : ℕ} (hs : unique_diff_on 𝕜 s) (hx : x ∈ s) :
  iterated_fderiv_within 𝕜 (n + 1) f s x =
  ((continuous_multilinear_curry_right_equiv' 𝕜 n E F)
    ∘ (iterated_fderiv_within 𝕜 n (λy, fderiv_within 𝕜 f s y) s)) x :=
by { ext m, rw iterated_fderiv_within_succ_apply_right hs hx, refl }

@[simp] lemma iterated_fderiv_within_one_apply
  (hs : unique_diff_on 𝕜 s) (hx : x ∈ s) (m : (fin 1) → E) :
  (iterated_fderiv_within 𝕜 1 f s x : ((fin 1) → E) → F) m
  = (fderiv_within 𝕜 f s x : E → F) (m 0) :=
by { rw [iterated_fderiv_within_succ_apply_right hs hx, iterated_fderiv_within_zero_apply], refl }

/-- If two functions coincide on a set `s` of unique differentiability, then their iterated
differentials within this set coincide. -/
lemma iterated_fderiv_within_congr {n : ℕ}
  (hs : unique_diff_on 𝕜 s) (hL : ∀y∈s, f₁ y = f y) (hx : x ∈ s) :
  iterated_fderiv_within 𝕜 n f₁ s x = iterated_fderiv_within 𝕜 n f s x :=
begin
  induction n with n IH generalizing x,
  { ext m, simp [hL x hx] },
  { have : fderiv_within 𝕜 (λ y, iterated_fderiv_within 𝕜 n f₁ s y) s x
           = fderiv_within 𝕜 (λ y, iterated_fderiv_within 𝕜 n f s y) s x :=
      fderiv_within_congr (hs x hx) (λ y hy, IH hy) (IH hx),
    ext m,
    rw [iterated_fderiv_within_succ_apply_left, iterated_fderiv_within_succ_apply_left, this] }
end

/-- The iterated differential within a set `s` at a point `x` is not modified if one intersects
`s` with an open set containing `x`. -/
lemma iterated_fderiv_within_inter_open {n : ℕ} (hu : is_open u)
  (hs : unique_diff_on 𝕜 (s ∩ u)) (hx : x ∈ s ∩ u) :
  iterated_fderiv_within 𝕜 n f (s ∩ u) x = iterated_fderiv_within 𝕜 n f s x :=
begin
  induction n with n IH generalizing x,
  { ext m, simp },
  { have A : fderiv_within 𝕜 (λ y, iterated_fderiv_within 𝕜 n f (s ∩ u) y) (s ∩ u) x
           = fderiv_within 𝕜 (λ y, iterated_fderiv_within 𝕜 n f s y) (s ∩ u) x :=
      fderiv_within_congr (hs x hx) (λ y hy, IH hy) (IH hx),
    have B : fderiv_within 𝕜 (λ y, iterated_fderiv_within 𝕜 n f s y) (s ∩ u) x
           = fderiv_within 𝕜 (λ y, iterated_fderiv_within 𝕜 n f s y) s x :=
      fderiv_within_inter (is_open.mem_nhds hu hx.2)
        ((unique_diff_within_at_inter (is_open.mem_nhds hu hx.2)).1 (hs x hx)),
    ext m,
    rw [iterated_fderiv_within_succ_apply_left, iterated_fderiv_within_succ_apply_left, A, B] }
end

/-- The iterated differential within a set `s` at a point `x` is not modified if one intersects
`s` with a neighborhood of `x` within `s`. -/
lemma iterated_fderiv_within_inter' {n : ℕ}
  (hu : u ∈ 𝓝[s] x) (hs : unique_diff_on 𝕜 s) (xs : x ∈ s) :
  iterated_fderiv_within 𝕜 n f (s ∩ u) x = iterated_fderiv_within 𝕜 n f s x :=
begin
  obtain ⟨v, v_open, xv, vu⟩ : ∃ v, is_open v ∧ x ∈ v ∧ v ∩ s ⊆ u := mem_nhds_within.1 hu,
  have A : (s ∩ u) ∩ v = s ∩ v,
  { apply subset.antisymm (inter_subset_inter (inter_subset_left _ _) (subset.refl _)),
    exact λ y ⟨ys, yv⟩, ⟨⟨ys, vu ⟨yv, ys⟩⟩, yv⟩ },
  have : iterated_fderiv_within 𝕜 n f (s ∩ v) x = iterated_fderiv_within 𝕜 n f s x :=
    iterated_fderiv_within_inter_open v_open (hs.inter v_open) ⟨xs, xv⟩,
  rw ← this,
  have : iterated_fderiv_within 𝕜 n f ((s ∩ u) ∩ v) x = iterated_fderiv_within 𝕜 n f (s ∩ u) x,
  { refine iterated_fderiv_within_inter_open v_open _ ⟨⟨xs, vu ⟨xv, xs⟩⟩, xv⟩,
    rw A,
    exact hs.inter v_open },
  rw A at this,
  rw ← this
end

/-- The iterated differential within a set `s` at a point `x` is not modified if one intersects
`s` with a neighborhood of `x`. -/
lemma iterated_fderiv_within_inter {n : ℕ}
  (hu : u ∈ 𝓝 x) (hs : unique_diff_on 𝕜 s) (xs : x ∈ s) :
  iterated_fderiv_within 𝕜 n f (s ∩ u) x = iterated_fderiv_within 𝕜 n f s x :=
iterated_fderiv_within_inter' (mem_nhds_within_of_mem_nhds hu) hs xs

@[simp] lemma cont_diff_on_zero :
  cont_diff_on 𝕜 0 f s ↔ continuous_on f s :=
begin
  refine ⟨λ H, H.continuous_on, λ H, _⟩,
  assume x hx m hm,
  have : (m : ℕ∞) = 0 := le_antisymm hm bot_le,
  rw this,
  refine ⟨insert x s, self_mem_nhds_within, ftaylor_series_within 𝕜 f s, _⟩,
  rw has_ftaylor_series_up_to_on_zero_iff,
  exact ⟨by rwa insert_eq_of_mem hx, λ x hx, by simp [ftaylor_series_within]⟩
end

lemma cont_diff_within_at_zero (hx : x ∈ s) :
  cont_diff_within_at 𝕜 0 f s x ↔ ∃ u ∈ 𝓝[s] x, continuous_on f (s ∩ u) :=
begin
  split,
  { intros h,
    obtain ⟨u, H, p, hp⟩ := h 0 (by norm_num),
    refine ⟨u, _, _⟩,
    { simpa [hx] using H },
    { simp only [with_top.coe_zero, has_ftaylor_series_up_to_on_zero_iff] at hp,
      exact hp.1.mono (inter_subset_right s u) } },
  { rintros ⟨u, H, hu⟩,
    rw ← cont_diff_within_at_inter' H,
    have h' : x ∈ s ∩ u := ⟨hx, mem_of_mem_nhds_within hx H⟩,
    exact (cont_diff_on_zero.mpr hu).cont_diff_within_at h' }
end

/-- On a set with unique differentiability, any choice of iterated differential has to coincide
with the one we have chosen in `iterated_fderiv_within 𝕜 m f s`. -/
theorem has_ftaylor_series_up_to_on.eq_ftaylor_series_of_unique_diff_on
  (h : has_ftaylor_series_up_to_on n f p s)
  {m : ℕ} (hmn : (m : ℕ∞) ≤ n) (hs : unique_diff_on 𝕜 s) (hx : x ∈ s) :
  p x m = iterated_fderiv_within 𝕜 m f s x :=
begin
  induction m with m IH generalizing x,
  { rw [h.zero_eq' hx, iterated_fderiv_within_zero_eq_comp] },
  { have A : (m : ℕ∞) < n := lt_of_lt_of_le (with_top.coe_lt_coe.2 (lt_add_one m)) hmn,
    have : has_fderiv_within_at (λ (y : E), iterated_fderiv_within 𝕜 m f s y)
      (continuous_multilinear_map.curry_left (p x (nat.succ m))) s x :=
    (h.fderiv_within m A x hx).congr (λ y hy, (IH (le_of_lt A) hy).symm) (IH (le_of_lt A) hx).symm,
    rw [iterated_fderiv_within_succ_eq_comp_left, function.comp_apply,
      this.fderiv_within (hs x hx)],
    exact (continuous_multilinear_map.uncurry_curry_left _).symm }
end

/-- When a function is `C^n` in a set `s` of unique differentiability, it admits
`ftaylor_series_within 𝕜 f s` as a Taylor series up to order `n` in `s`. -/
theorem cont_diff_on.ftaylor_series_within
  (h : cont_diff_on 𝕜 n f s) (hs : unique_diff_on 𝕜 s) :
  has_ftaylor_series_up_to_on n f (ftaylor_series_within 𝕜 f s) s :=
begin
  split,
  { assume x hx,
    simp only [ftaylor_series_within, continuous_multilinear_map.uncurry0_apply,
               iterated_fderiv_within_zero_apply] },
  { assume m hm x hx,
    rcases (h x hx) m.succ (enat.add_one_le_of_lt hm) with ⟨u, hu, p, Hp⟩,
    rw insert_eq_of_mem hx at hu,
    rcases mem_nhds_within.1 hu with ⟨o, o_open, xo, ho⟩,
    rw inter_comm at ho,
    have : p x m.succ = ftaylor_series_within 𝕜 f s x m.succ,
    { change p x m.succ = iterated_fderiv_within 𝕜 m.succ f s x,
      rw ← iterated_fderiv_within_inter (is_open.mem_nhds o_open xo) hs hx,
      exact (Hp.mono ho).eq_ftaylor_series_of_unique_diff_on le_rfl
        (hs.inter o_open) ⟨hx, xo⟩ },
    rw [← this, ← has_fderiv_within_at_inter (is_open.mem_nhds o_open xo)],
    have A : ∀ y ∈ s ∩ o, p y m = ftaylor_series_within 𝕜 f s y m,
    { rintros y ⟨hy, yo⟩,
      change p y m = iterated_fderiv_within 𝕜 m f s y,
      rw ← iterated_fderiv_within_inter (is_open.mem_nhds o_open yo) hs hy,
      exact (Hp.mono ho).eq_ftaylor_series_of_unique_diff_on (with_top.coe_le_coe.2 (nat.le_succ m))
        (hs.inter o_open) ⟨hy, yo⟩ },
    exact ((Hp.mono ho).fderiv_within m (with_top.coe_lt_coe.2 (lt_add_one m)) x ⟨hx, xo⟩).congr
      (λ y hy, (A y hy).symm) (A x ⟨hx, xo⟩).symm },
  { assume m hm,
    apply continuous_on_of_locally_continuous_on,
    assume x hx,
    rcases h x hx m hm with ⟨u, hu, p, Hp⟩,
    rcases mem_nhds_within.1 hu with ⟨o, o_open, xo, ho⟩,
    rw insert_eq_of_mem hx at ho,
    rw inter_comm at ho,
    refine ⟨o, o_open, xo, _⟩,
    have A : ∀ y ∈ s ∩ o, p y m = ftaylor_series_within 𝕜 f s y m,
    { rintros y ⟨hy, yo⟩,
      change p y m = iterated_fderiv_within 𝕜 m f s y,
      rw ← iterated_fderiv_within_inter (is_open.mem_nhds o_open yo) hs hy,
      exact (Hp.mono ho).eq_ftaylor_series_of_unique_diff_on le_rfl
        (hs.inter o_open) ⟨hy, yo⟩ },
    exact ((Hp.mono ho).cont m le_rfl).congr (λ y hy, (A y hy).symm) }
end

lemma cont_diff_on_of_continuous_on_differentiable_on
  (Hcont : ∀ (m : ℕ), (m : ℕ∞) ≤ n →
    continuous_on (λ x, iterated_fderiv_within 𝕜 m f s x) s)
  (Hdiff : ∀ (m : ℕ), (m : ℕ∞) < n →
    differentiable_on 𝕜 (λ x, iterated_fderiv_within 𝕜 m f s x) s) :
  cont_diff_on 𝕜 n f s :=
begin
  assume x hx m hm,
  rw insert_eq_of_mem hx,
  refine ⟨s, self_mem_nhds_within, ftaylor_series_within 𝕜 f s, _⟩,
  split,
  { assume y hy,
    simp only [ftaylor_series_within, continuous_multilinear_map.uncurry0_apply,
                iterated_fderiv_within_zero_apply] },
  { assume k hk y hy,
    convert (Hdiff k (lt_of_lt_of_le hk hm) y hy).has_fderiv_within_at,
    simp only [ftaylor_series_within, iterated_fderiv_within_succ_eq_comp_left,
                continuous_linear_equiv.coe_apply, function.comp_app, coe_fn_coe_base],
    exact continuous_linear_map.curry_uncurry_left _ },
  { assume k hk,
    exact Hcont k (le_trans hk hm) }
end

lemma cont_diff_on_of_differentiable_on
  (h : ∀(m : ℕ), (m : ℕ∞) ≤ n → differentiable_on 𝕜 (iterated_fderiv_within 𝕜 m f s) s) :
  cont_diff_on 𝕜 n f s :=
cont_diff_on_of_continuous_on_differentiable_on
  (λ m hm, (h m hm).continuous_on) (λ m hm, (h m (le_of_lt hm)))

lemma cont_diff_on.continuous_on_iterated_fderiv_within {m : ℕ}
  (h : cont_diff_on 𝕜 n f s) (hmn : (m : ℕ∞) ≤ n) (hs : unique_diff_on 𝕜 s) :
  continuous_on (iterated_fderiv_within 𝕜 m f s) s :=
(h.ftaylor_series_within hs).cont m hmn

lemma cont_diff_on.differentiable_on_iterated_fderiv_within {m : ℕ}
  (h : cont_diff_on 𝕜 n f s) (hmn : (m : ℕ∞) < n) (hs : unique_diff_on 𝕜 s) :
  differentiable_on 𝕜 (iterated_fderiv_within 𝕜 m f s) s :=
λ x hx, ((h.ftaylor_series_within hs).fderiv_within m hmn x hx).differentiable_within_at

lemma cont_diff_on_iff_continuous_on_differentiable_on
  (hs : unique_diff_on 𝕜 s) :
  cont_diff_on 𝕜 n f s ↔
  (∀ (m : ℕ), (m : ℕ∞) ≤ n →
    continuous_on (λ x, iterated_fderiv_within 𝕜 m f s x) s)
  ∧ (∀ (m : ℕ), (m : ℕ∞) < n →
    differentiable_on 𝕜 (λ x, iterated_fderiv_within 𝕜 m f s x) s) :=
begin
  split,
  { assume h,
    split,
    { assume m hm, exact h.continuous_on_iterated_fderiv_within hm hs },
    { assume m hm, exact h.differentiable_on_iterated_fderiv_within hm hs } },
  { assume h,
    exact cont_diff_on_of_continuous_on_differentiable_on h.1 h.2 }
end

lemma cont_diff_on_succ_of_fderiv_within {n : ℕ} (hf : differentiable_on 𝕜 f s)
  (h : cont_diff_on 𝕜 n (λ y, fderiv_within 𝕜 f s y) s) :
  cont_diff_on 𝕜 ((n + 1) : ℕ) f s :=
begin
  intros x hx,
  rw [cont_diff_within_at_succ_iff_has_fderiv_within_at, insert_eq_of_mem hx],
  exact ⟨s, self_mem_nhds_within, fderiv_within 𝕜 f s,
    λ y hy, (hf y hy).has_fderiv_within_at, h x hx⟩
end

/-- A function is `C^(n + 1)` on a domain with unique derivatives if and only if it is
differentiable there, and its derivative (expressed with `fderiv_within`) is `C^n`. -/
theorem cont_diff_on_succ_iff_fderiv_within {n : ℕ} (hs : unique_diff_on 𝕜 s) :
  cont_diff_on 𝕜 ((n + 1) : ℕ) f s ↔
  differentiable_on 𝕜 f s ∧ cont_diff_on 𝕜 n (λ y, fderiv_within 𝕜 f s y) s :=
begin
  refine ⟨λ H, _, λ h, cont_diff_on_succ_of_fderiv_within h.1 h.2⟩,
  refine ⟨H.differentiable_on (with_top.coe_le_coe.2 (nat.le_add_left 1 n)), λ x hx, _⟩,
  rcases cont_diff_within_at_succ_iff_has_fderiv_within_at.1 (H x hx)
    with ⟨u, hu, f', hff', hf'⟩,
  rcases mem_nhds_within.1 hu with ⟨o, o_open, xo, ho⟩,
  rw [inter_comm, insert_eq_of_mem hx] at ho,
  have := hf'.mono ho,
  rw cont_diff_within_at_inter' (mem_nhds_within_of_mem_nhds (is_open.mem_nhds o_open xo))
    at this,
  apply this.congr_of_eventually_eq' _ hx,
  have : o ∩ s ∈ 𝓝[s] x := mem_nhds_within.2 ⟨o, o_open, xo, subset.refl _⟩,
  rw inter_comm at this,
  apply filter.eventually_eq_of_mem this (λ y hy, _),
  have A : fderiv_within 𝕜 f (s ∩ o) y = f' y :=
    ((hff' y (ho hy)).mono ho).fderiv_within (hs.inter o_open y hy),
  rwa fderiv_within_inter (is_open.mem_nhds o_open hy.2) (hs y hy.1) at A
end

/-- A function is `C^(n + 1)` on an open domain if and only if it is
differentiable there, and its derivative (expressed with `fderiv`) is `C^n`. -/
theorem cont_diff_on_succ_iff_fderiv_of_open {n : ℕ} (hs : is_open s) :
  cont_diff_on 𝕜 ((n + 1) : ℕ) f s ↔
  differentiable_on 𝕜 f s ∧ cont_diff_on 𝕜 n (λ y, fderiv 𝕜 f y) s :=
begin
  rw cont_diff_on_succ_iff_fderiv_within hs.unique_diff_on,
  congrm _ ∧ _,
  apply cont_diff_on_congr,
  assume x hx,
  exact fderiv_within_of_open hs hx
end

/-- A function is `C^∞` on a domain with unique derivatives if and only if it is differentiable
there, and its derivative (expressed with `fderiv_within`) is `C^∞`. -/
theorem cont_diff_on_top_iff_fderiv_within (hs : unique_diff_on 𝕜 s) :
  cont_diff_on 𝕜 ∞ f s ↔
  differentiable_on 𝕜 f s ∧ cont_diff_on 𝕜 ∞ (λ y, fderiv_within 𝕜 f s y) s :=
begin
  split,
  { assume h,
    refine ⟨h.differentiable_on le_top, _⟩,
    apply cont_diff_on_top.2 (λ n, ((cont_diff_on_succ_iff_fderiv_within hs).1 _).2),
    exact h.of_le le_top },
  { assume h,
    refine cont_diff_on_top.2 (λ n, _),
    have A : (n : ℕ∞) ≤ ∞ := le_top,
    apply ((cont_diff_on_succ_iff_fderiv_within hs).2 ⟨h.1, h.2.of_le A⟩).of_le,
    exact with_top.coe_le_coe.2 (nat.le_succ n) }
end

/-- A function is `C^∞` on an open domain if and only if it is differentiable there, and its
derivative (expressed with `fderiv`) is `C^∞`. -/
theorem cont_diff_on_top_iff_fderiv_of_open (hs : is_open s) :
  cont_diff_on 𝕜 ∞ f s ↔
  differentiable_on 𝕜 f s ∧ cont_diff_on 𝕜 ∞ (λ y, fderiv 𝕜 f y) s :=
begin
  rw cont_diff_on_top_iff_fderiv_within hs.unique_diff_on,
  congrm _ ∧ _,
  apply cont_diff_on_congr,
  assume x hx,
  exact fderiv_within_of_open hs hx
end

lemma cont_diff_on.fderiv_within
  (hf : cont_diff_on 𝕜 n f s) (hs : unique_diff_on 𝕜 s) (hmn : m + 1 ≤ n) :
  cont_diff_on 𝕜 m (λ y, fderiv_within 𝕜 f s y) s :=
begin
  cases m,
  { change ∞ + 1 ≤ n at hmn,
    have : n = ∞, by simpa using hmn,
    rw this at hf,
    exact ((cont_diff_on_top_iff_fderiv_within hs).1 hf).2 },
  { change (m.succ : ℕ∞) ≤ n at hmn,
    exact ((cont_diff_on_succ_iff_fderiv_within hs).1 (hf.of_le hmn)).2 }
end

lemma cont_diff_on.fderiv_of_open
  (hf : cont_diff_on 𝕜 n f s) (hs : is_open s) (hmn : m + 1 ≤ n) :
  cont_diff_on 𝕜 m (λ y, fderiv 𝕜 f y) s :=
(hf.fderiv_within hs.unique_diff_on hmn).congr (λ x hx, (fderiv_within_of_open hs hx).symm)

lemma cont_diff_on.continuous_on_fderiv_within
  (h : cont_diff_on 𝕜 n f s) (hs : unique_diff_on 𝕜 s) (hn : 1 ≤ n) :
  continuous_on (λ x, fderiv_within 𝕜 f s x) s :=
((cont_diff_on_succ_iff_fderiv_within hs).1 (h.of_le hn)).2.continuous_on

lemma cont_diff_on.continuous_on_fderiv_of_open
  (h : cont_diff_on 𝕜 n f s) (hs : is_open s) (hn : 1 ≤ n) :
  continuous_on (λ x, fderiv 𝕜 f x) s :=
((cont_diff_on_succ_iff_fderiv_of_open hs).1 (h.of_le hn)).2.continuous_on

<<<<<<< HEAD
=======
lemma cont_diff_within_at.fderiv_within'
  (hf : cont_diff_within_at 𝕜 n f s x) (hs : ∀ᶠ y in 𝓝[insert x s] x, unique_diff_within_at 𝕜 s y)
  (hmn : m + 1 ≤ n) :
  cont_diff_within_at 𝕜 m (fderiv_within 𝕜 f s) s x :=
begin
  have : ∀ k : ℕ, (k + 1 : ℕ∞) ≤ n → cont_diff_within_at 𝕜 k (fderiv_within 𝕜 f s) s x,
  { intros k hkn,
    obtain ⟨v, hv, -, f', hvf', hf'⟩ :=
      cont_diff_within_at_succ_iff_has_fderiv_within_at'.mp (hf.of_le hkn),
    apply hf'.congr_of_eventually_eq_insert,
    filter_upwards [hv, hs],
    exact λ y hy h2y, (hvf' y hy).fderiv_within h2y },
  induction m using with_top.rec_top_coe,
  { obtain rfl := eq_top_iff.mpr hmn,
    rw [cont_diff_within_at_top],
    exact λ m, this m le_top },
  exact this m hmn
end

lemma cont_diff_within_at.fderiv_within
  (hf : cont_diff_within_at 𝕜 n f s x) (hs : unique_diff_on 𝕜 s)
  (hmn : (m + 1 : ℕ∞) ≤ n) (hxs : x ∈ s) :
  cont_diff_within_at 𝕜 m (fderiv_within 𝕜 f s) s x :=
hf.fderiv_within' (by { rw [insert_eq_of_mem hxs], exact eventually_of_mem self_mem_nhds_within hs})
  hmn

/-- If a function is at least `C^1`, its bundled derivative (mapping `(x, v)` to `Df(x) v`) is
continuous. -/
lemma cont_diff_on.continuous_on_fderiv_within_apply
  (h : cont_diff_on 𝕜 n f s) (hs : unique_diff_on 𝕜 s) (hn : 1 ≤ n) :
  continuous_on (λp : E × E, (fderiv_within 𝕜 f s p.1 : E → F) p.2) (s ×ˢ univ) :=
begin
  have A : continuous (λq : (E →L[𝕜] F) × E, q.1 q.2) := is_bounded_bilinear_map_apply.continuous,
  have B : continuous_on (λp : E × E, (fderiv_within 𝕜 f s p.1, p.2)) (s ×ˢ univ),
  { apply continuous_on.prod _ continuous_snd.continuous_on,
    exact continuous_on.comp (h.continuous_on_fderiv_within hs hn) continuous_fst.continuous_on
      (prod_subset_preimage_fst _ _) },
  exact A.comp_continuous_on B
end

>>>>>>> 61e15036
/-! ### Functions with a Taylor series on the whole space -/

/-- `has_ftaylor_series_up_to n f p` registers the fact that `p 0 = f` and `p (m+1)` is a
derivative of `p m` for `m < n`, and is continuous for `m ≤ n`. This is a predicate analogous to
`has_fderiv_at` but for higher order derivatives. -/
structure has_ftaylor_series_up_to (n : ℕ∞)
  (f : E → F) (p : E → formal_multilinear_series 𝕜 E F) : Prop :=
(zero_eq : ∀ x, (p x 0).uncurry0 = f x)
(fderiv  : ∀ (m : ℕ) (hm : (m : ℕ∞) < n), ∀ x,
    has_fderiv_at (λ y, p y m) (p x m.succ).curry_left x)
(cont    : ∀ (m : ℕ) (hm : (m : ℕ∞) ≤ n), continuous (λ x, p x m))

lemma has_ftaylor_series_up_to.zero_eq'
  (h : has_ftaylor_series_up_to n f p) (x : E) :
  p x 0 = (continuous_multilinear_curry_fin0 𝕜 E F).symm (f x) :=
by { rw ← h.zero_eq x, symmetry, exact continuous_multilinear_map.uncurry0_curry0 _ }

lemma has_ftaylor_series_up_to_on_univ_iff :
  has_ftaylor_series_up_to_on n f p univ ↔ has_ftaylor_series_up_to n f p :=
begin
  split,
  { assume H,
    split,
    { exact λ x, H.zero_eq x (mem_univ x) },
    { assume m hm x,
      rw ← has_fderiv_within_at_univ,
      exact H.fderiv_within m hm x (mem_univ x) },
    { assume m hm,
      rw continuous_iff_continuous_on_univ,
      exact H.cont m hm } },
  { assume H,
    split,
    { exact λ x hx, H.zero_eq x },
    { assume m hm x hx,
      rw has_fderiv_within_at_univ,
      exact H.fderiv m hm x },
    { assume m hm,
      rw ← continuous_iff_continuous_on_univ,
      exact H.cont m hm } }
end

lemma has_ftaylor_series_up_to.has_ftaylor_series_up_to_on
  (h : has_ftaylor_series_up_to n f p) (s : set E) :
  has_ftaylor_series_up_to_on n f p s :=
(has_ftaylor_series_up_to_on_univ_iff.2 h).mono (subset_univ _)

lemma has_ftaylor_series_up_to.of_le
  (h : has_ftaylor_series_up_to n f p) (hmn : m ≤ n) :
  has_ftaylor_series_up_to m f p :=
by { rw ← has_ftaylor_series_up_to_on_univ_iff at h ⊢, exact h.of_le hmn }

lemma has_ftaylor_series_up_to.continuous
  (h : has_ftaylor_series_up_to n f p) : continuous f :=
begin
  rw ← has_ftaylor_series_up_to_on_univ_iff at h,
  rw continuous_iff_continuous_on_univ,
  exact h.continuous_on
end

lemma has_ftaylor_series_up_to_zero_iff :
  has_ftaylor_series_up_to 0 f p ↔ continuous f ∧ (∀ x, (p x 0).uncurry0 = f x) :=
by simp [has_ftaylor_series_up_to_on_univ_iff.symm, continuous_iff_continuous_on_univ,
         has_ftaylor_series_up_to_on_zero_iff]

/-- If a function has a Taylor series at order at least `1`, then the term of order `1` of this
series is a derivative of `f`. -/
lemma has_ftaylor_series_up_to.has_fderiv_at
  (h : has_ftaylor_series_up_to n f p) (hn : 1 ≤ n) (x : E) :
  has_fderiv_at f (continuous_multilinear_curry_fin1 𝕜 E F (p x 1)) x :=
begin
  rw [← has_fderiv_within_at_univ],
  exact (has_ftaylor_series_up_to_on_univ_iff.2 h).has_fderiv_within_at hn (mem_univ _)
end

lemma has_ftaylor_series_up_to.differentiable
  (h : has_ftaylor_series_up_to n f p) (hn : 1 ≤ n) : differentiable 𝕜 f :=
λ x, (h.has_fderiv_at hn x).differentiable_at

/-- `p` is a Taylor series of `f` up to `n+1` if and only if `p.shift` is a Taylor series up to `n`
for `p 1`, which is a derivative of `f`. -/
theorem has_ftaylor_series_up_to_succ_iff_right {n : ℕ} :
  has_ftaylor_series_up_to ((n + 1) : ℕ) f p ↔
  (∀ x, (p x 0).uncurry0 = f x)
  ∧ (∀ x, has_fderiv_at (λ y, p y 0) (p x 1).curry_left x)
  ∧ has_ftaylor_series_up_to n
    (λ x, continuous_multilinear_curry_fin1 𝕜 E F (p x 1)) (λ x, (p x).shift) :=
by simp only [has_ftaylor_series_up_to_on_succ_iff_right, ← has_ftaylor_series_up_to_on_univ_iff,
  mem_univ, forall_true_left, has_fderiv_within_at_univ]

/-! ### Smooth functions at a point -/

variable (𝕜)

/-- A function is continuously differentiable up to `n` at a point `x` if, for any integer `k ≤ n`,
there is a neighborhood of `x` where `f` admits derivatives up to order `n`, which are continuous.
-/
def cont_diff_at (n : ℕ∞) (f : E → F) (x : E) : Prop :=
cont_diff_within_at 𝕜 n f univ x

variable {𝕜}

theorem cont_diff_within_at_univ :
  cont_diff_within_at 𝕜 n f univ x ↔ cont_diff_at 𝕜 n f x :=
iff.rfl

lemma cont_diff_at_top :
  cont_diff_at 𝕜 ∞ f x ↔ ∀ (n : ℕ), cont_diff_at 𝕜 n f x :=
by simp [← cont_diff_within_at_univ, cont_diff_within_at_top]

lemma cont_diff_at.cont_diff_within_at
  (h : cont_diff_at 𝕜 n f x) : cont_diff_within_at 𝕜 n f s x :=
h.mono (subset_univ _)

lemma cont_diff_within_at.cont_diff_at
  (h : cont_diff_within_at 𝕜 n f s x) (hx : s ∈ 𝓝 x) :
  cont_diff_at 𝕜 n f x :=
by rwa [cont_diff_at, ← cont_diff_within_at_inter hx, univ_inter]

lemma cont_diff_at.congr_of_eventually_eq
  (h : cont_diff_at 𝕜 n f x) (hg : f₁ =ᶠ[𝓝 x] f) :
  cont_diff_at 𝕜 n f₁ x :=
h.congr_of_eventually_eq' (by rwa nhds_within_univ) (mem_univ x)

lemma cont_diff_at.of_le
  (h : cont_diff_at 𝕜 n f x) (hmn : m ≤ n) :
  cont_diff_at 𝕜 m f x :=
h.of_le hmn

lemma cont_diff_at.continuous_at
  (h : cont_diff_at 𝕜 n f x) : continuous_at f x :=
by simpa [continuous_within_at_univ] using h.continuous_within_at

/-- If a function is `C^n` with `n ≥ 1` at a point, then it is differentiable there. -/
lemma cont_diff_at.differentiable_at
  (h : cont_diff_at 𝕜 n f x) (hn : 1 ≤ n) : differentiable_at 𝕜 f x :=
by simpa [hn, differentiable_within_at_univ] using h.differentiable_within_at

/-- A function is `C^(n + 1)` at a point iff locally, it has a derivative which is `C^n`. -/
theorem cont_diff_at_succ_iff_has_fderiv_at {n : ℕ} :
  cont_diff_at 𝕜 ((n + 1) : ℕ) f x
  ↔ (∃ f' : E → E →L[𝕜] F, (∃ u ∈ 𝓝 x, ∀ x ∈ u, has_fderiv_at f (f' x) x)
      ∧ cont_diff_at 𝕜 n f' x) :=
begin
  rw [← cont_diff_within_at_univ, cont_diff_within_at_succ_iff_has_fderiv_within_at],
  simp only [nhds_within_univ, exists_prop, mem_univ, insert_eq_of_mem],
  split,
  { rintros ⟨u, H, f', h_fderiv, h_cont_diff⟩,
    rcases mem_nhds_iff.mp H with ⟨t, htu, ht, hxt⟩,
    refine ⟨f', ⟨t, _⟩, h_cont_diff.cont_diff_at H⟩,
    refine ⟨mem_nhds_iff.mpr ⟨t, subset.rfl, ht, hxt⟩, _⟩,
    intros y hyt,
    refine (h_fderiv y (htu hyt)).has_fderiv_at _,
    exact mem_nhds_iff.mpr ⟨t, htu, ht, hyt⟩ },
  { rintros ⟨f', ⟨u, H, h_fderiv⟩, h_cont_diff⟩,
    refine ⟨u, H, f', _, h_cont_diff.cont_diff_within_at⟩,
    intros x hxu,
    exact (h_fderiv x hxu).has_fderiv_within_at }
end

protected theorem cont_diff_at.eventually {n : ℕ} (h : cont_diff_at 𝕜 n f x) :
  ∀ᶠ y in 𝓝 x, cont_diff_at 𝕜 n f y :=
by simpa [nhds_within_univ] using h.eventually

/-! ### Smooth functions -/

variable (𝕜)

/-- A function is continuously differentiable up to `n` if it admits derivatives up to
order `n`, which are continuous. Contrary to the case of definitions in domains (where derivatives
might not be unique) we do not need to localize the definition in space or time.
-/
def cont_diff (n : ℕ∞) (f : E → F) : Prop :=
∃ p : E → formal_multilinear_series 𝕜 E F, has_ftaylor_series_up_to n f p

variable {𝕜}

theorem cont_diff_on_univ : cont_diff_on 𝕜 n f univ ↔ cont_diff 𝕜 n f :=
begin
  split,
  { assume H,
    use ftaylor_series_within 𝕜 f univ,
    rw ← has_ftaylor_series_up_to_on_univ_iff,
    exact H.ftaylor_series_within unique_diff_on_univ },
  { rintros ⟨p, hp⟩ x hx m hm,
    exact ⟨univ, filter.univ_sets _, p, (hp.has_ftaylor_series_up_to_on univ).of_le hm⟩ }
end

lemma cont_diff_iff_cont_diff_at : cont_diff 𝕜 n f ↔ ∀ x, cont_diff_at 𝕜 n f x :=
by simp [← cont_diff_on_univ, cont_diff_on, cont_diff_at]

lemma cont_diff.cont_diff_at (h : cont_diff 𝕜 n f) : cont_diff_at 𝕜 n f x :=
cont_diff_iff_cont_diff_at.1 h x

lemma cont_diff.cont_diff_within_at (h : cont_diff 𝕜 n f) : cont_diff_within_at 𝕜 n f s x :=
h.cont_diff_at.cont_diff_within_at

lemma cont_diff_top : cont_diff 𝕜 ∞ f ↔ ∀ (n : ℕ), cont_diff 𝕜 n f :=
by simp [cont_diff_on_univ.symm, cont_diff_on_top]

lemma cont_diff_all_iff_nat : (∀ n, cont_diff 𝕜 n f) ↔ (∀ n : ℕ, cont_diff 𝕜 n f) :=
by simp only [← cont_diff_on_univ, cont_diff_on_all_iff_nat]

lemma cont_diff.cont_diff_on (h : cont_diff 𝕜 n f) : cont_diff_on 𝕜 n f s :=
(cont_diff_on_univ.2 h).mono (subset_univ _)

@[simp] lemma cont_diff_zero : cont_diff 𝕜 0 f ↔ continuous f :=
begin
  rw [← cont_diff_on_univ, continuous_iff_continuous_on_univ],
  exact cont_diff_on_zero
end

lemma cont_diff_at_zero : cont_diff_at 𝕜 0 f x ↔ ∃ u ∈ 𝓝 x, continuous_on f u :=
by { rw ← cont_diff_within_at_univ, simp [cont_diff_within_at_zero, nhds_within_univ] }

theorem cont_diff_at_one_iff : cont_diff_at 𝕜 1 f x ↔
  ∃ f' : E → (E →L[𝕜] F), ∃ u ∈ 𝓝 x, continuous_on f' u ∧ ∀ x ∈ u, has_fderiv_at f (f' x) x :=
by simp_rw [show (1 : ℕ∞) = (0 + 1 : ℕ), from (zero_add 1).symm,
  cont_diff_at_succ_iff_has_fderiv_at, show ((0 : ℕ) : ℕ∞) = 0, from rfl,
  cont_diff_at_zero, exists_mem_and_iff antitone_bforall antitone_continuous_on, and_comm]

lemma cont_diff.of_le (h : cont_diff 𝕜 n f) (hmn : m ≤ n) : cont_diff 𝕜 m f :=
cont_diff_on_univ.1 $ (cont_diff_on_univ.2 h).of_le hmn

lemma cont_diff.of_succ {n : ℕ} (h : cont_diff 𝕜 (n + 1) f) : cont_diff 𝕜 n f :=
h.of_le $ with_top.coe_le_coe.mpr le_self_add

lemma cont_diff.one_of_succ {n : ℕ} (h : cont_diff 𝕜 (n + 1) f) : cont_diff 𝕜 1 f :=
h.of_le $ with_top.coe_le_coe.mpr le_add_self

lemma cont_diff.continuous (h : cont_diff 𝕜 n f) : continuous f :=
cont_diff_zero.1 (h.of_le bot_le)

/-- If a function is `C^n` with `n ≥ 1`, then it is differentiable. -/
lemma cont_diff.differentiable (h : cont_diff 𝕜 n f) (hn : 1 ≤ n) : differentiable 𝕜 f :=
differentiable_on_univ.1 $ (cont_diff_on_univ.2 h).differentiable_on hn


/-! ### Iterated derivative -/

variable (𝕜)

/-- The `n`-th derivative of a function, as a multilinear map, defined inductively. -/
noncomputable def iterated_fderiv (n : ℕ) (f : E → F) :
  E → (E [×n]→L[𝕜] F) :=
nat.rec_on n
  (λ x, continuous_multilinear_map.curry0 𝕜 E (f x))
  (λ n rec x, continuous_linear_map.uncurry_left (fderiv 𝕜 rec x))

/-- Formal Taylor series associated to a function within a set. -/
def ftaylor_series (f : E → F) (x : E) : formal_multilinear_series 𝕜 E F :=
λ n, iterated_fderiv 𝕜 n f x

variable {𝕜}

@[simp] lemma iterated_fderiv_zero_apply (m : (fin 0) → E) :
  (iterated_fderiv 𝕜 0 f x : ((fin 0) →  E) → F) m = f x := rfl

lemma iterated_fderiv_zero_eq_comp :
  iterated_fderiv 𝕜 0 f = (continuous_multilinear_curry_fin0 𝕜 E F).symm ∘ f := rfl

lemma norm_iterated_fderiv_zero :
  ∥iterated_fderiv 𝕜 0 f x∥ = ∥f x∥ :=
begin
  rw [←continuous_multilinear_map.fin0_apply_norm, iterated_fderiv_zero_apply],
  exact fin.elim0',
end

lemma iterated_fderiv_succ_apply_left {n : ℕ} (m : fin (n + 1) → E):
  (iterated_fderiv 𝕜 (n + 1) f x : (fin (n + 1) → E) → F) m
  = (fderiv 𝕜 (iterated_fderiv 𝕜 n f) x : E → (E [×n]→L[𝕜] F)) (m 0) (tail m) := rfl

/-- Writing explicitly the `n+1`-th derivative as the composition of a currying linear equiv,
and the derivative of the `n`-th derivative. -/
lemma iterated_fderiv_succ_eq_comp_left {n : ℕ} :
  iterated_fderiv 𝕜 (n + 1) f =
  (continuous_multilinear_curry_left_equiv 𝕜 (λ(i : fin (n + 1)), E) F)
    ∘ (fderiv 𝕜 (iterated_fderiv 𝕜 n f)) := rfl

lemma iterated_fderiv_within_univ {n : ℕ} :
  iterated_fderiv_within 𝕜 n f univ = iterated_fderiv 𝕜 n f :=
begin
  induction n with n IH,
  { ext x, simp },
  { ext x m,
    rw [iterated_fderiv_succ_apply_left, iterated_fderiv_within_succ_apply_left, IH,
        fderiv_within_univ] }
end

/-- In an open set, the iterated derivative within this set coincides with the global iterated
derivative. -/
lemma iterated_fderiv_within_of_is_open (n : ℕ) (hs : is_open s) :
  eq_on (iterated_fderiv_within 𝕜 n f s) (iterated_fderiv 𝕜 n f) s :=
begin
  induction n with n IH,
  { assume x hx,
    ext1 m,
    simp only [iterated_fderiv_within_zero_apply, iterated_fderiv_zero_apply] },
  { assume x hx,
    rw [iterated_fderiv_succ_eq_comp_left, iterated_fderiv_within_succ_eq_comp_left],
    dsimp,
    congr' 1,
    rw fderiv_within_of_open hs hx,
    apply filter.eventually_eq.fderiv_eq,
    filter_upwards [hs.mem_nhds hx],
    exact IH }
end

lemma ftaylor_series_within_univ :
  ftaylor_series_within 𝕜 f univ = ftaylor_series 𝕜 f :=
begin
  ext1 x, ext1 n,
  change iterated_fderiv_within 𝕜 n f univ x = iterated_fderiv 𝕜 n f x,
  rw iterated_fderiv_within_univ
end

theorem iterated_fderiv_succ_apply_right {n : ℕ} (m : fin (n + 1) → E) :
  (iterated_fderiv 𝕜 (n + 1) f x : (fin (n + 1) → E) → F) m
    = iterated_fderiv 𝕜 n (λy, fderiv 𝕜 f y) x (init m) (m (last n)) :=
begin
  rw [← iterated_fderiv_within_univ, ← iterated_fderiv_within_univ, ← fderiv_within_univ],
  exact iterated_fderiv_within_succ_apply_right unique_diff_on_univ (mem_univ _) _
end

/-- Writing explicitly the `n+1`-th derivative as the composition of a currying linear equiv,
and the `n`-th derivative of the derivative. -/
lemma iterated_fderiv_succ_eq_comp_right {n : ℕ} :
  iterated_fderiv 𝕜 (n + 1) f x =
  ((continuous_multilinear_curry_right_equiv' 𝕜 n E F)
    ∘ (iterated_fderiv 𝕜 n (λy, fderiv 𝕜 f y))) x :=
by { ext m, rw iterated_fderiv_succ_apply_right, refl }

@[simp] lemma iterated_fderiv_one_apply (m : (fin 1) → E) :
  (iterated_fderiv 𝕜 1 f x : ((fin 1) → E) → F) m
  = (fderiv 𝕜 f x : E → F) (m 0) :=
by { rw [iterated_fderiv_succ_apply_right, iterated_fderiv_zero_apply], refl }

/-- When a function is `C^n` in a set `s` of unique differentiability, it admits
`ftaylor_series_within 𝕜 f s` as a Taylor series up to order `n` in `s`. -/
theorem cont_diff_on_iff_ftaylor_series :
  cont_diff 𝕜 n f ↔ has_ftaylor_series_up_to n f (ftaylor_series 𝕜 f) :=
begin
  split,
  { rw [← cont_diff_on_univ, ← has_ftaylor_series_up_to_on_univ_iff,
        ← ftaylor_series_within_univ],
    exact λ h, cont_diff_on.ftaylor_series_within h unique_diff_on_univ },
  { assume h, exact ⟨ftaylor_series 𝕜 f, h⟩ }
end

lemma cont_diff_iff_continuous_differentiable :
  cont_diff 𝕜 n f ↔
  (∀ (m : ℕ), (m : ℕ∞) ≤ n → continuous (λ x, iterated_fderiv 𝕜 m f x))
  ∧ (∀ (m : ℕ), (m : ℕ∞) < n → differentiable 𝕜 (λ x, iterated_fderiv 𝕜 m f x)) :=
by simp [cont_diff_on_univ.symm, continuous_iff_continuous_on_univ,
    differentiable_on_univ.symm, iterated_fderiv_within_univ,
    cont_diff_on_iff_continuous_on_differentiable_on unique_diff_on_univ]

/-- If `f` is `C^n` then its `m`-times iterated derivative is continuous for `m ≤ n`. -/
lemma cont_diff.continuous_iterated_fderiv {m : ℕ} (hm : (m : ℕ∞) ≤ n)
  (hf : cont_diff 𝕜 n f) : continuous (λ x, iterated_fderiv 𝕜 m f x) :=
(cont_diff_iff_continuous_differentiable.mp hf).1 m hm

/-- If `f` is `C^n` then its `m`-times iterated derivative is differentiable for `m < n`. -/
lemma cont_diff.differentiable_iterated_fderiv {m : ℕ} (hm : (m : ℕ∞) < n)
  (hf : cont_diff 𝕜 n f) : differentiable 𝕜 (λ x, iterated_fderiv 𝕜 m f x) :=
(cont_diff_iff_continuous_differentiable.mp hf).2 m hm

lemma cont_diff_of_differentiable_iterated_fderiv
  (h : ∀(m : ℕ), (m : ℕ∞) ≤ n → differentiable 𝕜 (iterated_fderiv 𝕜 m f)) :
  cont_diff 𝕜 n f :=
cont_diff_iff_continuous_differentiable.2
⟨λ m hm, (h m hm).continuous, λ m hm, (h m (le_of_lt hm))⟩

/-- A function is `C^(n + 1)` if and only if it is differentiable,
and its derivative (formulated in terms of `fderiv`) is `C^n`. -/
theorem cont_diff_succ_iff_fderiv {n : ℕ} :
  cont_diff 𝕜 ((n + 1) : ℕ) f ↔
  differentiable 𝕜 f ∧ cont_diff 𝕜 n (λ y, fderiv 𝕜 f y) :=
by simp only [← cont_diff_on_univ, ← differentiable_on_univ, ← fderiv_within_univ,
  cont_diff_on_succ_iff_fderiv_within unique_diff_on_univ]

theorem cont_diff_one_iff_fderiv :
  cont_diff 𝕜 1 f ↔ differentiable 𝕜 f ∧ continuous (fderiv 𝕜 f) :=
cont_diff_succ_iff_fderiv.trans $ iff.rfl.and cont_diff_zero

/-- A function is `C^∞` if and only if it is differentiable,
and its derivative (formulated in terms of `fderiv`) is `C^∞`. -/
theorem cont_diff_top_iff_fderiv :
  cont_diff 𝕜 ∞ f ↔
  differentiable 𝕜 f ∧ cont_diff 𝕜 ∞ (λ y, fderiv 𝕜 f y) :=
begin
  simp [cont_diff_on_univ.symm, differentiable_on_univ.symm, fderiv_within_univ.symm,
        - fderiv_within_univ],
  rw cont_diff_on_top_iff_fderiv_within unique_diff_on_univ,
end

lemma cont_diff.continuous_fderiv
  (h : cont_diff 𝕜 n f) (hn : 1 ≤ n) :
  continuous (λ x, fderiv 𝕜 f x) :=
((cont_diff_succ_iff_fderiv).1 (h.of_le hn)).2.continuous

/-- If a function is at least `C^1`, its bundled derivative (mapping `(x, v)` to `Df(x) v`) is
continuous. -/
lemma cont_diff.continuous_fderiv_apply
  (h : cont_diff 𝕜 n f) (hn : 1 ≤ n) :
  continuous (λp : E × E, (fderiv 𝕜 f p.1 : E → F) p.2) :=
begin
  have A : continuous (λq : (E →L[𝕜] F) × E, q.1 q.2) := is_bounded_bilinear_map_apply.continuous,
  have B : continuous (λp : E × E, (fderiv 𝕜 f p.1, p.2)),
  { apply continuous.prod_mk _ continuous_snd,
    exact continuous.comp (h.continuous_fderiv hn) continuous_fst },
  exact A.comp B
end

/-! ### Constants -/

@[simp] lemma iterated_fderiv_zero_fun {n : ℕ} :
  iterated_fderiv 𝕜 n (λ x : E, (0 : F)) = 0 :=
begin
  induction n with n IH,
  { ext m, simp },
  { ext x m,
    rw [iterated_fderiv_succ_apply_left, IH],
    change (fderiv 𝕜 (λ (x : E), (0 : (E [×n]→L[𝕜] F))) x : E → (E [×n]→L[𝕜] F)) (m 0) (tail m) = _,
    rw fderiv_const,
    refl }
end

lemma cont_diff_zero_fun :
  cont_diff 𝕜 n (λ x : E, (0 : F)) :=
begin
  apply cont_diff_of_differentiable_iterated_fderiv (λm hm, _),
  rw iterated_fderiv_zero_fun,
  apply differentiable_const (0 : (E [×m]→L[𝕜] F))
end

/--
Constants are `C^∞`.
-/
lemma cont_diff_const {c : F} : cont_diff 𝕜 n (λx : E, c) :=
begin
  suffices h : cont_diff 𝕜 ∞ (λx : E, c), by exact h.of_le le_top,
  rw cont_diff_top_iff_fderiv,
  refine ⟨differentiable_const c, _⟩,
  rw fderiv_const,
  exact cont_diff_zero_fun
end

lemma cont_diff_on_const {c : F} {s : set E} :
  cont_diff_on 𝕜 n (λx : E, c) s :=
cont_diff_const.cont_diff_on

lemma cont_diff_at_const {c : F} :
  cont_diff_at 𝕜 n (λx : E, c) x :=
cont_diff_const.cont_diff_at

lemma cont_diff_within_at_const {c : F} :
  cont_diff_within_at 𝕜 n (λx : E, c) s x :=
cont_diff_at_const.cont_diff_within_at

@[nontriviality] lemma cont_diff_of_subsingleton [subsingleton F] :
  cont_diff 𝕜 n f :=
by { rw [subsingleton.elim f (λ _, 0)], exact cont_diff_const }

@[nontriviality] lemma cont_diff_at_of_subsingleton [subsingleton F] :
  cont_diff_at 𝕜 n f x :=
by { rw [subsingleton.elim f (λ _, 0)], exact cont_diff_at_const }

@[nontriviality] lemma cont_diff_within_at_of_subsingleton [subsingleton F] :
  cont_diff_within_at 𝕜 n f s x :=
by { rw [subsingleton.elim f (λ _, 0)], exact cont_diff_within_at_const }

@[nontriviality] lemma cont_diff_on_of_subsingleton [subsingleton F] :
  cont_diff_on 𝕜 n f s :=
by { rw [subsingleton.elim f (λ _, 0)], exact cont_diff_on_const }

/-! ### Smoothness of linear functions -/


/--
Unbundled bounded linear functions are `C^∞`.
-/
lemma is_bounded_linear_map.cont_diff (hf : is_bounded_linear_map 𝕜 f) :
  cont_diff 𝕜 n f :=
begin
  suffices h : cont_diff 𝕜 ∞ f, by exact h.of_le le_top,
  rw cont_diff_top_iff_fderiv,
  refine ⟨hf.differentiable, _⟩,
  simp_rw [hf.fderiv],
  exact cont_diff_const
end

lemma continuous_linear_map.cont_diff (f : E →L[𝕜] F) : cont_diff 𝕜 n f :=
f.is_bounded_linear_map.cont_diff

lemma continuous_linear_equiv.cont_diff (f : E ≃L[𝕜] F) : cont_diff 𝕜 n f :=
(f : E →L[𝕜] F).cont_diff

lemma linear_isometry.cont_diff (f : E →ₗᵢ[𝕜] F) : cont_diff 𝕜 n f :=
f.to_continuous_linear_map.cont_diff

lemma linear_isometry_equiv.cont_diff (f : E ≃ₗᵢ[𝕜] F) : cont_diff 𝕜 n f :=
(f : E →L[𝕜] F).cont_diff

/--
The identity is `C^∞`.
-/
lemma cont_diff_id : cont_diff 𝕜 n (id : E → E) :=
is_bounded_linear_map.id.cont_diff

lemma cont_diff_within_at_id {s x} : cont_diff_within_at 𝕜 n (id : E → E) s x :=
cont_diff_id.cont_diff_within_at

lemma cont_diff_at_id {x} : cont_diff_at 𝕜 n (id : E → E) x :=
cont_diff_id.cont_diff_at

lemma cont_diff_on_id {s} : cont_diff_on 𝕜 n (id : E → E) s :=
cont_diff_id.cont_diff_on

/--
Bilinear functions are `C^∞`.
-/
lemma is_bounded_bilinear_map.cont_diff (hb : is_bounded_bilinear_map 𝕜 b) :
  cont_diff 𝕜 n b :=
begin
  suffices h : cont_diff 𝕜 ∞ b, by exact h.of_le le_top,
  rw cont_diff_top_iff_fderiv,
  refine ⟨hb.differentiable, _⟩,
  simp [hb.fderiv],
  exact hb.is_bounded_linear_map_deriv.cont_diff
end

/-- If `f` admits a Taylor series `p` in a set `s`, and `g` is linear, then `g ∘ f` admits a Taylor
series whose `k`-th term is given by `g ∘ (p k)`. -/
lemma has_ftaylor_series_up_to_on.continuous_linear_map_comp (g : F →L[𝕜] G)
  (hf : has_ftaylor_series_up_to_on n f p s) :
  has_ftaylor_series_up_to_on n (g ∘ f) (λ x k, g.comp_continuous_multilinear_map (p x k)) s :=
begin
  set L : Π m : ℕ, (E [×m]→L[𝕜] F) →L[𝕜] (E [×m]→L[𝕜] G) :=
    λ m, continuous_linear_map.comp_continuous_multilinear_mapL 𝕜 (λ _, E) F G g,
  split,
  { exact λ x hx, congr_arg g (hf.zero_eq x hx) },
  { intros m hm x hx,
    convert (L m).has_fderiv_at.comp_has_fderiv_within_at x (hf.fderiv_within m hm x hx) },
  { intros m hm,
    convert (L m).continuous.comp_continuous_on (hf.cont m hm) }
end

/-- Composition by continuous linear maps on the left preserves `C^n` functions in a domain
at a point. -/
lemma cont_diff_within_at.continuous_linear_map_comp (g : F →L[𝕜] G)
  (hf : cont_diff_within_at 𝕜 n f s x) :
  cont_diff_within_at 𝕜 n (g ∘ f) s x :=
begin
  assume m hm,
  rcases hf m hm with ⟨u, hu, p, hp⟩,
  exact ⟨u, hu, _, hp.continuous_linear_map_comp g⟩,
end

/-- Composition by continuous linear maps on the left preserves `C^n` functions in a domain
at a point. -/
lemma cont_diff_at.continuous_linear_map_comp (g : F →L[𝕜] G) (hf : cont_diff_at 𝕜 n f x) :
  cont_diff_at 𝕜 n (g ∘ f) x :=
cont_diff_within_at.continuous_linear_map_comp g hf

/-- Composition by continuous linear maps on the left preserves `C^n` functions on domains. -/
lemma cont_diff_on.continuous_linear_map_comp (g : F →L[𝕜] G) (hf : cont_diff_on 𝕜 n f s) :
  cont_diff_on 𝕜 n (g ∘ f) s :=
λ x hx, (hf x hx).continuous_linear_map_comp g

/-- Composition by continuous linear maps on the left preserves `C^n` functions. -/
lemma cont_diff.continuous_linear_map_comp {f : E → F} (g : F →L[𝕜] G)
  (hf : cont_diff 𝕜 n f) : cont_diff 𝕜 n (λx, g (f x)) :=
cont_diff_on_univ.1 $ cont_diff_on.continuous_linear_map_comp
  _ (cont_diff_on_univ.2 hf)

/-- Composition by continuous linear equivs on the left respects higher differentiability at a
point in a domain. -/
lemma continuous_linear_equiv.comp_cont_diff_within_at_iff
  (e : F ≃L[𝕜] G) :
  cont_diff_within_at 𝕜 n (e ∘ f) s x ↔ cont_diff_within_at 𝕜 n f s x :=
⟨λ H, by simpa only [(∘), e.symm.coe_coe, e.symm_apply_apply]
  using H.continuous_linear_map_comp (e.symm : G →L[𝕜] F),
  λ H, H.continuous_linear_map_comp (e : F →L[𝕜] G)⟩

/-- Composition by continuous linear equivs on the left respects higher differentiability at a
point. -/
lemma continuous_linear_equiv.comp_cont_diff_at_iff (e : F ≃L[𝕜] G) :
  cont_diff_at 𝕜 n (e ∘ f) x ↔ cont_diff_at 𝕜 n f x :=
by simp only [← cont_diff_within_at_univ, e.comp_cont_diff_within_at_iff]

/-- Composition by continuous linear equivs on the left respects higher differentiability on
domains. -/
lemma continuous_linear_equiv.comp_cont_diff_on_iff
  (e : F ≃L[𝕜] G) :
  cont_diff_on 𝕜 n (e ∘ f) s ↔ cont_diff_on 𝕜 n f s :=
by simp [cont_diff_on, e.comp_cont_diff_within_at_iff]

/-- Composition by continuous linear equivs on the left respects higher differentiability. -/
lemma continuous_linear_equiv.comp_cont_diff_iff
  (e : F ≃L[𝕜] G) :
  cont_diff 𝕜 n (e ∘ f) ↔ cont_diff 𝕜 n f :=
by simp only [← cont_diff_on_univ, e.comp_cont_diff_on_iff]

/-- If `f` admits a Taylor series `p` in a set `s`, and `g` is linear, then `f ∘ g` admits a Taylor
series in `g ⁻¹' s`, whose `k`-th term is given by `p k (g v₁, ..., g vₖ)` . -/
lemma has_ftaylor_series_up_to_on.comp_continuous_linear_map
  (hf : has_ftaylor_series_up_to_on n f p s) (g : G →L[𝕜] E) :
  has_ftaylor_series_up_to_on n (f ∘ g)
    (λ x k, (p (g x) k).comp_continuous_linear_map (λ _, g)) (g ⁻¹' s) :=
begin
  let A : Π m : ℕ, (E [×m]→L[𝕜] F) → (G [×m]→L[𝕜] F) :=
    λ m h, h.comp_continuous_linear_map (λ _, g),
  have hA : ∀ m, is_bounded_linear_map 𝕜 (A m) :=
    λ m, is_bounded_linear_map_continuous_multilinear_map_comp_linear g,
  split,
  { assume x hx,
    simp only [(hf.zero_eq (g x) hx).symm, function.comp_app],
    change p (g x) 0 (λ (i : fin 0), g 0) = p (g x) 0 0,
    rw continuous_linear_map.map_zero,
    refl },
  { assume m hm x hx,
    convert ((hA m).has_fderiv_at).comp_has_fderiv_within_at x
      ((hf.fderiv_within m hm (g x) hx).comp x (g.has_fderiv_within_at) (subset.refl _)),
    ext y v,
    change p (g x) (nat.succ m) (g ∘ (cons y v)) = p (g x) m.succ (cons (g y) (g ∘ v)),
    rw comp_cons },
  { assume m hm,
    exact (hA m).continuous.comp_continuous_on
      ((hf.cont m hm).comp g.continuous.continuous_on (subset.refl _)) }
end

/-- Composition by continuous linear maps on the right preserves `C^n` functions at a point on
a domain. -/
lemma cont_diff_within_at.comp_continuous_linear_map {x : G}
  (g : G →L[𝕜] E) (hf : cont_diff_within_at 𝕜 n f s (g x)) :
  cont_diff_within_at 𝕜 n (f ∘ g) (g ⁻¹' s) x :=
begin
  assume m hm,
  rcases hf m hm with ⟨u, hu, p, hp⟩,
  refine ⟨g ⁻¹' u, _, _, hp.comp_continuous_linear_map g⟩,
  apply continuous_within_at.preimage_mem_nhds_within',
  { exact g.continuous.continuous_within_at },
  { apply nhds_within_mono (g x) _ hu,
    rw image_insert_eq,
    exact insert_subset_insert (image_preimage_subset g s) }
end

/-- Composition by continuous linear maps on the right preserves `C^n` functions on domains. -/
lemma cont_diff_on.comp_continuous_linear_map
  (hf : cont_diff_on 𝕜 n f s) (g : G →L[𝕜] E) :
  cont_diff_on 𝕜 n (f ∘ g) (g ⁻¹' s) :=
λ x hx, (hf (g x) hx).comp_continuous_linear_map g

/-- Composition by continuous linear maps on the right preserves `C^n` functions. -/
lemma cont_diff.comp_continuous_linear_map {f : E → F} {g : G →L[𝕜] E}
  (hf : cont_diff 𝕜 n f) : cont_diff 𝕜 n (f ∘ g) :=
cont_diff_on_univ.1 $
cont_diff_on.comp_continuous_linear_map (cont_diff_on_univ.2 hf) _

/-- Composition by continuous linear equivs on the right respects higher differentiability at a
point in a domain. -/
lemma continuous_linear_equiv.cont_diff_within_at_comp_iff (e : G ≃L[𝕜] E) :
  cont_diff_within_at 𝕜 n (f ∘ e) (e ⁻¹' s) (e.symm x) ↔
  cont_diff_within_at 𝕜 n f s x :=
begin
  split,
  { assume H,
    simpa [← preimage_comp, (∘)] using H.comp_continuous_linear_map (e.symm : E →L[𝕜] G) },
  { assume H,
    rw [← e.apply_symm_apply x, ← e.coe_coe] at H,
    exact H.comp_continuous_linear_map _ },
end

/-- Composition by continuous linear equivs on the right respects higher differentiability at a
point. -/
lemma continuous_linear_equiv.cont_diff_at_comp_iff (e : G ≃L[𝕜] E) :
  cont_diff_at 𝕜 n (f ∘ e) (e.symm x) ↔ cont_diff_at 𝕜 n f x :=
begin
  rw [← cont_diff_within_at_univ, ← cont_diff_within_at_univ, ← preimage_univ],
  exact e.cont_diff_within_at_comp_iff
end

/-- Composition by continuous linear equivs on the right respects higher differentiability on
domains. -/
lemma continuous_linear_equiv.cont_diff_on_comp_iff (e : G ≃L[𝕜] E) :
  cont_diff_on 𝕜 n (f ∘ e) (e ⁻¹' s) ↔ cont_diff_on 𝕜 n f s :=
begin
  refine ⟨λ H, _, λ H, H.comp_continuous_linear_map (e : G →L[𝕜] E)⟩,
  have A : f = (f ∘ e) ∘ e.symm,
    by { ext y, simp only [function.comp_app], rw e.apply_symm_apply y },
  have B : e.symm ⁻¹' (e ⁻¹' s) = s,
    by { rw [← preimage_comp, e.self_comp_symm], refl },
  rw [A, ← B],
  exact H.comp_continuous_linear_map (e.symm : E →L[𝕜] G)
end

/-- Composition by continuous linear equivs on the right respects higher differentiability. -/
lemma continuous_linear_equiv.cont_diff_comp_iff (e : G ≃L[𝕜] E) :
  cont_diff 𝕜 n (f ∘ e) ↔ cont_diff 𝕜 n f :=
begin
  rw [← cont_diff_on_univ, ← cont_diff_on_univ, ← preimage_univ],
  exact e.cont_diff_on_comp_iff
end

/-- If two functions `f` and `g` admit Taylor series `p` and `q` in a set `s`, then the cartesian
product of `f` and `g` admits the cartesian product of `p` and `q` as a Taylor series. -/
lemma has_ftaylor_series_up_to_on.prod (hf : has_ftaylor_series_up_to_on n f p s)
  {g : E → G} {q : E → formal_multilinear_series 𝕜 E G} (hg : has_ftaylor_series_up_to_on n g q s) :
  has_ftaylor_series_up_to_on n (λ y, (f y, g y)) (λ y k, (p y k).prod (q y k)) s :=
begin
  set L := λ m, continuous_multilinear_map.prodL 𝕜 (λ i : fin m, E) F G,
  split,
  { assume x hx, rw [← hf.zero_eq x hx, ← hg.zero_eq x hx], refl },
  { assume m hm x hx,
    convert (L m).has_fderiv_at.comp_has_fderiv_within_at x
      ((hf.fderiv_within m hm x hx).prod (hg.fderiv_within m hm x hx)) },
  { assume m hm,
    exact (L m).continuous.comp_continuous_on ((hf.cont m hm).prod (hg.cont m hm)) }
end

/-- The cartesian product of `C^n` functions at a point in a domain is `C^n`. -/
lemma cont_diff_within_at.prod {s : set E} {f : E → F} {g : E → G}
  (hf : cont_diff_within_at 𝕜 n f s x) (hg : cont_diff_within_at 𝕜 n g s x) :
  cont_diff_within_at 𝕜 n (λx:E, (f x, g x)) s x :=
begin
  assume m hm,
  rcases hf m hm with ⟨u, hu, p, hp⟩,
  rcases hg m hm with ⟨v, hv, q, hq⟩,
  exact ⟨u ∩ v, filter.inter_mem hu hv, _,
        (hp.mono (inter_subset_left u v)).prod (hq.mono (inter_subset_right u v))⟩
end

/-- The cartesian product of `C^n` functions on domains is `C^n`. -/
lemma cont_diff_on.prod {s : set E} {f : E → F} {g : E → G}
  (hf : cont_diff_on 𝕜 n f s) (hg : cont_diff_on 𝕜 n g s) :
  cont_diff_on 𝕜 n (λ x : E, (f x, g x)) s :=
λ x hx, (hf x hx).prod (hg x hx)

/-- The cartesian product of `C^n` functions at a point is `C^n`. -/
lemma cont_diff_at.prod {f : E → F} {g : E → G}
  (hf : cont_diff_at 𝕜 n f x) (hg : cont_diff_at 𝕜 n g x) :
  cont_diff_at 𝕜 n (λ x : E, (f x, g x)) x :=
cont_diff_within_at_univ.1 $ cont_diff_within_at.prod
  (cont_diff_within_at_univ.2 hf)
  (cont_diff_within_at_univ.2 hg)

/-- The cartesian product of `C^n` functions is `C^n`.-/
lemma cont_diff.prod {f : E → F} {g : E → G} (hf : cont_diff 𝕜 n f) (hg : cont_diff 𝕜 n g) :
  cont_diff 𝕜 n (λ x : E, (f x, g x)) :=
cont_diff_on_univ.1 $ cont_diff_on.prod (cont_diff_on_univ.2 hf)
  (cont_diff_on_univ.2 hg)

/-!
### Composition of `C^n` functions

We show that the composition of `C^n` functions is `C^n`. One way to prove it would be to write
the `n`-th derivative of the composition (this is Faà di Bruno's formula) and check its continuity,
but this is very painful. Instead, we go for a simple inductive proof. Assume it is done for `n`.
Then, to check it for `n+1`, one needs to check that the derivative of `g ∘ f` is `C^n`, i.e.,
that `Dg(f x) ⬝ Df(x)` is `C^n`. The term `Dg (f x)` is the composition of two `C^n` functions, so
it is `C^n` by the inductive assumption. The term `Df(x)` is also `C^n`. Then, the matrix
multiplication is the application of a bilinear map (which is `C^∞`, and therefore `C^n`) to
`x ↦ (Dg(f x), Df x)`. As the composition of two `C^n` maps, it is again `C^n`, and we are done.

There is a subtlety in this argument: we apply the inductive assumption to functions on other Banach
spaces. In maths, one would say: prove by induction over `n` that, for all `C^n` maps between all
pairs of Banach spaces, their composition is `C^n`. In Lean, this is fine as long as the spaces
stay in the same universe. This is not the case in the above argument: if `E` lives in universe `u`
and `F` lives in universe `v`, then linear maps from `E` to `F` (to which the derivative of `f`
belongs) is in universe `max u v`. If one could quantify over finitely many universes, the above
proof would work fine, but this is not the case. One could still write the proof considering spaces
in any universe in `u, v, w, max u v, max v w, max u v w`, but it would be extremely tedious and
lead to a lot of duplication. Instead, we formulate the above proof when all spaces live in the same
universe (where everything is fine), and then we deduce the general result by lifting all our spaces
to a common universe. We use the trick that any space `H` is isomorphic through a continuous linear
equiv to `continuous_multilinear_map (λ (i : fin 0), E × F × G) H` to change the universe level,
and then argue that composing with such a linear equiv does not change the fact of being `C^n`,
which we have already proved previously.
-/

/-- Auxiliary lemma proving that the composition of `C^n` functions on domains is `C^n` when all
spaces live in the same universe. Use instead `cont_diff_on.comp` which removes the universe
assumption (but is deduced from this one). -/
private lemma cont_diff_on.comp_same_univ
  {Eu : Type u} [normed_add_comm_group Eu] [normed_space 𝕜 Eu]
  {Fu : Type u} [normed_add_comm_group Fu] [normed_space 𝕜 Fu]
  {Gu : Type u} [normed_add_comm_group Gu] [normed_space 𝕜 Gu]
  {s : set Eu} {t : set Fu} {g : Fu → Gu} {f : Eu → Fu}
  (hg : cont_diff_on 𝕜 n g t) (hf : cont_diff_on 𝕜 n f s) (st : s ⊆ f ⁻¹' t) :
  cont_diff_on 𝕜 n (g ∘ f) s :=
begin
  unfreezingI { induction n using enat.nat_induction with n IH Itop generalizing Eu Fu Gu },
  { rw cont_diff_on_zero at hf hg ⊢,
    exact continuous_on.comp hg hf st },
  { rw cont_diff_on_succ_iff_has_fderiv_within_at at hg ⊢,
    assume x hx,
    rcases (cont_diff_on_succ_iff_has_fderiv_within_at.1 hf) x hx
      with ⟨u, hu, f', hf', f'_diff⟩,
    rcases hg (f x) (st hx) with ⟨v, hv, g', hg', g'_diff⟩,
    rw insert_eq_of_mem hx at hu ⊢,
    have xu : x ∈ u := mem_of_mem_nhds_within hx hu,
    let w := s ∩ (u ∩ f⁻¹' v),
    have wv : w ⊆ f ⁻¹' v := λ y hy, hy.2.2,
    have wu : w ⊆ u := λ y hy, hy.2.1,
    have ws : w ⊆ s := λ y hy, hy.1,
    refine ⟨w, _, λ y, (g' (f y)).comp (f' y), _, _⟩,
    show w ∈ 𝓝[s] x,
    { apply filter.inter_mem self_mem_nhds_within,
      apply filter.inter_mem hu,
      apply continuous_within_at.preimage_mem_nhds_within',
      { rw ← continuous_within_at_inter' hu,
        exact (hf' x xu).differentiable_within_at.continuous_within_at.mono
          (inter_subset_right _ _) },
      { apply nhds_within_mono _ _ hv,
        exact subset.trans (image_subset_iff.mpr st) (subset_insert (f x) t) } },
    show ∀ y ∈ w,
      has_fderiv_within_at (g ∘ f) ((g' (f y)).comp (f' y)) w y,
    { rintros y ⟨ys, yu, yv⟩,
      exact (hg' (f y) yv).comp y ((hf' y yu).mono wu) wv },
    show cont_diff_on 𝕜 n (λ y, (g' (f y)).comp (f' y)) w,
    { have A : cont_diff_on 𝕜 n (λ y, g' (f y)) w :=
        IH g'_diff ((hf.of_le (with_top.coe_le_coe.2 (nat.le_succ n))).mono ws) wv,
      have B : cont_diff_on 𝕜 n f' w := f'_diff.mono wu,
      have C : cont_diff_on 𝕜 n (λ y, (g' (f y), f' y)) w := A.prod B,
      have D : cont_diff_on 𝕜 n (λ p : (Fu →L[𝕜] Gu) × (Eu →L[𝕜] Fu), p.1.comp p.2) univ :=
        is_bounded_bilinear_map_comp.cont_diff.cont_diff_on,
      exact IH D C (subset_univ _) } },
  { rw cont_diff_on_top at hf hg ⊢,
    exact λ n, Itop n (hg n) (hf n) st }
end

/-- The composition of `C^n` functions on domains is `C^n`. -/
lemma cont_diff_on.comp
  {s : set E} {t : set F} {g : F → G} {f : E → F}
  (hg : cont_diff_on 𝕜 n g t) (hf : cont_diff_on 𝕜 n f s) (st : s ⊆ f ⁻¹' t) :
  cont_diff_on 𝕜 n (g ∘ f) s :=
begin
  /- we lift all the spaces to a common universe, as we have already proved the result in this
  situation. For the lift, we use the trick that `H` is isomorphic through a
  continuous linear equiv to `continuous_multilinear_map 𝕜 (λ (i : fin 0), (E × F × G)) H`, and
  continuous linear equivs respect smoothness classes. -/
  let Eu := continuous_multilinear_map 𝕜 (λ (i : fin 0), (E × F × G)) E,
  letI : normed_add_comm_group Eu := by apply_instance,
  letI : normed_space 𝕜 Eu := by apply_instance,
  let Fu := continuous_multilinear_map 𝕜 (λ (i : fin 0), (E × F × G)) F,
  letI : normed_add_comm_group Fu := by apply_instance,
  letI : normed_space 𝕜 Fu := by apply_instance,
  let Gu := continuous_multilinear_map 𝕜 (λ (i : fin 0), (E × F × G)) G,
  letI : normed_add_comm_group Gu := by apply_instance,
  letI : normed_space 𝕜 Gu := by apply_instance,
  -- declare the isomorphisms
  let isoE : Eu ≃L[𝕜] E := continuous_multilinear_curry_fin0 𝕜 (E × F × G) E,
  let isoF : Fu ≃L[𝕜] F := continuous_multilinear_curry_fin0 𝕜 (E × F × G) F,
  let isoG : Gu ≃L[𝕜] G := continuous_multilinear_curry_fin0 𝕜 (E × F × G) G,
  -- lift the functions to the new spaces, check smoothness there, and then go back.
  let fu : Eu → Fu := (isoF.symm ∘ f) ∘ isoE,
  have fu_diff : cont_diff_on 𝕜 n fu (isoE ⁻¹' s),
    by rwa [isoE.cont_diff_on_comp_iff, isoF.symm.comp_cont_diff_on_iff],
  let gu : Fu → Gu := (isoG.symm ∘ g) ∘ isoF,
  have gu_diff : cont_diff_on 𝕜 n gu (isoF ⁻¹' t),
    by rwa [isoF.cont_diff_on_comp_iff, isoG.symm.comp_cont_diff_on_iff],
  have main : cont_diff_on 𝕜 n (gu ∘ fu) (isoE ⁻¹' s),
  { apply cont_diff_on.comp_same_univ gu_diff fu_diff,
    assume y hy,
    simp only [fu, continuous_linear_equiv.coe_apply, function.comp_app, mem_preimage],
    rw isoF.apply_symm_apply (f (isoE y)),
    exact st hy },
  have : gu ∘ fu = (isoG.symm ∘ (g ∘ f)) ∘ isoE,
  { ext y,
    simp only [function.comp_apply, gu, fu],
    rw isoF.apply_symm_apply (f (isoE y)) },
  rwa [this, isoE.cont_diff_on_comp_iff, isoG.symm.comp_cont_diff_on_iff] at main
end

/-- The composition of `C^n` functions on domains is `C^n`. -/
lemma cont_diff_on.comp'
  {s : set E} {t : set F} {g : F → G} {f : E → F}
  (hg : cont_diff_on 𝕜 n g t) (hf : cont_diff_on 𝕜 n f s) :
  cont_diff_on 𝕜 n (g ∘ f) (s ∩ f⁻¹' t) :=
hg.comp (hf.mono (inter_subset_left _ _)) (inter_subset_right _ _)

/-- The composition of a `C^n` function on a domain with a `C^n` function is `C^n`. -/
lemma cont_diff.comp_cont_diff_on {s : set E} {g : F → G} {f : E → F}
  (hg : cont_diff 𝕜 n g) (hf : cont_diff_on 𝕜 n f s) :
  cont_diff_on 𝕜 n (g ∘ f) s :=
(cont_diff_on_univ.2 hg).comp hf subset_preimage_univ

/-- The composition of `C^n` functions is `C^n`. -/
lemma cont_diff.comp {g : F → G} {f : E → F}
  (hg : cont_diff 𝕜 n g) (hf : cont_diff 𝕜 n f) :
  cont_diff 𝕜 n (g ∘ f) :=
cont_diff_on_univ.1 $ cont_diff_on.comp (cont_diff_on_univ.2 hg)
  (cont_diff_on_univ.2 hf) (subset_univ _)

/-- The composition of `C^n` functions at points in domains is `C^n`. -/
lemma cont_diff_within_at.comp
  {s : set E} {t : set F} {g : F → G} {f : E → F} (x : E)
  (hg : cont_diff_within_at 𝕜 n g t (f x))
  (hf : cont_diff_within_at 𝕜 n f s x) (st : s ⊆ f ⁻¹' t) :
  cont_diff_within_at 𝕜 n (g ∘ f) s x :=
begin
  assume m hm,
  rcases hg.cont_diff_on hm with ⟨u, u_nhd, ut, hu⟩,
  rcases hf.cont_diff_on hm with ⟨v, v_nhd, vs, hv⟩,
  have xmem : x ∈ f ⁻¹' u ∩ v :=
    ⟨(mem_of_mem_nhds_within (mem_insert (f x) _) u_nhd : _),
    mem_of_mem_nhds_within (mem_insert x s) v_nhd⟩,
  have : f ⁻¹' u ∈ 𝓝[insert x s] x,
  { apply hf.continuous_within_at.insert_self.preimage_mem_nhds_within',
    apply nhds_within_mono _ _ u_nhd,
    rw image_insert_eq,
    exact insert_subset_insert (image_subset_iff.mpr st) },
  have Z := ((hu.comp (hv.mono (inter_subset_right (f ⁻¹' u) v)) (inter_subset_left _ _))
    .cont_diff_within_at) xmem m le_rfl,
  have : 𝓝[f ⁻¹' u ∩ v] x = 𝓝[insert x s] x,
  { have A : f ⁻¹' u ∩ v = (insert x s) ∩ (f ⁻¹' u ∩ v),
    { apply subset.antisymm _ (inter_subset_right _ _),
      rintros y ⟨hy1, hy2⟩,
      simp [hy1, hy2, vs hy2] },
    rw [A, ← nhds_within_restrict''],
    exact filter.inter_mem this v_nhd },
  rwa [insert_eq_of_mem xmem, this] at Z,
end

/-- The composition of `C^n` functions at points in domains is `C^n`,
  with a weaker condition on `s` and `t`. -/
lemma cont_diff_within_at.comp_of_mem
  {s : set E} {t : set F} {g : F → G} {f : E → F} (x : E)
  (hg : cont_diff_within_at 𝕜 n g t (f x))
  (hf : cont_diff_within_at 𝕜 n f s x) (hs : t ∈ 𝓝[f '' s] f x) :
  cont_diff_within_at 𝕜 n (g ∘ f) s x :=
(hg.mono_of_mem hs).comp x hf (subset_preimage_image f s)

/-- The composition of `C^n` functions at points in domains is `C^n`. -/
lemma cont_diff_within_at.comp' {s : set E} {t : set F} {g : F → G}
  {f : E → F} (x : E)
  (hg : cont_diff_within_at 𝕜 n g t (f x)) (hf : cont_diff_within_at 𝕜 n f s x) :
  cont_diff_within_at 𝕜 n (g ∘ f) (s ∩ f⁻¹' t) x :=
hg.comp x (hf.mono (inter_subset_left _ _)) (inter_subset_right _ _)

lemma cont_diff_at.comp_cont_diff_within_at {n} (x : E)
  (hg : cont_diff_at 𝕜 n g (f x)) (hf : cont_diff_within_at 𝕜 n f s x) :
  cont_diff_within_at 𝕜 n (g ∘ f) s x :=
hg.comp x hf (maps_to_univ _ _)

/-- The composition of `C^n` functions at points is `C^n`. -/
lemma cont_diff_at.comp (x : E)
  (hg : cont_diff_at 𝕜 n g (f x))
  (hf : cont_diff_at 𝕜 n f x) :
  cont_diff_at 𝕜 n (g ∘ f) x :=
hg.comp x hf subset_preimage_univ

lemma cont_diff.comp_cont_diff_within_at
  {g : F → G} {f : E → F} (h : cont_diff 𝕜 n g)
  (hf : cont_diff_within_at 𝕜 n f t x) :
  cont_diff_within_at 𝕜 n (g ∘ f) t x :=
begin
  have : cont_diff_within_at 𝕜 n g univ (f x) :=
    h.cont_diff_at.cont_diff_within_at,
  exact this.comp x hf (subset_univ _),
end

lemma cont_diff.comp_cont_diff_at {g : F → G} {f : E → F} (x : E)
  (hg : cont_diff 𝕜 n g) (hf : cont_diff_at 𝕜 n f x) : cont_diff_at 𝕜 n (g ∘ f) x :=
hg.comp_cont_diff_within_at hf

/-!
### Smoothness of projections
-/

/-- The first projection in a product is `C^∞`. -/
lemma cont_diff_fst : cont_diff 𝕜 n (prod.fst : E × F → E) :=
is_bounded_linear_map.cont_diff is_bounded_linear_map.fst

/-- Postcomposing `f` with `prod.fst` is `C^n` -/
lemma cont_diff.fst {f : E → F × G} (hf : cont_diff 𝕜 n f) : cont_diff 𝕜 n (λ x, (f x).1) :=
cont_diff_fst.comp hf

/-- Precomposing `f` with `prod.fst` is `C^n` -/
lemma cont_diff.fst' {f : E → G} (hf : cont_diff 𝕜 n f) : cont_diff 𝕜 n (λ x : E × F, f x.1) :=
hf.comp cont_diff_fst

/-- The first projection on a domain in a product is `C^∞`. -/
lemma cont_diff_on_fst {s : set (E × F)} : cont_diff_on 𝕜 n (prod.fst : E × F → E) s :=
cont_diff.cont_diff_on cont_diff_fst

lemma cont_diff_on.fst {f : E → F × G} {s : set E} (hf : cont_diff_on 𝕜 n f s) :
  cont_diff_on 𝕜 n (λ x, (f x).1) s :=
cont_diff_fst.comp_cont_diff_on hf

/-- The first projection at a point in a product is `C^∞`. -/
lemma cont_diff_at_fst {p : E × F} : cont_diff_at 𝕜 n (prod.fst : E × F → E) p :=
cont_diff_fst.cont_diff_at

/-- Postcomposing `f` with `prod.fst` is `C^n` at `(x, y)` -/
lemma cont_diff_at.fst {f : E → F × G} {x : E} (hf : cont_diff_at 𝕜 n f x) :
  cont_diff_at 𝕜 n (λ x, (f x).1) x :=
cont_diff_at_fst.comp x hf

/-- Precomposing `f` with `prod.fst` is `C^n` at `(x, y)` -/
lemma cont_diff_at.fst' {f : E → G} {x : E} {y : F} (hf : cont_diff_at 𝕜 n f x) :
  cont_diff_at 𝕜 n (λ x : E × F, f x.1) (x, y) :=
cont_diff_at.comp (x, y) hf cont_diff_at_fst

/-- Precomposing `f` with `prod.fst` is `C^n` at `x : E × F` -/
lemma cont_diff_at.fst'' {f : E → G} {x : E × F} (hf : cont_diff_at 𝕜 n f x.1) :
  cont_diff_at 𝕜 n (λ x : E × F, f x.1) x :=
hf.comp x cont_diff_at_fst

/-- The first projection within a domain at a point in a product is `C^∞`. -/
lemma cont_diff_within_at_fst {s : set (E × F)} {p : E × F} :
  cont_diff_within_at 𝕜 n (prod.fst : E × F → E) s p :=
cont_diff_fst.cont_diff_within_at

/-- The second projection in a product is `C^∞`. -/
lemma cont_diff_snd : cont_diff 𝕜 n (prod.snd : E × F → F) :=
is_bounded_linear_map.cont_diff is_bounded_linear_map.snd

/-- Postcomposing `f` with `prod.snd` is `C^n` -/
lemma cont_diff.snd {f : E → F × G} (hf : cont_diff 𝕜 n f) : cont_diff 𝕜 n (λ x, (f x).2) :=
cont_diff_snd.comp hf

/-- Precomposing `f` with `prod.snd` is `C^n` -/
lemma cont_diff.snd' {f : F → G} (hf : cont_diff 𝕜 n f) : cont_diff 𝕜 n (λ x : E × F, f x.2) :=
hf.comp cont_diff_snd

/-- The second projection on a domain in a product is `C^∞`. -/
lemma cont_diff_on_snd {s : set (E × F)} : cont_diff_on 𝕜 n (prod.snd : E × F → F) s :=
cont_diff.cont_diff_on cont_diff_snd

lemma cont_diff_on.snd {f : E → F × G} {s : set E} (hf : cont_diff_on 𝕜 n f s) :
  cont_diff_on 𝕜 n (λ x, (f x).2) s :=
cont_diff_snd.comp_cont_diff_on hf

/-- The second projection at a point in a product is `C^∞`. -/
lemma cont_diff_at_snd {p : E × F} : cont_diff_at 𝕜 n (prod.snd : E × F → F) p :=
cont_diff_snd.cont_diff_at

/-- Postcomposing `f` with `prod.snd` is `C^n` at `x` -/
lemma cont_diff_at.snd {f : E → F × G} {x : E} (hf : cont_diff_at 𝕜 n f x) :
  cont_diff_at 𝕜 n (λ x, (f x).2) x :=
cont_diff_at_snd.comp x hf

/-- Precomposing `f` with `prod.snd` is `C^n` at `(x, y)` -/
lemma cont_diff_at.snd' {f : F → G} {x : E} {y : F} (hf : cont_diff_at 𝕜 n f y) :
  cont_diff_at 𝕜 n (λ x : E × F, f x.2) (x, y) :=
cont_diff_at.comp (x, y) hf cont_diff_at_snd

/-- Precomposing `f` with `prod.snd` is `C^n` at `x : E × F` -/
lemma cont_diff_at.snd'' {f : F → G} {x : E × F} (hf : cont_diff_at 𝕜 n f x.2) :
  cont_diff_at 𝕜 n (λ x : E × F, f x.2) x :=
hf.comp x cont_diff_at_snd

/-- The second projection within a domain at a point in a product is `C^∞`. -/
lemma cont_diff_within_at_snd {s : set (E × F)} {p : E × F} :
  cont_diff_within_at 𝕜 n (prod.snd : E × F → F) s p :=
cont_diff_snd.cont_diff_within_at

section n_ary

variables {E₁ E₂ E₃ E₄ : Type*}
variables [normed_add_comm_group E₁] [normed_add_comm_group E₂] [normed_add_comm_group E₃]
  [normed_add_comm_group E₄] [normed_space 𝕜 E₁] [normed_space 𝕜 E₂] [normed_space 𝕜 E₃]
  [normed_space 𝕜 E₄]

lemma cont_diff.comp₂ {g : E₁ × E₂ → G} {f₁ : F → E₁} {f₂ : F → E₂}
  (hg : cont_diff 𝕜 n g) (hf₁ : cont_diff 𝕜 n f₁) (hf₂ : cont_diff 𝕜 n f₂) :
  cont_diff 𝕜 n (λ x, g (f₁ x, f₂ x)) :=
hg.comp $ hf₁.prod hf₂

lemma cont_diff.comp₃ {g : E₁ × E₂ × E₃ → G} {f₁ : F → E₁} {f₂ : F → E₂} {f₃ : F → E₃}
  (hg : cont_diff 𝕜 n g) (hf₁ : cont_diff 𝕜 n f₁) (hf₂ : cont_diff 𝕜 n f₂)
  (hf₃ : cont_diff 𝕜 n f₃) : cont_diff 𝕜 n (λ x, g (f₁ x, f₂ x, f₃ x)) :=
hg.comp₂ hf₁ $ hf₂.prod hf₃

lemma cont_diff.comp_cont_diff_on₂ {g : E₁ × E₂ → G} {f₁ : F → E₁} {f₂ : F → E₂} {s : set F}
  (hg : cont_diff 𝕜 n g) (hf₁ : cont_diff_on 𝕜 n f₁ s) (hf₂ : cont_diff_on 𝕜 n f₂ s) :
  cont_diff_on 𝕜 n (λ x, g (f₁ x, f₂ x)) s :=
hg.comp_cont_diff_on $ hf₁.prod hf₂

lemma cont_diff.comp_cont_diff_on₃ {g : E₁ × E₂ × E₃ → G} {f₁ : F → E₁} {f₂ : F → E₂} {f₃ : F → E₃}
  {s : set F} (hg : cont_diff 𝕜 n g) (hf₁ : cont_diff_on 𝕜 n f₁ s) (hf₂ : cont_diff_on 𝕜 n f₂ s)
  (hf₃ : cont_diff_on 𝕜 n f₃ s) : cont_diff_on 𝕜 n (λ x, g (f₁ x, f₂ x, f₃ x)) s :=
hg.comp_cont_diff_on₂ hf₁ $ hf₂.prod hf₃

end n_ary

section specific_bilinear_maps

lemma cont_diff.clm_comp {g : X → F →L[𝕜] G} {f : X → E →L[𝕜] F}
  (hg : cont_diff 𝕜 n g) (hf : cont_diff 𝕜 n f) :
  cont_diff 𝕜 n (λ x, (g x).comp (f x)) :=
is_bounded_bilinear_map_comp.cont_diff.comp₂ hg hf

lemma cont_diff_on.clm_comp {g : X → F →L[𝕜] G} {f : X → E →L[𝕜] F}
  {s : set X} (hg : cont_diff_on 𝕜 n g s) (hf : cont_diff_on 𝕜 n f s) :
  cont_diff_on 𝕜 n (λ x, (g x).comp (f x)) s :=
is_bounded_bilinear_map_comp.cont_diff.comp_cont_diff_on₂ hg hf

lemma cont_diff.clm_apply {f : E → F →L[𝕜] G} {g : E → F} {n : ℕ∞}
  (hf : cont_diff 𝕜 n f) (hg : cont_diff 𝕜 n g) :
  cont_diff 𝕜 n (λ x, (f x) (g x)) :=
is_bounded_bilinear_map_apply.cont_diff.comp₂ hf hg

lemma cont_diff_on.clm_apply {f : E → F →L[𝕜] G} {g : E → F} {n : ℕ∞}
  (hf : cont_diff_on 𝕜 n f s) (hg : cont_diff_on 𝕜 n g s) :
  cont_diff_on 𝕜 n (λ x, (f x) (g x)) s :=
is_bounded_bilinear_map_apply.cont_diff.comp_cont_diff_on₂ hf hg

lemma cont_diff.smul_right {f : E → F →L[𝕜] 𝕜} {g : E → G} {n : ℕ∞}
  (hf : cont_diff 𝕜 n f) (hg : cont_diff 𝕜 n g) :
  cont_diff 𝕜 n (λ x, (f x).smul_right (g x)) :=
-- giving the following implicit type arguments speeds up elaboration significantly
(@is_bounded_bilinear_map_smul_right 𝕜 _ F _ _ G _ _).cont_diff.comp₂ hf hg

end specific_bilinear_maps

/--
The natural equivalence `(E × F) × G ≃ E × (F × G)` is smooth.

Warning: if you think you need this lemma, it is likely that you can simplify your proof by
reformulating the lemma that you're applying next using the tips in
Note [continuity lemma statement]
-/
lemma cont_diff_prod_assoc : cont_diff 𝕜 ⊤ $ equiv.prod_assoc E F G :=
(linear_isometry_equiv.prod_assoc 𝕜 E F G).cont_diff

/--
The natural equivalence `E × (F × G) ≃ (E × F) × G` is smooth.

Warning: see remarks attached to `cont_diff_prod_assoc`
-/
lemma cont_diff_prod_assoc_symm : cont_diff 𝕜 ⊤ $ (equiv.prod_assoc E F G).symm :=
(linear_isometry_equiv.prod_assoc 𝕜 E F G).symm.cont_diff

/-! ### Bundled derivatives are smooth -/

/-- One direction of `cont_diff_within_at_succ_iff_has_fderiv_within_at`, but where all derivatives
  are taken within the same set. Version for partial derivatives / functions with parameters. -/
lemma cont_diff_within_at.has_fderiv_within_at_nhds {f : E → F → G} {g : E → F} {u : set (E × F)}
  {t : set F} {n : ℕ}
  (hf : cont_diff_within_at 𝕜 (n+1) (function.uncurry f) u (x, g x))
  (hg : cont_diff_within_at 𝕜 n g s x)
  (hst : insert x s ×ˢ t ⊆ u) -- can be weakened to only consider points near `(x, g x)`
  (hu : u ∈ 𝓝[(λ x, (x, g x)) '' s] (x, g x)) :
  ∃ u ∈ 𝓝[insert x s] x, u ⊆ insert x s ∧ ∃ f' : E → F →L[𝕜] G,
    (∀ x ∈ u, has_fderiv_within_at (f x) (f' x) t (g x)) ∧
    cont_diff_within_at 𝕜 n (λ x, f' x) s x :=
begin
  obtain ⟨v, hv, hvs, f', hvf', hf'⟩ := cont_diff_within_at_succ_iff_has_fderiv_within_at'.mp hf,
  refine ⟨(λ z, (z, g z)) ⁻¹' v ∩ insert x s, _, inter_subset_right _ _,
    λ z, (f' (z, g z)).comp (continuous_linear_map.inr 𝕜 E F), _, _⟩,
  { refine inter_mem _ self_mem_nhds_within,
    have := mem_of_mem_nhds_within (mem_insert _ _) hv,
    refine mem_nhds_within_insert.mpr ⟨this, _⟩,
    refine (continuous_within_at_id.prod hg.continuous_within_at).preimage_mem_nhds_within' _,
    rw [← nhds_within_le_iff] at hu hv ⊢,
    refine (hu.trans $ nhds_within_mono _ $ subset_insert _ _).trans hv },
  { intros z hz,
    have := hvf' (z, g z) hz.1,
    refine this.comp _ (has_fderiv_at_prod_mk_right _ _).has_fderiv_within_at _,
    exact maps_to'.mpr ((image_prod_mk_subset_prod_right hz.2).trans hst) },
  { exact (hf'.continuous_linear_map_comp $ (continuous_linear_map.compL 𝕜 F (E × F) G).flip
      (continuous_linear_map.inr 𝕜 E F)).comp_of_mem x
      (cont_diff_within_at_id.prod hg) hu },
end

/-- The most general lemma stating that `fderiv_within` is `C^n` at a point within a set.
To show that `x' ↦ D_yf(x',y)g(x')` (taken within `t`) is `C^m` at `x` within `s`, we require that
* `f` is `C^n` at `(x, g(x))` within `u` for `n ≥ m+1` and `u ⊇ (s ∪ {x}) × t`. We also need that
  `u` is a neighborhood of `(x, g(x))` within the image of `s` under `x' ↦ (x', g(x'))`;
* `g` is `C^m` at `x` within `s`;
* There is exist unique derivatives at `g(x')` within `t` for `x'` sufficiently close to `x`
  within `s ∪ {x}`. -/
lemma cont_diff_within_at.fderiv_within'' {f : E → F → G} {g : E → F} {u : set (E × F)}
  {t : set F} {n : ℕ∞}
  (hf : cont_diff_within_at 𝕜 n (function.uncurry f) u (x, g x))
  (hg : cont_diff_within_at 𝕜 m g s x)
  (ht : ∀ᶠ x' in 𝓝[insert x s] x, unique_diff_within_at 𝕜 t (g x'))
  (hmn : m + 1 ≤ n)
  (hst : insert x s ×ˢ t ⊆ u)
  (hu : u ∈ 𝓝[(λ x', (x', g x')) '' s] (x, g x)) :
  cont_diff_within_at 𝕜 m (λ x', fderiv_within 𝕜 (f x') t (g x')) s x :=
begin
  have : ∀ k : ℕ, (k : with_top ℕ) ≤ m →
    cont_diff_within_at 𝕜 k (λ x, fderiv_within 𝕜 (f x) t (g x)) s x,
  { intros k hkm,
    obtain ⟨v, hv, -, f', hvf', hf'⟩ :=
      (hf.of_le $ (add_le_add_right hkm 1).trans hmn).has_fderiv_within_at_nhds (hg.of_le hkm)
      hst hu,
    refine hf'.congr_of_eventually_eq_insert _,
    filter_upwards [hv, ht],
    exact λ y hy h2y, (hvf' y hy).fderiv_within h2y },
  induction m using with_top.rec_top_coe,
  { obtain rfl := eq_top_iff.mpr hmn,
    rw [cont_diff_within_at_top],
    exact λ m, this m le_top },
  exact this m le_rfl
end

/-- A special case of `cont_diff_within_at.fderiv_within''` where we require that
  `s ∪ {x} ⊆ g⁻¹(t)`. -/
lemma cont_diff_within_at.fderiv_within' {f : E → F → G} {g : E → F} {u : set (E × F)}
  {t : set F} {n : ℕ∞}
  (hf : cont_diff_within_at 𝕜 n (function.uncurry f) u (x, g x))
  (hg : cont_diff_within_at 𝕜 m g s x)
  (ht : ∀ᶠ x' in 𝓝[insert x s] x, unique_diff_within_at 𝕜 t (g x'))
  (hmn : m + 1 ≤ n)
  (hst : insert x s ×ˢ t ⊆ u)
  (h2st : s ⊆ g ⁻¹' t) :
  cont_diff_within_at 𝕜 m (λ x, fderiv_within 𝕜 (f x) t (g x)) s x :=
begin
  refine hf.fderiv_within'' hg ht hmn hst _,
  refine mem_of_superset self_mem_nhds_within _,
  refine image_prod_mk_subset_prod.trans _,
  rw [image_id'], rw [← image_subset_iff] at h2st,
  exact (prod_mono (subset_insert x s) h2st).trans hst
end

/-- A special case of `cont_diff_within_at.fderiv_within'` where we require that `x ∈ s` and there
  are unique derivatives everywhere within `t`. -/
lemma cont_diff_within_at.fderiv_within {f : E → F → G} {g : E → F} {u : set (E × F)}
  {t : set F} {n : ℕ∞}
  (hf : cont_diff_within_at 𝕜 n (function.uncurry f) u (x, g x))
  (hg : cont_diff_within_at 𝕜 m g s x)
  (ht : unique_diff_on 𝕜 t)
  (hmn : m + 1 ≤ n) (hx : x ∈ s)
  (hst : s ×ˢ t ⊆ u)
  (h2st : s ⊆ g ⁻¹' t) :
  cont_diff_within_at 𝕜 m (λ x, fderiv_within 𝕜 (f x) t (g x)) s x :=
begin
  rw [← insert_eq_self.mpr hx] at hst,
  refine hf.fderiv_within' hg _ hmn hst h2st,
  rw [insert_eq_self.mpr hx],
  exact eventually_of_mem self_mem_nhds_within (λ x hx, ht _ (h2st hx))
end

/-- `fderiv` applied to a (variable) vector is smooth at a point within a set. -/
lemma cont_diff_within_at.fderiv_within_apply {f : E → F → G} {g k : E → F} {u : set (E × F)}
  {t : set F} {n : ℕ∞}
  (hf : cont_diff_within_at 𝕜 n (function.uncurry f) u (x, g x))
  (hg : cont_diff_within_at 𝕜 m g s x)
  (hk : cont_diff_within_at 𝕜 m k s x)
  (ht : unique_diff_on 𝕜 t)
  (hmn : m + 1 ≤ n) (hx : x ∈ s)
  (hst : s ×ˢ t ⊆ u)
  (h2st : s ⊆ g ⁻¹' t) :
  cont_diff_within_at 𝕜 m (λ x, fderiv_within 𝕜 (f x) t (g x) (k x)) s x :=
(cont_diff_fst.clm_apply cont_diff_snd).cont_diff_at.comp_cont_diff_within_at x
  ((hf.fderiv_within hg ht hmn hx hst h2st).prod hk)

/-- `fderiv_within` is smooth at `x` within `s` (for functions without parameters). -/
lemma cont_diff_within_at.fderiv_within_right
  (hf : cont_diff_within_at 𝕜 n f s x) (hs : unique_diff_on 𝕜 s)
  (hmn : (m + 1 : ℕ∞) ≤ n) (hxs : x ∈ s) :
  cont_diff_within_at 𝕜 m (fderiv_within 𝕜 f s) s x :=
cont_diff_within_at.fderiv_within
  (cont_diff_within_at.comp (x, x) hf cont_diff_within_at_snd subset_rfl)
  cont_diff_within_at_id hs hmn hxs
  (by { rw [← univ_prod], exact prod_mono (subset_univ _) subset_rfl })
  (by rw [preimage_id'])

/-- `fderiv` is smooth at `x` (for functions without parameters). -/
lemma cont_diff_at.cont_diff_at_fderiv {f : E → F → G} {g : E → F} {n : ℕ∞}
  (hf : cont_diff_at 𝕜 n (function.uncurry f) (x, g x))
  (hg : cont_diff_at 𝕜 m g x)
  (hmn : m + 1 ≤ n) :
  cont_diff_at 𝕜 m (λ x, fderiv 𝕜 (f x) (g x)) x :=
begin
  simp_rw [← fderiv_within_univ],
  refine (cont_diff_within_at.fderiv_within hf.cont_diff_within_at hg.cont_diff_within_at
    unique_diff_on_univ hmn (mem_univ x) (subset_univ _) _).cont_diff_at univ_mem,
  rw [preimage_univ]
end

/-- `fderiv` is smooth. -/
lemma cont_diff.fderiv {f : E → F → G} {g : E → F} {n m : ℕ∞}
  (hf : cont_diff 𝕜 m $ function.uncurry f) (hg : cont_diff 𝕜 n g) (hnm : n + 1 ≤ m) :
    cont_diff 𝕜 n (λ x, fderiv 𝕜 (f x) (g x)) :=
cont_diff_iff_cont_diff_at.mpr $ λ x, hf.cont_diff_at.cont_diff_at_fderiv hg.cont_diff_at hnm

/-- `fderiv` is continuous. -/
lemma continuous.fderiv {f : E → F → G} {g : E → F} {n : ℕ∞}
  (hf : cont_diff 𝕜 n $ function.uncurry f) (hg : continuous g) (hn : 1 ≤ n):
    continuous (λ x, fderiv 𝕜 (f x) (g x)) :=
(hf.fderiv (cont_diff_zero.mpr hg) hn).continuous

/-- `fderiv` applied to a (variable) vector is smooth. -/
lemma cont_diff.fderiv_apply {f : E → F → G} {g k : E → F} {n m : ℕ∞}
  (hf : cont_diff 𝕜 m $ function.uncurry f) (hg : cont_diff 𝕜 n g) (hk : cont_diff 𝕜 n k)
  (hnm : n + 1 ≤ m) :
  cont_diff 𝕜 n (λ x, fderiv 𝕜 (f x) (g x) (k x)) :=
(hf.fderiv hg hnm).clm_apply hk

/-- The bundled derivative of a `C^{n+1}` function is `C^n`. -/
lemma cont_diff_on_fderiv_within_apply {m n : with_top ℕ} {s : set E}
  {f : E → F} (hf : cont_diff_on 𝕜 n f s) (hs : unique_diff_on 𝕜 s) (hmn : m + 1 ≤ n) :
  cont_diff_on 𝕜 m (λp : E × E, (fderiv_within 𝕜 f s p.1 : E →L[𝕜] F) p.2) (s ×ˢ univ) :=
((hf.fderiv_within hs hmn).comp cont_diff_on_fst (prod_subset_preimage_fst _ _)).clm_apply
  cont_diff_on_snd

/-- If a function is at least `C^1`, its bundled derivative (mapping `(x, v)` to `Df(x) v`) is
continuous. -/
lemma cont_diff_on.continuous_on_fderiv_within_apply
  (h : cont_diff_on 𝕜 n f s) (hs : unique_diff_on 𝕜 s) (hn : 1 ≤ n) :
  continuous_on (λp : E × E, (fderiv_within 𝕜 f s p.1 : E → F) p.2) (s ×ˢ univ) :=
begin
  have A : continuous (λq : (E →L[𝕜] F) × E, q.1 q.2) := is_bounded_bilinear_map_apply.continuous,
  have B : continuous_on (λp : E × E, (fderiv_within 𝕜 f s p.1, p.2)) (s ×ˢ univ),
  { apply continuous_on.prod _ continuous_on_snd,
    exact (h.continuous_on_fderiv_within hs hn).comp continuous_on_fst
      (prod_subset_preimage_fst _ _) },
  exact A.comp_continuous_on B
end

/-- The bundled derivative of a `C^{n+1}` function is `C^n`. -/
lemma cont_diff.cont_diff_fderiv_apply {f : E → F}
  (hf : cont_diff 𝕜 n f) (hmn : m + 1 ≤ n) :
  cont_diff 𝕜 m (λp : E × E, (fderiv 𝕜 f p.1 : E →L[𝕜] F) p.2) :=
begin
  rw ← cont_diff_on_univ at ⊢ hf,
  rw [← fderiv_within_univ, ← univ_prod_univ],
  exact cont_diff_on_fderiv_within_apply hf unique_diff_on_univ hmn
end

/-!
### Smoothness of functions `f : E → Π i, F' i`
-/

section pi

variables {ι ι' : Type*} [fintype ι] [fintype ι'] {F' : ι → Type*}
  [Π i, normed_add_comm_group (F' i)] [Π i, normed_space 𝕜 (F' i)] {φ : Π i, E → F' i}
  {p' : Π i, E → formal_multilinear_series 𝕜 E (F' i)}
  {Φ : E → Π i, F' i} {P' : E → formal_multilinear_series 𝕜 E (Π i, F' i)}

lemma has_ftaylor_series_up_to_on_pi :
  has_ftaylor_series_up_to_on n (λ x i, φ i x)
    (λ x m, continuous_multilinear_map.pi (λ i, p' i x m)) s ↔
    ∀ i, has_ftaylor_series_up_to_on n (φ i) (p' i) s :=
begin
  set pr := @continuous_linear_map.proj 𝕜 _ ι F' _ _ _,
  letI : Π (m : ℕ) (i : ι), normed_space 𝕜 (E [×m]→L[𝕜] (F' i)) := λ m i, infer_instance,
  set L : Π m : ℕ, (Π i, E [×m]→L[𝕜] (F' i)) ≃ₗᵢ[𝕜] (E [×m]→L[𝕜] (Π i, F' i)) :=
    λ m, continuous_multilinear_map.piₗᵢ _ _,
  refine ⟨λ h i, _, λ h, ⟨λ x hx, _, _, _⟩⟩,
  { convert h.continuous_linear_map_comp (pr i),
    ext, refl },
  { ext1 i,
    exact (h i).zero_eq x hx },
  { intros m hm x hx,
    have := has_fderiv_within_at_pi.2 (λ i, (h i).fderiv_within m hm x hx),
    convert (L m).has_fderiv_at.comp_has_fderiv_within_at x this },
  { intros m hm,
    have := continuous_on_pi.2 (λ i, (h i).cont m hm),
    convert (L m).continuous.comp_continuous_on this }
end

@[simp] lemma has_ftaylor_series_up_to_on_pi' :
  has_ftaylor_series_up_to_on n Φ P' s ↔
    ∀ i, has_ftaylor_series_up_to_on n (λ x, Φ x i)
      (λ x m, (@continuous_linear_map.proj 𝕜 _ ι F' _ _ _ i).comp_continuous_multilinear_map
        (P' x m)) s :=
by { convert has_ftaylor_series_up_to_on_pi, ext, refl }

lemma cont_diff_within_at_pi :
  cont_diff_within_at 𝕜 n Φ s x ↔
    ∀ i, cont_diff_within_at 𝕜 n (λ x, Φ x i) s x :=
begin
  set pr := @continuous_linear_map.proj 𝕜 _ ι F' _ _ _,
  refine ⟨λ h i, h.continuous_linear_map_comp (pr i), λ h m hm, _⟩,
  choose u hux p hp using λ i, h i m hm,
  exact ⟨⋂ i, u i, filter.Inter_mem.2 hux, _,
    has_ftaylor_series_up_to_on_pi.2 (λ i, (hp i).mono $ Inter_subset _ _)⟩,
end

lemma cont_diff_on_pi :
  cont_diff_on 𝕜 n Φ s ↔ ∀ i, cont_diff_on 𝕜 n (λ x, Φ x i) s :=
⟨λ h i x hx, cont_diff_within_at_pi.1 (h x hx) _,
  λ h x hx, cont_diff_within_at_pi.2 (λ i, h i x hx)⟩

lemma cont_diff_at_pi :
  cont_diff_at 𝕜 n Φ x ↔ ∀ i, cont_diff_at 𝕜 n (λ x, Φ x i) x :=
cont_diff_within_at_pi

lemma cont_diff_pi :
  cont_diff 𝕜 n Φ ↔ ∀ i, cont_diff 𝕜 n (λ x, Φ x i) :=
by simp only [← cont_diff_on_univ, cont_diff_on_pi]

variables (𝕜 E)
lemma cont_diff_apply (i : ι) : cont_diff 𝕜 n (λ (f : ι → E), f i) :=
cont_diff_pi.mp cont_diff_id i

lemma cont_diff_apply_apply (i : ι) (j : ι') : cont_diff 𝕜 n (λ (f : ι → ι' → E), f i j) :=
cont_diff_pi.mp (cont_diff_apply 𝕜 (ι' → E) i) j

variables {𝕜 E}

end pi

/-! ### Sum of two functions -/

section add

/- The sum is smooth. -/
lemma cont_diff_add : cont_diff 𝕜 n (λp : F × F, p.1 + p.2) :=
(is_bounded_linear_map.fst.add is_bounded_linear_map.snd).cont_diff

/-- The sum of two `C^n` functions within a set at a point is `C^n` within this set
at this point. -/
lemma cont_diff_within_at.add {s : set E} {f g : E → F}
  (hf : cont_diff_within_at 𝕜 n f s x) (hg : cont_diff_within_at 𝕜 n g s x) :
  cont_diff_within_at 𝕜 n (λx, f x + g x) s x :=
cont_diff_add.cont_diff_within_at.comp x (hf.prod hg) subset_preimage_univ

/-- The sum of two `C^n` functions at a point is `C^n` at this point. -/
lemma cont_diff_at.add {f g : E → F} (hf : cont_diff_at 𝕜 n f x) (hg : cont_diff_at 𝕜 n g x) :
  cont_diff_at 𝕜 n (λx, f x + g x) x :=
by rw [← cont_diff_within_at_univ] at *; exact hf.add hg

/-- The sum of two `C^n`functions is `C^n`. -/
lemma cont_diff.add {f g : E → F} (hf : cont_diff 𝕜 n f) (hg : cont_diff 𝕜 n g) :
  cont_diff 𝕜 n (λx, f x + g x) :=
cont_diff_add.comp (hf.prod hg)

/-- The sum of two `C^n` functions on a domain is `C^n`. -/
lemma cont_diff_on.add {s : set E} {f g : E → F}
  (hf : cont_diff_on 𝕜 n f s) (hg : cont_diff_on 𝕜 n g s) :
  cont_diff_on 𝕜 n (λx, f x + g x) s :=
λ x hx, (hf x hx).add (hg x hx)

variables {i : ℕ}

lemma iterated_fderiv_within_add_apply {f g : E → F}
  (hf : cont_diff_on 𝕜 i f s) (hg : cont_diff_on 𝕜 i g s) (hu : unique_diff_on 𝕜 s)
  (hx : x ∈ s) :
iterated_fderiv_within 𝕜 i (f + g) s x =
  iterated_fderiv_within 𝕜 i f s x + iterated_fderiv_within 𝕜 i g s x :=
begin
  induction i with i hi generalizing x,
  { ext h, simp },
  { ext h,
    have hi' : (i : ℕ∞) < i+1 :=
      with_top.coe_lt_coe.mpr (nat.lt_succ_self _),
    have hdf : differentiable_on 𝕜 (iterated_fderiv_within 𝕜 i f s) s :=
      hf.differentiable_on_iterated_fderiv_within hi' hu,
    have hdg : differentiable_on 𝕜 (iterated_fderiv_within 𝕜 i g s) s :=
      hg.differentiable_on_iterated_fderiv_within hi' hu,
    have hcdf : cont_diff_on 𝕜 i f s := hf.of_le hi'.le,
    have hcdg : cont_diff_on 𝕜 i g s := hg.of_le hi'.le,
    calc iterated_fderiv_within 𝕜 (i+1) (f + g) s x h
        = fderiv_within 𝕜 (iterated_fderiv_within 𝕜 i (f + g) s) s x (h 0) (fin.tail h) : rfl
    ... = fderiv_within 𝕜 (iterated_fderiv_within 𝕜 i f s + iterated_fderiv_within 𝕜 i g s) s x
              (h 0) (fin.tail h) :
            begin
              congr' 2,
              exact fderiv_within_congr (hu x hx) (λ _, hi hcdf hcdg) (hi hcdf hcdg hx),
            end
    ... = (fderiv_within 𝕜 (iterated_fderiv_within 𝕜 i f s) s +
            fderiv_within 𝕜 (iterated_fderiv_within 𝕜 i g s) s)
              x (h 0) (fin.tail h) :
            by rw [pi.add_def, fderiv_within_add (hu x hx) (hdf x hx) (hdg x hx)]; refl
    ... = (iterated_fderiv_within 𝕜 (i+1) f s + iterated_fderiv_within 𝕜 (i+1) g s) x h : rfl }
end

lemma iterated_fderiv_add_apply {i : ℕ} {f g : E → F} (hf : cont_diff 𝕜 i f)
  (hg : cont_diff 𝕜 i g) :
  iterated_fderiv 𝕜 i (f + g) x = iterated_fderiv 𝕜 i f x + iterated_fderiv 𝕜 i g x :=
begin
  simp_rw [←cont_diff_on_univ, ←iterated_fderiv_within_univ] at hf hg ⊢,
  exact iterated_fderiv_within_add_apply hf hg unique_diff_on_univ (set.mem_univ _),
end

end add

/-! ### Negative -/

section neg

/- The negative is smooth. -/
lemma cont_diff_neg : cont_diff 𝕜 n (λp : F, -p) :=
is_bounded_linear_map.id.neg.cont_diff

/-- The negative of a `C^n` function within a domain at a point is `C^n` within this domain at
this point. -/
lemma cont_diff_within_at.neg {s : set E} {f : E → F}
  (hf : cont_diff_within_at 𝕜 n f s x) : cont_diff_within_at 𝕜 n (λx, -f x) s x :=
cont_diff_neg.cont_diff_within_at.comp x hf subset_preimage_univ

/-- The negative of a `C^n` function at a point is `C^n` at this point. -/
lemma cont_diff_at.neg {f : E → F}
  (hf : cont_diff_at 𝕜 n f x) : cont_diff_at 𝕜 n (λx, -f x) x :=
by rw ← cont_diff_within_at_univ at *; exact hf.neg

/-- The negative of a `C^n`function is `C^n`. -/
lemma cont_diff.neg {f : E → F} (hf : cont_diff 𝕜 n f) : cont_diff 𝕜 n (λx, -f x) :=
cont_diff_neg.comp hf

/-- The negative of a `C^n` function on a domain is `C^n`. -/
lemma cont_diff_on.neg {s : set E} {f : E → F}
  (hf : cont_diff_on 𝕜 n f s) : cont_diff_on 𝕜 n (λx, -f x) s :=
λ x hx, (hf x hx).neg

variables {i : ℕ}

lemma iterated_fderiv_within_neg_apply {f : E → F} (hu : unique_diff_on 𝕜 s) (hx : x ∈ s) :
  iterated_fderiv_within 𝕜 i (-f) s x = -iterated_fderiv_within 𝕜 i f s x :=
begin
  induction i with i hi generalizing x,
  { ext h, simp },
  { ext h,
    have hi' : (i : ℕ∞) < i+1 :=
      with_top.coe_lt_coe.mpr (nat.lt_succ_self _),
    calc iterated_fderiv_within 𝕜 (i+1) (-f) s x h
        = fderiv_within 𝕜 (iterated_fderiv_within 𝕜 i (-f) s) s x (h 0) (fin.tail h) : rfl
    ... = fderiv_within 𝕜 (-iterated_fderiv_within 𝕜 i f s) s x
              (h 0) (fin.tail h) :
            begin
              congr' 2,
              exact fderiv_within_congr (hu x hx) (λ _, hi) (hi hx),
            end
    ... = -(fderiv_within 𝕜 (iterated_fderiv_within 𝕜 i f s) s) x (h 0) (fin.tail h) :
            by rw [pi.neg_def, fderiv_within_neg (hu x hx)]; refl
    ... = - (iterated_fderiv_within 𝕜 (i+1) f s) x h : rfl }
end

lemma iterated_fderiv_neg_apply {i : ℕ} {f : E → F} :
  iterated_fderiv 𝕜 i (-f) x = -iterated_fderiv 𝕜 i f x :=
begin
  simp_rw [←iterated_fderiv_within_univ],
  exact iterated_fderiv_within_neg_apply unique_diff_on_univ (set.mem_univ _),
end

end neg

/-! ### Subtraction -/

/-- The difference of two `C^n` functions within a set at a point is `C^n` within this set
at this point. -/
lemma cont_diff_within_at.sub {s : set E} {f g : E → F}
  (hf : cont_diff_within_at 𝕜 n f s x) (hg : cont_diff_within_at 𝕜 n g s x) :
  cont_diff_within_at 𝕜 n (λx, f x - g x) s x :=
by simpa only [sub_eq_add_neg] using hf.add hg.neg

/-- The difference of two `C^n` functions at a point is `C^n` at this point. -/
lemma cont_diff_at.sub {f g : E → F}
  (hf : cont_diff_at 𝕜 n f x) (hg : cont_diff_at 𝕜 n g x) :
  cont_diff_at 𝕜 n (λx, f x - g x) x :=
by simpa only [sub_eq_add_neg] using hf.add hg.neg

/-- The difference of two `C^n` functions on a domain is `C^n`. -/
lemma cont_diff_on.sub {s : set E} {f g : E → F}
  (hf : cont_diff_on 𝕜 n f s) (hg : cont_diff_on 𝕜 n g s) :
  cont_diff_on 𝕜 n (λx, f x - g x) s :=
by simpa only [sub_eq_add_neg] using hf.add hg.neg

/-- The difference of two `C^n` functions is `C^n`. -/
lemma cont_diff.sub {f g : E → F}
  (hf : cont_diff 𝕜 n f) (hg : cont_diff 𝕜 n g) : cont_diff 𝕜 n (λx, f x - g x) :=
by simpa only [sub_eq_add_neg] using hf.add hg.neg

/-! ### Sum of finitely many functions -/

lemma cont_diff_within_at.sum
  {ι : Type*} {f : ι → E → F} {s : finset ι} {t : set E} {x : E}
  (h : ∀ i ∈ s, cont_diff_within_at 𝕜 n (λ x, f i x) t x) :
  cont_diff_within_at 𝕜 n (λ x, (∑ i in s, f i x)) t x :=
begin
  classical,
  induction s using finset.induction_on with i s is IH,
  { simp [cont_diff_within_at_const] },
  { simp only [is, finset.sum_insert, not_false_iff],
    exact (h _ (finset.mem_insert_self i s)).add (IH (λ j hj, h _ (finset.mem_insert_of_mem hj))) }
end

lemma cont_diff_at.sum
  {ι : Type*} {f : ι → E → F} {s : finset ι} {x : E}
  (h : ∀ i ∈ s, cont_diff_at 𝕜 n (λ x, f i x) x) :
  cont_diff_at 𝕜 n (λ x, (∑ i in s, f i x)) x :=
by rw [← cont_diff_within_at_univ] at *; exact cont_diff_within_at.sum h

lemma cont_diff_on.sum
  {ι : Type*} {f : ι → E → F} {s : finset ι} {t : set E}
  (h : ∀ i ∈ s, cont_diff_on 𝕜 n (λ x, f i x) t) :
  cont_diff_on 𝕜 n (λ x, (∑ i in s, f i x)) t :=
λ x hx, cont_diff_within_at.sum (λ i hi, h i hi x hx)

lemma cont_diff.sum
  {ι : Type*} {f : ι → E → F} {s : finset ι}
  (h : ∀ i ∈ s, cont_diff 𝕜 n (λ x, f i x)) :
  cont_diff 𝕜 n (λ x, (∑ i in s, f i x)) :=
by simp [← cont_diff_on_univ] at *; exact cont_diff_on.sum h

/-! ### Product of two functions -/

section mul_prod

variables {𝔸 𝔸' ι 𝕜' : Type*} [normed_ring 𝔸] [normed_algebra 𝕜 𝔸]
  [normed_comm_ring 𝔸'] [normed_algebra 𝕜 𝔸'] [normed_field 𝕜'] [normed_algebra 𝕜 𝕜']

/- The product is smooth. -/
lemma cont_diff_mul : cont_diff 𝕜 n (λ p : 𝔸 × 𝔸, p.1 * p.2) :=
(continuous_linear_map.lmul 𝕜 𝔸).is_bounded_bilinear_map.cont_diff

/-- The product of two `C^n` functions within a set at a point is `C^n` within this set
at this point. -/
lemma cont_diff_within_at.mul {s : set E} {f g : E → 𝔸}
  (hf : cont_diff_within_at 𝕜 n f s x) (hg : cont_diff_within_at 𝕜 n g s x) :
  cont_diff_within_at 𝕜 n (λ x, f x * g x) s x :=
cont_diff_mul.comp_cont_diff_within_at (hf.prod hg)

/-- The product of two `C^n` functions at a point is `C^n` at this point. -/
lemma cont_diff_at.mul {f g : E → 𝔸} (hf : cont_diff_at 𝕜 n f x) (hg : cont_diff_at 𝕜 n g x) :
  cont_diff_at 𝕜 n (λ x, f x * g x) x :=
hf.mul hg

/-- The product of two `C^n` functions on a domain is `C^n`. -/
lemma cont_diff_on.mul {f g : E → 𝔸} (hf : cont_diff_on 𝕜 n f s) (hg : cont_diff_on 𝕜 n g s) :
  cont_diff_on 𝕜 n (λ x, f x * g x) s :=
λ x hx, (hf x hx).mul (hg x hx)

/-- The product of two `C^n`functions is `C^n`. -/
lemma cont_diff.mul {f g : E → 𝔸} (hf : cont_diff 𝕜 n f) (hg : cont_diff 𝕜 n g) :
  cont_diff 𝕜 n (λ x, f x * g x) :=
cont_diff_mul.comp (hf.prod hg)

lemma cont_diff_within_at_prod' {t : finset ι} {f : ι → E → 𝔸'}
  (h : ∀ i ∈ t, cont_diff_within_at 𝕜 n (f i) s x) :
  cont_diff_within_at 𝕜 n (∏ i in t, f i) s x :=
finset.prod_induction f (λ f, cont_diff_within_at 𝕜 n f s x) (λ _ _, cont_diff_within_at.mul)
  (@cont_diff_within_at_const _ _ _ _ _ _ _ _ _ _ _ 1) h

lemma cont_diff_within_at_prod {t : finset ι} {f : ι → E → 𝔸'}
  (h : ∀ i ∈ t, cont_diff_within_at 𝕜 n (f i) s x) :
  cont_diff_within_at 𝕜 n (λ y, ∏ i in t, f i y) s x :=
by simpa only [← finset.prod_apply] using cont_diff_within_at_prod' h

lemma cont_diff_at_prod' {t : finset ι} {f : ι → E → 𝔸'} (h : ∀ i ∈ t, cont_diff_at 𝕜 n (f i) x) :
  cont_diff_at 𝕜 n (∏ i in t, f i) x :=
cont_diff_within_at_prod' h

lemma cont_diff_at_prod {t : finset ι} {f : ι → E → 𝔸'} (h : ∀ i ∈ t, cont_diff_at 𝕜 n (f i) x) :
  cont_diff_at 𝕜 n (λ y, ∏ i in t, f i y) x :=
cont_diff_within_at_prod h

lemma cont_diff_on_prod' {t : finset ι} {f : ι → E → 𝔸'} (h : ∀ i ∈ t, cont_diff_on 𝕜 n (f i) s) :
  cont_diff_on 𝕜 n (∏ i in t, f i) s :=
λ x hx, cont_diff_within_at_prod' (λ i hi, h i hi x hx)

lemma cont_diff_on_prod {t : finset ι} {f : ι → E → 𝔸'} (h : ∀ i ∈ t, cont_diff_on 𝕜 n (f i) s) :
  cont_diff_on 𝕜 n (λ y, ∏ i in t, f i y) s :=
λ x hx, cont_diff_within_at_prod (λ i hi, h i hi x hx)

lemma cont_diff_prod' {t : finset ι} {f : ι → E → 𝔸'} (h : ∀ i ∈ t, cont_diff 𝕜 n (f i)) :
  cont_diff 𝕜 n (∏ i in t, f i) :=
cont_diff_iff_cont_diff_at.mpr $ λ x, cont_diff_at_prod' $ λ i hi, (h i hi).cont_diff_at

lemma cont_diff_prod {t : finset ι} {f : ι → E → 𝔸'} (h : ∀ i ∈ t, cont_diff 𝕜 n (f i)) :
  cont_diff 𝕜 n (λ y, ∏ i in t, f i y) :=
cont_diff_iff_cont_diff_at.mpr $ λ x, cont_diff_at_prod $ λ i hi, (h i hi).cont_diff_at

lemma cont_diff.pow {f : E → 𝔸} (hf : cont_diff 𝕜 n f) :
  ∀ m : ℕ, cont_diff 𝕜 n (λ x, (f x) ^ m)
| 0       := by simpa using cont_diff_const
| (m + 1) := by simpa [pow_succ] using hf.mul (cont_diff.pow m)

lemma cont_diff_within_at.pow {f : E → 𝔸} (hf : cont_diff_within_at 𝕜 n f s x) (m : ℕ) :
  cont_diff_within_at 𝕜 n (λ y, f y ^ m) s x :=
(cont_diff_id.pow m).comp_cont_diff_within_at hf

lemma cont_diff_at.pow {f : E → 𝔸} (hf : cont_diff_at 𝕜 n f x) (m : ℕ) :
  cont_diff_at 𝕜 n (λ y, f y ^ m) x :=
hf.pow m

lemma cont_diff_on.pow {f : E → 𝔸} (hf : cont_diff_on 𝕜 n f s) (m : ℕ) :
  cont_diff_on 𝕜 n (λ y, f y ^ m) s :=
λ y hy, (hf y hy).pow m

lemma cont_diff_within_at.div_const {f : E → 𝕜'} {n} {c : 𝕜'}
  (hf : cont_diff_within_at 𝕜 n f s x) :
  cont_diff_within_at 𝕜 n (λ x, f x / c) s x :=
by simpa only [div_eq_mul_inv] using hf.mul cont_diff_within_at_const

lemma cont_diff_at.div_const {f : E → 𝕜'} {n} {c : 𝕜'} (hf : cont_diff_at 𝕜 n f x) :
  cont_diff_at 𝕜 n (λ x, f x / c) x :=
hf.div_const

lemma cont_diff_on.div_const {f : E → 𝕜'} {n} {c : 𝕜'} (hf : cont_diff_on 𝕜 n f s) :
  cont_diff_on 𝕜 n (λ x, f x / c) s :=
λ x hx, (hf x hx).div_const

lemma cont_diff.div_const {f : E → 𝕜'} {n} {c : 𝕜'} (hf : cont_diff 𝕜 n f) :
  cont_diff 𝕜 n (λ x, f x / c) :=
by simpa only [div_eq_mul_inv] using hf.mul cont_diff_const

end mul_prod

/-! ### Scalar multiplication -/

section smul

/- The scalar multiplication is smooth. -/
lemma cont_diff_smul : cont_diff 𝕜 n (λ p : 𝕜 × F, p.1 • p.2) :=
is_bounded_bilinear_map_smul.cont_diff

/-- The scalar multiplication of two `C^n` functions within a set at a point is `C^n` within this
set at this point. -/
lemma cont_diff_within_at.smul {s : set E} {f : E → 𝕜} {g : E → F}
  (hf : cont_diff_within_at 𝕜 n f s x) (hg : cont_diff_within_at 𝕜 n g s x) :
  cont_diff_within_at 𝕜 n (λ x, f x • g x) s x :=
cont_diff_smul.cont_diff_within_at.comp x (hf.prod hg) subset_preimage_univ

/-- The scalar multiplication of two `C^n` functions at a point is `C^n` at this point. -/
lemma cont_diff_at.smul {f : E → 𝕜} {g : E → F}
  (hf : cont_diff_at 𝕜 n f x) (hg : cont_diff_at 𝕜 n g x) :
  cont_diff_at 𝕜 n (λ x, f x • g x) x :=
by rw [← cont_diff_within_at_univ] at *; exact hf.smul hg

/-- The scalar multiplication of two `C^n` functions is `C^n`. -/
lemma cont_diff.smul {f : E → 𝕜} {g : E → F} (hf : cont_diff 𝕜 n f) (hg : cont_diff 𝕜 n g) :
  cont_diff 𝕜 n (λ x, f x • g x) :=
cont_diff_smul.comp (hf.prod hg)

/-- The scalar multiplication of two `C^n` functions on a domain is `C^n`. -/
lemma cont_diff_on.smul {s : set E} {f : E → 𝕜} {g : E → F}
  (hf : cont_diff_on 𝕜 n f s) (hg : cont_diff_on 𝕜 n g s) :
  cont_diff_on 𝕜 n (λ x, f x • g x) s :=
λ x hx, (hf x hx).smul (hg x hx)

end smul

/-! ### Constant scalar multiplication -/

section const_smul

variables {R : Type*} [semiring R] [module R F] [smul_comm_class 𝕜 R F]
variables [has_continuous_const_smul R F]

/- The scalar multiplication with a constant is smooth. -/
lemma cont_diff_const_smul (c : R) : cont_diff 𝕜 n (λ p : F, c • p) :=
(c • continuous_linear_map.id 𝕜 F).cont_diff

/-- The scalar multiplication of a constant and a `C^n` function within a set at a point is `C^n`
within this set at this point. -/
lemma cont_diff_within_at.const_smul {s : set E} {f : E → F} {x : E} (c : R)
  (hf : cont_diff_within_at 𝕜 n f s x) : cont_diff_within_at 𝕜 n (λ y, c • f y) s x :=
(cont_diff_const_smul c).cont_diff_at.comp_cont_diff_within_at x hf

/-- The scalar multiplication of a constant and a `C^n` function at a point is `C^n` at this
point. -/
lemma cont_diff_at.const_smul {f : E → F} {x : E} (c : R)
  (hf : cont_diff_at 𝕜 n f x) : cont_diff_at 𝕜 n (λ y, c • f y) x :=
by rw [←cont_diff_within_at_univ] at *; exact hf.const_smul c

/-- The scalar multiplication of a constant and a `C^n` function is `C^n`. -/
lemma cont_diff.const_smul {f : E → F} (c : R)
  (hf : cont_diff 𝕜 n f) : cont_diff 𝕜 n (λ y, c • f y) :=
(cont_diff_const_smul c).comp hf

/-- The scalar multiplication of a constant and a `C^n` on a domain is `C^n`. -/
lemma cont_diff_on.const_smul {s : set E} {f : E → F} (c : R)
  (hf : cont_diff_on 𝕜 n f s) : cont_diff_on 𝕜 n (λ y, c • f y) s :=
λ x hx, (hf x hx).const_smul c

variables {i : ℕ} {a : R}

lemma iterated_fderiv_within_const_smul_apply (hf : cont_diff_on 𝕜 i f s)
  (hu : unique_diff_on 𝕜 s) (hx : x ∈ s) :
iterated_fderiv_within 𝕜 i (a • f) s x = a • (iterated_fderiv_within 𝕜 i f s x) :=
begin
  induction i with i hi generalizing x,
  { ext, simp },
  { ext h,
    have hi' : (i : ℕ∞) < i+1 :=
      with_top.coe_lt_coe.mpr (nat.lt_succ_self _),
    have hdf : differentiable_on 𝕜 (iterated_fderiv_within 𝕜 i f s) s :=
      hf.differentiable_on_iterated_fderiv_within hi' hu,
    have hcdf : cont_diff_on 𝕜 i f s := hf.of_le hi'.le,
    calc iterated_fderiv_within 𝕜 (i+1) (a • f) s x h
        = fderiv_within 𝕜 (iterated_fderiv_within 𝕜 i (a • f) s) s x (h 0) (fin.tail h) : rfl
    ... = fderiv_within 𝕜 (a • iterated_fderiv_within 𝕜 i f s) s x (h 0) (fin.tail h) :
            begin
              congr' 2,
              exact fderiv_within_congr (hu x hx) (λ _, hi hcdf) (hi hcdf hx),
            end
    ... = (a • fderiv_within 𝕜 (iterated_fderiv_within 𝕜 i f s)) s x (h 0) (fin.tail h) :
            by rw [pi.smul_def, fderiv_within_const_smul (hu x hx) (hdf x hx)]; refl
    ... = a • iterated_fderiv_within 𝕜 (i+1) f s x h : rfl }
end

lemma iterated_fderiv_const_smul_apply {x : E} (hf : cont_diff 𝕜 i f) :
  iterated_fderiv 𝕜 i (a • f) x = a • iterated_fderiv 𝕜 i f x :=
begin
  simp_rw [←cont_diff_on_univ, ←iterated_fderiv_within_univ] at *,
  refine iterated_fderiv_within_const_smul_apply hf unique_diff_on_univ (set.mem_univ _),
end

end const_smul

/-! ### Cartesian product of two functions -/

section prod_map
variables {E' : Type*} [normed_add_comm_group E'] [normed_space 𝕜 E']
variables {F' : Type*} [normed_add_comm_group F'] [normed_space 𝕜 F']

/-- The product map of two `C^n` functions within a set at a point is `C^n`
within the product set at the product point. -/
lemma cont_diff_within_at.prod_map'
  {s : set E} {t : set E'} {f : E → F} {g : E' → F'} {p : E × E'}
  (hf : cont_diff_within_at 𝕜 n f s p.1) (hg : cont_diff_within_at 𝕜 n g t p.2) :
  cont_diff_within_at 𝕜 n (prod.map f g) (s ×ˢ t) p :=
(hf.comp p cont_diff_within_at_fst (prod_subset_preimage_fst _ _)).prod
  (hg.comp p cont_diff_within_at_snd (prod_subset_preimage_snd _ _))

lemma cont_diff_within_at.prod_map
  {s : set E} {t : set E'} {f : E → F} {g : E' → F'} {x : E} {y : E'}
  (hf : cont_diff_within_at 𝕜 n f s x) (hg : cont_diff_within_at 𝕜 n g t y) :
  cont_diff_within_at 𝕜 n (prod.map f g) (s ×ˢ t) (x, y) :=
cont_diff_within_at.prod_map' hf hg

/-- The product map of two `C^n` functions on a set is `C^n` on the product set. -/
lemma cont_diff_on.prod_map {E' : Type*} [normed_add_comm_group E'] [normed_space 𝕜 E']
  {F' : Type*} [normed_add_comm_group F'] [normed_space 𝕜 F']
  {s : set E} {t : set E'} {f : E → F} {g : E' → F'}
  (hf : cont_diff_on 𝕜 n f s) (hg : cont_diff_on 𝕜 n g t) :
  cont_diff_on 𝕜 n (prod.map f g) (s ×ˢ t) :=
(hf.comp cont_diff_on_fst (prod_subset_preimage_fst _ _)).prod
  (hg.comp (cont_diff_on_snd) (prod_subset_preimage_snd _ _))

/-- The product map of two `C^n` functions within a set at a point is `C^n`
within the product set at the product point. -/
lemma cont_diff_at.prod_map {f : E → F} {g : E' → F'} {x : E} {y : E'}
  (hf : cont_diff_at 𝕜 n f x) (hg : cont_diff_at 𝕜 n g y) :
  cont_diff_at 𝕜 n (prod.map f g) (x, y) :=
begin
  rw cont_diff_at at *,
  convert hf.prod_map hg,
  simp only [univ_prod_univ]
end

/-- The product map of two `C^n` functions within a set at a point is `C^n`
within the product set at the product point. -/
lemma cont_diff_at.prod_map' {f : E → F} {g : E' → F'} {p : E × E'}
  (hf : cont_diff_at 𝕜 n f p.1) (hg : cont_diff_at 𝕜 n g p.2) :
  cont_diff_at 𝕜 n (prod.map f g) p :=
begin
  rcases p,
  exact cont_diff_at.prod_map hf hg
end

/-- The product map of two `C^n` functions is `C^n`. -/
lemma cont_diff.prod_map {f : E → F} {g : E' → F'}
  (hf : cont_diff 𝕜 n f) (hg : cont_diff 𝕜 n g) :
  cont_diff 𝕜 n (prod.map f g) :=
begin
  rw cont_diff_iff_cont_diff_at at *,
  exact λ ⟨x, y⟩, (hf x).prod_map (hg y)
end

lemma cont_diff_prod_mk_left (f₀ : F) : cont_diff 𝕜 n (λ e : E, (e, f₀)) :=
cont_diff_id.prod cont_diff_const

lemma cont_diff_prod_mk_right (e₀ : E) : cont_diff 𝕜 n (λ f : F, (e₀, f)) :=
cont_diff_const.prod cont_diff_id

end prod_map

/-! ### Inversion in a complete normed algebra -/

section algebra_inverse
variables (𝕜) {R : Type*} [normed_ring R] [normed_algebra 𝕜 R]
open normed_ring continuous_linear_map ring

/-- In a complete normed algebra, the operation of inversion is `C^n`, for all `n`, at each
invertible element.  The proof is by induction, bootstrapping using an identity expressing the
derivative of inversion as a bilinear map of inversion itself. -/
lemma cont_diff_at_ring_inverse [complete_space R] (x : Rˣ) :
  cont_diff_at 𝕜 n ring.inverse (x : R) :=
begin
  induction n using enat.nat_induction with n IH Itop,
  { intros m hm,
    refine ⟨{y : R | is_unit y}, _, _⟩,
    { simp [nhds_within_univ],
      exact x.nhds },
    { use (ftaylor_series_within 𝕜 inverse univ),
      rw [le_antisymm hm bot_le, has_ftaylor_series_up_to_on_zero_iff],
      split,
      { rintros _ ⟨x', rfl⟩,
        exact (inverse_continuous_at x').continuous_within_at },
      { simp [ftaylor_series_within] } } },
  { apply cont_diff_at_succ_iff_has_fderiv_at.mpr,
    refine ⟨λ (x : R), - lmul_left_right 𝕜 R (inverse x) (inverse x), _, _⟩,
    { refine ⟨{y : R | is_unit y}, x.nhds, _⟩,
      rintros _ ⟨y, rfl⟩,
      rw [inverse_unit],
      exact has_fderiv_at_ring_inverse y },
    { convert (lmul_left_right_is_bounded_bilinear 𝕜 R).cont_diff.neg.comp_cont_diff_at
        (x : R) (IH.prod IH) } },
  { exact cont_diff_at_top.mpr Itop }
end

variables (𝕜) {𝕜' : Type*} [normed_field 𝕜'] [normed_algebra 𝕜 𝕜'] [complete_space 𝕜']

lemma cont_diff_at_inv {x : 𝕜'} (hx : x ≠ 0) {n} :
  cont_diff_at 𝕜 n has_inv.inv x :=
by simpa only [ring.inverse_eq_inv'] using cont_diff_at_ring_inverse 𝕜 (units.mk0 x hx)

lemma cont_diff_on_inv {n} : cont_diff_on 𝕜 n (has_inv.inv : 𝕜' → 𝕜') {0}ᶜ :=
λ x hx, (cont_diff_at_inv 𝕜 hx).cont_diff_within_at

variable {𝕜}

-- TODO: the next few lemmas don't need `𝕜` or `𝕜'` to be complete
-- A good way to show this is to generalize `cont_diff_at_ring_inverse` to the setting
-- of a function `f` such that `∀ᶠ x in 𝓝 a, x * f x = 1`.

lemma cont_diff_within_at.inv {f : E → 𝕜'} {n} (hf : cont_diff_within_at 𝕜 n f s x)
  (hx : f x ≠ 0) :
  cont_diff_within_at 𝕜 n (λ x, (f x)⁻¹) s x :=
(cont_diff_at_inv 𝕜 hx).comp_cont_diff_within_at x hf

lemma cont_diff_on.inv {f : E → 𝕜'} {n} (hf : cont_diff_on 𝕜 n f s)
  (h : ∀ x ∈ s, f x ≠ 0) :
  cont_diff_on 𝕜 n (λ x, (f x)⁻¹) s :=
λ x hx, (hf.cont_diff_within_at hx).inv (h x hx)

lemma cont_diff_at.inv {f : E → 𝕜'} {n} (hf : cont_diff_at 𝕜 n f x) (hx : f x ≠ 0) :
  cont_diff_at 𝕜 n (λ x, (f x)⁻¹) x :=
hf.inv hx

lemma cont_diff.inv {f : E → 𝕜'} {n} (hf : cont_diff 𝕜 n f) (h : ∀ x, f x ≠ 0) :
  cont_diff 𝕜 n (λ x, (f x)⁻¹) :=
by { rw cont_diff_iff_cont_diff_at, exact λ x, hf.cont_diff_at.inv (h x) }

-- TODO: generalize to `f g : E → 𝕜'`
lemma cont_diff_within_at.div [complete_space 𝕜] {f g : E → 𝕜} {n}
  (hf : cont_diff_within_at 𝕜 n f s x) (hg : cont_diff_within_at 𝕜 n g s x)
  (hx : g x ≠ 0) :
  cont_diff_within_at 𝕜 n (λ x, f x / g x) s x :=
by simpa only [div_eq_mul_inv] using hf.mul (hg.inv hx)

lemma cont_diff_on.div [complete_space 𝕜] {f g : E → 𝕜} {n}
  (hf : cont_diff_on 𝕜 n f s) (hg : cont_diff_on 𝕜 n g s) (h₀ : ∀ x ∈ s, g x ≠ 0) :
  cont_diff_on 𝕜 n (f / g) s :=
λ x hx, (hf x hx).div (hg x hx) (h₀ x hx)

lemma cont_diff_at.div [complete_space 𝕜] {f g : E → 𝕜} {n}
  (hf : cont_diff_at 𝕜 n f x) (hg : cont_diff_at 𝕜 n g x)
  (hx : g x ≠ 0) :
  cont_diff_at 𝕜 n (λ x, f x / g x) x :=
hf.div hg hx

lemma cont_diff.div [complete_space 𝕜] {f g : E → 𝕜} {n}
  (hf : cont_diff 𝕜 n f) (hg : cont_diff 𝕜 n g)
  (h0 : ∀ x, g x ≠ 0) :
  cont_diff 𝕜 n (λ x, f x / g x) :=
begin
  simp only [cont_diff_iff_cont_diff_at] at *,
  exact λ x, (hf x).div (hg x) (h0 x)
end

end algebra_inverse

/-! ### Inversion of continuous linear maps between Banach spaces -/

section map_inverse
open continuous_linear_map

/-- At a continuous linear equivalence `e : E ≃L[𝕜] F` between Banach spaces, the operation of
inversion is `C^n`, for all `n`. -/
lemma cont_diff_at_map_inverse [complete_space E] (e : E ≃L[𝕜] F) :
  cont_diff_at 𝕜 n inverse (e : E →L[𝕜] F) :=
begin
  nontriviality E,
  -- first, we use the lemma `to_ring_inverse` to rewrite in terms of `ring.inverse` in the ring
  -- `E →L[𝕜] E`
  let O₁ : (E →L[𝕜] E) → (F →L[𝕜] E) := λ f, f.comp (e.symm : (F →L[𝕜] E)),
  let O₂ : (E →L[𝕜] F) → (E →L[𝕜] E) := λ f, (e.symm : (F →L[𝕜] E)).comp f,
  have : continuous_linear_map.inverse = O₁ ∘ ring.inverse ∘ O₂ :=
    funext (to_ring_inverse e),
  rw this,
  -- `O₁` and `O₂` are `cont_diff`,
  -- so we reduce to proving that `ring.inverse` is `cont_diff`
  have h₁ : cont_diff 𝕜 n O₁ := cont_diff_id.clm_comp cont_diff_const,
  have h₂ : cont_diff 𝕜 n O₂ := cont_diff_const.clm_comp cont_diff_id,
  refine h₁.cont_diff_at.comp _ (cont_diff_at.comp _ _ h₂.cont_diff_at),
  convert cont_diff_at_ring_inverse 𝕜 (1 : (E →L[𝕜] E)ˣ),
  simp [O₂, one_def]
end

end map_inverse

section function_inverse
open continuous_linear_map

/-- If `f` is a local homeomorphism and the point `a` is in its target,
and if `f` is `n` times continuously differentiable at `f.symm a`,
and if the derivative at `f.symm a` is a continuous linear equivalence,
then `f.symm` is `n` times continuously differentiable at the point `a`.

This is one of the easy parts of the inverse function theorem: it assumes that we already have
an inverse function. -/
theorem local_homeomorph.cont_diff_at_symm [complete_space E]
  (f : local_homeomorph E F) {f₀' : E ≃L[𝕜] F} {a : F} (ha : a ∈ f.target)
  (hf₀' : has_fderiv_at f (f₀' : E →L[𝕜] F) (f.symm a)) (hf : cont_diff_at 𝕜 n f (f.symm a)) :
  cont_diff_at 𝕜 n f.symm a :=
begin
  -- We prove this by induction on `n`
  induction n using enat.nat_induction with n IH Itop,
  { rw cont_diff_at_zero,
    exact ⟨f.target, is_open.mem_nhds f.open_target ha, f.continuous_inv_fun⟩ },
  { obtain ⟨f', ⟨u, hu, hff'⟩, hf'⟩ := cont_diff_at_succ_iff_has_fderiv_at.mp hf,
    apply cont_diff_at_succ_iff_has_fderiv_at.mpr,
    -- For showing `n.succ` times continuous differentiability (the main inductive step), it
    -- suffices to produce the derivative and show that it is `n` times continuously differentiable
    have eq_f₀' : f' (f.symm a) = f₀',
    { exact (hff' (f.symm a) (mem_of_mem_nhds hu)).unique hf₀' },
    -- This follows by a bootstrapping formula expressing the derivative as a function of `f` itself
    refine ⟨inverse ∘ f' ∘ f.symm, _, _⟩,
    { -- We first check that the derivative of `f` is that formula
      have h_nhds : {y : E | ∃ (e : E ≃L[𝕜] F), ↑e = f' y} ∈ 𝓝 ((f.symm) a),
      { have hf₀' := f₀'.nhds,
        rw ← eq_f₀' at hf₀',
        exact hf'.continuous_at.preimage_mem_nhds hf₀' },
      obtain ⟨t, htu, ht, htf⟩ := mem_nhds_iff.mp (filter.inter_mem hu h_nhds),
      use f.target ∩ (f.symm) ⁻¹' t,
      refine ⟨is_open.mem_nhds _ _, _⟩,
      { exact f.preimage_open_of_open_symm ht },
      { exact mem_inter ha (mem_preimage.mpr htf) },
      intros x hx,
      obtain ⟨hxu, e, he⟩ := htu hx.2,
      have h_deriv : has_fderiv_at f ↑e ((f.symm) x),
      { rw he,
        exact hff' (f.symm x) hxu },
      convert f.has_fderiv_at_symm hx.1 h_deriv,
      simp [← he] },
    { -- Then we check that the formula, being a composition of `cont_diff` pieces, is
      -- itself `cont_diff`
      have h_deriv₁ : cont_diff_at 𝕜 n inverse (f' (f.symm a)),
      { rw eq_f₀',
        exact cont_diff_at_map_inverse _ },
      have h_deriv₂ : cont_diff_at 𝕜 n f.symm a,
      { refine IH (hf.of_le _),
        norm_cast,
        exact nat.le_succ n },
      exact (h_deriv₁.comp _ hf').comp _ h_deriv₂ } },
  { refine cont_diff_at_top.mpr _,
    intros n,
    exact Itop n (cont_diff_at_top.mp hf n) }
end

/-- If `f` is an `n` times continuously differentiable homeomorphism,
and if the derivative of `f` at each point is a continuous linear equivalence,
then `f.symm` is `n` times continuously differentiable.

This is one of the easy parts of the inverse function theorem: it assumes that we already have
an inverse function. -/
theorem homeomorph.cont_diff_symm [complete_space E] (f : E ≃ₜ F) {f₀' : E → E ≃L[𝕜] F}
  (hf₀' : ∀ a, has_fderiv_at f (f₀' a : E →L[𝕜] F) a) (hf : cont_diff 𝕜 n (f : E → F)) :
  cont_diff 𝕜 n (f.symm : F → E) :=
cont_diff_iff_cont_diff_at.2 $ λ x,
  f.to_local_homeomorph.cont_diff_at_symm (mem_univ x) (hf₀' _) hf.cont_diff_at

/-- Let `f` be a local homeomorphism of a nontrivially normed field, let `a` be a point in its
target. if `f` is `n` times continuously differentiable at `f.symm a`, and if the derivative at
`f.symm a` is nonzero, then `f.symm` is `n` times continuously differentiable at the point `a`.

This is one of the easy parts of the inverse function theorem: it assumes that we already have
an inverse function. -/
theorem local_homeomorph.cont_diff_at_symm_deriv [complete_space 𝕜]
  (f : local_homeomorph 𝕜 𝕜) {f₀' a : 𝕜} (h₀ : f₀' ≠ 0) (ha : a ∈ f.target)
  (hf₀' : has_deriv_at f f₀' (f.symm a)) (hf : cont_diff_at 𝕜 n f (f.symm a)) :
  cont_diff_at 𝕜 n f.symm a :=
f.cont_diff_at_symm ha (hf₀'.has_fderiv_at_equiv h₀) hf

/-- Let `f` be an `n` times continuously differentiable homeomorphism of a nontrivially normed
field.  Suppose that the derivative of `f` is never equal to zero. Then `f.symm` is `n` times
continuously differentiable.

This is one of the easy parts of the inverse function theorem: it assumes that we already have
an inverse function. -/
theorem homeomorph.cont_diff_symm_deriv [complete_space 𝕜] (f : 𝕜 ≃ₜ 𝕜) {f' : 𝕜 → 𝕜}
  (h₀ : ∀ x, f' x ≠ 0) (hf' : ∀ x, has_deriv_at f (f' x) x) (hf : cont_diff 𝕜 n (f : 𝕜 → 𝕜)) :
  cont_diff 𝕜 n (f.symm : 𝕜 → 𝕜) :=
cont_diff_iff_cont_diff_at.2 $ λ x,
  f.to_local_homeomorph.cont_diff_at_symm_deriv (h₀ _) (mem_univ x) (hf' _) hf.cont_diff_at

end function_inverse


/-! ### Finite dimensional results -/
section finite_dimensional

open function finite_dimensional
variables [complete_space 𝕜]

/-- A family of continuous linear maps is `C^n` on `s` if all its applications are. -/
lemma cont_diff_on_clm_apply {n : ℕ∞} {f : E → F →L[𝕜] G}
  {s : set E} [finite_dimensional 𝕜 F] :
  cont_diff_on 𝕜 n f s ↔ ∀ y, cont_diff_on 𝕜 n (λ x, f x y) s :=
begin
  refine ⟨λ h y, h.clm_apply cont_diff_on_const, λ h, _⟩,
  let d := finrank 𝕜 F,
  have hd : d = finrank 𝕜 (fin d → 𝕜) := (finrank_fin_fun 𝕜).symm,
  let e₁ := continuous_linear_equiv.of_finrank_eq hd,
  let e₂ := (e₁.arrow_congr (1 : G ≃L[𝕜] G)).trans (continuous_linear_equiv.pi_ring (fin d)),
  rw [← comp.left_id f, ← e₂.symm_comp_self],
  exact e₂.symm.cont_diff.comp_cont_diff_on (cont_diff_on_pi.mpr (λ i, h _))
end

lemma cont_diff_clm_apply_iff {n : ℕ∞} {f : E → F →L[𝕜] G} [finite_dimensional 𝕜 F] :
  cont_diff 𝕜 n f ↔ ∀ y, cont_diff 𝕜 n (λ x, f x y) :=
by simp_rw [← cont_diff_on_univ, cont_diff_on_clm_apply]

/-- This is a useful lemma to prove that a certain operation preserves functions being `C^n`.
When you do induction on `n`, this gives a useful characterization of a function being `C^(n+1)`,
assuming you have already computed the derivative. The advantage of this version over
`cont_diff_succ_iff_fderiv` is that both occurences of `cont_diff` are for functions with the same
domain and codomain (`E` and `F`). This is not the case for `cont_diff_succ_iff_fderiv`, which
often requires an inconvenient need to generalize `F`, which results in universe issues
(see the discussion in the section of `cont_diff.comp`).

This lemma avoids these universe issues, but only applies for finite dimensional `E`. -/
lemma cont_diff_succ_iff_fderiv_apply [finite_dimensional 𝕜 E] {n : ℕ} {f : E → F} :
  cont_diff 𝕜 ((n + 1) : ℕ) f ↔
  differentiable 𝕜 f ∧ ∀ y, cont_diff 𝕜 n (λ x, fderiv 𝕜 f x y) :=
by rw [cont_diff_succ_iff_fderiv, cont_diff_clm_apply_iff]

lemma cont_diff_on_succ_of_fderiv_apply [finite_dimensional 𝕜 E] {n : ℕ} {f : E → F}
  {s : set E} (hf : differentiable_on 𝕜 f s)
  (h : ∀ y, cont_diff_on 𝕜 n (λ x, fderiv_within 𝕜 f s x y) s) :
  cont_diff_on 𝕜 ((n + 1) : ℕ) f s :=
cont_diff_on_succ_of_fderiv_within hf $ cont_diff_on_clm_apply.mpr h

lemma cont_diff_on_succ_iff_fderiv_apply [finite_dimensional 𝕜 E] {n : ℕ} {f : E → F}
  {s : set E} (hs : unique_diff_on 𝕜 s) : cont_diff_on 𝕜 ((n + 1) : ℕ) f s ↔
  differentiable_on 𝕜 f s ∧ ∀ y, cont_diff_on 𝕜 n (λ x, fderiv_within 𝕜 f s x y) s :=
by rw [cont_diff_on_succ_iff_fderiv_within hs, cont_diff_on_clm_apply]

end finite_dimensional


section real
/-!
### Results over `ℝ` or `ℂ`
  The results in this section rely on the Mean Value Theorem, and therefore hold only over `ℝ` (and
  its extension fields such as `ℂ`).
-/

variables
{𝕂 : Type*} [is_R_or_C 𝕂]
{E' : Type*} [normed_add_comm_group E'] [normed_space 𝕂 E']
{F' : Type*} [normed_add_comm_group F'] [normed_space 𝕂 F']

/-- If a function has a Taylor series at order at least 1, then at points in the interior of the
    domain of definition, the term of order 1 of this series is a strict derivative of `f`. -/
lemma has_ftaylor_series_up_to_on.has_strict_fderiv_at
  {s : set E'} {f : E' → F'} {x : E'} {p : E' → formal_multilinear_series 𝕂 E' F'}
  (hf : has_ftaylor_series_up_to_on n f p s) (hn : 1 ≤ n) (hs : s ∈ 𝓝 x) :
  has_strict_fderiv_at f ((continuous_multilinear_curry_fin1 𝕂 E' F') (p x 1)) x :=
has_strict_fderiv_at_of_has_fderiv_at_of_continuous_at (hf.eventually_has_fderiv_at hn hs) $
  (continuous_multilinear_curry_fin1 𝕂 E' F').continuous_at.comp $
    (hf.cont 1 hn).continuous_at hs

/-- If a function is `C^n` with `1 ≤ n` around a point, and its derivative at that point is given to
us as `f'`, then `f'` is also a strict derivative. -/
lemma cont_diff_at.has_strict_fderiv_at'
  {f : E' → F'} {f' : E' →L[𝕂] F'} {x : E'}
  (hf : cont_diff_at 𝕂 n f x) (hf' : has_fderiv_at f f' x) (hn : 1 ≤ n) :
  has_strict_fderiv_at f f' x :=
begin
  rcases hf 1 hn with ⟨u, H, p, hp⟩,
  simp only [nhds_within_univ, mem_univ, insert_eq_of_mem] at H,
  have := hp.has_strict_fderiv_at le_rfl H,
  rwa hf'.unique this.has_fderiv_at
end

/-- If a function is `C^n` with `1 ≤ n` around a point, and its derivative at that point is given to
us as `f'`, then `f'` is also a strict derivative. -/
lemma cont_diff_at.has_strict_deriv_at' {f : 𝕂 → F'} {f' : F'} {x : 𝕂}
  (hf : cont_diff_at 𝕂 n f x) (hf' : has_deriv_at f f' x) (hn : 1 ≤ n) :
  has_strict_deriv_at f f' x :=
hf.has_strict_fderiv_at' hf' hn

/-- If a function is `C^n` with `1 ≤ n` around a point, then the derivative of `f` at this point
is also a strict derivative. -/
lemma cont_diff_at.has_strict_fderiv_at {f : E' → F'} {x : E'}
  (hf : cont_diff_at 𝕂 n f x) (hn : 1 ≤ n) :
  has_strict_fderiv_at f (fderiv 𝕂 f x) x :=
hf.has_strict_fderiv_at' (hf.differentiable_at hn).has_fderiv_at hn

/-- If a function is `C^n` with `1 ≤ n` around a point, then the derivative of `f` at this point
is also a strict derivative. -/
lemma cont_diff_at.has_strict_deriv_at {f : 𝕂 → F'} {x : 𝕂}
  (hf : cont_diff_at 𝕂 n f x) (hn : 1 ≤ n) :
  has_strict_deriv_at f (deriv f x) x :=
(hf.has_strict_fderiv_at hn).has_strict_deriv_at

/-- If a function is `C^n` with `1 ≤ n`, then the derivative of `f` is also a strict derivative. -/
lemma cont_diff.has_strict_fderiv_at
  {f : E' → F'} {x : E'} (hf : cont_diff 𝕂 n f) (hn : 1 ≤ n) :
  has_strict_fderiv_at f (fderiv 𝕂 f x) x :=
hf.cont_diff_at.has_strict_fderiv_at hn

/-- If a function is `C^n` with `1 ≤ n`, then the derivative of `f` is also a strict derivative. -/
lemma cont_diff.has_strict_deriv_at
  {f : 𝕂 → F'} {x : 𝕂} (hf : cont_diff 𝕂 n f) (hn : 1 ≤ n) :
  has_strict_deriv_at f (deriv f x) x :=
hf.cont_diff_at.has_strict_deriv_at hn

/-- If `f` has a formal Taylor series `p` up to order `1` on `{x} ∪ s`, where `s` is a convex set,
and `∥p x 1∥₊ < K`, then `f` is `K`-Lipschitz in a neighborhood of `x` within `s`. -/
lemma has_ftaylor_series_up_to_on.exists_lipschitz_on_with_of_nnnorm_lt {E F : Type*}
  [normed_add_comm_group E] [normed_space ℝ E] [normed_add_comm_group F] [normed_space ℝ F]
  {f : E → F} {p : E → formal_multilinear_series ℝ E F} {s : set E} {x : E}
  (hf : has_ftaylor_series_up_to_on 1 f p (insert x s)) (hs : convex ℝ s) (K : ℝ≥0)
  (hK : ∥p x 1∥₊ < K) :
  ∃ t ∈ 𝓝[s] x, lipschitz_on_with K f t :=
begin
  set f' := λ y, continuous_multilinear_curry_fin1 ℝ E F (p y 1),
  have hder : ∀ y ∈ s, has_fderiv_within_at f (f' y) s y,
    from λ y hy, (hf.has_fderiv_within_at le_rfl (subset_insert x s hy)).mono (subset_insert x s),
  have hcont : continuous_within_at f' s x,
    from (continuous_multilinear_curry_fin1 ℝ E F).continuous_at.comp_continuous_within_at
      ((hf.cont _ le_rfl _ (mem_insert _ _)).mono (subset_insert x s)),
  replace hK : ∥f' x∥₊ < K, by simpa only [linear_isometry_equiv.nnnorm_map],
  exact hs.exists_nhds_within_lipschitz_on_with_of_has_fderiv_within_at_of_nnnorm_lt
    (eventually_nhds_within_iff.2 $ eventually_of_forall hder) hcont K hK
end

/-- If `f` has a formal Taylor series `p` up to order `1` on `{x} ∪ s`, where `s` is a convex set,
then `f` is Lipschitz in a neighborhood of `x` within `s`. -/
lemma has_ftaylor_series_up_to_on.exists_lipschitz_on_with {E F : Type*} [normed_add_comm_group E]
  [normed_space ℝ E] [normed_add_comm_group F] [normed_space ℝ F] {f : E → F}
  {p : E → formal_multilinear_series ℝ E F} {s : set E} {x : E}
  (hf : has_ftaylor_series_up_to_on 1 f p (insert x s)) (hs : convex ℝ s) :
  ∃ K (t ∈ 𝓝[s] x), lipschitz_on_with K f t :=
(exists_gt _).imp $ hf.exists_lipschitz_on_with_of_nnnorm_lt hs

/-- If `f` is `C^1` within a conves set `s` at `x`, then it is Lipschitz on a neighborhood of `x`
within `s`. -/
lemma cont_diff_within_at.exists_lipschitz_on_with {E F : Type*} [normed_add_comm_group E]
  [normed_space ℝ E] [normed_add_comm_group F] [normed_space ℝ F] {f : E → F} {s : set E}
  {x : E} (hf : cont_diff_within_at ℝ 1 f s x) (hs : convex ℝ s) :
  ∃ (K : ℝ≥0) (t ∈ 𝓝[s] x), lipschitz_on_with K f t :=
begin
  rcases hf 1 le_rfl with ⟨t, hst, p, hp⟩,
  rcases metric.mem_nhds_within_iff.mp hst with ⟨ε, ε0, hε⟩,
  replace hp : has_ftaylor_series_up_to_on 1 f p (metric.ball x ε ∩ insert x s) := hp.mono hε,
  clear hst hε t,
  rw [← insert_eq_of_mem (metric.mem_ball_self ε0), ← insert_inter_distrib] at hp,
  rcases hp.exists_lipschitz_on_with ((convex_ball _ _).inter hs) with ⟨K, t, hst, hft⟩,
  rw [inter_comm, ← nhds_within_restrict' _ (metric.ball_mem_nhds _ ε0)] at hst,
  exact ⟨K, t, hst, hft⟩
end

/-- If `f` is `C^1` at `x` and `K > ∥fderiv 𝕂 f x∥`, then `f` is `K`-Lipschitz in a neighborhood of
`x`. -/
lemma cont_diff_at.exists_lipschitz_on_with_of_nnnorm_lt {f : E' → F'} {x : E'}
  (hf : cont_diff_at 𝕂 1 f x) (K : ℝ≥0) (hK : ∥fderiv 𝕂 f x∥₊ < K) :
  ∃ t ∈ 𝓝 x, lipschitz_on_with K f t :=
(hf.has_strict_fderiv_at le_rfl).exists_lipschitz_on_with_of_nnnorm_lt K hK

/-- If `f` is `C^1` at `x`, then `f` is Lipschitz in a neighborhood of `x`. -/
lemma cont_diff_at.exists_lipschitz_on_with {f : E' → F'} {x : E'}
  (hf : cont_diff_at 𝕂 1 f x) :
  ∃ K (t ∈ 𝓝 x), lipschitz_on_with K f t :=
(hf.has_strict_fderiv_at le_rfl).exists_lipschitz_on_with

end real

section deriv
/-!
### One dimension

All results up to now have been expressed in terms of the general Fréchet derivative `fderiv`. For
maps defined on the field, the one-dimensional derivative `deriv` is often easier to use. In this
paragraph, we reformulate some higher smoothness results in terms of `deriv`.
-/

variables {f₂ : 𝕜 → F} {s₂ : set 𝕜}
open continuous_linear_map (smul_right)

/-- A function is `C^(n + 1)` on a domain with unique derivatives if and only if it is
differentiable there, and its derivative (formulated with `deriv_within`) is `C^n`. -/
theorem cont_diff_on_succ_iff_deriv_within {n : ℕ} (hs : unique_diff_on 𝕜 s₂) :
  cont_diff_on 𝕜 ((n + 1) : ℕ) f₂ s₂ ↔
  differentiable_on 𝕜 f₂ s₂ ∧ cont_diff_on 𝕜 n (deriv_within f₂ s₂) s₂ :=
begin
  rw cont_diff_on_succ_iff_fderiv_within hs,
  congr' 2,
  apply le_antisymm,
  { assume h,
    have : deriv_within f₂ s₂ = (λ u : 𝕜 →L[𝕜] F, u 1) ∘ (fderiv_within 𝕜 f₂ s₂),
      by { ext x, refl },
    simp only [this],
    apply cont_diff.comp_cont_diff_on _ h,
    exact (is_bounded_bilinear_map_apply.is_bounded_linear_map_left _).cont_diff },
  { assume h,
    have : fderiv_within 𝕜 f₂ s₂ = smul_right (1 : 𝕜 →L[𝕜] 𝕜) ∘ deriv_within f₂ s₂,
      by { ext x, simp [deriv_within] },
    simp only [this],
    apply cont_diff.comp_cont_diff_on _ h,
    have : is_bounded_bilinear_map 𝕜 (λ _ : (𝕜 →L[𝕜] 𝕜) × F, _) :=
      is_bounded_bilinear_map_smul_right,
    exact (this.is_bounded_linear_map_right _).cont_diff }
end

/-- A function is `C^(n + 1)` on an open domain if and only if it is
differentiable there, and its derivative (formulated with `deriv`) is `C^n`. -/
theorem cont_diff_on_succ_iff_deriv_of_open {n : ℕ} (hs : is_open s₂) :
  cont_diff_on 𝕜 ((n + 1) : ℕ) f₂ s₂ ↔
  differentiable_on 𝕜 f₂ s₂ ∧ cont_diff_on 𝕜 n (deriv f₂) s₂ :=
begin
  rw cont_diff_on_succ_iff_deriv_within hs.unique_diff_on,
  congrm _ ∧ _,
  apply cont_diff_on_congr,
  assume x hx,
  exact deriv_within_of_open hs hx
end

/-- A function is `C^∞` on a domain with unique derivatives if and only if it is differentiable
there, and its derivative (formulated with `deriv_within`) is `C^∞`. -/
theorem cont_diff_on_top_iff_deriv_within (hs : unique_diff_on 𝕜 s₂) :
  cont_diff_on 𝕜 ∞ f₂ s₂ ↔
  differentiable_on 𝕜 f₂ s₂ ∧ cont_diff_on 𝕜 ∞ (deriv_within f₂ s₂) s₂ :=
begin
  split,
  { assume h,
    refine ⟨h.differentiable_on le_top, _⟩,
    apply cont_diff_on_top.2 (λ n, ((cont_diff_on_succ_iff_deriv_within hs).1 _).2),
    exact h.of_le le_top },
  { assume h,
    refine cont_diff_on_top.2 (λ n, _),
    have A : (n : ℕ∞) ≤ ∞ := le_top,
    apply ((cont_diff_on_succ_iff_deriv_within hs).2 ⟨h.1, h.2.of_le A⟩).of_le,
    exact with_top.coe_le_coe.2 (nat.le_succ n) }
end

/-- A function is `C^∞` on an open domain if and only if it is differentiable
there, and its derivative (formulated with `deriv`) is `C^∞`. -/
theorem cont_diff_on_top_iff_deriv_of_open (hs : is_open s₂) :
  cont_diff_on 𝕜 ∞ f₂ s₂ ↔
  differentiable_on 𝕜 f₂ s₂ ∧ cont_diff_on 𝕜 ∞ (deriv f₂) s₂ :=
begin
  rw cont_diff_on_top_iff_deriv_within hs.unique_diff_on,
  congrm _ ∧ _,
  apply cont_diff_on_congr,
  assume x hx,
  exact deriv_within_of_open hs hx
end

lemma cont_diff_on.deriv_within
  (hf : cont_diff_on 𝕜 n f₂ s₂) (hs : unique_diff_on 𝕜 s₂) (hmn : m + 1 ≤ n) :
  cont_diff_on 𝕜 m (deriv_within f₂ s₂) s₂ :=
begin
  cases m,
  { change ∞ + 1 ≤ n at hmn,
    have : n = ∞, by simpa using hmn,
    rw this at hf,
    exact ((cont_diff_on_top_iff_deriv_within hs).1 hf).2 },
  { change (m.succ : ℕ∞) ≤ n at hmn,
    exact ((cont_diff_on_succ_iff_deriv_within hs).1 (hf.of_le hmn)).2 }
end

lemma cont_diff_on.deriv_of_open
  (hf : cont_diff_on 𝕜 n f₂ s₂) (hs : is_open s₂) (hmn : m + 1 ≤ n) :
  cont_diff_on 𝕜 m (deriv f₂) s₂ :=
(hf.deriv_within hs.unique_diff_on hmn).congr (λ x hx, (deriv_within_of_open hs hx).symm)

lemma cont_diff_on.continuous_on_deriv_within
  (h : cont_diff_on 𝕜 n f₂ s₂) (hs : unique_diff_on 𝕜 s₂) (hn : 1 ≤ n) :
  continuous_on (deriv_within f₂ s₂) s₂ :=
((cont_diff_on_succ_iff_deriv_within hs).1 (h.of_le hn)).2.continuous_on

lemma cont_diff_on.continuous_on_deriv_of_open
  (h : cont_diff_on 𝕜 n f₂ s₂) (hs : is_open s₂) (hn : 1 ≤ n) :
  continuous_on (deriv f₂) s₂ :=
((cont_diff_on_succ_iff_deriv_of_open hs).1 (h.of_le hn)).2.continuous_on

/-- A function is `C^(n + 1)` if and only if it is differentiable,
  and its derivative (formulated in terms of `deriv`) is `C^n`. -/
theorem cont_diff_succ_iff_deriv {n : ℕ} :
  cont_diff 𝕜 ((n + 1) : ℕ) f₂ ↔
    differentiable 𝕜 f₂ ∧ cont_diff 𝕜 n (deriv f₂) :=
by simp only [← cont_diff_on_univ, cont_diff_on_succ_iff_deriv_of_open, is_open_univ,
  differentiable_on_univ]

theorem cont_diff_one_iff_deriv :
  cont_diff 𝕜 1 f₂ ↔ differentiable 𝕜 f₂ ∧ continuous (deriv f₂) :=
cont_diff_succ_iff_deriv.trans $ iff.rfl.and cont_diff_zero

/-- A function is `C^∞` if and only if it is differentiable,
and its derivative (formulated in terms of `deriv`) is `C^∞`. -/
theorem cont_diff_top_iff_deriv :
  cont_diff 𝕜 ∞ f₂ ↔
  differentiable 𝕜 f₂ ∧ cont_diff 𝕜 ∞ (deriv f₂) :=
begin
  simp [cont_diff_on_univ.symm, differentiable_on_univ.symm, deriv_within_univ.symm,
        - deriv_within_univ],
  rw cont_diff_on_top_iff_deriv_within unique_diff_on_univ,
end

lemma cont_diff.continuous_deriv (h : cont_diff 𝕜 n f₂) (hn : 1 ≤ n) :
  continuous (deriv f₂) :=
(cont_diff_succ_iff_deriv.mp (h.of_le hn)).2.continuous

end deriv

section restrict_scalars
/-!
### Restricting from `ℂ` to `ℝ`, or generally from `𝕜'` to `𝕜`

If a function is `n` times continuously differentiable over `ℂ`, then it is `n` times continuously
differentiable over `ℝ`. In this paragraph, we give variants of this statement, in the general
situation where `ℂ` and `ℝ` are replaced respectively by `𝕜'` and `𝕜` where `𝕜'` is a normed algebra
over `𝕜`.
-/

variables (𝕜) {𝕜' : Type*} [nontrivially_normed_field 𝕜'] [normed_algebra 𝕜 𝕜']
variables [normed_space 𝕜' E] [is_scalar_tower 𝕜 𝕜' E]
variables [normed_space 𝕜' F] [is_scalar_tower 𝕜 𝕜' F]
variables {p' : E → formal_multilinear_series 𝕜' E F}

lemma has_ftaylor_series_up_to_on.restrict_scalars
  (h : has_ftaylor_series_up_to_on n f p' s) :
  has_ftaylor_series_up_to_on n f (λ x, (p' x).restrict_scalars 𝕜) s :=
{ zero_eq := λ x hx, h.zero_eq x hx,
  fderiv_within :=
    begin
      intros m hm x hx,
      convert ((continuous_multilinear_map.restrict_scalars_linear 𝕜).has_fderiv_at)
        .comp_has_fderiv_within_at _ ((h.fderiv_within m hm x hx).restrict_scalars 𝕜),
    end,
  cont := λ m hm, continuous_multilinear_map.continuous_restrict_scalars.comp_continuous_on
    (h.cont m hm) }

lemma cont_diff_within_at.restrict_scalars (h : cont_diff_within_at 𝕜' n f s x) :
  cont_diff_within_at 𝕜 n f s x :=
begin
  intros m hm,
  rcases h m hm with ⟨u, u_mem, p', hp'⟩,
  exact ⟨u, u_mem, _, hp'.restrict_scalars _⟩
end

lemma cont_diff_on.restrict_scalars (h : cont_diff_on 𝕜' n f s) :
  cont_diff_on 𝕜 n f s :=
λ x hx, (h x hx).restrict_scalars _

lemma cont_diff_at.restrict_scalars (h : cont_diff_at 𝕜' n f x) :
  cont_diff_at 𝕜 n f x :=
cont_diff_within_at_univ.1 $ h.cont_diff_within_at.restrict_scalars _

lemma cont_diff.restrict_scalars (h : cont_diff 𝕜' n f) :
  cont_diff 𝕜 n f :=
cont_diff_iff_cont_diff_at.2 $ λ x, h.cont_diff_at.restrict_scalars _

end restrict_scalars<|MERGE_RESOLUTION|>--- conflicted
+++ resolved
@@ -1144,8 +1144,6 @@
   continuous_on (λ x, fderiv 𝕜 f x) s :=
 ((cont_diff_on_succ_iff_fderiv_of_open hs).1 (h.of_le hn)).2.continuous_on
 
-<<<<<<< HEAD
-=======
 lemma cont_diff_within_at.fderiv_within'
   (hf : cont_diff_within_at 𝕜 n f s x) (hs : ∀ᶠ y in 𝓝[insert x s] x, unique_diff_within_at 𝕜 s y)
   (hmn : m + 1 ≤ n) :
@@ -1186,7 +1184,6 @@
   exact A.comp_continuous_on B
 end
 
->>>>>>> 61e15036
 /-! ### Functions with a Taylor series on the whole space -/
 
 /-- `has_ftaylor_series_up_to n f p` registers the fact that `p 0 = f` and `p (m+1)` is a
