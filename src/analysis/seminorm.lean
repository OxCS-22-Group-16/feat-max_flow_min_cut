--- conflicted
+++ resolved
@@ -321,14 +321,7 @@
 end
 
 lemma norm_sub_map_le_sub (p : seminorm 𝕜 E) (x y : E) : ∥p x - p y∥ ≤ p (x - y) :=
-<<<<<<< HEAD
-begin
-  rw real.norm_eq_abs,
-  exact abs_sub_map_le_sub p x y
-end
-=======
 abs_sub_map_le_sub p x y
->>>>>>> aae2a82f
 
 end module
 end semi_normed_ring
