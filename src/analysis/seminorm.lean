--- conflicted
+++ resolved
@@ -38,11 +38,7 @@
 open normed_field set
 open_locale big_operators nnreal pointwise topological_space
 
-<<<<<<< HEAD
-variables {R R' 𝕜 𝕝 E F G ι : Type*}
-=======
 variables {R R' 𝕜 𝕜₂ 𝕜₃ E E₂ E₃ F G ι : Type*}
->>>>>>> 262dfc94
 
 /-- A seminorm on a module over a normed ring is a function to the reals that is positive
 semidefinite, positive homogeneous, and subadditive. -/
