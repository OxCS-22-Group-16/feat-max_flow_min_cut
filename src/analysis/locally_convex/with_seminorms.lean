--- conflicted
+++ resolved
@@ -47,11 +47,7 @@
 open normed_field set seminorm topological_space filter
 open_locale big_operators nnreal pointwise topological_space
 
-<<<<<<< HEAD
 variables {𝕜 𝕜₂ 𝕝 𝕝₂ E F G ι ι' : Type*}
-=======
-variables {𝕜 𝕜₂ E F G ι ι' : Type*}
->>>>>>> 262dfc94
 
 section filter_basis
 
@@ -462,7 +458,6 @@
 
 namespace seminorm
 
-<<<<<<< HEAD
 variables [nontrivially_normed_field 𝕜] [add_comm_group E] [module 𝕜 E]
 variables [normed_field 𝕝] [module 𝕝 E]
 variables [nontrivially_normed_field 𝕜₂] [add_comm_group F] [module 𝕜₂ F]
@@ -475,17 +470,6 @@
   [topological_space E] [topological_add_group E]
   [topological_space F] [topological_add_group F] (hq : with_seminorms q)
   (f : E →ₛₗ[τ₁₂] F) (hf : ∀ i, continuous ((q i).comp f)) : continuous f :=
-=======
-variables [normed_field 𝕜] [add_comm_group E] [module 𝕜 E]
-variables [normed_field 𝕜₂] [add_comm_group F] [module 𝕜₂ F]
-variables {σ₁₂ : 𝕜 →+* 𝕜₂} [ring_hom_isometric σ₁₂]
-variables [nonempty ι] [nonempty ι']
-
-lemma continuous_of_continuous_comp {q : seminorm_family 𝕜₂ F ι'}
-  [topological_space E] [topological_add_group E]
-  [topological_space F] [topological_add_group F] (hq : with_seminorms q)
-  (f : E →ₛₗ[σ₁₂] F) (hf : ∀ i, continuous ((q i).comp f)) : continuous f :=
->>>>>>> 262dfc94
 begin
   refine continuous_of_continuous_at_zero f _,
   simp_rw [continuous_at, f.map_zero, q.with_seminorms_iff_nhds_eq_infi.mp hq, filter.tendsto_infi,
@@ -495,30 +479,17 @@
   exact (map_zero _).symm
 end
 
-<<<<<<< HEAD
 lemma continuous_iff_continuous_comp
   {q : seminorm_family 𝕜₂ F ι'} [topological_space E] [topological_add_group E]
   [topological_space F] [topological_add_group F] [has_continuous_const_smul 𝕜₂ F]
-=======
-lemma continuous_iff_continuous_comp [normed_algebra ℝ 𝕜₂] [module ℝ F] [is_scalar_tower ℝ 𝕜₂ F]
-  {q : seminorm_family 𝕜₂ F ι'} [topological_space E] [topological_add_group E]
-  [topological_space F] [topological_add_group F] [has_continuous_const_smul ℝ F]
->>>>>>> 262dfc94
   (hq : with_seminorms q) (f : E →ₛₗ[σ₁₂] F) :
   continuous f ↔ ∀ i, continuous ((q i).comp f) :=
 ⟨λ h i, continuous.comp (hq.continuous_seminorm i) h, continuous_of_continuous_comp hq f⟩
 
-<<<<<<< HEAD
 lemma continuous_from_bounded {p : seminorm_family 𝕝 E ι} {q : seminorm_family 𝕝₂ F ι'}
   [topological_space E] [topological_add_group E] (hp : with_seminorms p)
   [topological_space F] [topological_add_group F] (hq : with_seminorms q)
   (f : E →ₛₗ[τ₁₂] F) (hf : seminorm.is_bounded p q f) : continuous f :=
-=======
-lemma continuous_from_bounded {p : seminorm_family 𝕜 E ι} {q : seminorm_family 𝕜₂ F ι'}
-  [topological_space E] [topological_add_group E] (hp : with_seminorms p)
-  [topological_space F] [topological_add_group F] (hq : with_seminorms q)
-  (f : E →ₛₗ[σ₁₂] F) (hf : seminorm.is_bounded p q f) : continuous f :=
->>>>>>> 262dfc94
 begin
   refine continuous_of_continuous_comp hq _ (λ i, seminorm.continuous_of_continuous_at_zero _),
   rw [metric.continuous_at_iff', map_zero],
@@ -533,7 +504,6 @@
   refl
 end
 
-<<<<<<< HEAD
 lemma cont_with_seminorms_normed_space (F) [seminormed_add_comm_group F] [normed_space 𝕝₂ F]
   [uniform_space E] [uniform_add_group E]
   {p : ι → seminorm 𝕝 E} (hp : with_seminorms p) (f : E →ₛₗ[τ₁₂] F)
@@ -542,27 +512,12 @@
 begin
   rw ←seminorm.is_bounded_const (fin 1) at hf,
   exact continuous_from_bounded hp (norm_with_seminorms 𝕝₂ F) f hf,
-=======
-lemma cont_with_seminorms_normed_space (F) [seminormed_add_comm_group F] [normed_space 𝕜₂ F]
-  [uniform_space E] [uniform_add_group E]
-  {p : ι → seminorm 𝕜 E} (hp : with_seminorms p) (f : E →ₛₗ[σ₁₂] F)
-  (hf : ∃ (s : finset ι) C : ℝ≥0, C ≠ 0 ∧ (norm_seminorm 𝕜₂ F).comp f ≤ C • s.sup p) :
-  continuous f :=
-begin
-  rw ←seminorm.is_bounded_const (fin 1) at hf,
-  exact continuous_from_bounded hp (norm_with_seminorms 𝕜₂ F) f hf,
->>>>>>> 262dfc94
 end
 
 lemma cont_normed_space_to_with_seminorms (E) [seminormed_add_comm_group E] [normed_space 𝕝 E]
   [uniform_space F] [uniform_add_group F]
-<<<<<<< HEAD
   {q : ι → seminorm 𝕝₂ F} (hq : with_seminorms q) (f : E →ₛₗ[τ₁₂] F)
   (hf : ∀ i : ι, ∃ C : ℝ≥0, C ≠ 0 ∧ (q i).comp f ≤ C • (norm_seminorm 𝕝 E)) : continuous f :=
-=======
-  {q : ι → seminorm 𝕜₂ F} (hq : with_seminorms q) (f : E →ₛₗ[σ₁₂] F)
-  (hf : ∀ i : ι, ∃ C : ℝ≥0, C ≠ 0 ∧ (q i).comp f ≤ C • (norm_seminorm 𝕜 E)) : continuous f :=
->>>>>>> 262dfc94
 begin
   rw ←seminorm.const_is_bounded (fin 1) at hf,
   exact continuous_from_bounded (norm_with_seminorms 𝕝 E) hq f hf,
