/-
Copyright (c) 2022 Heather Macbeth. All rights reserved.
Released under Apache 2.0 license as described in the file LICENSE.
Authors: Heather Macbeth
-/
import analysis.inner_product_space.projection
import analysis.normed_space.lp_space
import analysis.inner_product_space.pi_L2
<<<<<<< HEAD
=======
import tactic.expand_exists
>>>>>>> 19c3fab9

/-!
# Hilbert sum of a family of inner product spaces

Given a family `(G : ι → Type*) [Π i, inner_product_space 𝕜 (G i)]` of inner product spaces, this
file equips `lp G 2` with an inner product space structure, where `lp G 2` consists of those
dependent functions `f : Π i, G i` for which `∑' i, ∥f i∥ ^ 2`, the sum of the norms-squared, is
summable.  This construction is sometimes called the *Hilbert sum* of the family `G`.  By choosing
`G` to be `ι → 𝕜`, the Hilbert space `ℓ²(ι, 𝕜)` may be seen as a special case of this construction.

We also define a *predicate* `is_hilbert_sum 𝕜 E V`, where `V : Π i, G i →ₗᵢ[𝕜] E`, expressing that
that `V` is an `orthogonal_family` and that the associated map `lp G 2 →ₗᵢ[𝕜] E` is surjective.

## Main definitions

* `orthogonal_family.linear_isometry`: Given a Hilbert space `E`, a family `G` of inner product
  spaces and a family `V : Π i, G i →ₗᵢ[𝕜] E` of isometric embeddings of the `G i` into `E` with
  mutually-orthogonal images, there is an induced isometric embedding of the Hilbert sum of `G`
  into `E`.

* `is_hilbert_sum`: Given a Hilbert space `E`, a family `G` of inner product
  spaces and a family `V : Π i, G i →ₗᵢ[𝕜] E` of isometric embeddings of the `G i` into `E`,
  `is_hilbert_sum 𝕜 E V` means that `V` is an `orthogonal_family` and that the above
  linear isometry is surjective.

* `is_hilbert_sum.linear_isometry_equiv`: If a Hilbert space `E` is a Hilbert sum of the
  inner product spaces `G i` with respect to the family `V : Π i, G i →ₗᵢ[𝕜] E`, then the
  corresponding `orthogonal_family.linear_isometry` can be upgraded to a `linear_isometry_equiv`.

* `hilbert_basis`: We define a *Hilbert basis* of a Hilbert space `E` to be a structure whose single
  field `hilbert_basis.repr` is an isometric isomorphism of `E` with `ℓ²(ι, 𝕜)` (i.e., the Hilbert
  sum of `ι` copies of `𝕜`).  This parallels the definition of `basis`, in `linear_algebra.basis`,
  as an isomorphism of an `R`-module with `ι →₀ R`.

* `hilbert_basis.has_coe_to_fun`: More conventionally a Hilbert basis is thought of as a family
  `ι → E` of vectors in `E` satisfying certain properties (orthonormality, completeness).  We obtain
  this interpretation of a Hilbert basis `b` by defining `⇑b`, of type `ι → E`, to be the image
  under `b.repr` of `lp.single 2 i (1:𝕜)`.  This parallels the definition `basis.has_coe_to_fun` in
  `linear_algebra.basis`.

* `hilbert_basis.mk`: Make a Hilbert basis of `E` from an orthonormal family `v : ι → E` of vectors
  in `E` whose span is dense.  This parallels the definition `basis.mk` in `linear_algebra.basis`.

* `hilbert_basis.mk_of_orthogonal_eq_bot`: Make a Hilbert basis of `E` from an orthonormal family
  `v : ι → E` of vectors in `E` whose span has trivial orthogonal complement.

## Main results

* `lp.inner_product_space`: Construction of the inner product space instance on the Hilbert sum
  `lp G 2`.  Note that from the file `analysis.normed_space.lp_space`, the space `lp G 2` already
  held a normed space instance (`lp.normed_space`), and if each `G i` is a Hilbert space (i.e.,
  complete), then `lp G 2` was already known to be complete (`lp.complete_space`).  So the work
  here is to define the inner product and show it is compatible.

* `orthogonal_family.range_linear_isometry`: Given a family `G` of inner product spaces and a family
  `V : Π i, G i →ₗᵢ[𝕜] E` of isometric embeddings of the `G i` into `E` with mutually-orthogonal
  images, the image of the embedding `orthogonal_family.linear_isometry` of the Hilbert sum of `G`
  into `E` is the closure of the span of the images of the `G i`.

* `hilbert_basis.repr_apply_apply`: Given a Hilbert basis `b` of `E`, the entry `b.repr x i` of
  `x`'s representation in `ℓ²(ι, 𝕜)` is the inner product `⟪b i, x⟫`.

* `hilbert_basis.has_sum_repr`: Given a Hilbert basis `b` of `E`, a vector `x` in `E` can be
  expressed as the "infinite linear combination" `∑' i, b.repr x i • b i` of the basis vectors
  `b i`, with coefficients given by the entries `b.repr x i` of `x`'s representation in `ℓ²(ι, 𝕜)`.

* `exists_hilbert_basis`: A Hilbert space admits a Hilbert basis.

## Keywords

Hilbert space, Hilbert sum, l2, Hilbert basis, unitary equivalence, isometric isomorphism
-/

open is_R_or_C submodule filter
open_locale big_operators nnreal ennreal classical complex_conjugate topological_space

noncomputable theory

variables {ι : Type*}
variables {𝕜 : Type*} [is_R_or_C 𝕜] {E : Type*} [inner_product_space 𝕜 E] [cplt : complete_space E]
variables {G : ι → Type*} [Π i, inner_product_space 𝕜 (G i)]
local notation `⟪`x`, `y`⟫` := @inner 𝕜 _ _ x y

notation `ℓ²(` ι `,` 𝕜 `)` := lp (λ i : ι, 𝕜) 2

/-! ### Inner product space structure on `lp G 2` -/

namespace lp

lemma summable_inner (f g : lp G 2) : summable (λ i, ⟪f i, g i⟫) :=
begin
  -- Apply the Direct Comparison Test, comparing with ∑' i, ∥f i∥ * ∥g i∥ (summable by Hölder)
  refine summable_of_norm_bounded (λ i, ∥f i∥ * ∥g i∥) (lp.summable_mul _ f g) _,
  { rw real.is_conjugate_exponent_iff; norm_num },
  intros i,
  -- Then apply Cauchy-Schwarz pointwise
  exact norm_inner_le_norm _ _,
end

instance : inner_product_space 𝕜 (lp G 2) :=
{ inner := λ f g, ∑' i, ⟪f i, g i⟫,
  norm_sq_eq_inner := λ f, begin
    calc ∥f∥ ^ 2 = ∥f∥ ^ (2:ℝ≥0∞).to_real : by norm_cast
    ... = ∑' i, ∥f i∥ ^ (2:ℝ≥0∞).to_real : lp.norm_rpow_eq_tsum _ f
    ... = ∑' i, ∥f i∥ ^ 2 : by norm_cast
    ... = ∑' i, re ⟪f i, f i⟫ : by simp only [norm_sq_eq_inner]
    ... = re (∑' i, ⟪f i, f i⟫) : (is_R_or_C.re_clm.map_tsum _).symm
    ... = _ : by congr,
    { norm_num },
    { exact summable_inner f f },
  end,
  conj_sym := λ f g, begin
    calc conj _ = conj ∑' i, ⟪g i, f i⟫ : by congr
    ... = ∑' i, conj ⟪g i, f i⟫ : is_R_or_C.conj_cle.map_tsum
    ... = ∑' i, ⟪f i, g i⟫ : by simp only [inner_conj_sym]
    ... = _ : by congr,
  end,
  add_left := λ f₁ f₂ g, begin
    calc _ = ∑' i, ⟪(f₁ + f₂) i, g i⟫ : _
    ... = ∑' i, (⟪f₁ i, g i⟫ + ⟪f₂ i, g i⟫) :
          by simp only [inner_add_left, pi.add_apply, coe_fn_add]
    ... = (∑' i, ⟪f₁ i, g i⟫) + ∑' i, ⟪f₂ i, g i⟫ : tsum_add _ _
    ... = _ : by congr,
    { congr, },
    { exact summable_inner f₁ g },
    { exact summable_inner f₂ g }
  end,
  smul_left := λ f g c, begin
    calc _ = ∑' i, ⟪c • f i, g i⟫ : _
    ... = ∑' i, conj c * ⟪f i, g i⟫ : by simp only [inner_smul_left]
    ... = conj c * ∑' i, ⟪f i, g i⟫ : tsum_mul_left
    ... = _ : _,
    { simp only [coe_fn_smul, pi.smul_apply] },
    { congr },
  end,
  .. lp.normed_space }

lemma inner_eq_tsum (f g : lp G 2) : ⟪f, g⟫ = ∑' i, ⟪f i, g i⟫ := rfl

lemma has_sum_inner (f g : lp G 2) : has_sum (λ i, ⟪f i, g i⟫) ⟪f, g⟫ :=
(summable_inner f g).has_sum

lemma inner_single_left (i : ι) (a : G i) (f : lp G 2) : ⟪lp.single 2 i a, f⟫ = ⟪a, f i⟫ :=
begin
  refine (has_sum_inner (lp.single 2 i a) f).unique _,
  convert has_sum_ite_eq i ⟪a, f i⟫,
  ext j,
  rw lp.single_apply,
  split_ifs,
  { subst h },
  { simp }
end

lemma inner_single_right (i : ι) (a : G i) (f : lp G 2) : ⟪f, lp.single 2 i a⟫ = ⟪f i, a⟫ :=
by simpa [inner_conj_sym] using congr_arg conj (inner_single_left i a f)

end lp

/-! ### Identification of a general Hilbert space `E` with a Hilbert sum -/

namespace orthogonal_family
variables {V : Π i, G i →ₗᵢ[𝕜] E} (hV : orthogonal_family 𝕜 V)

include cplt hV

protected lemma summable_of_lp (f : lp G 2) : summable (λ i, V i (f i)) :=
begin
  rw hV.summable_iff_norm_sq_summable,
  convert (lp.mem_ℓp f).summable _,
  { norm_cast },
  { norm_num }
end

/-- A mutually orthogonal family of subspaces of `E` induce a linear isometry from `lp 2` of the
subspaces into `E`. -/
protected def linear_isometry : lp G 2 →ₗᵢ[𝕜] E :=
{ to_fun := λ f, ∑' i, V i (f i),
  map_add' := λ f g, by simp only [tsum_add (hV.summable_of_lp f) (hV.summable_of_lp g),
    lp.coe_fn_add, pi.add_apply, linear_isometry.map_add],
  map_smul' := λ c f, by simpa only [linear_isometry.map_smul, pi.smul_apply, lp.coe_fn_smul]
    using tsum_const_smul (hV.summable_of_lp f),
  norm_map' := λ f, begin
    classical, -- needed for lattice instance on `finset ι`, for `filter.at_top_ne_bot`
    have H : 0 < (2:ℝ≥0∞).to_real := by norm_num,
    suffices : ∥∑' (i : ι), V i (f i)∥ ^ ((2:ℝ≥0∞).to_real) = ∥f∥ ^ ((2:ℝ≥0∞).to_real),
    { exact real.rpow_left_inj_on H.ne' (norm_nonneg _) (norm_nonneg _) this },
    refine tendsto_nhds_unique  _ (lp.has_sum_norm H f),
    convert (hV.summable_of_lp f).has_sum.norm.rpow_const (or.inr H.le),
    ext s,
    exact_mod_cast (hV.norm_sum f s).symm,
  end }

protected lemma linear_isometry_apply (f : lp G 2) :
  hV.linear_isometry f = ∑' i, V i (f i) :=
rfl

protected lemma has_sum_linear_isometry (f : lp G 2) :
  has_sum (λ i, V i (f i)) (hV.linear_isometry f) :=
(hV.summable_of_lp f).has_sum

@[simp] protected lemma linear_isometry_apply_single {i : ι} (x : G i) :
  hV.linear_isometry (lp.single 2 i x) = V i x :=
begin
  rw [hV.linear_isometry_apply, ← tsum_ite_eq i (V i x)],
  congr,
  ext j,
  rw [lp.single_apply],
  split_ifs,
  { subst h },
  { simp }
end

@[simp] protected lemma linear_isometry_apply_dfinsupp_sum_single (W₀ : Π₀ (i : ι), G i) :
  hV.linear_isometry (W₀.sum (lp.single 2)) = W₀.sum (λ i, V i) :=
begin
  have : hV.linear_isometry (∑ i in W₀.support, lp.single 2 i (W₀ i))
    = ∑ i in W₀.support, hV.linear_isometry (lp.single 2 i (W₀ i)),
  { exact hV.linear_isometry.to_linear_map.map_sum },
  simp [dfinsupp.sum, this] {contextual := tt},
end

/-- The canonical linear isometry from the `lp 2` of a mutually orthogonal family of subspaces of
`E` into E, has range the closure of the span of the subspaces. -/
protected lemma range_linear_isometry [Π i, complete_space (G i)] :
  hV.linear_isometry.to_linear_map.range = (⨆ i, (V i).to_linear_map.range).topological_closure :=
begin
  refine le_antisymm _ _,
  { rintros x ⟨f, rfl⟩,
    refine mem_closure_of_tendsto (hV.has_sum_linear_isometry f) (eventually_of_forall _),
    intros s,
    rw set_like.mem_coe,
    refine sum_mem _,
    intros i hi,
    refine mem_supr_of_mem i _,
    exact linear_map.mem_range_self _ (f i) },
  { apply topological_closure_minimal,
    { refine supr_le _,
      rintros i x ⟨x, rfl⟩,
      use lp.single 2 i x,
      exact hV.linear_isometry_apply_single x },
    exact hV.linear_isometry.isometry.uniform_inducing.is_complete_range.is_closed }
end

end orthogonal_family

section is_hilbert_sum

variables (𝕜 E) (V : Π i, G i →ₗᵢ[𝕜] E) (F : ι → submodule 𝕜 E)
include cplt

/-- Given a family of Hilbert spaces `G : ι → Type*`, a Hilbert sum of `G` consists of a Hilbert
space `E` and an orthogonal family `V : Π i, G i →ₗᵢ[𝕜] E` such that the induced isometry
`Φ : lp G 2 → E` is surjective.

Keeping in mind that `lp G 2` is "the" external Hilbert sum of `G : ι → Type*`, this is analogous
to `direct_sum.is_internal`, except that we don't express it in terms of actual submodules. -/
@[protect_proj] structure is_hilbert_sum : Prop :=
(orthogonal_family : orthogonal_family 𝕜 V)
(surjective_isometry : function.surjective (orthogonal_family.linear_isometry))

variables {𝕜 E V}

/-- If `V : Π i, G i →ₗᵢ[𝕜] E` is an orthogonal family such that the supremum of the ranges of
`V i` is dense, then `(E, V)` is a Hilbert sum of `G`. -/
lemma orthogonal_family.is_hilbert_sum [Π i, complete_space $ G i]
  (hVortho : orthogonal_family 𝕜 V)
  (hVtotal : ⊤ ≤ (⨆ i, (V i).to_linear_map.range).topological_closure) :
  is_hilbert_sum 𝕜 E V :=
⟨hVortho,
  begin
    rw [←linear_isometry.coe_to_linear_map],
    exact linear_map.range_eq_top.mp (eq_top_iff.mpr $
      hVtotal.trans_eq hVortho.range_linear_isometry.symm)
  end⟩

/-- This is `orthogonal_family.is_hilbert_sum` in the case of actual inclusions from subspaces. -/
lemma orthogonal_family.is_hilbert_sum_internal [Π i, complete_space $ F i]
  (hFortho : @orthogonal_family 𝕜 E _ _ _ (λ i, F i) _ (λ i, (F i).subtypeₗᵢ))
  (hFtotal : ⊤ ≤ (⨆ i, (F i)).topological_closure) :
  @is_hilbert_sum _ 𝕜 _ E _ _ (λ i, F i) _ (λ i, (F i).subtypeₗᵢ) :=
hFortho.is_hilbert_sum
(by simpa [subtypeₗᵢ_to_linear_map, range_subtype] using hFtotal)

/-- *A* Hilbert sum `(E, V)` of `G` is cannonically isomorphic to *the* Hilbert sum of `G`,
i.e `lp G 2`.

Note that this goes in the opposite direction from `orthogonal_family.linear_isometry`. -/
noncomputable def is_hilbert_sum.linear_isometry_equiv
  (hV : is_hilbert_sum 𝕜 E V) :
  E ≃ₗᵢ[𝕜] lp G 2 :=
linear_isometry_equiv.symm $
linear_isometry_equiv.of_surjective
hV.orthogonal_family.linear_isometry hV.surjective_isometry

/-- In the canonical isometric isomorphism between a Hilbert sum `E` of `G` and `lp G 2`,
a vector `w : lp G 2` is the image of the infinite sum of the associated elements in `E`. -/
protected lemma is_hilbert_sum.linear_isometry_equiv_symm_apply
  (hV : is_hilbert_sum 𝕜 E V) (w : lp G 2) :
  hV.linear_isometry_equiv.symm w = ∑' i, V i (w i) :=
by simp [is_hilbert_sum.linear_isometry_equiv, orthogonal_family.linear_isometry_apply]

/-- In the canonical isometric isomorphism between a Hilbert sum `E` of `G` and `lp G 2`,
a vector `w : lp G 2` is the image of the infinite sum of the associated elements in `E`, and this
sum indeed converges. -/
protected lemma is_hilbert_sum.has_sum_linear_isometry_equiv_symm
  (hV : is_hilbert_sum 𝕜 E V) (w : lp G 2) :
  has_sum (λ i, V i (w i)) (hV.linear_isometry_equiv.symm w) :=
by simp [is_hilbert_sum.linear_isometry_equiv, orthogonal_family.has_sum_linear_isometry]

/-- In the canonical isometric isomorphism between a Hilbert sum `E` of `G : ι → Type*` and
`lp G 2`, an "elementary basis vector" in `lp G 2` supported at `i : ι` is the image of the
associated element in `E`. -/
@[simp] protected lemma is_hilbert_sum.linear_isometry_equiv_symm_apply_single
  (hV : is_hilbert_sum 𝕜 E V) {i : ι} (x : G i) :
  hV.linear_isometry_equiv.symm (lp.single 2 i x) = V i x :=
by simp [is_hilbert_sum.linear_isometry_equiv, orthogonal_family.linear_isometry_apply_single]

/-- In the canonical isometric isomorphism between a Hilbert sum `E` of `G : ι → Type*` and
`lp G 2`, a finitely-supported vector in `lp G 2` is the image of the associated finite sum of
elements of `E`. -/
@[simp] protected lemma is_hilbert_sum.linear_isometry_equiv_symm_apply_dfinsupp_sum_single
  (hV : is_hilbert_sum 𝕜 E V) (W₀ : Π₀ (i : ι), G i) :
  hV.linear_isometry_equiv.symm (W₀.sum (lp.single 2)) = (W₀.sum (λ i, V i)) :=
by simp [is_hilbert_sum.linear_isometry_equiv,
  orthogonal_family.linear_isometry_apply_dfinsupp_sum_single]

/-- In the canonical isometric isomorphism between a Hilbert sum `E` of `G : ι → Type*` and
`lp G 2`, a finitely-supported vector in `lp G 2` is the image of the associated finite sum of
elements of `E`. -/
@[simp] protected lemma is_hilbert_sum.linear_isometry_equiv_apply_dfinsupp_sum_single
  (hV : is_hilbert_sum 𝕜 E V) (W₀ : Π₀ (i : ι), G i) :
  (hV.linear_isometry_equiv (W₀.sum (λ i, V i)) : Π i, G i) = W₀ :=
begin
  rw ← hV.linear_isometry_equiv_symm_apply_dfinsupp_sum_single,
  rw linear_isometry_equiv.apply_symm_apply,
  ext i,
  simp [dfinsupp.sum, lp.single_apply] {contextual := tt},
end

/-- Given a total orthonormal family `v : ι → E`, `E` is a Hibert sum of `λ i : ι, 𝕜` relative to
the family of linear isometries `λ i, λ k, k • v i`. -/
lemma orthonormal.is_hilbert_sum {v : ι → E} (hv : orthonormal 𝕜 v)
  (hsp : ⊤ ≤ (span 𝕜 (set.range v)).topological_closure) :
  @is_hilbert_sum _ 𝕜 _ _ _ _ (λ i : ι, 𝕜) _
    (λ i, linear_isometry.to_span_singleton 𝕜 E (hv.1 i)) :=
hv.orthogonal_family.is_hilbert_sum
begin
  convert hsp,
  simp [← linear_map.span_singleton_eq_range, ← submodule.span_Union],
end

end is_hilbert_sum

/-! ### Hilbert bases -/

section
variables (ι) (𝕜) (E)

/-- A Hilbert basis on `ι` for an inner product space `E` is an identification of `E` with the `lp`
space `ℓ²(ι, 𝕜)`. -/
structure hilbert_basis := of_repr :: (repr : E ≃ₗᵢ[𝕜] ℓ²(ι, 𝕜))

end

namespace hilbert_basis

instance {ι : Type*} : inhabited (hilbert_basis ι 𝕜 ℓ²(ι, 𝕜)) :=
⟨of_repr (linear_isometry_equiv.refl 𝕜 _)⟩

/-- `b i` is the `i`th basis vector. -/
instance : has_coe_to_fun (hilbert_basis ι 𝕜 E) (λ _, ι → E) :=
{ coe := λ b i, b.repr.symm (lp.single 2 i (1:𝕜)) }

@[simp] protected lemma repr_symm_single (b : hilbert_basis ι 𝕜 E) (i : ι) :
  b.repr.symm (lp.single 2 i (1:𝕜)) = b i :=
rfl

@[simp] protected lemma repr_self (b : hilbert_basis ι 𝕜 E) (i : ι) :
  b.repr (b i) = lp.single 2 i (1:𝕜) :=
by rw [← b.repr_symm_single, linear_isometry_equiv.apply_symm_apply]

protected lemma repr_apply_apply (b : hilbert_basis ι 𝕜 E) (v : E) (i : ι) :
  b.repr v i = ⟪b i, v⟫ :=
begin
  rw [← b.repr.inner_map_map (b i) v, b.repr_self, lp.inner_single_left],
  simp,
end

@[simp] protected lemma orthonormal (b : hilbert_basis ι 𝕜 E) : orthonormal 𝕜 b :=
begin
  rw orthonormal_iff_ite,
  intros i j,
  rw [← b.repr.inner_map_map (b i) (b j), b.repr_self, b.repr_self, lp.inner_single_left,
    lp.single_apply],
  simp,
end

protected lemma has_sum_repr_symm (b : hilbert_basis ι 𝕜 E) (f : ℓ²(ι, 𝕜)) :
  has_sum (λ i, f i • b i) (b.repr.symm f) :=
begin
  suffices H : (λ (i : ι), f i • b i) =
    (λ (b_1 : ι), (b.repr.symm.to_continuous_linear_equiv) ((λ (i : ι), lp.single 2 i (f i)) b_1)),
  { rw H,
    have : has_sum (λ (i : ι), lp.single 2 i (f i)) f := lp.has_sum_single ennreal.two_ne_top f,
    exact (↑(b.repr.symm.to_continuous_linear_equiv) : ℓ²(ι, 𝕜) →L[𝕜] E).has_sum this },
  ext i,
  apply b.repr.injective,
  have : lp.single 2 i (f i * 1) = f i • lp.single 2 i 1 := lp.single_smul 2 i (1:𝕜) (f i),
  rw mul_one at this,
  rw [linear_isometry_equiv.map_smul, b.repr_self, ← this,
    linear_isometry_equiv.coe_to_continuous_linear_equiv],
  exact (b.repr.apply_symm_apply (lp.single 2 i (f i))).symm,
end

protected lemma has_sum_repr (b : hilbert_basis ι 𝕜 E) (x : E) :
  has_sum (λ i, b.repr x i • b i) x :=
by simpa using b.has_sum_repr_symm (b.repr x)

@[simp] protected lemma dense_span (b : hilbert_basis ι 𝕜 E) :
  (span 𝕜 (set.range b)).topological_closure = ⊤ :=
begin
  classical,
  rw eq_top_iff,
  rintros x -,
  refine mem_closure_of_tendsto (b.has_sum_repr x) (eventually_of_forall _),
  intros s,
  simp only [set_like.mem_coe],
  refine sum_mem _,
  rintros i -,
  refine smul_mem _ _ _,
  exact subset_span ⟨i, rfl⟩
end

protected lemma has_sum_inner_mul_inner (b : hilbert_basis ι 𝕜 E) (x y : E) :
  has_sum (λ i, ⟪x, b i⟫ * ⟪b i, y⟫) ⟪x, y⟫ :=
begin
  convert (b.has_sum_repr y).mapL (innerSL x),
  ext i,
  rw [innerSL_apply, b.repr_apply_apply, inner_smul_right, mul_comm]
end

protected lemma summable_inner_mul_inner (b : hilbert_basis ι 𝕜 E) (x y : E) :
  summable (λ i, ⟪x, b i⟫ * ⟪b i, y⟫) :=
(b.has_sum_inner_mul_inner x y).summable

protected lemma tsum_inner_mul_inner (b : hilbert_basis ι 𝕜 E) (x y : E) :
  ∑' i, ⟪x, b i⟫ * ⟪b i, y⟫ = ⟪x, y⟫ :=
(b.has_sum_inner_mul_inner x y).tsum_eq

-- Note : this should be `b.repr` composed with an identification of `lp (λ i : ι, 𝕜) p` with
-- `pi_Lp p (λ i : ι, 𝕜)` (in this case with `p = 2`), but we don't have this yet (July 2022).
/-- A finite Hilbert basis is an orthonormal basis. -/
protected def to_orthonormal_basis [fintype ι] (b : hilbert_basis ι 𝕜 E) :
  orthonormal_basis ι 𝕜 E :=
orthonormal_basis.mk b.orthonormal
begin
<<<<<<< HEAD
=======
  refine eq.ge _,
>>>>>>> 19c3fab9
  have := (span 𝕜 (finset.univ.image b : set E)).closed_of_finite_dimensional,
  simpa only [finset.coe_image, finset.coe_univ, set.image_univ, hilbert_basis.dense_span] using
    this.submodule_topological_closure_eq.symm
end

@[simp] lemma coe_to_orthonormal_basis [fintype ι] (b : hilbert_basis ι 𝕜 E) :
  (b.to_orthonormal_basis : ι → E) = b :=
orthonormal_basis.coe_mk _ _

<<<<<<< HEAD
protected lemma has_sum_orthogonal_projection {U : submodule 𝕜 E} [complete_space E]
  [complete_space U] (b : hilbert_basis ι 𝕜 U) (x : E) :
  has_sum (λ i, ⟪(b i : E), x⟫ • b i) (orthogonal_projection U x) :=
begin
  convert b.has_sum_repr (orthogonal_projection U x) using 2,
  ext i,
  rw [b.repr_apply_apply, coe_inner, ← inner_orthogonal_projection_left_eq_right,
      orthogonal_projection_mem_subspace_eq_self]
end

=======
>>>>>>> 19c3fab9
variables {v : ι → E} (hv : orthonormal 𝕜 v)
include hv cplt

/-- An orthonormal family of vectors whose span is dense in the whole module is a Hilbert basis. -/
protected def mk (hsp : ⊤ ≤ (span 𝕜 (set.range v)).topological_closure) :
  hilbert_basis ι 𝕜 E :=
hilbert_basis.of_repr $
(hv.is_hilbert_sum hsp).linear_isometry_equiv

lemma _root_.orthonormal.linear_isometry_equiv_symm_apply_single_one (h i) :
  (hv.is_hilbert_sum h).linear_isometry_equiv.symm (lp.single 2 i 1) = v i :=
by rw [is_hilbert_sum.linear_isometry_equiv_symm_apply_single,
  linear_isometry.to_span_singleton_apply, one_smul]

@[simp] protected lemma coe_mk (hsp : ⊤ ≤ (span 𝕜 (set.range v)).topological_closure) :
  ⇑(hilbert_basis.mk hv hsp) = v :=
funext $ orthonormal.linear_isometry_equiv_symm_apply_single_one hv _

/-- An orthonormal family of vectors whose span has trivial orthogonal complement is a Hilbert
basis. -/
protected def mk_of_orthogonal_eq_bot (hsp : (span 𝕜 (set.range v))ᗮ = ⊥) : hilbert_basis ι 𝕜 E :=
hilbert_basis.mk hv
(by rw [← orthogonal_orthogonal_eq_closure, ← eq_top_iff, orthogonal_eq_top_iff, hsp])

@[simp] protected lemma coe_of_orthogonal_eq_bot_mk (hsp : (span 𝕜 (set.range v))ᗮ = ⊥) :
  ⇑(hilbert_basis.mk_of_orthogonal_eq_bot hv hsp) = v :=
hilbert_basis.coe_mk hv _

omit hv

-- Note : this should be `b.repr` composed with an identification of `lp (λ i : ι, 𝕜) p` with
-- `pi_Lp p (λ i : ι, 𝕜)` (in this case with `p = 2`), but we don't have this yet (July 2022).
/-- An orthonormal basis is an Hilbert basis. -/
protected def _root_.orthonormal_basis.to_hilbert_basis [fintype ι] (b : orthonormal_basis ι 𝕜 E) :
  hilbert_basis ι 𝕜 E :=
hilbert_basis.mk b.orthonormal $
by simpa only [← orthonormal_basis.coe_to_basis, b.to_basis.span_eq, eq_top_iff]
  using @subset_closure E _ _

@[simp] lemma _root_.orthonormal_basis.coe_to_hilbert_basis [fintype ι]
  (b : orthonormal_basis ι 𝕜 E) : (b.to_hilbert_basis : ι → E) = b :=
hilbert_basis.coe_mk _ _

<<<<<<< HEAD
protected lemma _root_.orthonormal_basis.orthogonal_projection_eq_sum [fintype ι]
  {U : submodule 𝕜 E} [complete_space E] [complete_space U] (b : orthonormal_basis ι 𝕜 U) (x : E) :
  (orthogonal_projection U x) = ∑ i, ⟪(b i : E), x⟫ • b i :=
begin
  convert (b.to_hilbert_basis.has_sum_orthogonal_projection x).unique (has_sum_fintype _) using 2,
  ext i,
  rw b.coe_to_hilbert_basis
end

protected lemma tendsto_orthogonal_projection_at_top [complete_space E]
  (b : hilbert_basis ι 𝕜 E) (x : E) :
  tendsto (λ J : finset ι, (orthogonal_projection (span 𝕜 (J.image b : set E)) x : E))
    at_top (𝓝 x) :=
begin
  convert b.has_sum_repr x,
  ext J,
  let b' : orthonormal_basis J 𝕜 (span 𝕜 (J.image b : set E)) :=
    orthonormal_basis.span b.orthonormal J,
  simp_rw [b'.orthogonal_projection_eq_sum, coe_sum, coe_smul, b',
            orthonormal_basis.span_apply b.orthonormal J,
            J.sum_coe_sort (λ i : ι, ⟪b i, x⟫ • b i), b.repr_apply_apply],
end

=======
>>>>>>> 19c3fab9
/-- A Hilbert space admits a Hilbert basis extending a given orthonormal subset. -/
lemma _root_.orthonormal.exists_hilbert_basis_extension
  {s : set E} (hs : orthonormal 𝕜 (coe : s → E)) :
  ∃ (w : set E) (b : hilbert_basis w 𝕜 E), s ⊆ w ∧ ⇑b = (coe : w → E) :=
let ⟨w, hws, hw_ortho, hw_max⟩ := exists_maximal_orthonormal hs in
⟨ w,
  hilbert_basis.mk_of_orthogonal_eq_bot hw_ortho
    (by simpa [maximal_orthonormal_iff_orthogonal_complement_eq_bot hw_ortho] using hw_max),
  hws,
  hilbert_basis.coe_of_orthogonal_eq_bot_mk _ _ ⟩

variables (𝕜 E)

/-- A Hilbert space admits a Hilbert basis. -/
@[expand_exists hilbert_basis_index std_hilbert_basis coe_std_hilbert_basis]
lemma _root_.exists_hilbert_basis :
  ∃ (w : set E) (b : hilbert_basis w 𝕜 E), ⇑b = (coe : w → E) :=
let ⟨w, hw, hw', hw''⟩ := (orthonormal_empty 𝕜 E).exists_hilbert_basis_extension in ⟨w, hw, hw''⟩

/-- Index for an arbitrary Hilbert basis of a Hilbert space. -/
add_decl_doc hilbert_basis_index

/-- An arbitrary Hilbert basis of a Hilbert space. -/
add_decl_doc std_hilbert_basis

end hilbert_basis

namespace is_hilbert_sum

variables {𝕜 E} {V : Π i, G i →ₗᵢ[𝕜] E}
  (hV : is_hilbert_sum 𝕜 E V)

/-- Given a Hilbert sum decomposition of `E` and a Hilbert basis of the summand, we obtain a
Hilbert basis of `E` by concatenating all of these bases. -/
def collected_hilbert_basis [complete_space E] {α : ι → Type*} [∀ i, complete_space (G i)]
  (v : Π i, hilbert_basis (α i) 𝕜 (G i)) :
  hilbert_basis (Σ i, α i) 𝕜 E :=
{ repr :=
  linear_isometry_equiv.trans
    hV.linear_isometry_equiv $
  linear_isometry_equiv.trans
    (lp.congr_right _ (λ i : ι, lp (λ a : α i, 𝕜) 2) 2 (λ i, (v i).repr) : _ ≃ₗᵢ[𝕜] _)
    (lp.curry_equiv _ _ 𝕜).symm }

lemma collected_hilbert_basis_repr [complete_space E] {α : ι → Type*} [∀ i, complete_space (G i)]
  (v : Π i, hilbert_basis (α i) 𝕜 (G i)) :
  (hV.collected_hilbert_basis v).repr =
  linear_isometry_equiv.trans
    hV.linear_isometry_equiv
  (linear_isometry_equiv.trans
    (lp.congr_right _ (λ i : ι, lp (λ a : α i, 𝕜) 2) 2 (λ i, (v i).repr) : _ ≃ₗᵢ[𝕜] _)
    (lp.curry_equiv _ _ 𝕜).symm) :=
rfl

attribute [irreducible] collected_hilbert_basis

lemma collected_hilbert_basis_repr_symm_apply [complete_space E] {α : ι → Type*}
  [∀ i, complete_space (G i)] (v : Π i, hilbert_basis (α i) 𝕜 (G i))
  (f : lp (λ ia : Σ i, α i, 𝕜) 2) :
  (hV.collected_hilbert_basis v).repr.symm f =
  hV.linear_isometry_equiv.symm
    ((lp.congr_right (λ i, lp (λ a : α i, 𝕜) 2) G 2 (λ i, (v i).repr.symm) : _ ≃ₗᵢ[𝕜] _)
      (lp.curry (λ i, λ a : α i, 𝕜) f)) :=
begin
  rw collected_hilbert_basis_repr,
  refl
end

lemma coe_collected_hilbert_basis_mk [complete_space E] {α : ι → Type*}
  [∀ i, complete_space (G i)] (v : Π i, hilbert_basis (α i) 𝕜 (G i)) (i : ι) (a : α i) :
  hV.collected_hilbert_basis v ⟨i, a⟩ = V i (v i a) :=
by rw [← hilbert_basis.repr_symm_single, collected_hilbert_basis_repr_symm_apply,
  lp.curry_single, lp.congr_right_single, (v i).repr_symm_single,
  hV.linear_isometry_equiv_symm_apply_single]

lemma coe_scollected_hilbert_basis [complete_space E] {α : ι → Type*}
  [∀ i, complete_space (G i)] (v : Π i, hilbert_basis (α i) 𝕜 (G i)) (ia : Σ i, α i) :
  hV.collected_hilbert_basis v ia = V ia.1 (v ia.1 ia.2) :=
let ⟨i, a⟩ := ia in coe_collected_hilbert_basis_mk _ _ i a

end is_hilbert_sum<|MERGE_RESOLUTION|>--- conflicted
+++ resolved
@@ -6,10 +6,7 @@
 import analysis.inner_product_space.projection
 import analysis.normed_space.lp_space
 import analysis.inner_product_space.pi_L2
-<<<<<<< HEAD
-=======
 import tactic.expand_exists
->>>>>>> 19c3fab9
 
 /-!
 # Hilbert sum of a family of inner product spaces
@@ -466,10 +463,7 @@
   orthonormal_basis ι 𝕜 E :=
 orthonormal_basis.mk b.orthonormal
 begin
-<<<<<<< HEAD
-=======
   refine eq.ge _,
->>>>>>> 19c3fab9
   have := (span 𝕜 (finset.univ.image b : set E)).closed_of_finite_dimensional,
   simpa only [finset.coe_image, finset.coe_univ, set.image_univ, hilbert_basis.dense_span] using
     this.submodule_topological_closure_eq.symm
@@ -479,7 +473,6 @@
   (b.to_orthonormal_basis : ι → E) = b :=
 orthonormal_basis.coe_mk _ _
 
-<<<<<<< HEAD
 protected lemma has_sum_orthogonal_projection {U : submodule 𝕜 E} [complete_space E]
   [complete_space U] (b : hilbert_basis ι 𝕜 U) (x : E) :
   has_sum (λ i, ⟪(b i : E), x⟫ • b i) (orthogonal_projection U x) :=
@@ -490,8 +483,6 @@
       orthogonal_projection_mem_subspace_eq_self]
 end
 
-=======
->>>>>>> 19c3fab9
 variables {v : ι → E} (hv : orthonormal 𝕜 v)
 include hv cplt
 
@@ -535,7 +526,6 @@
   (b : orthonormal_basis ι 𝕜 E) : (b.to_hilbert_basis : ι → E) = b :=
 hilbert_basis.coe_mk _ _
 
-<<<<<<< HEAD
 protected lemma _root_.orthonormal_basis.orthogonal_projection_eq_sum [fintype ι]
   {U : submodule 𝕜 E} [complete_space E] [complete_space U] (b : orthonormal_basis ι 𝕜 U) (x : E) :
   (orthogonal_projection U x) = ∑ i, ⟪(b i : E), x⟫ • b i :=
@@ -559,8 +549,6 @@
             J.sum_coe_sort (λ i : ι, ⟪b i, x⟫ • b i), b.repr_apply_apply],
 end
 
-=======
->>>>>>> 19c3fab9
 /-- A Hilbert space admits a Hilbert basis extending a given orthonormal subset. -/
 lemma _root_.orthonormal.exists_hilbert_basis_extension
   {s : set E} (hs : orthonormal 𝕜 (coe : s → E)) :
