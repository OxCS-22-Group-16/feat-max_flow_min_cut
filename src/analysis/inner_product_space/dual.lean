/-
Copyright (c) 2020 Frédéric Dupuis. All rights reserved.
Released under Apache 2.0 license as described in the file LICENSE.
Authors: Frédéric Dupuis
-/
import analysis.inner_product_space.projection
import analysis.normed_space.dual

/-!
# The Fréchet-Riesz representation theorem

We consider an inner product space `E` over `𝕜`, which is either `ℝ` or `ℂ`. We define
`to_dual_map`, a conjugate-linear isometric embedding of `E` into its dual, which maps an element
`x` of the space to `λ y, ⟪x, y⟫`.

Under the hypothesis of completeness (i.e., for Hilbert spaces), we upgrade this to `to_dual`, a
conjugate-linear isometric *equivalence* of `E` onto its dual; that is, we establish the
surjectivity of `to_dual_map`.  This is the Fréchet-Riesz representation theorem: every element of
the dual of a Hilbert space `E` has the form `λ u, ⟪x, u⟫` for some `x : E`.

## References

* [M. Einsiedler and T. Ward, *Functional Analysis, Spectral Theory, and Applications*]
  [EinsiedlerWard2017]

## Tags

dual, Fréchet-Riesz
-/

noncomputable theory
open_locale classical complex_conjugate
universes u v

namespace inner_product_space
open is_R_or_C continuous_linear_map

variables (𝕜 : Type*)
variables (E : Type*) [is_R_or_C 𝕜] [inner_product_space 𝕜 E]
local notation `⟪`x`, `y`⟫` := @inner 𝕜 E _ x y
local postfix `†`:90 := star_ring_aut

/--
An element `x` of an inner product space `E` induces an element of the dual space `dual 𝕜 E`,
the map `λ y, ⟪x, y⟫`; moreover this operation is a conjugate-linear isometric embedding of `E`
into `dual 𝕜 E`.
If `E` is complete, this operation is surjective, hence a conjugate-linear isometric equivalence;
see `to_dual`.
-/
def to_dual_map : E →ₗᵢ⋆[𝕜] normed_space.dual 𝕜 E :=
{ to_fun := λ x, linear_map.mk_continuous
    { to_fun := λ y, ⟪x, y⟫,
      map_add' := λ _ _, inner_add_right,
      map_smul' := λ _ _, inner_smul_right }
    ∥x∥
    (λ y, by { rw [is_R_or_C.norm_eq_abs], exact abs_inner_le_norm _ _ }),
  map_add' := λ x y, by { ext z, simp [inner_add_left] },
  map_smul' := λ c y, by { ext z, simp [inner_smul_left] },
  norm_map' := λ x, begin
    refine le_antisymm _ _,
    { exact linear_map.mk_continuous_norm_le _ (norm_nonneg _) _ },
    { cases eq_or_lt_of_le (norm_nonneg x) with h h,
      { have : x = 0 := norm_eq_zero.mp (eq.symm h),
        simp [this] },
      { refine (mul_le_mul_right h).mp _,
        calc ∥x∥ * ∥x∥ = ∥x∥ ^ 2 : by ring
        ... = re ⟪x, x⟫ : norm_sq_eq_inner _
        ... ≤ abs ⟪x, x⟫ : re_le_abs _
        ... = ∥linear_map.mk_continuous _ _ _ x∥ : by simp [norm_eq_abs]
        ... ≤ ∥linear_map.mk_continuous _ _ _∥ * ∥x∥ : le_op_norm _ x } }
  end }

variables {E}

@[simp] lemma to_dual_map_apply {x y : E} : to_dual_map 𝕜 E x y = ⟪x, y⟫ := rfl

variables (E) [complete_space E]

/--
Fréchet-Riesz representation: any `ℓ` in the dual of a Hilbert space `E` is of the form
`λ u, ⟪y, u⟫` for some `y : E`, i.e. `to_dual_map` is surjective.
-/
def to_dual : E ≃ₗᵢ⋆[𝕜] normed_space.dual 𝕜 E :=
linear_isometry_equiv.of_surjective (to_dual_map 𝕜 E)
begin
  intros ℓ,
  set Y := ker ℓ with hY,
  by_cases htriv : Y = ⊤,
  { have hℓ : ℓ = 0,
    { have h' := linear_map.ker_eq_top.mp htriv,
      rw [←coe_zero] at h',
      apply coe_injective,
      exact h' },
    exact ⟨0, by simp [hℓ]⟩ },
  { rw [← submodule.orthogonal_eq_bot_iff] at htriv,
    change Yᗮ ≠ ⊥ at htriv,
    rw [submodule.ne_bot_iff] at htriv,
    obtain ⟨z : E, hz : z ∈ Yᗮ, z_ne_0 : z ≠ 0⟩ := htriv,
    refine ⟨((ℓ z)† / ⟪z, z⟫) • z, _⟩,
    ext x,
    have h₁ : (ℓ z) • x - (ℓ x) • z ∈ Y,
    { rw [mem_ker, map_sub, map_smul, map_smul, algebra.id.smul_eq_mul, algebra.id.smul_eq_mul,
          mul_comm],
      exact sub_self (ℓ x * ℓ z) },
    have h₂ : (ℓ z) * ⟪z, x⟫ = (ℓ x) * ⟪z, z⟫,
    { have h₃ := calc
        0    = ⟪z, (ℓ z) • x - (ℓ x) • z⟫       : by { rw [(Y.mem_orthogonal' z).mp hz], exact h₁ }
         ... = ⟪z, (ℓ z) • x⟫ - ⟪z, (ℓ x) • z⟫  : by rw [inner_sub_right]
         ... = (ℓ z) * ⟪z, x⟫ - (ℓ x) * ⟪z, z⟫  : by simp [inner_smul_right],
      exact sub_eq_zero.mp (eq.symm h₃) },
    have h₄ := calc
      ⟪((ℓ z)† / ⟪z, z⟫) • z, x⟫ = (ℓ z) / ⟪z, z⟫ * ⟪z, x⟫
            : by simp [inner_smul_left, ring_equiv.map_div, conj_conj]
                            ... = (ℓ z) * ⟪z, x⟫ / ⟪z, z⟫
            : by rw [←div_mul_eq_mul_div]
                            ... = (ℓ x) * ⟪z, z⟫ / ⟪z, z⟫
            : by rw [h₂]
                            ... = ℓ x
            : begin
                have : ⟪z, z⟫ ≠ 0,
                { change z = 0 → false at z_ne_0,
                  rwa ←inner_self_eq_zero at z_ne_0 },
                field_simp [this]
              end,
    exact h₄ }
end

variables {E}

@[simp] lemma to_dual_apply {x y : E} : to_dual 𝕜 E x y = ⟪x, y⟫ := rfl

<<<<<<< HEAD
@[simp] lemma to_dual_symm_inner {ℓ : normed_space.dual 𝕜 E} {x : E} :
  ⟪(to_dual 𝕜 E).symm ℓ, x⟫ = ℓ x :=
by simp only [←to_dual_apply, linear_isometry_equiv.apply_symm_apply]

variable (𝕜)
include 𝕜
lemma ext_inner_left {x y : E} (h : ∀ v, ⟪v, x⟫ = ⟪v, y⟫) : x = y :=
begin
  apply (to_dual 𝕜 E).map_eq_iff.mp,
  ext v,
  rw [to_dual_apply, to_dual_apply, ←inner_conj_sym],
  nth_rewrite_rhs 0 [←inner_conj_sym],
  exact congr_arg conj (h v)
end

lemma ext_inner_right {x y : E} (h : ∀ v, ⟪x, v⟫ = ⟪y, v⟫) : x = y :=
begin
  refine ext_inner_left 𝕜 (λ v, _),
  rw [←inner_conj_sym],
  nth_rewrite_rhs 0 [←inner_conj_sym],
  exact congr_arg conj (h v)
end
omit 𝕜
variable {𝕜}


=======
@[simp] lemma to_dual_symm_apply {x : E} {y : normed_space.dual 𝕜 E} :
  ⟪(to_dual 𝕜 E).symm y, x⟫ = y x :=
begin
  rw ← to_dual_apply,
  simp only [linear_isometry_equiv.apply_symm_apply],
end

>>>>>>> 6ef9131e
end inner_product_space<|MERGE_RESOLUTION|>--- conflicted
+++ resolved
@@ -129,10 +129,12 @@
 
 @[simp] lemma to_dual_apply {x y : E} : to_dual 𝕜 E x y = ⟪x, y⟫ := rfl
 
-<<<<<<< HEAD
-@[simp] lemma to_dual_symm_inner {ℓ : normed_space.dual 𝕜 E} {x : E} :
-  ⟪(to_dual 𝕜 E).symm ℓ, x⟫ = ℓ x :=
-by simp only [←to_dual_apply, linear_isometry_equiv.apply_symm_apply]
+@[simp] lemma to_dual_symm_apply {x : E} {y : normed_space.dual 𝕜 E} :
+  ⟪(to_dual 𝕜 E).symm y, x⟫ = y x :=
+begin
+  rw ← to_dual_apply,
+  simp only [linear_isometry_equiv.apply_symm_apply],
+end
 
 variable (𝕜)
 include 𝕜
@@ -155,14 +157,4 @@
 omit 𝕜
 variable {𝕜}
 
-
-=======
-@[simp] lemma to_dual_symm_apply {x : E} {y : normed_space.dual 𝕜 E} :
-  ⟪(to_dual 𝕜 E).symm y, x⟫ = y x :=
-begin
-  rw ← to_dual_apply,
-  simp only [linear_isometry_equiv.apply_symm_apply],
-end
-
->>>>>>> 6ef9131e
 end inner_product_space