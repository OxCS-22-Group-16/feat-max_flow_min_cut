--- conflicted
+++ resolved
@@ -483,14 +483,11 @@
   is_O_with C (𝓝[insert x s] x) g g' ↔ is_O_with C (𝓝[s] x) g g' :=
 by simp_rw [is_O_with, nhds_within_insert, eventually_sup, eventually_pure, h, true_and]
 
-<<<<<<< HEAD
-=======
 lemma is_O_with.insert [topological_space α] {x : α} {s : set α} {C : ℝ} {g : α → E} {g' : α → F}
   (h1 : is_O_with C (𝓝[s] x) g g') (h2 : ∥g x∥ ≤ C * ∥g' x∥) :
   is_O_with C (𝓝[insert x s] x) g g' :=
 (is_O_with_insert h2).mpr h1
 
->>>>>>> 61e15036
 lemma is_o_insert [topological_space α] {x : α} {s : set α} {g : α → E'} {g' : α → F'}
   (h : g x = 0) : g =o[𝓝[insert x s] x] g' ↔ g =o[𝓝[s] x] g' :=
 begin
@@ -501,13 +498,10 @@
   exact mul_nonneg hc.le (norm_nonneg _)
 end
 
-<<<<<<< HEAD
-=======
 lemma is_o.insert [topological_space α] {x : α} {s : set α} {g : α → E'} {g' : α → F'}
   (h1 : g =o[𝓝[s] x] g') (h2 : g x = 0) : g =o[𝓝[insert x s] x] g' :=
 (is_o_insert h2).mpr h1
 
->>>>>>> 61e15036
 /-! ### Simplification : norm, abs -/
 
 section norm_abs
