--- conflicted
+++ resolved
@@ -606,20 +606,11 @@
 lemma rpow_le_rpow_of_exponent_ge' (hx0 : 0 ≤ x) (hx1 : x ≤ 1) (hz : 0 ≤ z) (hyz : z ≤ y) :
   x^y ≤ x^z :=
 begin
-<<<<<<< HEAD
-  rcases lt_or_eq_of_le hz with hz | rfl,
-  rcases lt_or_eq_of_le hx0 with hx0 | rfl,
-  { exact rpow_le_rpow_of_exponent_ge hx0 hx1 hyz },
-  { rw zero_rpow (by linarith : y ≠ 0),
-    exact zero_rpow_nonneg _ },
-  { simpa using rpow_le_one hx0 hx1 hyz }
-=======
   rcases eq_or_lt_of_le hx0 with rfl | hx0',
   { rcases eq_or_lt_of_le hz with rfl | hz',
     { exact (rpow_zero 0).symm ▸ (rpow_le_one hx0 hx1 hyz), },
     rw [zero_rpow, zero_rpow]; linarith, },
   { exact rpow_le_rpow_of_exponent_ge hx0' hx1 hyz, },
->>>>>>> 1594b0ca
 end
 
 lemma rpow_left_inj_on {x : ℝ} (hx : x ≠ 0) :
