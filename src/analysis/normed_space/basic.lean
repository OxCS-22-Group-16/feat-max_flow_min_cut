/-
Copyright (c) 2018 Patrick Massot. All rights reserved.
Released under Apache 2.0 license as described in the file LICENSE.
Authors: Patrick Massot, Johannes Hölzl
-/
import analysis.normed.normed_field
import analysis.normed.group.infinite_sum
import data.matrix.basic
import topology.sequences

/-!
# Normed spaces

In this file we define (semi)normed spaces and algebras. We also prove some theorems
about these definitions.
-/

variables {α : Type*} {β : Type*} {γ : Type*} {ι : Type*}

noncomputable theory
open filter metric
open_locale topological_space big_operators nnreal ennreal uniformity pointwise

section semi_normed_group

section prio
set_option extends_priority 920
-- Here, we set a rather high priority for the instance `[normed_space α β] : module α β`
-- to take precedence over `semiring.to_module` as this leads to instance paths with better
-- unification properties.
/-- A normed space over a normed field is a vector space endowed with a norm which satisfies the
equality `∥c • x∥ = ∥c∥ ∥x∥`. We require only `∥c • x∥ ≤ ∥c∥ ∥x∥` in the definition, then prove
`∥c • x∥ = ∥c∥ ∥x∥` in `norm_smul`.

Note that since this requires `semi_normed_group` and not `normed_group`, this typeclass can be
used for "semi normed spaces" too, just as `module` can be used for "semi modules". -/
class normed_space (α : Type*) (β : Type*) [normed_field α] [semi_normed_group β]
  extends module α β :=
[to_opposite_module : module αᵐᵒᵖ β]
[to_is_central_scalar : is_central_scalar α β]
(norm_smul_le : ∀ (a:α) (b:β), ∥a • b∥ ≤ ∥a∥ * ∥b∥)

attribute [instance, priority 920] normed_space.to_opposite_module
attribute [instance, priority 920] normed_space.to_is_central_scalar

end prio

variables [normed_field α] [semi_normed_group β]

@[priority 100] -- see Note [lower instance priority]
instance normed_space.has_bounded_smul [normed_space α β] : has_bounded_smul α β :=
{ dist_smul_pair' := λ x y₁ y₂,
    by simpa [dist_eq_norm, smul_sub] using normed_space.norm_smul_le x (y₁ - y₂),
  dist_pair_smul' := λ x₁ x₂ y,
    by simpa [dist_eq_norm, sub_smul] using normed_space.norm_smul_le (x₁ - x₂) y }

instance normed_field.to_normed_space : normed_space α α :=
{ norm_smul_le := λ a b, le_of_eq (norm_mul a b) }

lemma norm_smul [normed_space α β] (s : α) (x : β) : ∥s • x∥ = ∥s∥ * ∥x∥ :=
begin
  by_cases h : s = 0,
  { simp [h] },
  { refine le_antisymm (normed_space.norm_smul_le s x) _,
    calc ∥s∥ * ∥x∥ = ∥s∥ * ∥s⁻¹ • s • x∥     : by rw [inv_smul_smul₀ h]
               ... ≤ ∥s∥ * (∥s⁻¹∥ * ∥s • x∥) :
      mul_le_mul_of_nonneg_left (normed_space.norm_smul_le _ _) (norm_nonneg _)
               ... = ∥s • x∥                 :
      by rw [norm_inv, ← mul_assoc, mul_inv_cancel (mt norm_eq_zero.1 h), one_mul] }
end

@[simp] lemma abs_norm_eq_norm (z : β) : |∥z∥| = ∥z∥ :=
  (abs_eq (norm_nonneg z)).mpr (or.inl rfl)

lemma inv_norm_smul_mem_closed_unit_ball [normed_space ℝ β] (x : β) :
  ∥x∥⁻¹ • x ∈ closed_ball (0 : β) 1 :=
by simp only [mem_closed_ball_zero_iff, norm_smul, norm_inv, norm_norm, ← div_eq_inv_mul,
  div_self_le_one]

lemma dist_smul [normed_space α β] (s : α) (x y : β) : dist (s • x) (s • y) = ∥s∥ * dist x y :=
by simp only [dist_eq_norm, (norm_smul _ _).symm, smul_sub]

lemma nnnorm_smul [normed_space α β] (s : α) (x : β) : ∥s • x∥₊ = ∥s∥₊ * ∥x∥₊ :=
nnreal.eq $ norm_smul s x

lemma nndist_smul [normed_space α β] (s : α) (x y : β) :
  nndist (s • x) (s • y) = ∥s∥₊ * nndist x y :=
nnreal.eq $ dist_smul s x y

lemma lipschitz_with_smul [normed_space α β] (s : α) : lipschitz_with ∥s∥₊ ((•) s : β → β) :=
lipschitz_with_iff_dist_le_mul.2 $ λ x y, by rw [dist_smul, coe_nnnorm]

lemma norm_smul_of_nonneg [normed_space ℝ β] {t : ℝ} (ht : 0 ≤ t) (x : β) :
  ∥t • x∥ = t * ∥x∥ := by rw [norm_smul, real.norm_eq_abs, abs_of_nonneg ht]

variables {E : Type*} [semi_normed_group E] [normed_space α E]
variables {F : Type*} [semi_normed_group F] [normed_space α F]

theorem eventually_nhds_norm_smul_sub_lt (c : α) (x : E) {ε : ℝ} (h : 0 < ε) :
  ∀ᶠ y in 𝓝 x, ∥c • (y - x)∥ < ε :=
have tendsto (λ y, ∥c • (y - x)∥) (𝓝 x) (𝓝 0),
  from ((continuous_id.sub continuous_const).const_smul _).norm.tendsto' _ _ (by simp),
this.eventually (gt_mem_nhds h)

lemma filter.tendsto.zero_smul_is_bounded_under_le {f : ι → α} {g : ι → E} {l : filter ι}
  (hf : tendsto f l (𝓝 0)) (hg : is_bounded_under (≤) l (norm ∘ g)) :
  tendsto (λ x, f x • g x) l (𝓝 0) :=
hf.op_zero_is_bounded_under_le hg (•) (λ x y, (norm_smul x y).le)

lemma filter.is_bounded_under.smul_tendsto_zero {f : ι → α} {g : ι → E} {l : filter ι}
  (hf : is_bounded_under (≤) l (norm ∘ f)) (hg : tendsto g l (𝓝 0)) :
  tendsto (λ x, f x • g x) l (𝓝 0) :=
hg.op_zero_is_bounded_under_le hf (flip (•)) (λ x y, ((norm_smul y x).trans (mul_comm _ _)).le)

theorem closure_ball [normed_space ℝ E] (x : E) {r : ℝ} (hr : r ≠ 0) :
  closure (ball x r) = closed_ball x r :=
begin
  refine set.subset.antisymm closure_ball_subset_closed_ball (λ y hy, _),
  have : continuous_within_at (λ c : ℝ, c • (y - x) + x) (set.Ico 0 1) 1 :=
    ((continuous_id.smul continuous_const).add continuous_const).continuous_within_at,
  convert this.mem_closure _ _,
  { rw [one_smul, sub_add_cancel] },
  { simp [closure_Ico (@zero_ne_one ℝ _ _), zero_le_one] },
  { rintros c ⟨hc0, hc1⟩,
    rw [mem_ball, dist_eq_norm, add_sub_cancel, norm_smul, real.norm_eq_abs,
      abs_of_nonneg hc0, mul_comm, ← mul_one r],
    rw [mem_closed_ball, dist_eq_norm] at hy,
    replace hr : 0 < r, from ((norm_nonneg _).trans hy).lt_of_ne hr.symm,
    apply mul_lt_mul'; assumption }
end

theorem frontier_ball [normed_space ℝ E] (x : E) {r : ℝ} (hr : r ≠ 0) :
  frontier (ball x r) = sphere x r :=
begin
  rw [frontier, closure_ball x hr, is_open_ball.interior_eq],
  ext x, exact (@eq_iff_le_not_lt ℝ _ _ _).symm
end

theorem interior_closed_ball [normed_space ℝ E] (x : E) {r : ℝ} (hr : r ≠ 0) :
  interior (closed_ball x r) = ball x r :=
begin
  cases hr.lt_or_lt with hr hr,
  { rw [closed_ball_eq_empty.2 hr, ball_eq_empty.2 hr.le, interior_empty] },
  refine set.subset.antisymm _ ball_subset_interior_closed_ball,
  intros y hy,
  rcases (mem_closed_ball.1 $ interior_subset hy).lt_or_eq with hr|rfl, { exact hr },
  set f : ℝ → E := λ c : ℝ, c • (y - x) + x,
  suffices : f ⁻¹' closed_ball x (dist y x) ⊆ set.Icc (-1) 1,
  { have hfc : continuous f := (continuous_id.smul continuous_const).add continuous_const,
    have hf1 : (1:ℝ) ∈ f ⁻¹' (interior (closed_ball x $ dist y x)), by simpa [f],
    have h1 : (1:ℝ) ∈ interior (set.Icc (-1:ℝ) 1) :=
      interior_mono this (preimage_interior_subset_interior_preimage hfc hf1),
    contrapose h1,
    simp },
  intros c hc,
  rw [set.mem_Icc, ← abs_le, ← real.norm_eq_abs, ← mul_le_mul_right hr],
  simpa [f, dist_eq_norm, norm_smul] using hc
end

theorem frontier_closed_ball [normed_space ℝ E] (x : E) {r : ℝ} (hr : r ≠ 0) :
  frontier (closed_ball x r) = sphere x r :=
by rw [frontier, closure_closed_ball, interior_closed_ball x hr,
  closed_ball_diff_ball]

/-- A (semi) normed real vector space is homeomorphic to the unit ball in the same space.
This homeomorphism sends `x : E` to `(1 + ∥x∥)⁻¹ • x`.

In many cases the actual implementation is not important, so we don't mark the projection lemmas
`homeomorph_unit_ball_apply_coe` and `homeomorph_unit_ball_symm_apply` as `@[simp]`. -/
@[simps { attrs := [] }]
def homeomorph_unit_ball {E : Type*} [semi_normed_group E] [normed_space ℝ E] :
  E ≃ₜ ball (0 : E) 1 :=
{ to_fun := λ x, ⟨(1 + ∥x∥)⁻¹ • x, begin
    have : ∥x∥ < |1 + ∥x∥| := (lt_one_add _).trans_le (le_abs_self _),
    rwa [mem_ball_zero_iff, norm_smul, real.norm_eq_abs, abs_inv, ← div_eq_inv_mul,
      div_lt_one ((norm_nonneg x).trans_lt this)],
  end⟩,
  inv_fun := λ x, (1 - ∥(x : E)∥)⁻¹ • (x : E),
  left_inv := λ x,
    begin
      have : 0 < 1 + ∥x∥ := (norm_nonneg x).trans_lt (lt_one_add _),
      field_simp [this.ne', abs_of_pos this, norm_smul, smul_smul, real.norm_eq_abs, abs_div]
    end,
  right_inv := λ x, subtype.ext
    begin
      have : 0 < 1 - ∥(x : E)∥ := sub_pos.2 (mem_ball_zero_iff.1 x.2),
      field_simp [norm_smul, smul_smul, real.norm_eq_abs, abs_div, abs_of_pos this, this.ne']
    end,
  continuous_to_fun := continuous_subtype_mk _ $
    ((continuous_const.add continuous_norm).inv₀
      (λ x, ((norm_nonneg x).trans_lt (lt_one_add _)).ne')).smul continuous_id,
  continuous_inv_fun := continuous.smul
    ((continuous_const.sub continuous_subtype_coe.norm).inv₀ $
      λ x, (sub_pos.2 $ mem_ball_zero_iff.1 x.2).ne') continuous_subtype_coe }

variables (α)

lemma ne_neg_of_mem_sphere [char_zero α] {r : ℝ} (hr : r ≠ 0) (x : sphere (0:E) r) : x ≠ - x :=
λ h, ne_zero_of_mem_sphere hr x ((self_eq_neg α _).mp (by { conv_lhs {rw h}, simp }))

lemma ne_neg_of_mem_unit_sphere [char_zero α] (x : sphere (0:E) 1) : x ≠ - x :=
ne_neg_of_mem_sphere α one_ne_zero x

variables {α}

open normed_field

/-- The product of two normed spaces is a normed space, with the sup norm. -/
instance prod.normed_space : normed_space α (E × F) :=
{ norm_smul_le := λ s x, le_of_eq $ by simp [prod.norm_def, norm_smul, mul_max_of_nonneg],
  ..prod.normed_group,
  ..prod.module }

/-- The product of finitely many normed spaces is a normed space, with the sup norm. -/
instance pi.normed_space {E : ι → Type*} [fintype ι] [∀i, semi_normed_group (E i)]
  [∀i, normed_space α (E i)] : normed_space α (Πi, E i) :=
{ norm_smul_le := λ a f, le_of_eq $
    show (↑(finset.sup finset.univ (λ (b : ι), ∥a • f b∥₊)) : ℝ) =
      ∥a∥₊ * ↑(finset.sup finset.univ (λ (b : ι), ∥f b∥₊)),
    by simp only [(nnreal.coe_mul _ _).symm, nnreal.mul_finset_sup, nnnorm_smul] }

/-- A subspace of a normed space is also a normed space, with the restriction of the norm. -/
instance submodule.normed_space {𝕜 R : Type*} [has_scalar 𝕜 R] [has_scalar 𝕜ᵐᵒᵖ R]
  [normed_field 𝕜] [ring R]
  {E : Type*} [semi_normed_group E] [normed_space 𝕜 E] [module R E]
  [is_scalar_tower 𝕜 R E] [is_scalar_tower 𝕜ᵐᵒᵖ R E] (s : submodule R E) :
  normed_space 𝕜 s :=
{ norm_smul_le := λc x, le_of_eq $ norm_smul c (x : E) }

/-- If there is a scalar `c` with `∥c∥>1`, then any element with nonzero norm can be
moved by scalar multiplication to any shell of width `∥c∥`. Also recap information on the norm of
the rescaling element that shows up in applications. -/
lemma rescale_to_shell_semi_normed {c : α} (hc : 1 < ∥c∥) {ε : ℝ} (εpos : 0 < ε) {x : E}
  (hx : ∥x∥ ≠ 0) : ∃d:α, d ≠ 0 ∧ ∥d • x∥ < ε ∧ (ε/∥c∥ ≤ ∥d • x∥) ∧ (∥d∥⁻¹ ≤ ε⁻¹ * ∥c∥ * ∥x∥) :=
begin
  have xεpos : 0 < ∥x∥/ε := div_pos ((ne.symm hx).le_iff_lt.1 (norm_nonneg x)) εpos,
  rcases exists_mem_Ico_zpow xεpos hc with ⟨n, hn⟩,
  have cpos : 0 < ∥c∥ := lt_trans (zero_lt_one : (0 :ℝ) < 1) hc,
  have cnpos : 0 < ∥c^(n+1)∥ := by { rw norm_zpow, exact lt_trans xεpos hn.2 },
  refine ⟨(c^(n+1))⁻¹, _, _, _, _⟩,
  show (c ^ (n + 1))⁻¹  ≠ 0,
    by rwa [ne.def, inv_eq_zero, ← ne.def, ← norm_pos_iff],
  show ∥(c ^ (n + 1))⁻¹ • x∥ < ε,
  { rw [norm_smul, norm_inv, ← div_eq_inv_mul, div_lt_iff cnpos, mul_comm, norm_zpow],
    exact (div_lt_iff εpos).1 (hn.2) },
  show ε / ∥c∥ ≤ ∥(c ^ (n + 1))⁻¹ • x∥,
  { rw [div_le_iff cpos, norm_smul, norm_inv, norm_zpow, zpow_add₀ (ne_of_gt cpos),
        zpow_one, mul_inv_rev, mul_comm, ← mul_assoc, ← mul_assoc, mul_inv_cancel (ne_of_gt cpos),
        one_mul, ← div_eq_inv_mul, le_div_iff (zpow_pos_of_pos cpos _), mul_comm],
    exact (le_div_iff εpos).1 hn.1 },
  show ∥(c ^ (n + 1))⁻¹∥⁻¹ ≤ ε⁻¹ * ∥c∥ * ∥x∥,
  { have : ε⁻¹ * ∥c∥ * ∥x∥ = ε⁻¹ * ∥x∥ * ∥c∥, by ring,
    rw [norm_inv, inv_inv, norm_zpow, zpow_add₀ (ne_of_gt cpos), zpow_one, this, ← div_eq_inv_mul],
    exact mul_le_mul_of_nonneg_right hn.1 (norm_nonneg _) }
end

end semi_normed_group

section normed_group

variables [normed_field α]
variables {E : Type*} [normed_group E] [normed_space α E]
variables {F : Type*} [normed_group F] [normed_space α F]

open normed_field

/-- While this may appear identical to `normed_space.to_module`, it contains an implicit argument
involving `normed_group.to_semi_normed_group` that typeclass inference has trouble inferring.

Specifically, the following instance cannot be found without this `normed_space.to_module'`:
```lean
example
  (𝕜 ι : Type*) (E : ι → Type*)
  [normed_field 𝕜] [Π i, normed_group (E i)] [Π i, normed_space 𝕜 (E i)] :
  Π i, module 𝕜 (E i) := by apply_instance
```

[This Zulip thread](https://leanprover.zulipchat.com/#narrow/stream/113488-general/topic/Typeclass.20resolution.20under.20binders/near/245151099)
gives some more context. -/
@[priority 100]
instance normed_space.to_module' : module α F := normed_space.to_module

theorem interior_closed_ball' [normed_space ℝ E] [nontrivial E] (x : E) (r : ℝ) :
  interior (closed_ball x r) = ball x r :=
begin
  rcases eq_or_ne r 0 with rfl|hr,
  { rw [closed_ball_zero, ball_zero, interior_singleton] },
  { exact interior_closed_ball x hr }
end

theorem frontier_closed_ball' [normed_space ℝ E] [nontrivial E] (x : E) (r : ℝ) :
  frontier (closed_ball x r) = sphere x r :=
by rw [frontier, closure_closed_ball, interior_closed_ball' x r, closed_ball_diff_ball]

variables {α}

/-- If there is a scalar `c` with `∥c∥>1`, then any element can be moved by scalar multiplication to
any shell of width `∥c∥`. Also recap information on the norm of the rescaling element that shows
up in applications. -/
lemma rescale_to_shell {c : α} (hc : 1 < ∥c∥) {ε : ℝ} (εpos : 0 < ε) {x : E} (hx : x ≠ 0) :
  ∃d:α, d ≠ 0 ∧ ∥d • x∥ < ε ∧ (ε/∥c∥ ≤ ∥d • x∥) ∧ (∥d∥⁻¹ ≤ ε⁻¹ * ∥c∥ * ∥x∥) :=
rescale_to_shell_semi_normed hc εpos (ne_of_lt (norm_pos_iff.2 hx)).symm

end normed_group

section normed_space_nondiscrete

variables (𝕜 E : Type*) [nondiscrete_normed_field 𝕜] [normed_group E] [normed_space 𝕜 E]
  [nontrivial E]

include 𝕜

/-- If `E` is a nontrivial normed space over a nondiscrete normed field `𝕜`, then `E` is unbounded:
for any `c : ℝ`, there exists a vector `x : E` with norm strictly greater than `c`. -/
lemma normed_space.exists_lt_norm (c : ℝ) : ∃ x : E, c < ∥x∥ :=
begin
  rcases exists_ne (0 : E) with ⟨x, hx⟩,
  rcases normed_field.exists_lt_norm 𝕜 (c / ∥x∥) with ⟨r, hr⟩,
  use r • x,
  rwa [norm_smul, ← div_lt_iff],
  rwa norm_pos_iff
end

protected lemma normed_space.unbounded_univ : ¬bounded (set.univ : set E) :=
λ h, let ⟨R, hR⟩ := bounded_iff_forall_norm_le.1 h, ⟨x, hx⟩ := normed_space.exists_lt_norm 𝕜 E R
in hx.not_le (hR x trivial)

/-- A normed vector space over a nondiscrete normed field is a noncompact space. This cannot be
an instance because in order to apply it, Lean would have to search for `normed_space 𝕜 E` with
unknown `𝕜`. We register this as an instance in two cases: `𝕜 = E` and `𝕜 = ℝ`. -/
protected lemma normed_space.noncompact_space : noncompact_space E :=
⟨λ h, normed_space.unbounded_univ 𝕜 _ h.bounded⟩

@[priority 100]
instance nondiscrete_normed_field.noncompact_space : noncompact_space 𝕜 :=
normed_space.noncompact_space 𝕜 𝕜

omit 𝕜

@[priority 100]
instance real_normed_space.noncompact_space [normed_space ℝ E] : noncompact_space E :=
normed_space.noncompact_space ℝ E

end normed_space_nondiscrete

section normed_algebra

/-- A normed algebra `𝕜'` over `𝕜` is normed module that is also an algebra.

See the implementation notes for `algebra` for a discussion about non-unital algebras. Following
the strategy there, a non-unital *normed* algebra can be written as:
```lean
variables [normed_field 𝕜] [non_unital_semi_normed_ring 𝕜']
variables [normed_module 𝕜 𝕜'] [smul_comm_class 𝕜 𝕜' 𝕜'] [is_scalar_tower 𝕜 𝕜' 𝕜']
```
-/
class normed_algebra (𝕜 : Type*) (𝕜' : Type*) [normed_field 𝕜] [semi_normed_ring 𝕜']
  extends algebra 𝕜 𝕜' :=
(norm_smul_le : ∀ (r : 𝕜) (x : 𝕜'), ∥r • x∥ ≤ ∥r∥ * ∥x∥)

variables {𝕜 : Type*} (𝕜' : Type*) [normed_field 𝕜] [semi_normed_ring 𝕜'] [normed_algebra 𝕜 𝕜']

@[priority 100]
instance normed_algebra.to_normed_space : normed_space 𝕜 𝕜' :=
{ norm_smul_le := normed_algebra.norm_smul_le }

/-- While this may appear identical to `normed_algebra.to_normed_space`, it contains an implicit
argument involving `normed_ring.to_semi_normed_ring` that typeclass inference has trouble inferring.

Specifically, the following instance cannot be found without this `normed_space.to_module'`:
```lean
example
  (𝕜 ι : Type*) (E : ι → Type*)
  [normed_field 𝕜] [Π i, normed_ring (E i)] [Π i, normed_algebra 𝕜 (E i)] :
  Π i, module 𝕜 (E i) := by apply_instance
```

See `normed_space.to_module'` for a similar situation. -/
@[priority 100]
instance normed_algebra.to_normed_space' {𝕜'} [normed_ring 𝕜'] [normed_algebra 𝕜 𝕜'] :
  normed_space 𝕜 𝕜' := by apply_instance

lemma norm_algebra_map (x : 𝕜) : ∥algebra_map 𝕜 𝕜' x∥ = ∥x∥ * ∥(1 : 𝕜')∥ :=
begin
  rw algebra.algebra_map_eq_smul_one,
  exact norm_smul _ _,
end

lemma nnnorm_algebra_map (x : 𝕜) : ∥algebra_map 𝕜 𝕜' x∥₊ = ∥x∥₊ * ∥(1 : 𝕜')∥₊ :=
subtype.ext $ norm_algebra_map 𝕜' x

@[simp] lemma norm_algebra_map' [norm_one_class 𝕜'] (x : 𝕜) : ∥algebra_map 𝕜 𝕜' x∥ = ∥x∥ :=
by rw [norm_algebra_map, norm_one, mul_one]

@[simp] lemma nnnorm_algebra_map' [norm_one_class 𝕜'] (x : 𝕜) : ∥algebra_map 𝕜 𝕜' x∥₊ = ∥x∥₊ :=
subtype.ext $ norm_algebra_map' _ _

variables (𝕜 𝕜')

/-- In a normed algebra, the inclusion of the base field in the extended field is an isometry. -/
lemma algebra_map_isometry [norm_one_class 𝕜'] : isometry (algebra_map 𝕜 𝕜') :=
begin
  refine isometry_emetric_iff_metric.2 (λx y, _),
  rw [dist_eq_norm, dist_eq_norm, ← ring_hom.map_sub, norm_algebra_map'],
end

/-- The inclusion of the base field in a normed algebra as a continuous linear map. -/
@[simps]
def algebra_map_clm : 𝕜 →L[𝕜] 𝕜' :=
{ to_fun := algebra_map 𝕜 𝕜',
  map_add' := (algebra_map 𝕜 𝕜').map_add,
  map_smul' := λ r x, by rw [algebra.id.smul_eq_mul, map_mul, ring_hom.id_apply, algebra.smul_def],
  cont :=
    have lipschitz_with ∥(1 : 𝕜')∥₊ (algebra_map 𝕜 𝕜') := λ x y, begin
      rw [edist_eq_coe_nnnorm_sub, edist_eq_coe_nnnorm_sub, ←map_sub, ←ennreal.coe_mul,
        ennreal.coe_le_coe, mul_comm],
      exact (nnnorm_algebra_map _ _).le,
    end, this.continuous }

lemma algebra_map_clm_coe :
  (algebra_map_clm 𝕜 𝕜' : 𝕜 → 𝕜') = (algebra_map 𝕜 𝕜' : 𝕜 → 𝕜') := rfl

lemma algebra_map_clm_to_linear_map :
  (algebra_map_clm 𝕜 𝕜').to_linear_map = algebra.linear_map 𝕜 𝕜' := rfl

instance normed_algebra.id : normed_algebra 𝕜 𝕜 :=
{ .. normed_field.to_normed_space,
  .. algebra.id 𝕜}

/-- Any normed characteristic-zero division ring that is a normed_algebra over the reals is also a
normed algebra over the rationals.

Phrased another way, if `𝕜` is a normed algebra over the reals, then `algebra_rat` respects that
norm. -/
instance normed_algebra_rat {𝕜} [normed_division_ring 𝕜] [char_zero 𝕜] [normed_algebra ℝ 𝕜] :
  normed_algebra ℚ 𝕜 :=
{ norm_smul_le := λ q x,
    by rw [←smul_one_smul ℝ q x, rat.smul_one_eq_coe, norm_smul, rat.norm_cast_real], }

instance punit.normed_algebra : normed_algebra 𝕜 punit :=
{ norm_smul_le := λ q x, by simp only [punit.norm_eq_zero, mul_zero] }

/-- The product of two normed algebras is a normed algebra, with the sup norm. -/
instance prod.normed_algebra {E F : Type*} [semi_normed_ring E] [semi_normed_ring F]
  [normed_algebra 𝕜 E] [normed_algebra 𝕜 F] :
  normed_algebra 𝕜 (E × F) :=
{ ..prod.normed_space }

/-- The product of finitely many normed algebras is a normed algebra, with the sup norm. -/
instance pi.normed_algebra {E : ι → Type*} [fintype ι]
  [Π i, semi_normed_ring (E i)] [Π i, normed_algebra 𝕜 (E i)] :
  normed_algebra 𝕜 (Π i, E i) :=
{ .. pi.normed_space,
  .. pi.algebra _ E }

end normed_algebra

section restrict_scalars

variables (𝕜 : Type*) (𝕜' : Type*) [normed_field 𝕜] [normed_field 𝕜'] [normed_algebra 𝕜 𝕜']
(E : Type*) [semi_normed_group E] [normed_space 𝕜' E]

<<<<<<< HEAD

=======
>>>>>>> 4cf20164
instance {𝕜 : Type*} {𝕜' : Type*} {E : Type*} [I : semi_normed_group E] :
  semi_normed_group (restrict_scalars 𝕜 𝕜' E) := I

instance {𝕜 : Type*} {𝕜' : Type*} {E : Type*} [I : normed_group E] :
  normed_group (restrict_scalars 𝕜 𝕜' E) := I

<<<<<<< HEAD
instance : normed_space 𝕜 (restrict_scalars 𝕜 𝕜' E) :=
{ norm_smul_le := λc x, le_of_eq $ begin
    change ∥(algebra_map 𝕜 𝕜' c) • (_ : E)∥ = ∥c∥ * ∥x∥,
    simp [norm_smul, -algebra_map_smul],
  end,
  to_is_central_scalar := begin
    refine ⟨λ _ _, (op_smul_eq_smul (algebra_map _ _ _) _ : _)⟩,
  end,
  ..restrict_scalars.module 𝕜 𝕜' E }

/-- Warning: This declaration should be used judiciously.
Please consider using `is_scalar_tower` instead.

`𝕜`-normed space structure induced by a `𝕜'`-normed space structure when `𝕜'` is a
normed algebra over `𝕜`. Not registered as an instance as `𝕜'` can not be inferred.

The type synonym `restrict_scalars 𝕜 𝕜' E` will be endowed with this instance by default.
-/
def normed_space.restrict_scalars : normed_space 𝕜 E :=
restrict_scalars.normed_space _ 𝕜' _
=======
/-- If `E` is a normed space over `𝕜'` and `𝕜` is a normed algebra over `𝕜'`, then
`restrict_scalars.module` is additionally a `normed_space`. -/
instance : normed_space 𝕜 (restrict_scalars 𝕜 𝕜' E) :=
{ norm_smul_le := λ c x, (normed_space.norm_smul_le (algebra_map 𝕜 𝕜' c) (_ : E)).trans_eq $
    by rw norm_algebra_map',
  ..restrict_scalars.module 𝕜 𝕜' E }
>>>>>>> 4cf20164

/--
The action of the original normed_field on `restrict_scalars 𝕜 𝕜' E`.
This is not an instance as it would be contrary to the purpose of `restrict_scalars`.
-/
-- If you think you need this, consider instead reproducing `restrict_scalars.lsmul`
-- appropriately modified here.
def module.restrict_scalars.normed_space_orig {𝕜 : Type*} {𝕜' : Type*} {E : Type*}
  [normed_field 𝕜'] [semi_normed_group E] [I : normed_space 𝕜' E] :
  normed_space 𝕜' (restrict_scalars 𝕜 𝕜' E) := I

/-- Warning: This declaration should be used judiciously.
Please consider using `is_scalar_tower` and/or `restrict_scalars 𝕜 𝕜' E` instead.

This definition allows the `restrict_scalars.normed_space` instance to be put directly on `E`
rather on `restrict_scalars 𝕜 𝕜' E`. This would be a very bad instance; both because `𝕜'` cannot be
inferred, and because it is likely to create instance diamonds.
-/
def normed_space.restrict_scalars : normed_space 𝕜 E :=
restrict_scalars.normed_space _ 𝕜' _

end restrict_scalars<|MERGE_RESOLUTION|>--- conflicted
+++ resolved
@@ -460,45 +460,21 @@
 variables (𝕜 : Type*) (𝕜' : Type*) [normed_field 𝕜] [normed_field 𝕜'] [normed_algebra 𝕜 𝕜']
 (E : Type*) [semi_normed_group E] [normed_space 𝕜' E]
 
-<<<<<<< HEAD
-
-=======
->>>>>>> 4cf20164
 instance {𝕜 : Type*} {𝕜' : Type*} {E : Type*} [I : semi_normed_group E] :
   semi_normed_group (restrict_scalars 𝕜 𝕜' E) := I
 
 instance {𝕜 : Type*} {𝕜' : Type*} {E : Type*} [I : normed_group E] :
   normed_group (restrict_scalars 𝕜 𝕜' E) := I
 
-<<<<<<< HEAD
-instance : normed_space 𝕜 (restrict_scalars 𝕜 𝕜' E) :=
-{ norm_smul_le := λc x, le_of_eq $ begin
-    change ∥(algebra_map 𝕜 𝕜' c) • (_ : E)∥ = ∥c∥ * ∥x∥,
-    simp [norm_smul, -algebra_map_smul],
-  end,
-  to_is_central_scalar := begin
-    refine ⟨λ _ _, (op_smul_eq_smul (algebra_map _ _ _) _ : _)⟩,
-  end,
-  ..restrict_scalars.module 𝕜 𝕜' E }
-
-/-- Warning: This declaration should be used judiciously.
-Please consider using `is_scalar_tower` instead.
-
-`𝕜`-normed space structure induced by a `𝕜'`-normed space structure when `𝕜'` is a
-normed algebra over `𝕜`. Not registered as an instance as `𝕜'` can not be inferred.
-
-The type synonym `restrict_scalars 𝕜 𝕜' E` will be endowed with this instance by default.
--/
-def normed_space.restrict_scalars : normed_space 𝕜 E :=
-restrict_scalars.normed_space _ 𝕜' _
-=======
 /-- If `E` is a normed space over `𝕜'` and `𝕜` is a normed algebra over `𝕜'`, then
 `restrict_scalars.module` is additionally a `normed_space`. -/
 instance : normed_space 𝕜 (restrict_scalars 𝕜 𝕜' E) :=
 { norm_smul_le := λ c x, (normed_space.norm_smul_le (algebra_map 𝕜 𝕜' c) (_ : E)).trans_eq $
     by rw norm_algebra_map',
+  to_is_central_scalar := begin  -- TODO: remove?
+    refine ⟨λ _ _, (op_smul_eq_smul (algebra_map _ _ _) _ : _)⟩,
+  end,
   ..restrict_scalars.module 𝕜 𝕜' E }
->>>>>>> 4cf20164
 
 /--
 The action of the original normed_field on `restrict_scalars 𝕜 𝕜' E`.
