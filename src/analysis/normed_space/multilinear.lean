/-
Copyright (c) 2020 Sébastien Gouëzel. All rights reserved.
Released under Apache 2.0 license as described in the file LICENSE.
Authors: Sébastien Gouëzel
-/
import analysis.normed_space.operator_norm
import topology.algebra.module.multilinear

/-!
# Operator norm on the space of continuous multilinear maps

When `f` is a continuous multilinear map in finitely many variables, we define its norm `∥f∥` as the
smallest number such that `∥f m∥ ≤ ∥f∥ * ∏ i, ∥m i∥` for all `m`.

We show that it is indeed a norm, and prove its basic properties.

## Main results

Let `f` be a multilinear map in finitely many variables.
* `exists_bound_of_continuous` asserts that, if `f` is continuous, then there exists `C > 0`
  with `∥f m∥ ≤ C * ∏ i, ∥m i∥` for all `m`.
* `continuous_of_bound`, conversely, asserts that this bound implies continuity.
* `mk_continuous` constructs the associated continuous multilinear map.

Let `f` be a continuous multilinear map in finitely many variables.
* `∥f∥` is its norm, i.e., the smallest number such that `∥f m∥ ≤ ∥f∥ * ∏ i, ∥m i∥` for
  all `m`.
* `le_op_norm f m` asserts the fundamental inequality `∥f m∥ ≤ ∥f∥ * ∏ i, ∥m i∥`.
* `norm_image_sub_le f m₁ m₂` gives a control of the difference `f m₁ - f m₂` in terms of
  `∥f∥` and `∥m₁ - m₂∥`.

We also register isomorphisms corresponding to currying or uncurrying variables, transforming a
continuous multilinear function `f` in `n+1` variables into a continuous linear function taking
values in continuous multilinear functions in `n` variables, and also into a continuous multilinear
function in `n` variables taking values in continuous linear functions. These operations are called
`f.curry_left` and `f.curry_right` respectively (with inverses `f.uncurry_left` and
`f.uncurry_right`). They induce continuous linear equivalences between spaces of
continuous multilinear functions in `n+1` variables and spaces of continuous linear functions into
continuous multilinear functions in `n` variables (resp. continuous multilinear functions in `n`
variables taking values in continuous linear functions), called respectively
`continuous_multilinear_curry_left_equiv` and `continuous_multilinear_curry_right_equiv`.

## Implementation notes

We mostly follow the API (and the proofs) of `operator_norm.lean`, with the additional complexity
that we should deal with multilinear maps in several variables. The currying/uncurrying
constructions are based on those in `multilinear.lean`.

From the mathematical point of view, all the results follow from the results on operator norm in
one variable, by applying them to one variable after the other through currying. However, this
is only well defined when there is an order on the variables (for instance on `fin n`) although
the final result is independent of the order. While everything could be done following this
approach, it turns out that direct proofs are easier and more efficient.
-/

noncomputable theory
open_locale classical big_operators nnreal
open finset metric

local attribute [instance, priority 1001]
add_comm_group.to_add_comm_monoid normed_group.to_add_comm_group normed_space.to_module'

-- hack to speed up simp when dealing with complicated types
local attribute [-instance] unique.subsingleton pi.subsingleton

/-!
### Type variables

We use the following type variables in this file:

* `𝕜` : a `nondiscrete_normed_field`;
* `ι`, `ι'` : finite index types with decidable equality;
* `E`, `E₁` : families of normed vector spaces over `𝕜` indexed by `i : ι`;
* `E'` : a family of normed vector spaces over `𝕜` indexed by `i' : ι'`;
* `Ei` : a family of normed vector spaces over `𝕜` indexed by `i : fin (nat.succ n)`;
* `G`, `G'` : normed vector spaces over `𝕜`.

An `ₛ` suffix indicates the space is only semi-normed.
-/

universes u v v' wE wE₁ wE' wEi wG wG'
variables {𝕜 : Type u} {ι : Type v} {ι' : Type v'} {n : ℕ}
  {E : ι → Type wE} {E₁ : ι → Type wE₁} {E' : ι' → Type wE'} {Ei : fin n.succ → Type wEi}
  {Eₛ : ι → Type wE} {E₁ₛ : ι → Type wE₁} {E'ₛ : ι' → Type wE'} {Eiₛ : fin n.succ → Type wEi}
  {G : Type wG} {G' : Type wG'}
  {Gₛ : Type wG} {G'ₛ : Type wG'}
  [decidable_eq ι] [fintype ι] [decidable_eq ι'] [fintype ι'] [nondiscrete_normed_field 𝕜]
  [Π i, normed_group (E i)] [Π i, normed_space 𝕜 (E i)]
  [Π i, normed_group (E₁ i)] [Π i, normed_space 𝕜 (E₁ i)]
  [Π i, normed_group (E' i)] [Π i, normed_space 𝕜 (E' i)]
  [Π i, normed_group (Ei i)] [Π i, normed_space 𝕜 (Ei i)]
  [Π i, semi_normed_group (Eₛ i)] [Π i, normed_space 𝕜 (Eₛ i)]
  [Π i, semi_normed_group (E₁ₛ i)] [Π i, normed_space 𝕜 (E₁ₛ i)]
  [Π i, semi_normed_group (E'ₛ i)] [Π i, normed_space 𝕜 (E'ₛ i)]
  [Π i, semi_normed_group (Eiₛ i)] [Π i, normed_space 𝕜 (Eiₛ i)]
  [normed_group G] [normed_space 𝕜 G] [normed_group G'] [normed_space 𝕜 G']
  [semi_normed_group Gₛ] [normed_space 𝕜 Gₛ] [semi_normed_group G'ₛ] [normed_space 𝕜 G'ₛ]

/-!
### Continuity properties of multilinear maps

We relate continuity of multilinear maps to the inequality `∥f m∥ ≤ C * ∏ i, ∥m i∥`, in
both directions. Along the way, we prove useful bounds on the difference `∥f m₁ - f m₂∥`.
-/
namespace multilinear_map

variable (f : multilinear_map 𝕜 E Gₛ)

/-- If a multilinear map in finitely many variables on normed spaces satisfies the inequality
`∥f m∥ ≤ C * ∏ i, ∥m i∥` on a shell `ε i / ∥c i∥ < ∥m i∥ < ε i` for some positive numbers `ε i`
and elements `c i : 𝕜`, `1 < ∥c i∥`, then it satisfies this inequality for all `m`. -/
lemma bound_of_shell {ε : ι → ℝ} {C : ℝ} (hε : ∀ i, 0 < ε i) {c : ι → 𝕜} (hc : ∀ i, 1 < ∥c i∥)
  (hf : ∀ m : Π i, E i, (∀ i, ε i / ∥c i∥ ≤ ∥m i∥) → (∀ i, ∥m i∥ < ε i) → ∥f m∥ ≤ C * ∏ i, ∥m i∥)
  (m : Π i, E i) : ∥f m∥ ≤ C * ∏ i, ∥m i∥ :=
begin
  rcases em (∃ i, m i = 0) with ⟨i, hi⟩|hm; [skip, push_neg at hm],
  { simp [f.map_coord_zero i hi, prod_eq_zero (mem_univ i), hi] },
  choose δ hδ0 hδm_lt hle_δm hδinv using λ i, rescale_to_shell (hc i) (hε i) (hm i),
  have hδ0 : 0 < ∏ i, ∥δ i∥, from prod_pos (λ i _, norm_pos_iff.2 (hδ0 i)),
  simpa [map_smul_univ, norm_smul, prod_mul_distrib, mul_left_comm C, mul_le_mul_left hδ0]
    using hf (λ i, δ i • m i) hle_δm hδm_lt,
end

/-- If a multilinear map in finitely many variables on normed spaces is continuous, then it
satisfies the inequality `∥f m∥ ≤ C * ∏ i, ∥m i∥`, for some `C` which can be chosen to be
positive. -/
theorem exists_bound_of_continuous (hf : continuous f) :
  ∃ (C : ℝ), 0 < C ∧ (∀ m, ∥f m∥ ≤ C * ∏ i, ∥m i∥) :=
begin
  casesI is_empty_or_nonempty ι,
  { refine ⟨∥f 0∥ + 1, add_pos_of_nonneg_of_pos (norm_nonneg _) zero_lt_one, λ m, _⟩,
    obtain rfl : m = 0, from funext (is_empty.elim ‹_›),
    simp [univ_eq_empty, zero_le_one] },
  obtain ⟨ε : ℝ, ε0 : 0 < ε, hε : ∀ m : Π i, E i, ∥m - 0∥ < ε → ∥f m - f 0∥ < 1⟩ :=
    normed_group.tendsto_nhds_nhds.1 (hf.tendsto 0) 1 zero_lt_one,
  simp only [sub_zero, f.map_zero] at hε,
  rcases normed_field.exists_one_lt_norm 𝕜 with ⟨c, hc⟩,
  have : 0 < (∥c∥ / ε) ^ fintype.card ι, from pow_pos (div_pos (zero_lt_one.trans hc) ε0) _,
  refine ⟨_, this, _⟩,
  refine f.bound_of_shell (λ _, ε0) (λ _, hc) (λ m hcm hm, _),
  refine (hε m ((pi_norm_lt_iff ε0).2 hm)).le.trans _,
  rw [← div_le_iff' this, one_div, ← inv_pow₀, inv_div, fintype.card, ← prod_const],
  exact prod_le_prod (λ _ _, div_nonneg ε0.le (norm_nonneg _)) (λ i _, hcm i)
end

/-- If `f` satisfies a boundedness property around `0`, one can deduce a bound on `f m₁ - f m₂`
using the multilinearity. Here, we give a precise but hard to use version. See
`norm_image_sub_le_of_bound` for a less precise but more usable version. The bound reads
`∥f m - f m'∥ ≤
  C * ∥m 1 - m' 1∥ * max ∥m 2∥ ∥m' 2∥ * max ∥m 3∥ ∥m' 3∥ * ... * max ∥m n∥ ∥m' n∥ + ...`,
where the other terms in the sum are the same products where `1` is replaced by any `i`. -/
lemma norm_image_sub_le_of_bound' (f : multilinear_map 𝕜 Eₛ Gₛ) {C : ℝ} (hC : 0 ≤ C)
  (H : ∀ m, ∥f m∥ ≤ C * ∏ i, ∥m i∥) (m₁ m₂ : Πi, Eₛ i) :
  ∥f m₁ - f m₂∥ ≤
  C * ∑ i, ∏ j, if j = i then ∥m₁ i - m₂ i∥ else max ∥m₁ j∥ ∥m₂ j∥ :=
begin
  have A : ∀(s : finset ι), ∥f m₁ - f (s.piecewise m₂ m₁)∥
    ≤ C * ∑ i in s, ∏ j, if j = i then ∥m₁ i - m₂ i∥ else max ∥m₁ j∥ ∥m₂ j∥,
  { refine finset.induction (by simp) _,
    assume i s his Hrec,
    have I : ∥f (s.piecewise m₂ m₁) - f ((insert i s).piecewise m₂ m₁)∥
      ≤ C * ∏ j, if j = i then ∥m₁ i - m₂ i∥ else max ∥m₁ j∥ ∥m₂ j∥,
    { have A : ((insert i s).piecewise m₂ m₁)
            = function.update (s.piecewise m₂ m₁) i (m₂ i) := s.piecewise_insert _ _ _,
      have B : s.piecewise m₂ m₁ = function.update (s.piecewise m₂ m₁) i (m₁ i),
      { ext j,
        by_cases h : j = i,
        { rw h, simp [his] },
        { simp [h] } },
      rw [B, A, ← f.map_sub],
      apply le_trans (H _) (mul_le_mul_of_nonneg_left _ hC),
      refine prod_le_prod (λj hj, norm_nonneg _) (λj hj, _),
      by_cases h : j = i,
      { rw h, simp },
      { by_cases h' : j ∈ s;
        simp [h', h, le_refl] } },
    calc ∥f m₁ - f ((insert i s).piecewise m₂ m₁)∥ ≤
      ∥f m₁ - f (s.piecewise m₂ m₁)∥ + ∥f (s.piecewise m₂ m₁) - f ((insert i s).piecewise m₂ m₁)∥ :
        by { rw [← dist_eq_norm, ← dist_eq_norm, ← dist_eq_norm], exact dist_triangle _ _ _ }
      ... ≤ (C * ∑ i in s, ∏ j, if j = i then ∥m₁ i - m₂ i∥ else max ∥m₁ j∥ ∥m₂ j∥)
            + C * ∏ j, if j = i then ∥m₁ i - m₂ i∥ else max ∥m₁ j∥ ∥m₂ j∥ :
        add_le_add Hrec I
      ... = C * ∑ i in insert i s, ∏ j, if j = i then ∥m₁ i - m₂ i∥ else max ∥m₁ j∥ ∥m₂ j∥ :
        by simp [his, add_comm, left_distrib] },
  convert A univ,
  simp
end

/-- If `f` satisfies a boundedness property around `0`, one can deduce a bound on `f m₁ - f m₂`
using the multilinearity. Here, we give a usable but not very precise version. See
`norm_image_sub_le_of_bound'` for a more precise but less usable version. The bound is
`∥f m - f m'∥ ≤ C * card ι * ∥m - m'∥ * (max ∥m∥ ∥m'∥) ^ (card ι - 1)`. -/
lemma norm_image_sub_le_of_bound (f : multilinear_map 𝕜 Eₛ Gₛ) {C : ℝ} (hC : 0 ≤ C)
  (H : ∀ m, ∥f m∥ ≤ C * ∏ i, ∥m i∥) (m₁ m₂ : Πi, Eₛ i) :
  ∥f m₁ - f m₂∥ ≤ C * (fintype.card ι) * (max ∥m₁∥ ∥m₂∥) ^ (fintype.card ι - 1) * ∥m₁ - m₂∥ :=
begin
  have A : ∀ (i : ι), ∏ j, (if j = i then ∥m₁ i - m₂ i∥ else max ∥m₁ j∥ ∥m₂ j∥)
    ≤ ∥m₁ - m₂∥ * (max ∥m₁∥ ∥m₂∥) ^ (fintype.card ι - 1),
  { assume i,
    calc ∏ j, (if j = i then ∥m₁ i - m₂ i∥ else max ∥m₁ j∥ ∥m₂ j∥)
    ≤ ∏ j : ι, function.update (λ j, max ∥m₁∥ ∥m₂∥) i (∥m₁ - m₂∥) j :
      begin
        apply prod_le_prod,
        { assume j hj, by_cases h : j = i; simp [h, norm_nonneg] },
        { assume j hj,
          by_cases h : j = i,
          { rw h, simp, exact norm_le_pi_norm (m₁ - m₂) i },
          { simp [h, max_le_max, norm_le_pi_norm (_ : Π i, Eₛ i)] } }
      end
    ... = ∥m₁ - m₂∥ * (max ∥m₁∥ ∥m₂∥) ^ (fintype.card ι - 1) :
      by { rw prod_update_of_mem (finset.mem_univ _), simp [card_univ_diff] } },
  calc
  ∥f m₁ - f m₂∥
  ≤ C * ∑ i, ∏ j, if j = i then ∥m₁ i - m₂ i∥ else max ∥m₁ j∥ ∥m₂ j∥ :
    f.norm_image_sub_le_of_bound' hC H m₁ m₂
  ... ≤ C * ∑ i, ∥m₁ - m₂∥ * (max ∥m₁∥ ∥m₂∥) ^ (fintype.card ι - 1) :
    mul_le_mul_of_nonneg_left (sum_le_sum (λi hi, A i)) hC
  ... = C * (fintype.card ι) * (max ∥m₁∥ ∥m₂∥) ^ (fintype.card ι - 1) * ∥m₁ - m₂∥ :
    by { rw [sum_const, card_univ, nsmul_eq_mul], ring }
end

/-- If a multilinear map satisfies an inequality `∥f m∥ ≤ C * ∏ i, ∥m i∥`, then it is
continuous. -/
theorem continuous_of_bound
  (f : multilinear_map 𝕜 Eₛ Gₛ) (C : ℝ) (H : ∀ m, ∥f m∥ ≤ C * ∏ i, ∥m i∥) : continuous f :=
begin
  let D := max C 1,
  have D_pos : 0 ≤ D := le_trans zero_le_one (le_max_right _ _),
  replace H : ∀ m, ∥f m∥ ≤ D * ∏ i, ∥m i∥,
  { assume m,
    apply le_trans (H m) (mul_le_mul_of_nonneg_right (le_max_left _ _) _),
    exact prod_nonneg (λ(i : ι) hi, norm_nonneg (m i)) },
  refine continuous_iff_continuous_at.2 (λm, _),
  refine continuous_at_of_locally_lipschitz zero_lt_one
    (D * (fintype.card ι) * (∥m∥ + 1) ^ (fintype.card ι - 1)) (λm' h', _),
  rw [dist_eq_norm, dist_eq_norm],
  have : 0 ≤ (max ∥m'∥ ∥m∥), by simp,
  have : (max ∥m'∥ ∥m∥) ≤ ∥m∥ + 1,
    by simp [zero_le_one, norm_le_of_mem_closed_ball (le_of_lt h'), -add_comm],
  calc
    ∥f m' - f m∥
    ≤ D * (fintype.card ι) * (max ∥m'∥ ∥m∥) ^ (fintype.card ι - 1) * ∥m' - m∥ :
      f.norm_image_sub_le_of_bound D_pos H m' m
    ... ≤ D * (fintype.card ι) * (∥m∥ + 1) ^ (fintype.card ι - 1) * ∥m' - m∥ :
      by apply_rules [mul_le_mul_of_nonneg_right, mul_le_mul_of_nonneg_left, mul_nonneg,
        norm_nonneg, nat.cast_nonneg, pow_le_pow_of_le_left]
end

/-- A version of `multilinear_map.mk_continuous` for when the domain consists of seminormed spaces.
Note that `multilinear_map.mk_continuous` is identical, but doesn't elaborate well. -/
def mk_continuousₛ (f : multilinear_map 𝕜 Eₛ Gₛ) (C : ℝ) (H : ∀ m, ∥f m∥ ≤ C * ∏ i, ∥m i∥) :
  continuous_multilinear_map 𝕜 Eₛ Gₛ :=
{ cont := f.continuous_of_bound C H, ..f }

@[simp] lemma coe_mk_continuousₛ (f : multilinear_map 𝕜 Eₛ Gₛ) (C : ℝ)
  (H : ∀ m, ∥f m∥ ≤ C * ∏ i, ∥m i∥) :
  ⇑(f.mk_continuousₛ C H) = f :=
rfl

/-- Constructing a continuous multilinear map from a multilinear map satisfying a boundedness
condition. Note that this is just a copy of `multilinear_map.mk_continuousₛ` that the elaborator
is happier with. -/
def mk_continuous (f : multilinear_map 𝕜 E Gₛ) (C : ℝ) (H : ∀ m, ∥f m∥ ≤ C * ∏ i, ∥m i∥) :
  continuous_multilinear_map 𝕜 E Gₛ :=
@mk_continuousₛ _ _ E _ _ _ _ _ _ _ _ f C H

@[simp] lemma coe_mk_continuous (f : multilinear_map 𝕜 E Gₛ) (C : ℝ)
  (H : ∀ m, ∥f m∥ ≤ C * ∏ i, ∥m i∥) :
  ⇑(f.mk_continuous C H) = f :=
rfl

/-- Given a multilinear map in `n` variables, if one restricts it to `k` variables putting `z` on
the other coordinates, then the resulting restricted function satisfies an inequality
`∥f.restr v∥ ≤ C * ∥z∥^(n-k) * Π ∥v i∥` if the original function satisfies `∥f v∥ ≤ C * Π ∥v i∥`. -/
lemma restr_norm_le {k n : ℕ} (f : (multilinear_map 𝕜 (λ i : fin n, Gₛ) G'ₛ : _))
  (s : finset (fin n)) (hk : s.card = k) (z : Gₛ) {C : ℝ}
  (H : ∀ m, ∥f m∥ ≤ C * ∏ i, ∥m i∥) (v : fin k → Gₛ) :
  ∥f.restr s hk z v∥ ≤ C * ∥z∥ ^ (n - k) * ∏ i, ∥v i∥ :=
begin
  rw [mul_right_comm, mul_assoc],
  convert H _ using 2,
  simp only [apply_dite norm, fintype.prod_dite, prod_const (∥z∥), finset.card_univ,
    fintype.card_of_subtype sᶜ (λ x, mem_compl), card_compl, fintype.card_fin, hk, mk_coe,
    ← (s.order_iso_of_fin hk).symm.bijective.prod_comp (λ x, ∥v x∥)],
  refl
end

end multilinear_map

/-!
### Continuous multilinear maps

We define the norm `∥f∥` of a continuous multilinear map `f` in finitely many variables as the
smallest number such that `∥f m∥ ≤ ∥f∥ * ∏ i, ∥m i∥` for all `m`. We show that this
defines a normed space structure on `continuous_multilinear_map 𝕜 E G`.
-/
namespace continuous_multilinear_map

variables (c : 𝕜) (f g : continuous_multilinear_map 𝕜 E Gₛ) (m : Πi, E i)

theorem bound : ∃ (C : ℝ), 0 < C ∧ (∀ m, ∥f m∥ ≤ C * ∏ i, ∥m i∥) :=
f.to_multilinear_map.exists_bound_of_continuous f.2

open real

/-- The operator norm of a continuous multilinear map is the inf of all its bounds. -/
def op_norm := Inf {c | 0 ≤ (c : ℝ) ∧ ∀ m, ∥f m∥ ≤ c * ∏ i, ∥m i∥}
instance has_op_norm : has_norm (continuous_multilinear_map 𝕜 E Gₛ) := ⟨op_norm⟩

/-- An alias of `continuous_multilinear_map.has_op_norm` with non-dependent types to help typeclass
search. -/
instance has_op_norm' : has_norm (continuous_multilinear_map 𝕜 (λ (i : ι), G) G'ₛ) :=
continuous_multilinear_map.has_op_norm

lemma norm_def : ∥f∥ = Inf {c | 0 ≤ (c : ℝ) ∧ ∀ m, ∥f m∥ ≤ c * ∏ i, ∥m i∥} := rfl

-- So that invocations of `le_cInf` make sense: we show that the set of
-- bounds is nonempty and bounded below.
lemma bounds_nonempty {f : continuous_multilinear_map 𝕜 E Gₛ} :
  ∃ c, c ∈ {c | 0 ≤ c ∧ ∀ m, ∥f m∥ ≤ c * ∏ i, ∥m i∥} :=
let ⟨M, hMp, hMb⟩ := f.bound in ⟨M, le_of_lt hMp, hMb⟩

lemma bounds_bdd_below {f : continuous_multilinear_map 𝕜 E Gₛ} :
  bdd_below {c | 0 ≤ c ∧ ∀ m, ∥f m∥ ≤ c * ∏ i, ∥m i∥} :=
⟨0, λ _ ⟨hn, _⟩, hn⟩

lemma op_norm_nonneg : 0 ≤ ∥f∥ :=
le_cInf bounds_nonempty (λ _ ⟨hx, _⟩, hx)

/-- The fundamental property of the operator norm of a continuous multilinear map:
`∥f m∥` is bounded by `∥f∥` times the product of the `∥m i∥`. -/
theorem le_op_norm : ∥f m∥ ≤ ∥f∥ * ∏ i, ∥m i∥ :=
begin
  have A : 0 ≤ ∏ i, ∥m i∥ := prod_nonneg (λj hj, norm_nonneg _),
  cases A.eq_or_lt with h hlt,
  { rcases prod_eq_zero_iff.1 h.symm with ⟨i, _, hi⟩,
    rw norm_eq_zero at hi,
    have : f m = 0 := f.map_coord_zero i hi,
    rw [this, norm_zero],
    exact mul_nonneg (op_norm_nonneg f) A },
  { rw [← div_le_iff hlt],
    apply le_cInf bounds_nonempty,
    rintro c ⟨_, hc⟩, rw [div_le_iff hlt], apply hc }
end

theorem le_of_op_norm_le {C : ℝ} (h : ∥f∥ ≤ C) : ∥f m∥ ≤ C * ∏ i, ∥m i∥ :=
(f.le_op_norm m).trans $ mul_le_mul_of_nonneg_right h (prod_nonneg $ λ i _, norm_nonneg (m i))

lemma ratio_le_op_norm : ∥f m∥ / ∏ i, ∥m i∥ ≤ ∥f∥ :=
div_le_of_nonneg_of_le_mul (prod_nonneg $ λ i _, norm_nonneg _) (op_norm_nonneg _) (f.le_op_norm m)

/-- The image of the unit ball under a continuous multilinear map is bounded. -/
lemma unit_le_op_norm (h : ∥m∥ ≤ 1) : ∥f m∥ ≤ ∥f∥ :=
calc
  ∥f m∥ ≤ ∥f∥ * ∏ i, ∥m i∥ : f.le_op_norm m
  ... ≤ ∥f∥ * ∏ i : ι, 1 :
    mul_le_mul_of_nonneg_left (prod_le_prod (λi hi, norm_nonneg _)
      (λi hi, le_trans (norm_le_pi_norm (_ : Π i, E i) _) h)) (op_norm_nonneg f)
  ... = ∥f∥ : by simp

/-- If one controls the norm of every `f x`, then one controls the norm of `f`. -/
lemma op_norm_le_bound {M : ℝ} (hMp: 0 ≤ M) (hM : ∀ m, ∥f m∥ ≤ M * ∏ i, ∥m i∥) :
  ∥f∥ ≤ M :=
cInf_le bounds_bdd_below ⟨hMp, hM⟩

/-- The operator norm satisfies the triangle inequality. -/
theorem op_norm_add_le : ∥f + g∥ ≤ ∥f∥ + ∥g∥ :=
cInf_le bounds_bdd_below
  ⟨add_nonneg (op_norm_nonneg _) (op_norm_nonneg _), λ x, by { rw add_mul,
    exact norm_add_le_of_le (le_op_norm _ _) (le_op_norm _ _) }⟩

theorem op_norm_zero : ∥(0 : continuous_multilinear_map 𝕜 E Gₛ)∥ = 0 :=
le_antisymm (op_norm_le_bound 0 le_rfl (λm, by simp)) (op_norm_nonneg _)

/-- A continuous linear map is zero iff its norm vanishes. -/
theorem op_norm_zero_iff (f : continuous_multilinear_map 𝕜 E G) : ∥f∥ = 0 ↔ f = 0 :=
begin
  split,
  { assume h,
    ext m,
    simpa [h] using f.le_op_norm m },
  { rintro rfl,
    exact op_norm_zero }
end

section
variables {𝕜' : Type*} [normed_field 𝕜']
variables [normed_space 𝕜' G] [smul_comm_class 𝕜 𝕜' G]
variables [normed_space 𝕜' Gₛ] [smul_comm_class 𝕜 𝕜' Gₛ]

lemma op_norm_smul_le (c : 𝕜') : ∥c • f∥ ≤ ∥c∥ * ∥f∥ :=
(c • f).op_norm_le_bound
  (mul_nonneg (norm_nonneg _) (op_norm_nonneg _))
  begin
    intro m,
    erw [norm_smul, mul_assoc],
    exact mul_le_mul_of_nonneg_left (le_op_norm _ _) (norm_nonneg _)
  end

lemma op_norm_neg : ∥-f∥ = ∥f∥ := by { rw norm_def, apply congr_arg, ext, simp }

/-- Continuous multilinear maps themselves form a semi normed space with respect to
    the operator norm. -/
instance to_semi_normed_group : semi_normed_group (continuous_multilinear_map 𝕜 E Gₛ) :=
semi_normed_group.of_core _ ⟨op_norm_zero, op_norm_add_le, op_norm_neg⟩

/-- Continuous multilinear maps themselves form a normed space with respect to
    the operator norm. -/
instance normed_group : normed_group (continuous_multilinear_map 𝕜 E G) :=
normed_group.of_core _ ⟨op_norm_zero_iff, op_norm_add_le, op_norm_neg⟩

<<<<<<< HEAD
instance to_normed_space : normed_space 𝕜' (continuous_multilinear_map 𝕜 E Gₛ) :=
=======
/-- An alias of `continuous_multilinear_map.normed_group` with non-dependent types to help typeclass
search. -/
instance normed_group' : normed_group (continuous_multilinear_map 𝕜 (λ i : ι, G) G') :=
continuous_multilinear_map.normed_group

instance normed_space : normed_space 𝕜' (continuous_multilinear_map 𝕜 E G) :=
>>>>>>> 394dec32
⟨λ c f, f.op_norm_smul_le c⟩

/-- An alias of `continuous_multilinear_map.normed_space` with non-dependent types to help typeclass
search. -/
instance normed_space' : normed_space 𝕜' (continuous_multilinear_map 𝕜 (λ i : ι, G') G) :=
continuous_multilinear_map.normed_space

theorem le_op_norm_mul_prod_of_le {b : ι → ℝ} (hm : ∀ i, ∥m i∥ ≤ b i) : ∥f m∥ ≤ ∥f∥ * ∏ i, b i :=
(f.le_op_norm m).trans $ mul_le_mul_of_nonneg_left
  (prod_le_prod (λ _ _, norm_nonneg _) (λ i _, hm i)) (norm_nonneg f)

theorem le_op_norm_mul_pow_card_of_le {b : ℝ} (hm : ∀ i, ∥m i∥ ≤ b) :
  ∥f m∥ ≤ ∥f∥ * b ^ fintype.card ι :=
by simpa only [prod_const] using f.le_op_norm_mul_prod_of_le m hm

theorem le_op_norm_mul_pow_of_le {Ei : fin n → Type*} [Π i, normed_group (Ei i)]
  [Π i, normed_space 𝕜 (Ei i)] (f : continuous_multilinear_map 𝕜 Ei Gₛ) (m : Π i, Ei i)
  {b : ℝ} (hm : ∥m∥ ≤ b) :
  ∥f m∥ ≤ ∥f∥ * b ^ n :=
by simpa only [fintype.card_fin]
  using f.le_op_norm_mul_pow_card_of_le m (λ i, (norm_le_pi_norm m i).trans hm)

/-- The fundamental property of the operator norm of a continuous multilinear map:
`∥f m∥` is bounded by `∥f∥` times the product of the `∥m i∥`, `nnnorm` version. -/
theorem le_op_nnnorm : nnnorm (f m) ≤ nnnorm f * ∏ i, nnnorm (m i) :=
nnreal.coe_le_coe.1 $ by { push_cast, exact f.le_op_norm m }

theorem le_of_op_nnnorm_le {C : ℝ≥0} (h : nnnorm f ≤ C) : nnnorm (f m) ≤ C * ∏ i, nnnorm (m i) :=
(f.le_op_nnnorm m).trans $ mul_le_mul' h le_rfl

lemma op_norm_prod
  (f : continuous_multilinear_map 𝕜 E Gₛ) (g : continuous_multilinear_map 𝕜 E G'ₛ) :
  ∥f.prod g∥ = max (∥f∥) (∥g∥) :=
le_antisymm
  (op_norm_le_bound _ (norm_nonneg (f, g)) (λ m,
    have H : 0 ≤ ∏ i, ∥m i∥, from prod_nonneg $ λ _ _,  norm_nonneg _,
    by simpa only [prod_apply, prod.norm_def, max_mul_of_nonneg, H]
      using max_le_max (f.le_op_norm m) (g.le_op_norm m))) $
  max_le
    (f.op_norm_le_bound (norm_nonneg _) $ λ m, (le_max_left _ _).trans ((f.prod g).le_op_norm _))
    (g.op_norm_le_bound (norm_nonneg _) $ λ m, (le_max_right _ _).trans ((f.prod g).le_op_norm _))

lemma norm_pi {ι' : Type v'} [fintype ι'] {E'ₛ : ι' → Type wE'} [Π i', semi_normed_group (E'ₛ i')]
  [Π i', normed_space 𝕜 (E'ₛ i')] (f : Π i', continuous_multilinear_map 𝕜 E (E'ₛ i')) :
  ∥pi f∥ = ∥f∥ :=
begin
  apply le_antisymm,
  { refine (op_norm_le_bound _ (norm_nonneg f) (λ m, _)),
    dsimp,
    rw pi_norm_le_iff,
    exacts [λ i, (f i).le_of_op_norm_le m (norm_le_pi_norm f i),
      mul_nonneg (norm_nonneg f) (prod_nonneg $ λ _ _, norm_nonneg _)] },
  { refine (pi_norm_le_iff (norm_nonneg _)).2 (λ i, _),
    refine (op_norm_le_bound _ (norm_nonneg _) (λ m, _)),
    refine le_trans _ ((pi f).le_op_norm m),
    convert norm_le_pi_norm (λ j, f j m) i }
end

section

variables (𝕜 E E' G G' Gₛ G'ₛ)

/-- `continuous_multilinear_map.prod` as a `linear_isometry_equiv`. -/
def prodL :
  (continuous_multilinear_map 𝕜 E Gₛ) × (continuous_multilinear_map 𝕜 E G'ₛ) ≃ₗᵢ[𝕜]
    continuous_multilinear_map 𝕜 E (Gₛ × G'ₛ) :=
{ to_fun := λ f, f.1.prod f.2,
  inv_fun := λ f, ((continuous_linear_map.fst 𝕜 Gₛ G'ₛ).comp_continuous_multilinear_map f,
    (continuous_linear_map.snd 𝕜 Gₛ G'ₛ).comp_continuous_multilinear_map f),
  map_add' := λ f g, rfl,
  map_smul' := λ c f, rfl,
  left_inv := λ f, by ext; refl,
  right_inv := λ f, by ext; refl,
  norm_map' := λ f, op_norm_prod f.1 f.2 }

/-- `continuous_multilinear_map.pi` as a `linear_isometry_equiv`. -/
def piₗᵢ {ι' : Type v'} [fintype ι'] {E'ₛ : ι' → Type wE'} [Π i', semi_normed_group (E'ₛ i')]
  [Π i', normed_space 𝕜 (E'ₛ i')] :
  @linear_isometry_equiv 𝕜 𝕜 _ _ (ring_hom.id 𝕜) _ _ _
    (Π i', continuous_multilinear_map 𝕜 E (E'ₛ i'))
      (continuous_multilinear_map 𝕜 E (Π i, E'ₛ i)) _ _
        (@pi.module ι' _ 𝕜 _ _ (λ i', infer_instance)) _ :=
{ to_linear_equiv :=
  -- note: `pi_linear_equiv` does not unify correctly here, presumably due to issues with dependent
  -- typeclass arguments.
  { map_add' := λ f g, rfl,
    map_smul' := λ c f, rfl,
    .. pi_equiv, },
  norm_map' := norm_pi }

end

end

section restrict_scalars

variables {𝕜' : Type*} [nondiscrete_normed_field 𝕜'] [normed_algebra 𝕜' 𝕜]
variables [normed_space 𝕜' G] [is_scalar_tower 𝕜' 𝕜 G]
variables [normed_space 𝕜' Gₛ] [is_scalar_tower 𝕜' 𝕜 Gₛ]
variables [Π i, normed_space 𝕜' (E i)] [∀ i, is_scalar_tower 𝕜' 𝕜 (E i)]

@[simp] lemma norm_restrict_scalars : ∥f.restrict_scalars 𝕜'∥ = ∥f∥ :=
by simp only [norm_def, coe_restrict_scalars]

variable (𝕜')

/-- `continuous_multilinear_map.restrict_scalars` as a `continuous_multilinear_map`. -/
def restrict_scalars_linear :
  continuous_multilinear_map 𝕜 E Gₛ →L[𝕜'] continuous_multilinear_map 𝕜' E Gₛ :=
linear_map.mk_continuous
{ to_fun := restrict_scalars 𝕜',
  map_add' := λ m₁ m₂, rfl,
  map_smul' := λ c m, rfl } 1 $ λ f, by simp

variable {𝕜'}

lemma continuous_restrict_scalars :
  continuous (restrict_scalars 𝕜' : continuous_multilinear_map 𝕜 E Gₛ →
    continuous_multilinear_map 𝕜' E Gₛ) :=
(restrict_scalars_linear 𝕜': continuous_multilinear_map 𝕜 E Gₛ →L[𝕜']
    continuous_multilinear_map 𝕜' E Gₛ).continuous

end restrict_scalars

/-- The difference `f m₁ - f m₂` is controlled in terms of `∥f∥` and `∥m₁ - m₂∥`, precise version.
For a less precise but more usable version, see `norm_image_sub_le`. The bound reads
`∥f m - f m'∥ ≤
  ∥f∥ * ∥m 1 - m' 1∥ * max ∥m 2∥ ∥m' 2∥ * max ∥m 3∥ ∥m' 3∥ * ... * max ∥m n∥ ∥m' n∥ + ...`,
where the other terms in the sum are the same products where `1` is replaced by any `i`.-/
lemma norm_image_sub_le' (m₁ m₂ : Πi, E i) :
  ∥f m₁ - f m₂∥ ≤
  ∥f∥ * ∑ i, ∏ j, if j = i then ∥m₁ i - m₂ i∥ else max ∥m₁ j∥ ∥m₂ j∥ :=
@multilinear_map.norm_image_sub_le_of_bound' _ _ E _ _ _ _ _ _ _ _
  f.to_multilinear_map _ (norm_nonneg _) f.le_op_norm _ _

/-- The difference `f m₁ - f m₂` is controlled in terms of `∥f∥` and `∥m₁ - m₂∥`, less precise
version. For a more precise but less usable version, see `norm_image_sub_le'`.
The bound is `∥f m - f m'∥ ≤ ∥f∥ * card ι * ∥m - m'∥ * (max ∥m∥ ∥m'∥) ^ (card ι - 1)`.-/
lemma norm_image_sub_le (m₁ m₂ : Πi, E i) :
  ∥f m₁ - f m₂∥ ≤ ∥f∥ * (fintype.card ι) * (max ∥m₁∥ ∥m₂∥) ^ (fintype.card ι - 1) * ∥m₁ - m₂∥ :=
@multilinear_map.norm_image_sub_le_of_bound _ _ E _ _ _ _ _ _ _ _
  f.to_multilinear_map _ (norm_nonneg _) f.le_op_norm _ _

/-- Applying a multilinear map to a vector is continuous in both coordinates. -/
lemma continuous_eval :
  continuous (λ p : continuous_multilinear_map 𝕜 E Gₛ × Π i, E i, p.1 p.2) :=
begin
  apply continuous_iff_continuous_at.2 (λp, _),
  apply continuous_at_of_locally_lipschitz zero_lt_one
    ((∥p∥ + 1) * (fintype.card ι) * (∥p∥ + 1) ^ (fintype.card ι - 1) + ∏ i, ∥p.2 i∥)
    (λq hq, _),
  have : 0 ≤ (max ∥q.2∥ ∥p.2∥), by simp,
  have : 0 ≤ ∥p∥ + 1, by simp [le_trans zero_le_one],
  have A : ∥q∥ ≤ ∥p∥ + 1 := norm_le_of_mem_closed_ball (le_of_lt hq),
  have : (max ∥q.2∥ ∥p.2∥) ≤ ∥p∥ + 1 :=
    le_trans (max_le_max (norm_snd_le q) (norm_snd_le p)) (by simp [A, -add_comm, zero_le_one]),
  have : ∀ (i : ι), i ∈ univ → 0 ≤ ∥p.2 i∥ := λ i hi, norm_nonneg _,
  calc dist (q.1 q.2) (p.1 p.2)
    ≤ dist (q.1 q.2) (q.1 p.2) + dist (q.1 p.2) (p.1 p.2) : dist_triangle _ _ _
    ... = ∥q.1 q.2 - q.1 p.2∥ + ∥q.1 p.2 - p.1 p.2∥ : by rw [dist_eq_norm, dist_eq_norm]
    ... ≤ ∥q.1∥ * (fintype.card ι) * (max ∥q.2∥ ∥p.2∥) ^ (fintype.card ι - 1) * ∥q.2 - p.2∥
          + ∥q.1 - p.1∥ * ∏ i, ∥p.2 i∥ :
      add_le_add (norm_image_sub_le _ _ _) ((q.1 - p.1).le_op_norm p.2)
    ... ≤ (∥p∥ + 1) * (fintype.card ι) * (∥p∥ + 1) ^ (fintype.card ι - 1) * ∥q - p∥
          + ∥q - p∥ * ∏ i, ∥p.2 i∥ :
      by apply_rules [add_le_add, mul_le_mul, le_refl, le_trans (norm_fst_le q) A, nat.cast_nonneg,
        mul_nonneg, pow_le_pow_of_le_left, pow_nonneg, norm_snd_le (q - p), norm_nonneg,
        norm_fst_le (q - p), prod_nonneg]
    ... = ((∥p∥ + 1) * (fintype.card ι) * (∥p∥ + 1) ^ (fintype.card ι - 1)
              + (∏ i, ∥p.2 i∥)) * dist q p : by { rw dist_eq_norm, ring }
end

lemma continuous_eval_left (m : Π i, E i) :
  continuous (λ p : continuous_multilinear_map 𝕜 E Gₛ, p m) :=
continuous_eval.comp (continuous_id.prod_mk continuous_const)

lemma has_sum_eval
  {α : Type*} {p : α → continuous_multilinear_map 𝕜 E Gₛ} {q : continuous_multilinear_map 𝕜 E Gₛ}
  (h : has_sum p q) (m : Π i, E i) : has_sum (λ a, p a m) (q m) :=
begin
  dsimp [has_sum] at h ⊢,
  convert ((continuous_eval_left m).tendsto _).comp h,
  ext s,
  simp
end

lemma tsum_eval {α : Type*} {p : α → continuous_multilinear_map 𝕜 E G} (hp : summable p)
  (m : Π i, E i) : (∑' a, p a) m = ∑' a, p a m :=
(has_sum_eval hp.has_sum m).tsum_eq.symm

open_locale topological_space
open filter

/-- If the target space is complete, the space of continuous multilinear maps with its norm is also
complete. The proof is essentially the same as for the space of continuous linear maps (modulo the
addition of `finset.prod` where needed. The duplication could be avoided by deducing the linear
case from the multilinear case via a currying isomorphism. However, this would mess up imports,
and it is more satisfactory to have the simplest case as a standalone proof. -/
instance [complete_space G] : complete_space (continuous_multilinear_map 𝕜 E G) :=
begin
  have nonneg : ∀ (v : Π i, E i), 0 ≤ ∏ i, ∥v i∥ :=
    λ v, finset.prod_nonneg (λ i hi, norm_nonneg _),
  -- We show that every Cauchy sequence converges.
  refine metric.complete_of_cauchy_seq_tendsto (λ f hf, _),
  -- We now expand out the definition of a Cauchy sequence,
  rcases cauchy_seq_iff_le_tendsto_0.1 hf with ⟨b, b0, b_bound, b_lim⟩,
  -- and establish that the evaluation at any point `v : Π i, E i` is Cauchy.
  have cau : ∀ v, cauchy_seq (λ n, f n v),
  { assume v,
    apply cauchy_seq_iff_le_tendsto_0.2 ⟨λ n, b n * ∏ i, ∥v i∥, λ n, _, _, _⟩,
    { exact mul_nonneg (b0 n) (nonneg v) },
    { assume n m N hn hm,
      rw dist_eq_norm,
      apply le_trans ((f n - f m).le_op_norm v) _,
      exact mul_le_mul_of_nonneg_right (b_bound n m N hn hm) (nonneg v) },
    { simpa using b_lim.mul tendsto_const_nhds } },
  -- We assemble the limits points of those Cauchy sequences
  -- (which exist as `G` is complete)
  -- into a function which we call `F`.
  choose F hF using λv, cauchy_seq_tendsto_of_complete (cau v),
  -- Next, we show that this `F` is multilinear,
  let Fmult : multilinear_map 𝕜 E G :=
  { to_fun := F,
    map_add' := λ v i x y, begin
      have A := hF (function.update v i (x + y)),
      have B := (hF (function.update v i x)).add (hF (function.update v i y)),
      simp at A B,
      exact tendsto_nhds_unique A B
    end,
    map_smul' := λ v i c x, begin
      have A := hF (function.update v i (c • x)),
      have B := filter.tendsto.smul (@tendsto_const_nhds _ ℕ _ c _) (hF (function.update v i x)),
      simp at A B,
      exact tendsto_nhds_unique A B
    end },
  -- and that `F` has norm at most `(b 0 + ∥f 0∥)`.
  have Fnorm : ∀ v, ∥F v∥ ≤ (b 0 + ∥f 0∥) * ∏ i, ∥v i∥,
  { assume v,
    have A : ∀ n, ∥f n v∥ ≤ (b 0 + ∥f 0∥) * ∏ i, ∥v i∥,
    { assume n,
      apply le_trans ((f n).le_op_norm _) _,
      apply mul_le_mul_of_nonneg_right _ (nonneg v),
      calc ∥f n∥ = ∥(f n - f 0) + f 0∥ : by { congr' 1, abel }
      ... ≤ ∥f n - f 0∥ + ∥f 0∥ : norm_add_le _ _
      ... ≤ b 0 + ∥f 0∥ : begin
        apply add_le_add_right,
        simpa [dist_eq_norm] using b_bound n 0 0 (zero_le _) (zero_le _)
      end },
    exact le_of_tendsto (hF v).norm (eventually_of_forall A) },
  -- Thus `F` is continuous, and we propose that as the limit point of our original Cauchy sequence.
  let Fcont := Fmult.mk_continuous _ Fnorm,
  use Fcont,
  -- Our last task is to establish convergence to `F` in norm.
  have : ∀ n, ∥f n - Fcont∥ ≤ b n,
  { assume n,
    apply op_norm_le_bound _ (b0 n) (λ v, _),
    have A : ∀ᶠ m in at_top, ∥(f n - f m) v∥ ≤ b n * ∏ i, ∥v i∥,
    { refine eventually_at_top.2 ⟨n, λ m hm, _⟩,
      apply le_trans ((f n - f m).le_op_norm _) _,
      exact mul_le_mul_of_nonneg_right (b_bound n m n le_rfl hm) (nonneg v) },
    have B : tendsto (λ m, ∥(f n - f m) v∥) at_top (𝓝 (∥(f n - Fcont) v∥)) :=
      tendsto.norm (tendsto_const_nhds.sub (hF v)),
    exact le_of_tendsto B A },
  erw tendsto_iff_norm_tendsto_zero,
  exact squeeze_zero (λ n, norm_nonneg _) this b_lim,
end

end continuous_multilinear_map

/-- If a continuous multilinear map is constructed from a multilinear map via the constructor
`mk_continuous`, then its norm is bounded by the bound given to the constructor if it is
nonnegative. -/
lemma multilinear_map.mk_continuous_norm_le (f : multilinear_map 𝕜 E Gₛ) {C : ℝ} (hC : 0 ≤ C)
  (H : ∀ m, ∥f m∥ ≤ C * ∏ i, ∥m i∥) : ∥f.mk_continuous C H∥ ≤ C :=
continuous_multilinear_map.op_norm_le_bound _ hC (λm, H m)

/-- If a continuous multilinear map is constructed from a multilinear map via the constructor
`mk_continuous`, then its norm is bounded by the bound given to the constructor if it is
nonnegative. -/
lemma multilinear_map.mk_continuous_norm_le' (f : multilinear_map 𝕜 E Gₛ) {C : ℝ}
  (H : ∀ m, ∥f m∥ ≤ C * ∏ i, ∥m i∥) : ∥f.mk_continuous C H∥ ≤ max C 0 :=
continuous_multilinear_map.op_norm_le_bound _ (le_max_right _ _) $
  λ m, (H m).trans $ mul_le_mul_of_nonneg_right (le_max_left _ _)
    (prod_nonneg $ λ _ _, norm_nonneg _)

namespace continuous_multilinear_map

/-- Given a continuous multilinear map `f` on `n` variables (parameterized by `fin n`) and a subset
`s` of `k` of these variables, one gets a new continuous multilinear map on `fin k` by varying
these variables, and fixing the other ones equal to a given value `z`. It is denoted by
`f.restr s hk z`, where `hk` is a proof that the cardinality of `s` is `k`. The implicit
identification between `fin k` and `s` that we use is the canonical (increasing) bijection. -/
def restr {k n : ℕ} (f : (G [×n]→L[𝕜] G'ₛ : _)) (s : finset (fin n)) (hk : s.card = k) (z : G) :
  G [×k]→L[𝕜] G'ₛ :=
(f.to_multilinear_map.restr s hk z).mk_continuous
(∥f∥ * ∥z∥^(n-k)) $ λ v, multilinear_map.restr_norm_le _ _ _ _ f.le_op_norm _

lemma norm_restr {k n : ℕ} (f : G [×n]→L[𝕜] G'ₛ) (s : finset (fin n)) (hk : s.card = k) (z : G) :
  ∥f.restr s hk z∥ ≤ ∥f∥ * ∥z∥ ^ (n - k) :=
begin
  apply multilinear_map.mk_continuous_norm_le,
  exact mul_nonneg (norm_nonneg _) (pow_nonneg (norm_nonneg _) _)
end

section

variables {𝕜 ι} {A : Type*} [normed_comm_ring A] [normed_algebra 𝕜 A]

@[simp]
lemma norm_mk_pi_algebra_le [nonempty ι] :
  ∥continuous_multilinear_map.mk_pi_algebra 𝕜 ι A∥ ≤ 1 :=
begin
  have := λ f, @op_norm_le_bound 𝕜 ι (λ i, A) A _ _ _ _ _ _ _ f _ zero_le_one,
  refine this _ _,
  intros m,
  simp only [continuous_multilinear_map.mk_pi_algebra_apply, one_mul],
  exact norm_prod_le' _ univ_nonempty _,
end

lemma norm_mk_pi_algebra_of_empty [is_empty ι] :
  ∥continuous_multilinear_map.mk_pi_algebra 𝕜 ι A∥ = ∥(1 : A)∥ :=
begin
  apply le_antisymm,
  { have := λ f, @op_norm_le_bound 𝕜 ι (λ i, A) A _ _ _ _ _ _ _ f _ (norm_nonneg (1 : A)),
    refine this _ _,
    simp, },
  { convert ratio_le_op_norm _ (λ _, (1 : A)),
    simp [eq_empty_of_is_empty (univ : finset ι)], },
end

@[simp] lemma norm_mk_pi_algebra [norm_one_class A] :
  ∥continuous_multilinear_map.mk_pi_algebra 𝕜 ι A∥ = 1 :=
begin
  casesI is_empty_or_nonempty ι,
  { simp [norm_mk_pi_algebra_of_empty] },
  { refine le_antisymm norm_mk_pi_algebra_le _,
    convert ratio_le_op_norm _ (λ _, 1); [skip, apply_instance],
    simp },
end

end

section

variables {𝕜 n} {A : Type*} [normed_ring A] [normed_algebra 𝕜 A]

lemma norm_mk_pi_algebra_fin_succ_le :
  ∥continuous_multilinear_map.mk_pi_algebra_fin 𝕜 n.succ A∥ ≤ 1 :=
begin
  have := λ f, @op_norm_le_bound 𝕜 (fin n.succ) (λ i, A) A _ _ _ _ _ _ _ f _ zero_le_one,
  refine this _ _,
  intros m,
  simp only [continuous_multilinear_map.mk_pi_algebra_fin_apply, one_mul, list.of_fn_eq_map,
    fin.univ_def, finset.fin_range, finset.prod, multiset.coe_map, multiset.coe_prod],
  refine (list.norm_prod_le' _).trans_eq _,
  { rw [ne.def, list.map_eq_nil, list.fin_range_eq_nil],
    exact nat.succ_ne_zero _, },
  rw list.map_map,
end

lemma norm_mk_pi_algebra_fin_le_of_pos (hn : 0 < n) :
  ∥continuous_multilinear_map.mk_pi_algebra_fin 𝕜 n A∥ ≤ 1 :=
begin
  obtain ⟨n, rfl⟩ := nat.exists_eq_succ_of_ne_zero hn.ne',
  exact norm_mk_pi_algebra_fin_succ_le
end

lemma norm_mk_pi_algebra_fin_zero :
  ∥continuous_multilinear_map.mk_pi_algebra_fin 𝕜 0 A∥ = ∥(1 : A)∥ :=
begin
  refine le_antisymm _ _,
  { have := λ f, @op_norm_le_bound 𝕜 (fin 0) (λ i, A) A _ _ _ _ _ _ _ f _ (norm_nonneg (1 : A)),
    refine this _ _,
    simp, },
  { convert ratio_le_op_norm _ (λ _, (1 : A)),
    simp }
end

@[simp] lemma norm_mk_pi_algebra_fin [norm_one_class A] :
  ∥continuous_multilinear_map.mk_pi_algebra_fin 𝕜 n A∥ = 1 :=
begin
  cases n,
  { simp [norm_mk_pi_algebra_fin_zero] },
  { refine le_antisymm norm_mk_pi_algebra_fin_succ_le _,
    convert ratio_le_op_norm _ (λ _, 1); [skip, apply_instance],
    simp }
end

end

variables (𝕜 ι)

/-- The canonical continuous multilinear map on `𝕜^ι`, associating to `m` the product of all the
`m i` (multiplied by a fixed reference element `z` in the target module) -/
protected def mk_pi_field (z : Gₛ) : continuous_multilinear_map 𝕜 (λ(i : ι), 𝕜) Gₛ :=
multilinear_map.mk_continuous
  (multilinear_map.mk_pi_ring 𝕜 ι z) (∥z∥)
  (λ m, by simp only [multilinear_map.mk_pi_ring_apply, norm_smul, norm_prod,
    mul_comm])

variables {𝕜 ι}

@[simp] lemma mk_pi_field_apply (z : Gₛ) (m : ι → 𝕜) :
  (continuous_multilinear_map.mk_pi_field 𝕜 ι z : (ι → 𝕜) → Gₛ) m = (∏ i, m i) • z := rfl

lemma mk_pi_field_apply_one_eq_self (f : continuous_multilinear_map 𝕜 (λ(i : ι), 𝕜) Gₛ) :
  continuous_multilinear_map.mk_pi_field 𝕜 ι (f (λi, 1)) = f :=
to_multilinear_map_inj f.to_multilinear_map.mk_pi_ring_apply_one_eq_self

@[simp] lemma norm_mk_pi_field (z : Gₛ) : ∥continuous_multilinear_map.mk_pi_field 𝕜 ι z∥ = ∥z∥ :=
(multilinear_map.mk_continuous_norm_le _ (norm_nonneg z) _).antisymm $
  by simpa using (continuous_multilinear_map.mk_pi_field 𝕜 ι z).le_op_norm (λ _, 1)

variables (𝕜 ι G Gₛ)

/-- Continuous multilinear maps on `𝕜^n` with values in `G` are in bijection with `G`, as such a
continuous multilinear map is completely determined by its value on the constant vector made of
ones. We register this bijection as a linear isometry in
`continuous_multilinear_map.pi_field_equiv`. -/
protected def pi_field_equiv : Gₛ ≃ₗᵢ[𝕜] (continuous_multilinear_map 𝕜 (λ(i : ι), 𝕜) Gₛ) :=
{ to_fun    := λ z, continuous_multilinear_map.mk_pi_field 𝕜 ι z,
  inv_fun   := λ f, f (λi, 1),
  map_add'  := λ z z', by { ext m, simp [smul_add] },
  map_smul' := λ c z, by { ext m, simp [smul_smul, mul_comm] },
  left_inv  := λ z, by simp,
  right_inv := λ f, f.mk_pi_field_apply_one_eq_self,
  norm_map' := norm_mk_pi_field }

end continuous_multilinear_map

namespace continuous_linear_map

lemma norm_comp_continuous_multilinear_map_le (g : Gₛ →L[𝕜] G'ₛ)
  (f : continuous_multilinear_map 𝕜 E Gₛ) :
  ∥g.comp_continuous_multilinear_map f∥ ≤ ∥g∥ * ∥f∥ :=
continuous_multilinear_map.op_norm_le_bound _ (mul_nonneg (norm_nonneg _) (norm_nonneg _)) $ λ m,
calc ∥g (f m)∥ ≤ ∥g∥ * (∥f∥ * ∏ i, ∥m i∥) : g.le_op_norm_of_le $ f.le_op_norm _
           ... = _                        : (mul_assoc _ _ _).symm

/-- `continuous_linear_map.comp_continuous_multilinear_map` as a bundled continuous bilinear map. -/
def comp_continuous_multilinear_mapL :
  (Gₛ →L[𝕜] G'ₛ) →L[𝕜] continuous_multilinear_map 𝕜 E Gₛ →L[𝕜] continuous_multilinear_map 𝕜 E G'ₛ :=
linear_map.mk_continuous₂
  (linear_map.mk₂ 𝕜 comp_continuous_multilinear_map (λ f₁ f₂ g, rfl) (λ c f g, rfl)
    (λ f g₁ g₂, by { ext1, apply f.map_add }) (λ c f g, by { ext1, simp }))
  1 $ λ f g, by { rw one_mul, exact f.norm_comp_continuous_multilinear_map_le g }

/-- Flip arguments in `f : G →L[𝕜] continuous_multilinear_map 𝕜 E G'` to get
`continuous_multilinear_map 𝕜 E (G →L[𝕜] G')` -/
def flip_multilinear (f : Gₛ →L[𝕜] continuous_multilinear_map 𝕜 E G'ₛ) :
  continuous_multilinear_map 𝕜 E (Gₛ →L[𝕜] G'ₛ) :=
multilinear_map.mk_continuous
  { to_fun := λ m, linear_map.mk_continuous
      { to_fun := λ x, f x m,
        map_add' := λ x y, by simp only [map_add, continuous_multilinear_map.add_apply],
        map_smul' := λ c x, by simp only [continuous_multilinear_map.smul_apply, map_smul,
                                          ring_hom.id_apply] }
      (∥f∥ * ∏ i, ∥m i∥) $ λ x,
      by { rw mul_right_comm, exact (f x).le_of_op_norm_le _ (f.le_op_norm x) },
    map_add' := λ m i x y,
      by { ext1, simp only [add_apply, continuous_multilinear_map.map_add, linear_map.coe_mk,
                            linear_map.mk_continuous_apply]},
    map_smul' := λ m i c x,
      by { ext1, simp only [coe_smul', continuous_multilinear_map.map_smul, linear_map.coe_mk,
                            linear_map.mk_continuous_apply, pi.smul_apply]} }
  ∥f∥ $ λ m,
  linear_map.mk_continuous_norm_le _
    (mul_nonneg (norm_nonneg f) (prod_nonneg $ λ i hi, norm_nonneg (m i))) _

end continuous_linear_map
open continuous_multilinear_map

namespace multilinear_map

/-- Given a map `f : G →ₗ[𝕜] multilinear_map 𝕜 E G'` and an estimate
`H : ∀ x m, ∥f x m∥ ≤ C * ∥x∥ * ∏ i, ∥m i∥`, construct a continuous linear
map from `G` to `continuous_multilinear_map 𝕜 E G'`.

In order to lift, e.g., a map `f : (multilinear_map 𝕜 E G) →ₗ[𝕜] multilinear_map 𝕜 E' G'`
to a map `(continuous_multilinear_map 𝕜 E G) →L[𝕜] continuous_multilinear_map 𝕜 E' G'`,
one can apply this construction to `f.comp continuous_multilinear_map.to_multilinear_map_linear`
which is a linear map from `continuous_multilinear_map 𝕜 E G` to `multilinear_map 𝕜 E' G'`. -/
def mk_continuous_linear (f : Gₛ →ₗ[𝕜] multilinear_map 𝕜 E G'ₛ) (C : ℝ)
  (H : ∀ x m, ∥f x m∥ ≤ C * ∥x∥ * ∏ i, ∥m i∥) :
  Gₛ →L[𝕜] continuous_multilinear_map 𝕜 E G'ₛ :=
linear_map.mk_continuous
  { to_fun := λ x, (f x).mk_continuous (C * ∥x∥) $ H x,
    map_add' := λ x y, by { ext1, simp },
    map_smul' := λ c x, by { ext1, simp } }
  (max C 0) $ λ x, ((f x).mk_continuous_norm_le' _).trans_eq $
    by rw [max_mul_of_nonneg _ _ (norm_nonneg x), zero_mul]

lemma mk_continuous_linear_norm_le' (f : Gₛ →ₗ[𝕜] multilinear_map 𝕜 E G'ₛ) (C : ℝ)
  (H : ∀ x m, ∥f x m∥ ≤ C * ∥x∥ * ∏ i, ∥m i∥) :
  ∥mk_continuous_linear f C H∥ ≤ max C 0 :=
begin
  dunfold mk_continuous_linear,
  exact linear_map.mk_continuous_norm_le _ (le_max_right _ _) _
end

lemma mk_continuous_linear_norm_le (f : Gₛ →ₗ[𝕜] multilinear_map 𝕜 E G'ₛ) {C : ℝ} (hC : 0 ≤ C)
  (H : ∀ x m, ∥f x m∥ ≤ C * ∥x∥ * ∏ i, ∥m i∥) :
  ∥mk_continuous_linear f C H∥ ≤ C :=
(mk_continuous_linear_norm_le' f C H).trans_eq (max_eq_left hC)

/-- Given a map `f : multilinear_map 𝕜 E (multilinear_map 𝕜 E' G)` and an estimate
`H : ∀ m m', ∥f m m'∥ ≤ C * ∏ i, ∥m i∥ * ∏ i, ∥m' i∥`, upgrade all `multilinear_map`s in the type to
`continuous_multilinear_map`s. -/
def mk_continuous_multilinear (f : multilinear_map 𝕜 E (multilinear_map 𝕜 E' Gₛ)) (C : ℝ)
  (H : ∀ m₁ m₂, ∥f m₁ m₂∥ ≤ C * (∏ i, ∥m₁ i∥) * ∏ i, ∥m₂ i∥) :
  continuous_multilinear_map 𝕜 E (continuous_multilinear_map 𝕜 E' Gₛ) :=
mk_continuous
  { to_fun := λ m, mk_continuous (f m) (C * ∏ i, ∥m i∥) $ H m,
    map_add' := λ m i x y, by { ext1, simp },
    map_smul' := λ m i c x, by { ext1, simp } }
  (max C 0) $ λ m, ((f m).mk_continuous_norm_le' _).trans_eq $
    by { rw [max_mul_of_nonneg, zero_mul], exact prod_nonneg (λ _ _, norm_nonneg _) }

@[simp] lemma mk_continuous_multilinear_apply (f : multilinear_map 𝕜 E (multilinear_map 𝕜 E' Gₛ))
  {C : ℝ} (H : ∀ m₁ m₂, ∥f m₁ m₂∥ ≤ C * (∏ i, ∥m₁ i∥) * ∏ i, ∥m₂ i∥) (m : Π i, E i) :
  ⇑(mk_continuous_multilinear f C H m) = f m :=
rfl

lemma mk_continuous_multilinear_norm_le' (f : multilinear_map 𝕜 E (multilinear_map 𝕜 E' Gₛ)) (C : ℝ)
  (H : ∀ m₁ m₂, ∥f m₁ m₂∥ ≤ C * (∏ i, ∥m₁ i∥) * ∏ i, ∥m₂ i∥) :
  ∥mk_continuous_multilinear f C H∥ ≤ max C 0 :=
begin
  dunfold mk_continuous_multilinear,
  exact mk_continuous_norm_le _ (le_max_right _ _) _
end

lemma mk_continuous_multilinear_norm_le (f : multilinear_map 𝕜 E (multilinear_map 𝕜 E' Gₛ)) {C : ℝ}
  (hC : 0 ≤ C) (H : ∀ m₁ m₂, ∥f m₁ m₂∥ ≤ C * (∏ i, ∥m₁ i∥) * ∏ i, ∥m₂ i∥) :
  ∥mk_continuous_multilinear f C H∥ ≤ C :=
(mk_continuous_multilinear_norm_le' f C H).trans_eq (max_eq_left hC)

end multilinear_map

namespace continuous_multilinear_map

lemma norm_comp_continuous_linear_le (g : continuous_multilinear_map 𝕜 E₁ Gₛ)
  (f : Π i, E i →L[𝕜] E₁ i) :
  ∥g.comp_continuous_linear_map f∥ ≤ ∥g∥ * ∏ i, ∥f i∥ :=
op_norm_le_bound _ (mul_nonneg (norm_nonneg _) $ prod_nonneg $ λ i hi, norm_nonneg _) $ λ m,
calc ∥g (λ i, f i (m i))∥ ≤ ∥g∥ * ∏ i, ∥f i (m i)∥ : g.le_op_norm _
... ≤ ∥g∥ * ∏ i, (∥f i∥ * ∥m i∥) :
  mul_le_mul_of_nonneg_left
    (prod_le_prod (λ _ _, norm_nonneg _) (λ i hi, (f i).le_op_norm (m i))) (norm_nonneg g)
... = (∥g∥ * ∏ i, ∥f i∥) * ∏ i, ∥m i∥ : by rw [prod_mul_distrib, mul_assoc]

/-- `continuous_multilinear_map.comp_continuous_linear_map` as a bundled continuous linear map.
This implementation fixes `f : Π i, E i →L[𝕜] E₁ i`.

TODO: Actually, the map is multilinear in `f` but an attempt to formalize this failed because of
issues with class instances. -/
def comp_continuous_linear_mapL (f : Π i, E i →L[𝕜] E₁ i) :
  continuous_multilinear_map 𝕜 E₁ Gₛ →L[𝕜] continuous_multilinear_map 𝕜 E Gₛ :=
linear_map.mk_continuous
  { to_fun := λ g, g.comp_continuous_linear_map f,
    map_add' := λ g₁ g₂, rfl,
    map_smul' := λ c g, rfl }
  (∏ i, ∥f i∥) $ λ g, (norm_comp_continuous_linear_le _ _).trans_eq (mul_comm _ _)

@[simp] lemma comp_continuous_linear_mapL_apply (g : continuous_multilinear_map 𝕜 E₁ Gₛ)
  (f : Π i, E i →L[𝕜] E₁ i) :
  comp_continuous_linear_mapL f g = g.comp_continuous_linear_map f :=
rfl

lemma norm_comp_continuous_linear_mapL_le (f : Π i, E i →L[𝕜] E₁ i) :
  ∥@comp_continuous_linear_mapL 𝕜 ι E E₁ Gₛ _ _ _ _ _ _ _ _ _ f∥ ≤ (∏ i, ∥f i∥) :=
linear_map.mk_continuous_norm_le _ (prod_nonneg $ λ i _, norm_nonneg _) _

end continuous_multilinear_map

section currying
/-!
### Currying

We associate to a continuous multilinear map in `n+1` variables (i.e., based on `fin n.succ`) two
curried functions, named `f.curry_left` (which is a continuous linear map on `E 0` taking values
in continuous multilinear maps in `n` variables) and `f.curry_right` (which is a continuous
multilinear map in `n` variables taking values in continuous linear maps on `E (last n)`).
The inverse operations are called `uncurry_left` and `uncurry_right`.

We also register continuous linear equiv versions of these correspondences, in
`continuous_multilinear_curry_left_equiv` and `continuous_multilinear_curry_right_equiv`.
-/
open fin function

lemma continuous_linear_map.norm_map_tail_le
  (f : Ei 0 →L[𝕜] (continuous_multilinear_map 𝕜 (λ(i : fin n), Ei i.succ) Gₛ)) (m : Πi, Ei i) :
  ∥f (m 0) (tail m)∥ ≤ ∥f∥ * ∏ i, ∥m i∥ :=
calc
  ∥f (m 0) (tail m)∥ ≤ ∥f (m 0)∥ * ∏ i, ∥(tail m) i∥ : (f (m 0)).le_op_norm _
  ... ≤ (∥f∥ * ∥m 0∥) * ∏ i, ∥(tail m) i∥ :
    mul_le_mul_of_nonneg_right (f.le_op_norm _) (prod_nonneg (λi hi, norm_nonneg _))
  ... = ∥f∥ * (∥m 0∥ * ∏ i, ∥(tail m) i∥) : by ring
  ... = ∥f∥ * ∏ i, ∥m i∥ : by { rw prod_univ_succ, refl }

lemma continuous_multilinear_map.norm_map_init_le
  (f : continuous_multilinear_map 𝕜 (λ(i : fin n), Ei i.cast_succ) (Ei (last n) →L[𝕜] Gₛ))
  (m : Πi, Ei i) :
  ∥f (init m) (m (last n))∥ ≤ ∥f∥ * ∏ i, ∥m i∥ :=
calc
  ∥f (init m) (m (last n))∥ ≤ ∥f (init m)∥ * ∥m (last n)∥ : (f (init m)).le_op_norm _
  ... ≤ (∥f∥ * (∏ i, ∥(init m) i∥)) * ∥m (last n)∥ :
    mul_le_mul_of_nonneg_right (f.le_op_norm _) (norm_nonneg _)
  ... = ∥f∥ * ((∏ i, ∥(init m) i∥) * ∥m (last n)∥) : mul_assoc _ _ _
  ... = ∥f∥ * ∏ i, ∥m i∥ : by { rw prod_univ_cast_succ, refl }

lemma continuous_multilinear_map.norm_map_cons_le
  (f : continuous_multilinear_map 𝕜 Ei Gₛ) (x : Ei 0) (m : Π(i : fin n), Ei i.succ) :
  ∥f (cons x m)∥ ≤ ∥f∥ * ∥x∥ * ∏ i, ∥m i∥ :=
calc
  ∥f (cons x m)∥ ≤ ∥f∥ * ∏ i, ∥cons x m i∥ : f.le_op_norm _
  ... = (∥f∥ * ∥x∥) * ∏ i, ∥m i∥ : by { rw prod_univ_succ, simp [mul_assoc] }

lemma continuous_multilinear_map.norm_map_snoc_le
  (f : continuous_multilinear_map 𝕜 Ei Gₛ) (m : Π(i : fin n), Ei i.cast_succ) (x : Ei (last n)) :
  ∥f (snoc m x)∥ ≤ ∥f∥ * (∏ i, ∥m i∥) * ∥x∥ :=
calc
  ∥f (snoc m x)∥ ≤ ∥f∥ * ∏ i, ∥snoc m x i∥ : f.le_op_norm _
  ... = ∥f∥ * (∏ i, ∥m i∥) * ∥x∥ : by { rw prod_univ_cast_succ, simp [mul_assoc] }

/-! #### Left currying -/

/-- Given a continuous linear map `f` from `E 0` to continuous multilinear maps on `n` variables,
construct the corresponding continuous multilinear map on `n+1` variables obtained by concatenating
the variables, given by `m ↦ f (m 0) (tail m)`-/
def continuous_linear_map.uncurry_left
  (f : Ei 0 →L[𝕜] (continuous_multilinear_map 𝕜 (λ(i : fin n), Ei i.succ) Gₛ)) :
  continuous_multilinear_map 𝕜 Ei Gₛ :=
(@linear_map.uncurry_left 𝕜 n Ei Gₛ _ _ _ _ _
  (continuous_multilinear_map.to_multilinear_map_linear.comp f.to_linear_map)).mk_continuous
    (∥f∥) (λm, continuous_linear_map.norm_map_tail_le f m)

@[simp] lemma continuous_linear_map.uncurry_left_apply
  (f : Ei 0 →L[𝕜] (continuous_multilinear_map 𝕜 (λ(i : fin n), Ei i.succ) Gₛ)) (m : Πi, Ei i) :
  f.uncurry_left m = f (m 0) (tail m) := rfl

/-- Given a continuous multilinear map `f` in `n+1` variables, split the first variable to obtain
a continuous linear map into continuous multilinear maps in `n` variables, given by
`x ↦ (m ↦ f (cons x m))`. -/
def continuous_multilinear_map.curry_left
  (f : continuous_multilinear_map 𝕜 Ei Gₛ) :
  Ei 0 →L[𝕜] (continuous_multilinear_map 𝕜 (λ(i : fin n), Ei i.succ) Gₛ) :=
linear_map.mk_continuous
{ -- define a linear map into `n` continuous multilinear maps from an `n+1` continuous multilinear
  -- map
  to_fun    := λx, (f.to_multilinear_map.curry_left x).mk_continuous
    (∥f∥ * ∥x∥) (f.norm_map_cons_le x),
  map_add'  := λx y, by { ext m, exact f.cons_add m x y },
  map_smul' := λc x, by { ext m, exact f.cons_smul m c x } }
  -- then register its continuity thanks to its boundedness properties.
(∥f∥) (λx, multilinear_map.mk_continuous_norm_le _ (mul_nonneg (norm_nonneg _) (norm_nonneg _)) _)

@[simp] lemma continuous_multilinear_map.curry_left_apply
  (f : continuous_multilinear_map 𝕜 Ei Gₛ) (x : Ei 0) (m : Π(i : fin n), Ei i.succ) :
  f.curry_left x m = f (cons x m) := rfl

@[simp] lemma continuous_linear_map.curry_uncurry_left
  (f : Ei 0 →L[𝕜] (continuous_multilinear_map 𝕜 (λ(i : fin n), Ei i.succ) Gₛ)) :
  f.uncurry_left.curry_left = f :=
begin
  ext m x,
  simp only [tail_cons, continuous_linear_map.uncurry_left_apply,
             continuous_multilinear_map.curry_left_apply],
  rw cons_zero
end

@[simp] lemma continuous_multilinear_map.uncurry_curry_left
  (f : continuous_multilinear_map 𝕜 Ei Gₛ) : f.curry_left.uncurry_left = f :=
continuous_multilinear_map.to_multilinear_map_inj $ f.to_multilinear_map.uncurry_curry_left

variables (𝕜 Ei G Gₛ)

/-- The space of continuous multilinear maps on `Π(i : fin (n+1)), E i` is canonically isomorphic to
the space of continuous linear maps from `E 0` to the space of continuous multilinear maps on
`Π(i : fin n), E i.succ `, by separating the first variable. We register this isomorphism in
`continuous_multilinear_curry_left_equiv 𝕜 E E₂`. The algebraic version (without topology) is given
in `multilinear_curry_left_equiv 𝕜 E E₂`.

The direct and inverse maps are given by `f.uncurry_left` and `f.curry_left`. Use these
unless you need the full framework of linear isometric equivs. -/
def continuous_multilinear_curry_left_equiv :
  (Ei 0 →L[𝕜] (continuous_multilinear_map 𝕜 (λ(i : fin n), Ei i.succ) Gₛ)) ≃ₗᵢ[𝕜]
  (continuous_multilinear_map 𝕜 Ei Gₛ) :=
linear_isometry_equiv.of_bounds
  { to_fun    := continuous_linear_map.uncurry_left,
    map_add'  := λf₁ f₂, by { ext m, refl },
    map_smul' := λc f, by { ext m, refl },
    inv_fun   := continuous_multilinear_map.curry_left,
    left_inv  := continuous_linear_map.curry_uncurry_left,
    right_inv := continuous_multilinear_map.uncurry_curry_left }
  (λ f, multilinear_map.mk_continuous_norm_le _ (norm_nonneg f) _)
  (λ f, linear_map.mk_continuous_norm_le _ (norm_nonneg f) _)

variables {𝕜 Ei G Gₛ}

@[simp] lemma continuous_multilinear_curry_left_equiv_apply
  (f : Ei 0 →L[𝕜] (continuous_multilinear_map 𝕜 (λ i : fin n, Ei i.succ) Gₛ)) (v : Π i, Ei i) :
  continuous_multilinear_curry_left_equiv 𝕜 Ei Gₛ f v = f (v 0) (tail v) := rfl

@[simp] lemma continuous_multilinear_curry_left_equiv_symm_apply
  (f : continuous_multilinear_map 𝕜 Ei Gₛ) (x : Ei 0) (v : Π i : fin n, Ei i.succ) :
  (continuous_multilinear_curry_left_equiv 𝕜 Ei Gₛ).symm f x v = f (cons x v) := rfl

@[simp] lemma continuous_multilinear_map.curry_left_norm
  (f : continuous_multilinear_map 𝕜 Ei Gₛ) : ∥f.curry_left∥ = ∥f∥ :=
(continuous_multilinear_curry_left_equiv 𝕜 Ei Gₛ).symm.norm_map f

@[simp] lemma continuous_linear_map.uncurry_left_norm
  (f : Ei 0 →L[𝕜] (continuous_multilinear_map 𝕜 (λ(i : fin n), Ei i.succ) Gₛ)) :
  ∥f.uncurry_left∥ = ∥f∥ :=
(continuous_multilinear_curry_left_equiv 𝕜 Ei Gₛ).norm_map f

/-! #### Right currying -/

/-- Given a continuous linear map `f` from continuous multilinear maps on `n` variables to
continuous linear maps on `E 0`, construct the corresponding continuous multilinear map on `n+1`
variables obtained by concatenating the variables, given by `m ↦ f (init m) (m (last n))`. -/
def continuous_multilinear_map.uncurry_right
  (f : continuous_multilinear_map 𝕜 (λ i : fin n, Ei i.cast_succ) (Ei (last n) →L[𝕜] Gₛ)) :
  continuous_multilinear_map 𝕜 Ei Gₛ :=
let f' : multilinear_map 𝕜 (λ(i : fin n), Ei i.cast_succ) (Ei (last n) →ₗ[𝕜] Gₛ) :=
{ to_fun    := λ m, (f m).to_linear_map,
  map_add'  := λ m i x y, by simp,
  map_smul' := λ m i c x, by simp } in
(@multilinear_map.uncurry_right 𝕜 n Ei Gₛ _ _ _ _ _ f').mk_continuous
  (∥f∥) (λm, f.norm_map_init_le m)

@[simp] lemma continuous_multilinear_map.uncurry_right_apply
  (f : continuous_multilinear_map 𝕜 (λ(i : fin n), Ei i.cast_succ) (Ei (last n) →L[𝕜] Gₛ))
  (m : Πi, Ei i) :
  f.uncurry_right m = f (init m) (m (last n)) := rfl

/-- Given a continuous multilinear map `f` in `n+1` variables, split the last variable to obtain
a continuous multilinear map in `n` variables into continuous linear maps, given by
`m ↦ (x ↦ f (snoc m x))`. -/
def continuous_multilinear_map.curry_right
  (f : continuous_multilinear_map 𝕜 Ei Gₛ) :
  continuous_multilinear_map 𝕜 (λ i : fin n, Ei i.cast_succ) (Ei (last n) →L[𝕜] Gₛ) :=
let f' : multilinear_map 𝕜 (λ(i : fin n), Ei i.cast_succ) (Ei (last n) →L[𝕜] Gₛ) :=
{ to_fun    := λm, (f.to_multilinear_map.curry_right m).mk_continuous
    (∥f∥ * ∏ i, ∥m i∥) $ λx, f.norm_map_snoc_le m x,
  map_add'  := λ m i x y, by { simp, refl },
  map_smul' := λ m i c x, by { simp, refl } } in
f'.mk_continuous (∥f∥) (λm, linear_map.mk_continuous_norm_le _
  (mul_nonneg (norm_nonneg _) (prod_nonneg (λj hj, norm_nonneg _))) _)

@[simp] lemma continuous_multilinear_map.curry_right_apply
  (f : continuous_multilinear_map 𝕜 Ei Gₛ) (m : Π i : fin n, Ei i.cast_succ) (x : Ei (last n)) :
  f.curry_right m x = f (snoc m x) := rfl

@[simp] lemma continuous_multilinear_map.curry_uncurry_right
  (f : continuous_multilinear_map 𝕜 (λ i : fin n, Ei i.cast_succ) (Ei (last n) →L[𝕜] Gₛ)) :
  f.uncurry_right.curry_right = f :=
begin
  ext m x,
  simp only [snoc_last, continuous_multilinear_map.curry_right_apply,
             continuous_multilinear_map.uncurry_right_apply],
  rw init_snoc
end

@[simp] lemma continuous_multilinear_map.uncurry_curry_right
  (f : continuous_multilinear_map 𝕜 Ei Gₛ) : f.curry_right.uncurry_right = f :=
by { ext m, simp }

variables (𝕜 Ei G Gₛ)

/--
The space of continuous multilinear maps on `Π(i : fin (n+1)), Ei i` is canonically isomorphic to
the space of continuous multilinear maps on `Π(i : fin n), Ei i.cast_succ` with values in the space
of continuous linear maps on `Ei (last n)`, by separating the last variable. We register this
isomorphism as a continuous linear equiv in `continuous_multilinear_curry_right_equiv 𝕜 Ei G`.
The algebraic version (without topology) is given in `multilinear_curry_right_equiv 𝕜 Ei G`.

The direct and inverse maps are given by `f.uncurry_right` and `f.curry_right`. Use these
unless you need the full framework of linear isometric equivs.
-/
def continuous_multilinear_curry_right_equiv :
  (continuous_multilinear_map 𝕜 (λ(i : fin n), Ei i.cast_succ) (Ei (last n) →L[𝕜] Gₛ)) ≃ₗᵢ[𝕜]
  (continuous_multilinear_map 𝕜 Ei Gₛ) :=
linear_isometry_equiv.of_bounds
  { to_fun    := continuous_multilinear_map.uncurry_right,
    map_add'  := λf₁ f₂, by { ext m, refl },
    map_smul' := λc f, by { ext m, refl },
    inv_fun   := continuous_multilinear_map.curry_right,
    left_inv  := continuous_multilinear_map.curry_uncurry_right,
    right_inv := continuous_multilinear_map.uncurry_curry_right }
  (λ f, multilinear_map.mk_continuous_norm_le _ (norm_nonneg f) _)
  (λ f, multilinear_map.mk_continuous_norm_le _ (norm_nonneg f) _)

variables (n G' G'ₛ)

/-- The space of continuous multilinear maps on `Π(i : fin (n+1)), G` is canonically isomorphic to
the space of continuous multilinear maps on `Π(i : fin n), G` with values in the space
of continuous linear maps on `G`, by separating the last variable. We register this
isomorphism as a continuous linear equiv in `continuous_multilinear_curry_right_equiv' 𝕜 n G G'`.
For a version allowing dependent types, see `continuous_multilinear_curry_right_equiv`. When there
are no dependent types, use the primed version as it helps Lean a lot for unification.

The direct and inverse maps are given by `f.uncurry_right` and `f.curry_right`. Use these
unless you need the full framework of linear isometric equivs. -/
def continuous_multilinear_curry_right_equiv' :
  (G [×n]→L[𝕜] (G →L[𝕜] G'ₛ)) ≃ₗᵢ[𝕜] (G [×n.succ]→L[𝕜] G'ₛ) :=
continuous_multilinear_curry_right_equiv 𝕜 (λ (i : fin n.succ), G) G'ₛ

variables {n 𝕜 G Gₛ Ei G' G'ₛ}

@[simp] lemma continuous_multilinear_curry_right_equiv_apply
  (f : (continuous_multilinear_map 𝕜 (λ(i : fin n), Ei i.cast_succ) (Ei (last n) →L[𝕜] Gₛ)))
  (v : Π i, Ei i) :
  (continuous_multilinear_curry_right_equiv 𝕜 Ei Gₛ) f v = f (init v) (v (last n)) := rfl

@[simp] lemma continuous_multilinear_curry_right_equiv_symm_apply
  (f : continuous_multilinear_map 𝕜 Ei Gₛ)
  (v : Π (i : fin n), Ei i.cast_succ) (x : Ei (last n)) :
  (continuous_multilinear_curry_right_equiv 𝕜 Ei Gₛ).symm f v x = f (snoc v x) := rfl

@[simp] lemma continuous_multilinear_curry_right_equiv_apply'
  (f : G [×n]→L[𝕜] (G →L[𝕜] G'ₛ)) (v : fin (n + 1) → G) :
  continuous_multilinear_curry_right_equiv' 𝕜 n G G'ₛ f v = f (init v) (v (last n)) := rfl

@[simp] lemma continuous_multilinear_curry_right_equiv_symm_apply'
  (f : G [×n.succ]→L[𝕜] G'ₛ) (v : fin n → G) (x : G) :
  (continuous_multilinear_curry_right_equiv' 𝕜 n G G'ₛ).symm f v x = f (snoc v x) := rfl

@[simp] lemma continuous_multilinear_map.curry_right_norm
  (f : continuous_multilinear_map 𝕜 Ei Gₛ) : ∥f.curry_right∥ = ∥f∥ :=
(continuous_multilinear_curry_right_equiv 𝕜 Ei Gₛ).symm.norm_map f

@[simp] lemma continuous_multilinear_map.uncurry_right_norm
  (f : continuous_multilinear_map 𝕜 (λ i : fin n, Ei i.cast_succ) (Ei (last n) →L[𝕜] Gₛ)) :
  ∥f.uncurry_right∥ = ∥f∥ :=
(continuous_multilinear_curry_right_equiv 𝕜 Ei Gₛ).norm_map f

/-!
#### Currying with `0` variables

The space of multilinear maps with `0` variables is trivial: such a multilinear map is just an
arbitrary constant (note that multilinear maps in `0` variables need not map `0` to `0`!).
Therefore, the space of continuous multilinear maps on `(fin 0) → G` with values in `E₂` is
isomorphic (and even isometric) to `E₂`. As this is the zeroth step in the construction of iterated
derivatives, we register this isomorphism. -/

section
local attribute [instance] unique.subsingleton

variables {𝕜 G G' Gₛ G'ₛ}

/-- Associating to a continuous multilinear map in `0` variables the unique value it takes. -/
def continuous_multilinear_map.uncurry0
  (f : continuous_multilinear_map 𝕜 (λ (i : fin 0), G) G'ₛ) : G'ₛ := f 0

variables (𝕜 G)
/-- Associating to an element `x` of a vector space `E₂` the continuous multilinear map in `0`
variables taking the (unique) value `x` -/
def continuous_multilinear_map.curry0 (x : G'ₛ) : G [×0]→L[𝕜] G'ₛ :=
{ to_fun    := λm, x,
  map_add'  := λ m i, fin.elim0 i,
  map_smul' := λ m i, fin.elim0 i,
  cont      := continuous_const }

variable {G}
@[simp] lemma continuous_multilinear_map.curry0_apply (x : G'ₛ) (m : (fin 0) → G) :
  continuous_multilinear_map.curry0 𝕜 G x m = x := rfl

variable {𝕜}
@[simp] lemma continuous_multilinear_map.uncurry0_apply (f : G [×0]→L[𝕜] G'ₛ) :
  f.uncurry0 = f 0 := rfl

@[simp] lemma continuous_multilinear_map.apply_zero_curry0 (f : G [×0]→L[𝕜] G'ₛ) {x : fin 0 → G} :
  continuous_multilinear_map.curry0 𝕜 G (f x) = f :=
by { ext m, simp [(subsingleton.elim _ _ : x = m)] }

lemma continuous_multilinear_map.uncurry0_curry0 (f : G [×0]→L[𝕜] G'ₛ) :
  continuous_multilinear_map.curry0 𝕜 G (f.uncurry0) = f :=
by simp

variables (𝕜 G Gₛ)
@[simp] lemma continuous_multilinear_map.curry0_uncurry0 (x : G'ₛ) :
  (continuous_multilinear_map.curry0 𝕜 G x).uncurry0 = x := rfl

@[simp] lemma continuous_multilinear_map.curry0_norm (x : G'ₛ)  :
  ∥continuous_multilinear_map.curry0 𝕜 G x∥ = ∥x∥ :=
begin
  apply le_antisymm,
  { exact continuous_multilinear_map.op_norm_le_bound _ (norm_nonneg _) (λm, by simp) },
  { simpa using (continuous_multilinear_map.curry0 𝕜 G x).le_op_norm 0 }
end

variables {𝕜 G Gₛ}
@[simp] lemma continuous_multilinear_map.fin0_apply_norm (f : G [×0]→L[𝕜] G'ₛ) {x : fin 0 → G} :
  ∥f x∥ = ∥f∥ :=
begin
  obtain rfl : x = 0 := subsingleton.elim _ _,
  refine le_antisymm (by simpa using f.le_op_norm 0) _,
  have : ∥continuous_multilinear_map.curry0 𝕜 G (f.uncurry0)∥ ≤ ∥f.uncurry0∥ :=
    continuous_multilinear_map.op_norm_le_bound _ (norm_nonneg _) (λm,
      by simp [-continuous_multilinear_map.apply_zero_curry0]),
  simpa
end

lemma continuous_multilinear_map.uncurry0_norm (f : G [×0]→L[𝕜] G'ₛ) : ∥f.uncurry0∥ = ∥f∥ :=
by simp

variables (𝕜 G G' Gₛ G'ₛ)
/-- The continuous linear isomorphism between elements of a normed space, and continuous multilinear
maps in `0` variables with values in this normed space.

The direct and inverse maps are `uncurry0` and `curry0`. Use these unless you need the full
framework of linear isometric equivs. -/
def continuous_multilinear_curry_fin0 : (G [×0]→L[𝕜] G'ₛ) ≃ₗᵢ[𝕜] G'ₛ :=
{ to_fun    := λf, continuous_multilinear_map.uncurry0 f,
  inv_fun   := λf, continuous_multilinear_map.curry0 𝕜 G f,
  map_add'  := λf g, rfl,
  map_smul' := λc f, rfl,
  left_inv  := continuous_multilinear_map.uncurry0_curry0,
  right_inv := continuous_multilinear_map.curry0_uncurry0 𝕜 G,
  norm_map' := continuous_multilinear_map.uncurry0_norm }

variables {𝕜 G G' Gₛ Gₛ}

@[simp] lemma continuous_multilinear_curry_fin0_apply (f : G [×0]→L[𝕜] G'ₛ) :
  continuous_multilinear_curry_fin0 𝕜 G G'ₛ f = f 0 := rfl

@[simp] lemma continuous_multilinear_curry_fin0_symm_apply (x : G'ₛ) (v : (fin 0) → G) :
  (continuous_multilinear_curry_fin0 𝕜 G G'ₛ).symm x v = x := rfl

end

/-! #### With 1 variable -/

variables (𝕜 G G' Gₛ G'ₛ)

/-- Continuous multilinear maps from `G^1` to `G'` are isomorphic with continuous linear maps from
`G` to `G'`. -/
def continuous_multilinear_curry_fin1 : (G [×1]→L[𝕜] G'ₛ) ≃ₗᵢ[𝕜] (G →L[𝕜] G'ₛ) :=
(continuous_multilinear_curry_right_equiv 𝕜 (λ (i : fin 1), G) G'ₛ).symm.trans
(continuous_multilinear_curry_fin0 𝕜 G (G →L[𝕜] G'ₛ))

variables {𝕜 G G'}

@[simp] lemma continuous_multilinear_curry_fin1_apply (f : G [×1]→L[𝕜] G'ₛ) (x : G) :
  continuous_multilinear_curry_fin1 𝕜 G G'ₛ f x = f (fin.snoc 0 x) := rfl

@[simp] lemma continuous_multilinear_curry_fin1_symm_apply
  (f : G →L[𝕜] G'ₛ) (v : (fin 1) → G) :
  (continuous_multilinear_curry_fin1 𝕜 G G'ₛ).symm f v = f (v 0) := rfl

namespace continuous_multilinear_map

variables (𝕜 G G' Gₛ G'ₛ)

/-- An equivalence of the index set defines a linear isometric equivalence between the spaces
of multilinear maps. -/
def dom_dom_congr (σ : ι ≃ ι') :
  continuous_multilinear_map 𝕜 (λ _ : ι, G) G'ₛ ≃ₗᵢ[𝕜]
    continuous_multilinear_map 𝕜 (λ _ : ι', G) G'ₛ :=
linear_isometry_equiv.of_bounds
  { to_fun := λ f, (multilinear_map.dom_dom_congr σ f.to_multilinear_map).mk_continuous ∥f∥ $
      λ m, (f.le_op_norm (λ i, m (σ i))).trans_eq $ by rw [← σ.prod_comp],
    inv_fun := λ f, (multilinear_map.dom_dom_congr σ.symm f.to_multilinear_map).mk_continuous ∥f∥ $
      λ m, (f.le_op_norm (λ i, m (σ.symm i))).trans_eq $ by rw [← σ.symm.prod_comp],
    left_inv := λ f, ext $ λ m, congr_arg f $ by simp only [σ.symm_apply_apply],
    right_inv := λ f, ext $ λ m, congr_arg f $ by simp only [σ.apply_symm_apply],
    map_add' := λ f g, rfl,
    map_smul' := λ c f, rfl }
  (λ f, multilinear_map.mk_continuous_norm_le _ (norm_nonneg f) _)
  (λ f, multilinear_map.mk_continuous_norm_le _ (norm_nonneg f) _)

variables {𝕜 G G' Gₛ G'ₛ}

section

variable [decidable_eq (ι ⊕ ι')]

/-- A continuous multilinear map with variables indexed by `ι ⊕ ι'` defines a continuous multilinear
map with variables indexed by `ι` taking values in the space of continuous multilinear maps with
variables indexed by `ι'`. -/
def curry_sum (f : continuous_multilinear_map 𝕜 (λ x : ι ⊕ ι', G) G'ₛ) :
  continuous_multilinear_map 𝕜 (λ x : ι, G) (continuous_multilinear_map 𝕜 (λ x : ι', G) G'ₛ) :=
multilinear_map.mk_continuous_multilinear (multilinear_map.curry_sum f.to_multilinear_map) (∥f∥) $
  λ m m', by simpa [fintype.prod_sum_type, mul_assoc] using f.le_op_norm (sum.elim m m')

@[simp] lemma curry_sum_apply (f : continuous_multilinear_map 𝕜 (λ x : ι ⊕ ι', G) G'ₛ)
  (m : ι → G) (m' : ι' → G) :
  f.curry_sum m m' = f (sum.elim m m') :=
rfl

/-- A continuous multilinear map with variables indexed by `ι` taking values in the space of
continuous multilinear maps with variables indexed by `ι'` defines a continuous multilinear map with
variables indexed by `ι ⊕ ι'`. -/
def uncurry_sum
  (f : continuous_multilinear_map 𝕜 (λ x : ι, G) (continuous_multilinear_map 𝕜 (λ x : ι', G) G'ₛ)) :
  continuous_multilinear_map 𝕜 (λ x : ι ⊕ ι', G) G'ₛ :=
multilinear_map.mk_continuous
  (to_multilinear_map_linear.comp_multilinear_map f.to_multilinear_map).uncurry_sum (∥f∥) $ λ m,
  by simpa [fintype.prod_sum_type, mul_assoc]
    using (f (m ∘ sum.inl)).le_of_op_norm_le (m ∘ sum.inr) (f.le_op_norm _)

@[simp] lemma uncurry_sum_apply
  (f : continuous_multilinear_map 𝕜 (λ x : ι, G) (continuous_multilinear_map 𝕜 (λ x : ι', G) G'ₛ))
  (m : ι ⊕ ι' → G) :
  f.uncurry_sum m = f (m ∘ sum.inl) (m ∘ sum.inr) :=
rfl

variables (𝕜 ι ι' G G' Gₛ G'ₛ)

/-- Linear isometric equivalence between the space of continuous multilinear maps with variables
indexed by `ι ⊕ ι'` and the space of continuous multilinear maps with variables indexed by `ι`
taking values in the space of continuous multilinear maps with variables indexed by `ι'`.

The forward and inverse functions are `continuous_multilinear_map.curry_sum`
and `continuous_multilinear_map.uncurry_sum`. Use this definition only if you need
some properties of `linear_isometry_equiv`. -/
def curry_sum_equiv : continuous_multilinear_map 𝕜 (λ x : ι ⊕ ι', G) G'ₛ ≃ₗᵢ[𝕜]
  continuous_multilinear_map 𝕜 (λ x : ι, G) (continuous_multilinear_map 𝕜 (λ x : ι', G) G'ₛ) :=
linear_isometry_equiv.of_bounds
  { to_fun := curry_sum,
    inv_fun := uncurry_sum,
    map_add' := λ f g, by { ext, refl },
    map_smul' := λ c f, by { ext, refl },
    left_inv := λ f, by { ext m, exact congr_arg f (sum.elim_comp_inl_inr m) },
    right_inv := λ f, by { ext m₁ m₂, change f _ _ = f _ _,
      rw [sum.elim_comp_inl, sum.elim_comp_inr] } }
  (λ f, multilinear_map.mk_continuous_multilinear_norm_le _ (norm_nonneg f) _)
  (λ f, multilinear_map.mk_continuous_norm_le _ (norm_nonneg f) _)

end

section

variables (𝕜 G G' Gₛ G'ₛ) {k l : ℕ} {s : finset (fin n)}

/-- If `s : finset (fin n)` is a finite set of cardinality `k` and its complement has cardinality
`l`, then the space of continuous multilinear maps `G [×n]→L[𝕜] G'` of `n` variables is isomorphic
to the space of continuous multilinear maps `G [×k]→L[𝕜] G [×l]→L[𝕜] G'` of `k` variables taking
values in the space of continuous multilinear maps of `l` variables. -/
def curry_fin_finset {k l n : ℕ} {s : finset (fin n)}
  (hk : s.card = k) (hl : sᶜ.card = l) :
  (G [×n]→L[𝕜] G'ₛ) ≃ₗᵢ[𝕜] (G [×k]→L[𝕜] G [×l]→L[𝕜] G'ₛ) :=
linear_isometry_equiv.trans
  (dom_dom_congr 𝕜 G G'ₛ (fin_sum_equiv_of_finset hk hl).symm)
  (curry_sum_equiv 𝕜 (fin k) (fin l) G G'ₛ)

variables {𝕜 G G' Gₛ G'ₛ}

@[simp] lemma curry_fin_finset_apply (hk : s.card = k) (hl : sᶜ.card = l)
  (f : G [×n]→L[𝕜] G'ₛ) (mk : fin k → G) (ml : fin l → G) :
  curry_fin_finset 𝕜 G G'ₛ hk hl f mk ml =
    f (λ i, sum.elim mk ml ((fin_sum_equiv_of_finset hk hl).symm i)) :=
rfl

@[simp] lemma curry_fin_finset_symm_apply (hk : s.card = k) (hl : sᶜ.card = l)
  (f : G [×k]→L[𝕜] G [×l]→L[𝕜] G'ₛ) (m : fin n → G) :
  (curry_fin_finset 𝕜 G G'ₛ hk hl).symm f m =
    f (λ i, m $ fin_sum_equiv_of_finset hk hl (sum.inl i))
      (λ i, m $ fin_sum_equiv_of_finset hk hl (sum.inr i)) :=
rfl

@[simp] lemma curry_fin_finset_symm_apply_piecewise_const (hk : s.card = k) (hl : sᶜ.card = l)
  (f : G [×k]→L[𝕜] G [×l]→L[𝕜] G'ₛ) (x y : G) :
  (curry_fin_finset 𝕜 G G'ₛ hk hl).symm f (s.piecewise (λ _, x) (λ _, y)) = f (λ _, x) (λ _, y) :=
multilinear_map.curry_fin_finset_symm_apply_piecewise_const hk hl _ x y

@[simp] lemma curry_fin_finset_symm_apply_const (hk : s.card = k) (hl : sᶜ.card = l)
  (f : G [×k]→L[𝕜] G [×l]→L[𝕜] G'ₛ) (x : G) :
  (curry_fin_finset 𝕜 G G'ₛ hk hl).symm f (λ _, x) = f (λ _, x) (λ _, x) :=
rfl

@[simp] lemma curry_fin_finset_apply_const (hk : s.card = k) (hl : sᶜ.card = l)
  (f : G [×n]→L[𝕜] G'ₛ) (x y : G) :
  curry_fin_finset 𝕜 G G'ₛ hk hl f (λ _, x) (λ _, y) = f (s.piecewise (λ _, x) (λ _, y)) :=
begin
  refine (curry_fin_finset_symm_apply_piecewise_const hk hl _ _ _).symm.trans _, -- `rw` fails
  rw linear_isometry_equiv.symm_apply_apply
end

end

end continuous_multilinear_map

end currying<|MERGE_RESOLUTION|>--- conflicted
+++ resolved
@@ -409,21 +409,17 @@
 instance normed_group : normed_group (continuous_multilinear_map 𝕜 E G) :=
 normed_group.of_core _ ⟨op_norm_zero_iff, op_norm_add_le, op_norm_neg⟩
 
-<<<<<<< HEAD
-instance to_normed_space : normed_space 𝕜' (continuous_multilinear_map 𝕜 E Gₛ) :=
-=======
 /-- An alias of `continuous_multilinear_map.normed_group` with non-dependent types to help typeclass
 search. -/
-instance normed_group' : normed_group (continuous_multilinear_map 𝕜 (λ i : ι, G) G') :=
+instance normed_group' : normed_group (continuous_multilinear_map 𝕜 (λ i : ι, G) G'ₛ) :=
 continuous_multilinear_map.normed_group
 
-instance normed_space : normed_space 𝕜' (continuous_multilinear_map 𝕜 E G) :=
->>>>>>> 394dec32
+instance normed_space : normed_space 𝕜' (continuous_multilinear_map 𝕜 E Gₛ) :=
 ⟨λ c f, f.op_norm_smul_le c⟩
 
 /-- An alias of `continuous_multilinear_map.normed_space` with non-dependent types to help typeclass
 search. -/
-instance normed_space' : normed_space 𝕜' (continuous_multilinear_map 𝕜 (λ i : ι, G') G) :=
+instance normed_space' : normed_space 𝕜' (continuous_multilinear_map 𝕜 (λ i : ι, G') Gₛ) :=
 continuous_multilinear_map.normed_space
 
 theorem le_op_norm_mul_prod_of_le {b : ι → ℝ} (hm : ∀ i, ∥m i∥ ≤ b i) : ∥f m∥ ≤ ∥f∥ * ∏ i, b i :=
