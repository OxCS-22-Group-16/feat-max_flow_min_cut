/-
Copyright (c) 2022 Arthur Paulino, Damiano Testa. All rights reserved.
Released under Apache 2.0 license as described in the file LICENSE.
Authors: Arthur Paulino, Damiano Testa
-/
import tactic.core
import algebra.group.basic

/-!
# `move_add`: a tactic for moving summands

Calling `move_add [a, ← b, c]`, recursively looks inside the goal for expressions involving a sum.
Whenever it finds one, it moves the summands that unify to `a, b, c`, removing all parentheses.

See the doc-string for `tactic.interactive.move_add` for more information.

##  Implementation notes

This file defines a general `move_op` tactic, intended for reordering terms in an expression
obtained by repeated applications of a given associative, commutative binary operation.  The
user decides the final reordering.  Applying `move_op` without specifying the order will simply
remove all parentheses from the expression.
The main user-facing tactics are `move_add` and `move_mul`, dealing with addition and
multiplication, respectively.

In what is below, we talk about `move_add` for definiteness, but everything applies
to `move_mul` and to the more general `move_op`.

The implementation of `move_add` only moves the terms specified by the user (and rearranges
parentheses).

Note that the tactic `abel` already implements a very solid heuristic for normalizing terms in an
additive commutative semigroup and produces expressions in more or less standard form.
The scope of `move_add` is different: it is designed to make it easy to move individual terms
around a sum.

##  Future work

* Add support for `neg/div/inv` in additive/multiplicative groups?
* Add different operations other than `+` and `*`?  E.g. `∪, ∩, ⊓, ⊔, ...`?
  Should there be the desire for supporting more operations, it might make sense to extract
  the `simp [add] <|> simp [mul]` block in `with_errors` to a separate tactic,
  including all the lemmas used for the rearrangement to work.
* Add functionality for moving terms across the two sides of an in/dis/equality.
  E.g. it might be desirable to have `to_lhs [a]` converting `b + c = a + d` to `- a + b + c = d`.
* Add a non-recursive version for use in `conv` mode.
* Revise tests?
-/

namespace tactic

namespace move_op

/-!
Throughout this file, `op : pexpr` denotes an arbitrary (binary) operation.  We do not use,
but implicitly imagine, that this operation is associative, since we extract iterations of
such operations, with complete disregard of the order in which these iterations arise.
-/

<<<<<<< HEAD
/-- `list_explicit_args f` returns a list of the explicit arguments of `f`. -/
meta def list_explicit_args (f : expr) : tactic (list expr) :=
tactic.fold_explicit_args f [] (λ ll e, return $ ll ++ [e])

/--  `list_head_op op tt e` recurses into the expression `e` looking for first appearances of
`op` as the head symbol of a subexpression.  Every time it finds one, it isolates it.
Usually, `op` is a binary, associative operation.  E.g.,
```lean
#eval trace $ list_head_op ``((+)) tt `(0 / (1 + 2) + (3 * (4 + 5) + 6) * (7 + 8 * (9 + 10)))
-- [0 / (1 + 2) + (3 * (4 + 5) + 6) * (7 + 8 * (9 + 10)),
-- 1 + 2, 3 * (4 + 5) + 6, 4 + 5, 7 + 8 * (9 + 10), 9 + 10]
```

More in detail, `list_head_op` partially traverses an expression in search for a term that is an
iterated application of `op` and produces a list of such terms.
In the intended application, the `bool` input is initially set to `tt`.
The first time `list_head_op` finds an expression whose head symbol is `op`,
`list_head_op` adds the expression to the list, and recurses inside the operands as well,
but with the boolean set to `ff`.  This prevents partial operands of a large expression to
appear.  Once `list_head_op` finds a term whose head symbol is not `op`,
it reverts the boolean to `tt`, so that the recursion can isolate further sums later in the
expression. -/
meta def list_head_op (op : pexpr) : bool → expr → tactic (list expr)
| bo F'@(expr.app F b) := do
  op ← to_expr op tt ff,
  if F.get_app_fn.const_name = op.get_app_fn.const_name then do
    Fargs ← list_explicit_args F,
    ac ← (Fargs ++ [b]).mmap $ list_head_op ff,
    if bo then return $ [F'] ++ ac.join
    else return ac.join
  else do
    Fc ← list_head_op tt F, bc ← list_head_op tt b,
    return $ Fc ++ bc
| bo (expr.lam _ _ e f) := do
  ec ← list_head_op tt e, fc ← list_head_op tt f,
  return $ ec ++ fc
| bo (expr.pi  _ _ e f) := do
  ec ← list_head_op tt e, fc ← list_head_op tt f,
  return $ ec ++ fc
| bo (expr.mvar  _ _ e) := do
  list_head_op tt e >>= return
| bo (expr.elet _ e f g) := do
  ec ← list_head_op tt e, fc ← list_head_op tt f, gc ← list_head_op tt g,
  return $ ec ++ fc ++ gc
| bo e := return []

=======
>>>>>>> ea89af8b
/--  Given a list `un` of `α`s and a list `bo` of `bool`s, return the sublist of `un`
consisting of the entries of `un` whose corresponding entry in `bo` is `tt`.

Used for error management: `un` is the list of user inputs, `bo` is the list encoding which input
is unused (`tt`) and which input is used (`ff`).
`return_unused` returns the unused user inputs. -/
def return_unused {α : Type*} : list α → list bool → list α
| un [] := un
| [] bo := []
| (u::us) (b::bs) := if b then u::return_unused us bs else return_unused us bs

/--  Given a list `lp` of `bool × pexpr` and a list `sl` of `expr`, scan the elements of `lp` one
at a time and produce 3 sublists of `sl`.

If `(tf,pe)` is the first element of `lp`, we look for the first element of `sl` that unifies with
`pe.to_expr`.  If no such element exists, then we discard `(tf,pe)` and move along.
If `eu ∈ sl` is the first element of `sl` that unifies with `pe.to_expr`, then we add `eu` as the
next element of either the first or the second list, depending on the boolean `tf` and we remove
`eu` from the list `sl`.  In this case, we continue our scanning with the next element of `lp`,
replacing `sl` by `sl.erase eu`.

Once we exhaust the elements of `lp`, we return the three lists:
* first the list of elements of `sl` that came from an element of `lp` whose boolean was `tt`,
* next the list of elements of `sl` that came from an element of `lp` whose boolean was `ff`, and
* finally the ununified elements of `sl`.

The ununified elements of `sl` get used for error management: they keep track of which user inputs
are superfluous. -/
meta def move_left_or_right : list (bool × expr) → list expr → list bool →
  tactic (list expr × list expr × list expr × list bool)
| [] sl is_unused      := return ([], [], sl, is_unused)
| (be::l) sl is_unused := do
    (ex :: _) ← sl.mfilter $ λ e', succeeds $ unify be.2 e' |
    move_left_or_right l sl (is_unused.append [tt]),
  (l1, l2, l3, is_unused) ← move_left_or_right l (sl.erase ex) (is_unused.append [ff]),
  if be.1 then return (ex::l1, l2, l3, is_unused) else return (l1, ex::l2, l3, is_unused)

/--  We adapt `move_left_or_right` to our goal:
1. we convert a list of pairs `bool × pexpr` to a list of pairs `bool × expr`,
2. we use the extra input `sl : list expr` to perform the unification and sorting step
   `move_left_or_right`,
3. we jam the third factor inside the first two.
-/
meta def final_sort (lp : list (bool × pexpr)) (sl : list expr) : tactic (list expr × list bool) :=
do
  lp_exp : list (bool × expr) ← lp.mmap $ λ x, (do e ← to_expr x.2 tt ff, return (x.1, e)),
  (l1, l2, l3, is_unused) ← move_left_or_right lp_exp sl [],
  return (l1 ++ l3 ++ l2, is_unused)

/-- `is_given_op op e` checks if the head term of `e` is the binary operation `op`, returning
`tt` if this is the case and `ff` otherwise. -/
meta def is_given_op (op : expr) : expr → tactic bool
| (expr.app (expr.app F a) b) := succeeds $ unify op F
| _ := return ff

/-- `reorder_oper op lp boos e` converts an expression `e` to a similar looking one.
The tactic scans the expression `e` looking for subexpressions that begin with the given binary
operation `op`.  As soon as `reorder_oper` finds one such subexpression,
* it extracts the "`op`-summands" in the subexpression,
* it rearranges them according to the rules determined by `lp`,
* it recurses into each `op`-summand.

The `boos` parameter is a list of booleans.  It is keeping track of which of the inputs provided
by `lp` is actually used to perform the rearrangements.  It is useful to report unused inputs.
In its intended application, it is set to a list of `tt`, one for each element of `lp`, indicating
that they all begin unused.

Here are two examples:
```lean
#eval trace $ reorder_oper ``((=)) [(ff,``(2)), (tt,``(7))] [tt] `(∀ x y : ℕ, 2 = 0)
--  (ℕ → ℕ → 0 = 2, [ff, tt])
-- the input `[(ff,``(2)), (tt,``(7))]` instructs Lean to move `2` to the right and `7`
-- to the right.  Lean reports that `2` is not unused and `7` is unused as `[ff, tt]`.

#eval trace $ reorder_oper ``((+)) [(ff,``(2)), (tt,``(5))] [tt, tt]
  `(λ (e : ℕ), ∀ (x : ℕ), ∃ (y : ℕ),
      2 + x * (y + (e + 5)) + y = x + 2 + e → 2 + x = x + 5 + (2 + y))
/-  `2` moves to the right, `5` moves to the left.  Lean reports that `2, 5` are not unused
    as `[ff,ff]`
   (λ (e : ℕ), ∀ (x : ℕ), ∃ (y : ℕ),
      x * (5 + y + e) + y + 2   = x + e + 2 → x + 2 = 5 + x + y + 2, [ff, ff]) -/
```
-/
meta def reorder_oper (op : pexpr) (lp : list (bool × pexpr)) :
  list bool → expr → tactic (expr × list bool)
| lu F'@(expr.app F b) := do
  op ← to_expr op tt ff,
  cond ← is_given_op op F',
  if cond then do
    (sort_list, is_unused) ← list_binary_operands op F' >>= final_sort lp,
    sort_all ← sort_list.mmap $ reorder_oper ([lu, is_unused].transpose.map list.band),
    let (recs, list_unused) := sort_all.unzip,
    let summed := (recs.drop 1).foldl (λ e f, op.mk_app [e, f]) ((recs.nth 0).get_or_else `(0)),
    return (summed, list_unused.transpose.map list.band)
  else do
    [(Fn, unused_F), (bn, unused_b)] ← [F, b].mmap $ reorder_oper lu,
    return $ (expr.app Fn bn, [unused_F, unused_b, lu].transpose.map list.band)
| lu (expr.pi na bi e f)           := do [en, fn] ← [e, f].mmap $ reorder_oper lu,
    return (expr.pi  na bi en.1 fn.1, [en.2, fn.2].transpose.map list.band)
| lu (expr.lam na bi e f)          := do [en, fn] ← [e, f].mmap $ reorder_oper lu,
    return (expr.lam na bi en.1 fn.1, [en.2, fn.2].transpose.map list.band)
| lu (expr.mvar na pp e)           := do en ← reorder_oper lu e,
  return (expr.mvar na pp en.1, [en.2].transpose.map list.band)
| lu (expr.local_const na pp bi e) := do en ← reorder_oper lu e,
  return (expr.local_const na pp bi en.1, [en.2].transpose.map list.band)
| lu (expr.elet na e f g)          := do [en, fn, gn] ← [e, f, g].mmap $ reorder_oper lu,
  return (expr.elet na en.1 fn.1 gn.1, [en.2, fn.2, gn.2].transpose.map list.band)
| lu (expr.macro ma le)            := do len ← le.mmap $ reorder_oper lu,
  let (lee, lb) := len.unzip,
  return (expr.macro ma lee, lb.transpose.map list.band)
| lu e := pure (e, lu)

/-- Passes the user input `na` to `reorder_oper` at a single location, that could either be
`none` (referring to the goal) or `some name` (referring to hypothesis `name`).  Replaces the
given hypothesis/goal with the rearranged one that `reorder_hyp` receives from `reorder_oper`.
Returns a pair consisting of a boolean and a further list of booleans.
The single boolean is `tt` iff the tactic did *not* change the goal on which it was acting.
The list of booleans records which variable in `ll` has been unified in the application:
`tt` means that the corresponding variable has *not* been unified.

This definition is useful to streamline error catching. -/
meta def reorder_hyp (op : pexpr) (lp : list (bool × pexpr)) (na : option name) :
  tactic (bool × list bool) :=
do (thyp, hyploc) ←  -- `hyploc` is only meaningful in the "is some/else" branch
  if na.is_none then do t ← target, return (t, t)
  else
  (do nn ← get_unused_name,
      hl ← get_local (na.get_or_else nn),
      th ← infer_type hl,
      return (th, hl)),
  (reordered, is_unused) ← reorder_oper op lp (lp.map (λ _, tt)) thyp,
  unify reordered thyp >> return (tt, is_unused) <|> do
  -- the current `do` block takes place where the reordered expression is not equal to the original
  neq ← mk_app `eq [thyp, reordered],
  pre ← pp reordered,
  (_, prf) ← solve_aux neq $
    `[{ simp only [add_comm, add_assoc, add_left_comm], done }] <|>
    `[{ simp only [mul_comm, mul_assoc, mul_left_comm], done }] <|>
    fail format!("the associative/commutative lemmas used do not suffice to prove that " ++
    "the initial goal equals:\n\n{pre}\n"),
  if na.is_none then refine ``(eq.mpr %%prf _) else replace_hyp hyploc reordered prf >> skip,
  return (ff, is_unused)

section parsing_arguments_for_move_op
setup_tactic_parser

/-- `move_op_arg` is a single elementary argument that `move_op` takes for the
variables to be moved.  It is either a `pexpr`, or a `pexpr` preceded by a `←`. -/
meta def move_op_arg (prec : nat) : parser (bool × pexpr) :=
prod.mk <$> (option.is_some <$> (tk "<-")?) <*> parser.pexpr prec

/-- `move_pexpr_list_or_texpr` is either a list of `move_op_arg`, possibly empty, or a single
`move_op_arg`. -/
meta def move_pexpr_list_or_texpr : parser (list (bool × pexpr)) :=
list_of (move_op_arg 0) <|> list.ret <$> move_op_arg tac_rbp <|> return []

end parsing_arguments_for_move_op

end move_op

setup_tactic_parser
open move_op

/--  `move_op args locat op` is the non-interactive version of the main tactics `move_add` and
`move_mul` of this file.  Given as input `args` (a list of terms of a sequence of operands),
`locat` (hypotheses or goal where the tactic should act) and `op` (the operation to use),
`move_op` attempts to perform the rearrangement of the terms determined by `args`.

Currently, the tactic uses only `add/mul_comm, add/mul_assoc, add/mul_left_comm`, so other
operations will not actually work.
-/
meta def move_op (args : parse move_pexpr_list_or_texpr) (locat : parse location) (op : pexpr) :
  tactic unit := do
locas ← locat.get_locals,
tg ← target,
let locas_with_tg := if locat.include_goal then locas ++ [tg] else locas,
ner ← locas_with_tg.mmap (λ e, reorder_hyp op args e.local_pp_name <|> reorder_hyp op args none),
let (unch_tgts, unus_vars) := ner.unzip,
let str_unva := match
  (return_unused args (unus_vars.transpose.map list.band)).map (λ e : bool × pexpr, e.2) with
  | []   := ""
  | [pe] := "'" ++ to_string pe ++"' is an unused variable"
  | pes  := "'" ++ to_string pes ++"' are unused variables"
  end,
let str_tgts := match locat with
  | loc.wildcard := if unch_tgts.band then "nothing changed" else ""
  | loc.ns names := let linames := return_unused locas unch_tgts in
      (if none ∈ return_unused names unch_tgts then "Goal did not change\n" else "") ++
      (if linames ≠ [] then ("'" ++ to_string linames.reverse ++ "' did not change") else "")
  end,
guard (str_tgts ++ str_unva = "") <|>
  fail (if str_tgts.length = 0 then str_unva else str_tgts ++ "\n" ++ str_unva),
assumption <|> try (tactic.reflexivity reducible)

namespace interactive

/--
Calling `move_add [a, ← b, c]`, recursively looks inside the goal for expressions involving a sum.
Whenever it finds one, it moves the summands that unify to `a, b, c`, removing all parentheses.
Repetitions are allowed, and are processed following the user-specified ordering.
The terms preceded by a `←` get placed to the left, the ones without the arrow get placed to the
right.  Unnamed terms stay in place.  Due to re-parenthesizing, doing `move_add` with no argument
may change the goal. Also, the *order* in which the terms are provided matters: the tactic reads
them from left to right.  This is especially important if there are multiple matches for the typed
terms in the given expressions.

A single call of `move_op` moves terms across different sums in the same expression.
Here is an example.

```lean
import tactic.move_add

example {a b c d : ℕ} (h : c = d) : c + b + a = b + a + d :=
begin
  move_add [← a, b],  -- Goal: `a + c + b = a + d + b`  -- both sides changed
  congr,
  exact h
end

example {a b c d : ℕ} (h : c = d) : c + b * c + a * c = a * d + d + b * d :=
begin
  move_add [_ * c, ← _ * c], -- Goal: `a * c + c + b * c = a * d + d + b * d`
  -- the first `_ * c` unifies with `b * c` and moves it to the right
  -- the second `_ * c` unifies with `a * c` and moves it to the left
  congr;
  assumption
end
```

The list of expressions that `move_add` takes is optional and a single expression can be passed
without brackets.  Thus `move_add ← f` and `move_add [← f]` mean the same.

Finally, `move_add` can also target one or more hypotheses.  If `hp₁, hp₂` are in the
local context, then `move_add [f, ← g] at hp₁ hp₂` performs the rearranging at `hp₁` and `hp₂`.
As usual, passing `⊢` refers to acting on the goal as well.

##  Reporting sub-optimal usage

The tactic could fail to prove the reordering.  One potential cause is when there are multiple
matches for the rearrangements and an earlier rewrite makes a subsequent one fail.  If that is not
the case, though, I would not know what the cause of this could be.

There are three kinds of unwanted use for `move_add` that result in errors: the tactic fails
and flags the unwanted use.
1. `move_add [vars]? at *` reports globally unused variables and whether *all* goals
   are unchanged, not *each unchanged goal*.
2. If a target of `move_add [vars]? at targets` is left unchanged by the tactic, then this will be
   flagged (unless we are using `at *`).
3. If a user-provided expression never unifies, then the variable is flagged.

The tactic produces an error, reporting unused inputs and unchanged targets.

For instance, `move_add ← _` always fails reporting an unchanged goal, but never an unused variable.

##  Comparison with existing tactics

* `tactive.interactive.abel`
  performs a "reduction to normal form" that allows it to close goals involving sums with higher
  success rate than `move_add`.  If the goal is an equality of two sums that are simply obtained by
  reparenthesizing and permuting summands, then `move_add [appropriate terms]` can close the goal.
  Compared to `abel`, `move_add` has the advantage of allowing the user to specify the beginning and
  the end of the final sum, so that from there the user can continue with the proof.

* `tactic.interactive.ac_change`
  supports a wide variety of operations.  At the moment, `move_add` only works with addition.
  Still, on several experiments, `move_add` had a much quicker performance than `ac_change`.
  Also, for `move_add` the user need only specify a few terms: the tactic itself takes care of
  producing the full rearrangement and proving it "behind the scenes".

###  Remark:
It is still possible that the same output of `move_add [exprs]` can be achieved by a proper sublist
of `[exprs]`, even if the tactic does not flag anything.  For instance, giving the full re-ordering
of the expressions in the target that we want to achieve will not complain that there are unused
variables, since all the user-provided variables have been matched.  Of course, specifying the order
of all-but-the-last variable suffices to determine the permutation.  E.g., with a goal of
`a + b = 0`, applying either one of `move_add [b,a]`, or `move_add a`, or `move_add ← b` has the
same effect and changes the goal to `b + a = 0`.  These are all valid uses of `move_add`.
-/
meta def move_add (args : parse move_pexpr_list_or_texpr) (locat : parse location) :
  tactic unit :=
move_op args locat ``((+))

/--  See the doc-string for `move_add` and mentally
replace addition with multiplication throughout. ;-) -/
meta def move_mul (args : parse move_pexpr_list_or_texpr) (locat : parse location) :
  tactic unit :=
move_op args locat ``(has_mul.mul)

add_tactic_doc
{ name := "move_add",
  category := doc_category.tactic,
  decl_names := [`tactic.interactive.move_add],
  tags := ["arithmetic"] }

add_tactic_doc
{ name := "move_mul",
  category := doc_category.tactic,
  decl_names := [`tactic.interactive.move_add],
  tags := ["arithmetic"] }

end interactive
end tactic<|MERGE_RESOLUTION|>--- conflicted
+++ resolved
@@ -57,55 +57,6 @@
 such operations, with complete disregard of the order in which these iterations arise.
 -/
 
-<<<<<<< HEAD
-/-- `list_explicit_args f` returns a list of the explicit arguments of `f`. -/
-meta def list_explicit_args (f : expr) : tactic (list expr) :=
-tactic.fold_explicit_args f [] (λ ll e, return $ ll ++ [e])
-
-/--  `list_head_op op tt e` recurses into the expression `e` looking for first appearances of
-`op` as the head symbol of a subexpression.  Every time it finds one, it isolates it.
-Usually, `op` is a binary, associative operation.  E.g.,
-```lean
-#eval trace $ list_head_op ``((+)) tt `(0 / (1 + 2) + (3 * (4 + 5) + 6) * (7 + 8 * (9 + 10)))
--- [0 / (1 + 2) + (3 * (4 + 5) + 6) * (7 + 8 * (9 + 10)),
--- 1 + 2, 3 * (4 + 5) + 6, 4 + 5, 7 + 8 * (9 + 10), 9 + 10]
-```
-
-More in detail, `list_head_op` partially traverses an expression in search for a term that is an
-iterated application of `op` and produces a list of such terms.
-In the intended application, the `bool` input is initially set to `tt`.
-The first time `list_head_op` finds an expression whose head symbol is `op`,
-`list_head_op` adds the expression to the list, and recurses inside the operands as well,
-but with the boolean set to `ff`.  This prevents partial operands of a large expression to
-appear.  Once `list_head_op` finds a term whose head symbol is not `op`,
-it reverts the boolean to `tt`, so that the recursion can isolate further sums later in the
-expression. -/
-meta def list_head_op (op : pexpr) : bool → expr → tactic (list expr)
-| bo F'@(expr.app F b) := do
-  op ← to_expr op tt ff,
-  if F.get_app_fn.const_name = op.get_app_fn.const_name then do
-    Fargs ← list_explicit_args F,
-    ac ← (Fargs ++ [b]).mmap $ list_head_op ff,
-    if bo then return $ [F'] ++ ac.join
-    else return ac.join
-  else do
-    Fc ← list_head_op tt F, bc ← list_head_op tt b,
-    return $ Fc ++ bc
-| bo (expr.lam _ _ e f) := do
-  ec ← list_head_op tt e, fc ← list_head_op tt f,
-  return $ ec ++ fc
-| bo (expr.pi  _ _ e f) := do
-  ec ← list_head_op tt e, fc ← list_head_op tt f,
-  return $ ec ++ fc
-| bo (expr.mvar  _ _ e) := do
-  list_head_op tt e >>= return
-| bo (expr.elet _ e f g) := do
-  ec ← list_head_op tt e, fc ← list_head_op tt f, gc ← list_head_op tt g,
-  return $ ec ++ fc ++ gc
-| bo e := return []
-
-=======
->>>>>>> ea89af8b
 /--  Given a list `un` of `α`s and a list `bo` of `bool`s, return the sublist of `un`
 consisting of the entries of `un` whose corresponding entry in `bo` is `tt`.
 
