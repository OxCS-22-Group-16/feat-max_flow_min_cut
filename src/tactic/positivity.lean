--- conflicted
+++ resolved
@@ -457,7 +457,6 @@
   end
 | _ := failed
 
-<<<<<<< HEAD
 /-- Extension for the `positivity` tactic: `nat.succ` is always positive. -/
 @[positivity]
 meta def positivity_succ : expr → tactic strictness
@@ -476,7 +475,7 @@
 | `(nat.asc_factorial %%a %%b) := positive <$> mk_app ``nat.asc_factorial_pos [a, b]
 | e := pp e >>= fail ∘ format.bracket "The expression `"
          "` isn't of the form `nat.asc_factorial n k`"
-=======
+
 private lemma card_univ_pos (α : Type*) [fintype α] [nonempty α] :
   0 < (finset.univ : finset α).card :=
 finset.univ_nonempty.card_pos
@@ -490,6 +489,5 @@
 | `(@fintype.card %%α %%i) := positive <$> mk_mapp ``fintype.card_pos [α, i, none]
 | e := pp e >>= fail ∘ format.bracket "The expression `"
     "` isn't of the form `finset.card s` or `fintype.card α`"
->>>>>>> b2a65720
 
 end tactic