/-
Copyright (c) 2021 Kevin Buzzard. All rights reserved.
Released under Apache 2.0 license as described in the file LICENSE.
Authors: Kevin Buzzard, David Kurniadi Angdinata
-/

import algebra.cubic_discriminant
import ring_theory.adjoin_root
import tactic.linear_combination

/-!
# Weierstrass equations of elliptic curves

<<<<<<< HEAD
We give a working definition of an elliptic curve as a smooth Weierstrass curve given by a
=======
We give a working definition of an elliptic curve as a nonsingular Weierstrass curve given by a
>>>>>>> ebe7022d
Weierstrass equation, which is mathematically accurate in many cases but also good for computation.

## Mathematical background

Let `S` be a scheme. The actual category of elliptic curves over `S` is a large category, whose
objects are schemes `E` equipped with a map `E → S`, a section `S → E`, and some axioms (the map
is smooth and proper and the fibres are geometrically-connected one-dimensional group varieties). In
the special case where `S` is the spectrum of some commutative ring `R` whose Picard group is zero
(this includes all fields, all PIDs, and many other commutative rings) it can be shown (using a lot
of algebro-geometric machinery) that every elliptic curve `E` is a projective plane cubic isomorphic
to a Weierstrass curve given by the equation $y^2 + a_1xy + a_3y = x^3 + a_2x^2 + a_4x + a_6$ for
some $a_i$ in `R`, and such that a certain quantity called the discriminant of `E` is a unit in `R`.
If `R` is a field, this quantity divides the discriminant of a cubic polynomial whose roots over a
splitting field of `R` are precisely the x-coordinates of the non-zero 2-torsion points of `E`.

## Main definitions

 * `weierstrass_curve`: a Weierstrass curve over a commutative ring.
 * `weierstrass_curve.Δ`: the discriminant of a Weierstrass curve.
 * `weierstrass_curve.variable_change`: the Weierstrass curve induced by a change of variables.
 * `weierstrass_curve.base_change`: the Weierstrass curve base changed over an algebra.
 * `weierstrass_curve.two_torsion_polynomial`: the 2-torsion polynomial of a Weierstrass curve.
 * `weierstrass_curve.polynomial`: the polynomial associated to a Weierstrass curve.
 * `weierstrass_curve.equation`: the Weirstrass equation of a Weierstrass curve.
<<<<<<< HEAD
 * `weierstrass_curve.smooth`: the smoothness condition at a point on a Weierstrass curve.
=======
 * `weierstrass_curve.nonsingular`: the nonsingular condition at a point on a Weierstrass curve.
>>>>>>> ebe7022d
 * `weierstrass_curve.coordinate_ring`: the coordinate ring of a Weierstrass curve.
 * `elliptic_curve`: an elliptic curve over a commutative ring.
 * `elliptic_curve.j`: the j-invariant of an elliptic curve.

## Main statements

 * `weierstrass_curve.two_torsion_polynomial_disc`: the discriminant of a Weierstrass curve is a
    constant factor of the cubic discriminant of its 2-torsion polynomial.
<<<<<<< HEAD
 * `weierstrass_curve.smooth_of_Δ_ne_zero`: a Weierstrass curve is smooth at every point if its
    discriminant is non-zero.
=======
 * `weierstrass_curve.nonsingular_of_Δ_ne_zero`: a Weierstrass curve is nonsingular at every point
    if its discriminant is non-zero.
>>>>>>> ebe7022d
 * `weierstrass_curve.coordinate_ring.is_domain`: the coordinate ring of a Weierstrass curve is
    an integral domain.
 * `elliptic_curve.variable_change_j`: the j-invariant of an elliptic curve is invariant under an
    admissible linear change of variables.

## Implementation notes

The definition of elliptic curves in this file makes sense for all commutative rings `R`, but it
only gives a type which can be beefed up to a category which is equivalent to the category of
elliptic curves over the spectrum $\mathrm{Spec}(R)$ of `R` in the case that `R` has trivial Picard
group $\mathrm{Pic}(R)$ or, slightly more generally, when its 12-torsion is trivial. The issue is
that for a general ring `R`, there might be elliptic curves over $\mathrm{Spec}(R)$ in the sense of
algebraic geometry which are not globally defined by a cubic equation valid over the entire base.

## References

 * [N Katz and B Mazur, *Arithmetic Moduli of Elliptic Curves*][katz_mazur]
 * [P Deligne, *Courbes Elliptiques: Formulaire (d'après J. Tate)*][deligne_formulaire]
 * [J Silverman, *The Arithmetic of Elliptic Curves*][silverman2009]

## Tags

elliptic curve, weierstrass equation, j invariant
-/

private meta def map_simp : tactic unit :=
`[simp only [map_one, map_bit0, map_bit1, map_neg, map_add, map_sub, map_mul, map_pow]]

private meta def eval_simp : tactic unit :=
`[simp only [eval_C, eval_X, eval_add, eval_sub, eval_mul, eval_pow]]

universes u v

variable {R : Type u}

/-! ## Weierstrass curves -/

/-- A Weierstrass curve $y^2 + a_1xy + a_3y = x^3 + a_2x^2 + a_4x + a_6$ with parameters $a_i$. -/
@[ext] structure weierstrass_curve (R : Type u) := (a₁ a₂ a₃ a₄ a₆ : R)

instance [inhabited R] : inhabited $ weierstrass_curve R :=
⟨⟨default, default, default, default, default⟩⟩

namespace weierstrass_curve

variables [comm_ring R] (W : weierstrass_curve R)

section quantity

/-! ### Standard quantities -/

/-- The `b₂` coefficient of a Weierstrass curve. -/
@[simp] def b₂ : R := W.a₁ ^ 2 + 4 * W.a₂

/-- The `b₄` coefficient of a Weierstrass curve. -/
@[simp] def b₄ : R := 2 * W.a₄ + W.a₁ * W.a₃

/-- The `b₆` coefficient of a Weierstrass curve. -/
@[simp] def b₆ : R := W.a₃ ^ 2 + 4 * W.a₆

/-- The `b₈` coefficient of a Weierstrass curve. -/
@[simp] def b₈ : R :=
W.a₁ ^ 2 * W.a₆ + 4 * W.a₂ * W.a₆ - W.a₁ * W.a₃ * W.a₄ + W.a₂ * W.a₃ ^ 2 - W.a₄ ^ 2

lemma b_relation : 4 * W.b₈ = W.b₂ * W.b₆ - W.b₄ ^ 2 := by { simp only [b₂, b₄, b₆, b₈], ring1 }

/-- The `c₄` coefficient of a Weierstrass curve. -/
@[simp] def c₄ : R := W.b₂ ^ 2 - 24 * W.b₄

/-- The `c₆` coefficient of a Weierstrass curve. -/
@[simp] def c₆ : R := -W.b₂ ^ 3 + 36 * W.b₂ * W.b₄ - 216 * W.b₆

/-- The discriminant `Δ` of a Weierstrass curve. If `R` is a field, then this polynomial vanishes
if and only if the cubic curve cut out by this equation is singular. Sometimes only defined up to
sign in the literature; we choose the sign used by the LMFDB. For more discussion, see
[the LMFDB page on discriminants](https://www.lmfdb.org/knowledge/show/ec.discriminant). -/
@[simp] def Δ : R := -W.b₂ ^ 2 * W.b₈ - 8 * W.b₄ ^ 3 - 27 * W.b₆ ^ 2 + 9 * W.b₂ * W.b₄ * W.b₆

lemma c_relation : 1728 * W.Δ = W.c₄ ^ 3 - W.c₆ ^ 2 :=
by { simp only [b₂, b₄, b₆, b₈, c₄, c₆, Δ], ring1 }

end quantity

section variable_change

/-! ### Variable changes -/

variables (u : Rˣ) (r s t : R)

/-- The Weierstrass curve over `R` induced by an admissible linear change of variables
$(x, y) \mapsto (u^2x + r, u^3y + u^2sx + t)$ for some $u \in R^\times$ and some $r, s, t \in R$. -/
@[simps] def variable_change : weierstrass_curve R :=
{ a₁ := ↑u⁻¹ * (W.a₁ + 2 * s),
  a₂ := ↑u⁻¹ ^ 2 * (W.a₂ - s * W.a₁ + 3 * r - s ^ 2),
  a₃ := ↑u⁻¹ ^ 3 * (W.a₃ + r * W.a₁ + 2 * t),
  a₄ := ↑u⁻¹ ^ 4 * (W.a₄ - s * W.a₃ + 2 * r * W.a₂ - (t + r * s) * W.a₁ + 3 * r ^ 2 - 2 * s * t),
  a₆ := ↑u⁻¹ ^ 6 * (W.a₆ + r * W.a₄ + r ^ 2 * W.a₂ + r ^ 3 - t * W.a₃ - t ^ 2 - r * t * W.a₁) }

@[simp] lemma variable_change_b₂ : (W.variable_change u r s t).b₂ = ↑u⁻¹ ^ 2 * (W.b₂ + 12 * r) :=
by { simp only [b₂, variable_change_a₁, variable_change_a₂], ring1 }

@[simp] lemma variable_change_b₄ :
  (W.variable_change u r s t).b₄ = ↑u⁻¹ ^ 4 * (W.b₄ + r * W.b₂ + 6 * r ^ 2) :=
by { simp only [b₂, b₄, variable_change_a₁, variable_change_a₃, variable_change_a₄], ring1 }

@[simp] lemma variable_change_b₆ :
  (W.variable_change u r s t).b₆ = ↑u⁻¹ ^ 6 * (W.b₆ + 2 * r * W.b₄ + r ^ 2 * W.b₂ + 4 * r ^ 3) :=
by { simp only [b₂, b₄, b₆, variable_change_a₃, variable_change_a₆], ring1 }

@[simp] lemma variable_change_b₈ :
  (W.variable_change u r s t).b₈
    = ↑u⁻¹ ^ 8 * (W.b₈ + 3 * r * W.b₆ + 3 * r ^ 2 * W.b₄ + r ^ 3 * W.b₂ + 3 * r ^ 4) :=
by { simp only [b₂, b₄, b₆, b₈, variable_change_a₁, variable_change_a₂, variable_change_a₃,
                variable_change_a₄, variable_change_a₆], ring1 }

@[simp] lemma variable_change_c₄ : (W.variable_change u r s t).c₄ = ↑u⁻¹ ^ 4 * W.c₄ :=
by { simp only [c₄, variable_change_b₂, variable_change_b₄], ring1 }

@[simp] lemma variable_change_c₆ : (W.variable_change u r s t).c₆ = ↑u⁻¹ ^ 6 * W.c₆ :=
by { simp only [c₆, variable_change_b₂, variable_change_b₄, variable_change_b₆], ring1 }

@[simp] lemma variable_change_Δ : (W.variable_change u r s t).Δ = ↑u⁻¹ ^ 12 * W.Δ :=
by { dsimp, ring1 }

end variable_change

section base_change

/-! ### Base changes -/

variables (A : Type v) [comm_ring A] [algebra R A]

/-- The Weierstrass curve over `R` base changed to `A`. -/
@[simps] def base_change : weierstrass_curve A :=
⟨algebra_map R A W.a₁, algebra_map R A W.a₂, algebra_map R A W.a₃, algebra_map R A W.a₄,
algebra_map R A W.a₆⟩

@[simp] lemma base_change_b₂ : (W.base_change A).b₂ = algebra_map R A W.b₂ :=
by { simp only [b₂, base_change_a₁, base_change_a₂], map_simp }

@[simp] lemma base_change_b₄ : (W.base_change A).b₄ = algebra_map R A W.b₄ :=
by { simp only [b₄, base_change_a₁, base_change_a₃, base_change_a₄], map_simp }

@[simp] lemma base_change_b₆ : (W.base_change A).b₆ = algebra_map R A W.b₆ :=
by { simp only [b₆, base_change_a₃, base_change_a₆], map_simp }

@[simp] lemma base_change_b₈ : (W.base_change A).b₈ = algebra_map R A W.b₈ :=
by { simp only [b₈, base_change_a₁, base_change_a₂, base_change_a₃, base_change_a₄, base_change_a₆],
     map_simp }

@[simp] lemma base_change_c₄ : (W.base_change A).c₄ = algebra_map R A W.c₄ :=
by { simp only [c₄, base_change_b₂, base_change_b₄], map_simp }

@[simp] lemma base_change_c₆ : (W.base_change A).c₆ = algebra_map R A W.c₆ :=
by { simp only [c₆, base_change_b₂, base_change_b₄, base_change_b₆], map_simp }

@[simp, nolint simp_nf] lemma base_change_Δ : (W.base_change A).Δ = algebra_map R A W.Δ :=
by { simp only [Δ, base_change_b₂, base_change_b₄, base_change_b₆, base_change_b₈], map_simp }

end base_change

section torsion_polynomial

/-! ### 2-torsion polynomials -/

/-- A cubic polynomial whose discriminant is a multiple of the Weierstrass curve discriminant.
If `W` is an elliptic curve over a field `R` of characteristic different from 2, then its roots over
a splitting field of `R` are precisely the x-coordinates of the non-zero 2-torsion points of `W`. -/
def two_torsion_polynomial : cubic R := ⟨4, W.b₂, 2 * W.b₄, W.b₆⟩

lemma two_torsion_polynomial_disc : W.two_torsion_polynomial.disc = 16 * W.Δ :=
by { dsimp [two_torsion_polynomial, cubic.disc], ring1 }

<<<<<<< HEAD
lemma two_torsion_polynomial_disc_is_unit [h2 : invertible (2 : R)] :
=======
lemma two_torsion_polynomial_disc_is_unit [invertible (2 : R)] :
>>>>>>> ebe7022d
  is_unit W.two_torsion_polynomial.disc ↔ is_unit W.Δ :=
begin
  rw [two_torsion_polynomial_disc, is_unit.mul_iff, show (16 : R) = 2 ^ 4, by norm_num1],
  exact and_iff_right (is_unit_of_invertible $ 2 ^ 4)
end

lemma two_torsion_polynomial_disc_ne_zero [nontrivial R] [invertible (2 : R)] (hΔ : is_unit W.Δ) :
  W.two_torsion_polynomial.disc ≠ 0 :=
(W.two_torsion_polynomial_disc_is_unit.mpr hΔ).ne_zero

end torsion_polynomial

section polynomial

/-! ### Weierstrass polynomials -/

open polynomial

open_locale polynomial

/-- The polynomial $W(X, Y) := Y^2 + a_1XY + a_3Y - (X^3 + a_2X^2 + a_4X + a_6)$ associated to a
Weierstrass curve `W` over `R`. For ease of polynomial manipulation, this is represented as a term
of type `R[X][X]`, where the inner variable represents $X$ and the outer variable represents $Y$. -/
noncomputable def polynomial : R[X][X] :=
X ^ 2 + C (C W.a₁ * X + C W.a₃) * X - C (X ^ 3 + C W.a₂ * X ^ 2 + C W.a₄ * X + C W.a₆)

@[simp] lemma eval_polynomial (x y : R) :
  eval x (eval (C y) W.polynomial)
    = y ^ 2 + W.a₁ * x * y + W.a₃ * y - (x ^ 3 + W.a₂ * x ^ 2 + W.a₄ * x + W.a₆) :=
by { simp only [polynomial], eval_simp, rw [add_mul, ← add_assoc] }

<<<<<<< HEAD
=======
@[simp] lemma eval_polynomial_zero : eval 0 (eval 0 W.polynomial) = -W.a₆ :=
by simp only [← C_0, eval_polynomial, zero_add, zero_sub, mul_zero, zero_pow (nat.zero_lt_succ _)]

>>>>>>> ebe7022d
/-- The proposition that an affine point $(x, y)$ lies in `W`. In other words, $W(x, y) = 0$. -/
def equation (x y : R) : Prop := eval x (eval (C y) W.polynomial) = 0

lemma equation_iff' (x y : R) :
  W.equation x y ↔ y ^ 2 + W.a₁ * x * y + W.a₃ * y - (x ^ 3 + W.a₂ * x ^ 2 + W.a₄ * x + W.a₆) = 0 :=
by rw [equation, eval_polynomial]

@[simp] lemma equation_iff (x y : R) :
  W.equation x y ↔ y ^ 2 + W.a₁ * x * y + W.a₃ * y = x ^ 3 + W.a₂ * x ^ 2 + W.a₄ * x + W.a₆ :=
by rw [equation_iff', sub_eq_zero]

<<<<<<< HEAD
=======
@[simp] lemma equation_zero : W.equation 0 0 ↔ W.a₆ = 0 :=
by rw [equation, C_0, eval_polynomial_zero, neg_eq_zero]

lemma variable_change_equation (x y : R) :
  (W.variable_change 1 x 0 y).equation 0 0 ↔ W.equation x y :=
begin
  rw [equation_zero, variable_change_a₆, ← neg_eq_zero, inv_one, units.coe_one, equation_iff'],
  congr' 2,
  ring1
end

>>>>>>> ebe7022d
/-- The partial derivative $W_X(X, Y)$ of $W(X, Y)$ with respect to $X$. -/
noncomputable def polynomial_X : R[X][X] :=
C (C W.a₁) * X - C (C 3 * X ^ 2 + C (2 * W.a₂) * X + C W.a₄)

@[simp] lemma eval_polynomial_X (x y : R) :
  eval x (eval (C y) W.polynomial_X) = W.a₁ * y - (3 * x ^ 2 + 2 * W.a₂ * x + W.a₄) :=
by { simp only [polynomial_X], eval_simp }

<<<<<<< HEAD
=======
@[simp] lemma eval_polynomial_X_zero : eval 0 (eval 0 W.polynomial_X) = -W.a₄ :=
by simp only [← C_0, eval_polynomial_X, zero_add, zero_sub, mul_zero, zero_pow zero_lt_two]

>>>>>>> ebe7022d
/-- The partial derivative $W_Y(X, Y)$ of $W(X, Y)$ with respect to $Y$. -/
noncomputable def polynomial_Y : R[X][X] := C (C 2) * X + C (C W.a₁ * X + C W.a₃)

@[simp] lemma eval_polynomial_Y (x y : R) :
  eval x (eval (C y) W.polynomial_Y) = 2 * y + W.a₁ * x + W.a₃ :=
by { simp only [polynomial_Y], eval_simp, rw [← add_assoc] }

<<<<<<< HEAD
/-- The proposition that an affine point $(x, y)$ on `W` is smooth or non-singular.
In other words, either $W_X(x, y) \ne 0$ or $W_Y(x, y) \ne 0$. -/
def smooth (x y : R) : Prop :=
eval x (eval (C y) W.polynomial_X) ≠ 0 ∨ eval x (eval (C y) W.polynomial_Y) ≠ 0

lemma smooth_iff' (x y : R) :
  W.smooth x y ↔ W.a₁ * y - (3 * x ^ 2 + 2 * W.a₂ * x + W.a₄) ≠ 0 ∨ 2 * y + W.a₁ * x + W.a₃ ≠ 0 :=
by rw [smooth, eval_polynomial_X, eval_polynomial_Y]

@[simp] lemma smooth_iff (x y : R) :
  W.smooth x y ↔ 3 * x ^ 2 + 2 * W.a₂ * x + W.a₄ - W.a₁ * y ≠ 0 ∨ y ≠ -y - W.a₁ * x - W.a₃ :=
by { rw [smooth_iff', ← neg_ne_zero, ← @sub_ne_zero _ _ y], congr' 3; ring1 }

/-- A Weierstrass curve is smooth at every point if its discriminant is non-zero. -/
lemma smooth_of_Δ_ne_zero {x y : R} (h : W.equation x y) (hΔ : W.Δ ≠ 0) : W.smooth x y :=
begin
  rw [equation_iff] at h,
  rw [Δ, b₂, b₄, b₆, b₈] at hΔ,
  rw [smooth_iff'],
  contrapose! hΔ,
  linear_combination
      (W.a₁ ^ 6 + 12 * W.a₁ ^ 4 * W.a₂ + 48 * W.a₁ ^ 2 * W.a₂ ^ 2 - 36 * W.a₁ ^ 3 * W.a₃
        + 72 * W.a₁ ^ 3 * y + 64 * W.a₂ ^ 3 - 144 * W.a₁ ^ 2 * W.a₄ + 32 * W.a₂ ^ 2 * x
        - 96 * W.a₂ * x ^ 2 + 272 * W.a₁ * W.a₂ * y + 504 * W.a₁ * x * y - 272 * W.a₂ * W.a₄
        - 288 * W.a₄ * x - 216 * W.a₃ * y + 432 * W.a₆) * h
    + (W.a₁ ^ 5 * y + 2 * W.a₁ ^ 3 * W.a₂ * W.a₃ - W.a₁ ^ 4 * W.a₄ + 12 * W.a₁ ^ 3 * W.a₂ * y
        + 16 * W.a₁ * W.a₂ ^ 2 * W.a₃ - 3 * W.a₁ ^ 2 * W.a₃ ^ 2 - 8 * W.a₁ ^ 2 * W.a₂ * W.a₄
        - 32 * W.a₂ ^ 3 * x + 32 * W.a₂ * x ^ 3 + 48 * W.a₁ * W.a₂ ^ 2 * y
        - 36 * W.a₁ ^ 2 * W.a₃ * y + 76 * W.a₁ ^ 2 * y ^ 2 - 16 * W.a₂ ^ 2 * W.a₄
        - 48 * W.a₁ * W.a₃ * W.a₄ + 72 * W.a₁ ^ 2 * W.a₆ + 144 * W.a₂ * W.a₄ * x + 96 * W.a₄ * x ^ 2
        + 160 * W.a₂ * W.a₃ * y - 224 * W.a₁ * W.a₄ * y + 240 * W.a₃ * x * y + 304 * W.a₂ * y ^ 2
        + 336 * x * y ^ 2 + 64 * W.a₄ ^ 2 - 16 * W.a₂ * W.a₆ - 144 * W.a₆ * x) * hΔ.left
    + (W.a₁ ^ 5 * W.a₂ * x + W.a₁ ^ 5 * x ^ 2 - W.a₁ ^ 6 * y - W.a₁ ^ 4 * W.a₂ * W.a₃
        + W.a₁ ^ 5 * W.a₄ + 12 * W.a₁ ^ 3 * W.a₂ ^ 2 * x - W.a₁ ^ 4 * W.a₃ * x
        + 12 * W.a₁ ^ 3 * W.a₂ * x ^ 2 - 12 * W.a₁ ^ 4 * W.a₂ * y + W.a₁ ^ 4 * x * y
        - 8 * W.a₁ ^ 2 * W.a₂ ^ 2 * W.a₃ + W.a₁ ^ 3 * W.a₃ ^ 2 + 10 * W.a₁ ^ 3 * W.a₂ * W.a₄
        + 48 * W.a₁ * W.a₂ ^ 3 * x - 42 * W.a₁ ^ 2 * W.a₂ * W.a₃ * x - 3 * W.a₁ ^ 3 * W.a₄ * x
        + 48 * W.a₁ * W.a₂ ^ 2 * x ^ 2 - 36 * W.a₁ ^ 2 * W.a₃ * x ^ 2 - 48 * W.a₁ ^ 2 * W.a₂ ^ 2 * y
        + 37 * W.a₁ ^ 3 * W.a₃ * y + 84 * W.a₁ ^ 2 * W.a₂ * x * y + 72 * W.a₁ ^ 2 * x ^ 2 * y
        - 74 * W.a₁ ^ 3 * y ^ 2 - 16 * W.a₂ ^ 3 * W.a₃ + 36 * W.a₁ * W.a₂ * W.a₃ ^ 2
        + 32 * W.a₁ * W.a₂ ^ 2 * W.a₄ - 33 * W.a₁ ^ 2 * W.a₃ * W.a₄ + 27 * W.a₁ * W.a₃ ^ 2 * x
        - 168 * W.a₁ * W.a₂ * W.a₄ * x - 144 * W.a₁ * W.a₄ * x ^ 2 - 32 * W.a₂ ^ 3 * y
        - 72 * W.a₁ * W.a₂ * W.a₃ * y + 222 * W.a₁ ^ 2 * W.a₄ * y + 288 * W.a₂ ^ 2 * x * y
        - 108 * W.a₁ * W.a₃ * x * y + 840 * W.a₂ * x ^ 2 * y + 504 * x ^ 3 * y
        - 288 * W.a₁ * W.a₂ * y ^ 2 - 420 * W.a₁ * x * y ^ 2 - 27 * W.a₃ ^ 3
        + 72 * W.a₂ * W.a₃ * W.a₄ - 144 * W.a₁ * W.a₄ ^ 2 + 144 * W.a₁ * W.a₂ * W.a₆
        + 216 * W.a₁ * W.a₆ * x + 54 * W.a₃ ^ 2 * y + 288 * W.a₂ * W.a₄ * y + 312 * W.a₄ * x * y
        + 108 * W.a₃ * y ^ 2 - 216 * W.a₃ * W.a₆ - 216 * W.a₆ * y) * hΔ.right
  with { normalization_tactic := `[ring1] }
end

=======
@[simp] lemma eval_polynomial_Y_zero : eval 0 (eval 0 W.polynomial_Y) = W.a₃ :=
by simp only [← C_0, eval_polynomial_Y, zero_add, mul_zero]

/-- The proposition that an affine point $(x, y)$ on `W` is nonsingular.
In other words, either $W_X(x, y) \ne 0$ or $W_Y(x, y) \ne 0$. -/
def nonsingular (x y : R) : Prop :=
eval x (eval (C y) W.polynomial_X) ≠ 0 ∨ eval x (eval (C y) W.polynomial_Y) ≠ 0

lemma nonsingular_iff' (x y : R) :
  W.nonsingular x y
    ↔ W.a₁ * y - (3 * x ^ 2 + 2 * W.a₂ * x + W.a₄) ≠ 0 ∨ 2 * y + W.a₁ * x + W.a₃ ≠ 0 :=
by rw [nonsingular, eval_polynomial_X, eval_polynomial_Y]

@[simp] lemma nonsingular_iff (x y : R) :
  W.nonsingular x y ↔ W.a₁ * y ≠ 3 * x ^ 2 + 2 * W.a₂ * x + W.a₄ ∨ y ≠ -y - W.a₁ * x - W.a₃ :=
by { rw [nonsingular_iff', sub_ne_zero, ← @sub_ne_zero _ _ y], congr' 3; ring1 }

@[simp] lemma nonsingular_zero : W.nonsingular 0 0 ↔ W.a₃ ≠ 0 ∨ W.a₄ ≠ 0 :=
by rw [nonsingular, C_0, eval_polynomial_X_zero, neg_ne_zero, eval_polynomial_Y_zero, or_comm]

lemma variable_change_nonsingular (x y : R) :
  (W.variable_change 1 x 0 y).nonsingular 0 0 ↔ W.nonsingular x y :=
begin
  rw [nonsingular_zero, variable_change_a₃, or_comm, variable_change_a₄, ← neg_ne_zero, inv_one,
      units.coe_one, nonsingular_iff'],
  congr' 3,
  all_goals { ring1 }
end

lemma nonsingular_zero_of_Δ_ne_zero (h : W.equation 0 0) (hΔ : W.Δ ≠ 0) : W.nonsingular 0 0 :=
by { simp only [equation_zero, nonsingular_zero] at *, contrapose! hΔ, simp [h, hΔ] }

/-- A Weierstrass curve is nonsingular at every point if its discriminant is non-zero. -/
lemma nonsingular_of_Δ_ne_zero {x y : R} (h : W.equation x y) (hΔ : W.Δ ≠ 0) : W.nonsingular x y :=
(W.variable_change_nonsingular x y).mp $
  nonsingular_zero_of_Δ_ne_zero _ ((W.variable_change_equation x y).mpr h) $
by rwa [variable_change_Δ, inv_one, units.coe_one, one_pow, one_mul]

>>>>>>> ebe7022d
lemma polynomial_eq : W.polynomial = cubic.to_poly
  ⟨0, 1, cubic.to_poly ⟨0, 0, W.a₁, W.a₃⟩, cubic.to_poly ⟨-1, -W.a₂, -W.a₄, -W.a₆⟩⟩ :=
by { simp only [polynomial, cubic.to_poly, C_0, C_1, C_neg, C_add, C_mul], ring1 }

lemma polynomial_ne_zero [nontrivial R] : W.polynomial ≠ 0 :=
by { rw [polynomial_eq], exact cubic.ne_zero_of_b_ne_zero one_ne_zero }

lemma polynomial_nat_degree [nontrivial R] : W.polynomial.nat_degree = 2 :=
by { rw [polynomial_eq], exact cubic.nat_degree_of_b_ne_zero' one_ne_zero }

lemma polynomial_monic : W.polynomial.monic :=
by { nontriviality R, simpa only [polynomial_eq] using cubic.monic_of_b_eq_one' }

lemma polynomial_irreducible [nontrivial R] [no_zero_divisors R] : irreducible W.polynomial :=
begin
  by_contra h,
  rcases (W.polynomial_monic.not_irreducible_iff_exists_add_mul_eq_coeff W.polynomial_nat_degree).mp
          h with ⟨f, g, h0, h1⟩,
  simp only [polynomial_eq, cubic.coeff_eq_c, cubic.coeff_eq_d] at h0 h1,
  apply_fun degree at h0 h1,
  rw [cubic.degree_of_a_ne_zero' $ neg_ne_zero.mpr $ one_ne_zero' R, degree_mul] at h0,
  replace h1 := h1.symm.le.trans cubic.degree_of_b_eq_zero',
  contrapose! h1,
  rcases nat.with_bot.add_eq_three_iff.mp h0.symm with ⟨hf, hg⟩ | ⟨hf, hg⟩ | ⟨hf, hg⟩ | ⟨hf, hg⟩,
  any_goals { rw [degree_add_eq_left_of_degree_lt]; simp only [hf, hg]; dec_trivial },
  any_goals { rw [degree_add_eq_right_of_degree_lt]; simp only [hf, hg]; dec_trivial }
end

/-- The coordinate ring $R[W] := R[X, Y] / \langle W(X, Y) \rangle$ of `W`. -/
@[reducible] def coordinate_ring : Type u := adjoin_root W.polynomial

instance {F : Type u} [field F] (W : weierstrass_curve F) : is_domain $ W.coordinate_ring :=
(ideal.quotient.is_domain_iff_prime _).mpr
begin
  classical,
  simpa only [ideal.span_singleton_prime W.polynomial_ne_zero, ← gcd_monoid.irreducible_iff_prime]
    using W.polynomial_irreducible
end

end polynomial

end weierstrass_curve

/-! ## Elliptic curves -/

/-- An elliptic curve over a commutative ring. Note that this definition is only mathematically
accurate for certain rings whose Picard group has trivial 12-torsion, such as a field or a PID. -/
@[ext] structure elliptic_curve (R : Type u) [comm_ring R] extends weierstrass_curve R :=
(Δ' : Rˣ) (coe_Δ' : ↑Δ' = to_weierstrass_curve.Δ)

instance : inhabited $ elliptic_curve ℚ :=
⟨⟨⟨0, 0, 1, -1, 0⟩, ⟨37, 37⁻¹, by norm_num1, by norm_num1⟩, by { dsimp, ring1 }⟩⟩

namespace elliptic_curve

variables [comm_ring R] (E : elliptic_curve R)

/-- The j-invariant `j` of an elliptic curve, which is invariant under isomorphisms over `R`. -/
@[simp] def j : R := ↑E.Δ'⁻¹ * E.c₄ ^ 3

lemma two_torsion_polynomial_disc_ne_zero [nontrivial R] [invertible (2 : R)] :
  E.two_torsion_polynomial.disc ≠ 0 :=
E.two_torsion_polynomial_disc_ne_zero $ E.coe_Δ' ▸ E.Δ'.is_unit

section variable_change

/-! ### Variable changes -/

variables (u : Rˣ) (r s t : R)

/-- The elliptic curve over `R` induced by an admissible linear change of variables
$(x, y) \mapsto (u^2x + r, u^3y + u^2sx + t)$ for some $u \in R^\times$ and some $r, s, t \in R$.
When `R` is a field, any two Weierstrass equations isomorphic to `E` are related by this. -/
@[simps] def variable_change : elliptic_curve R :=
⟨E.variable_change u r s t, u⁻¹ ^ 12 * E.Δ',
by rw [units.coe_mul, units.coe_pow, coe_Δ', E.variable_change_Δ]⟩

lemma coe_variable_change_Δ' : (↑(E.variable_change u r s t).Δ' : R) = ↑u⁻¹ ^ 12 * E.Δ' :=
by rw [variable_change_Δ', units.coe_mul, units.coe_pow]

lemma coe_variable_change_Δ'_inv :
  (↑(E.variable_change u r s t).Δ'⁻¹ : R) = u ^ 12 * ↑E.Δ'⁻¹ :=
by rw [variable_change_Δ', mul_inv, inv_pow, inv_inv, units.coe_mul, units.coe_pow]

@[simp] lemma variable_change_j : (E.variable_change u r s t).j = E.j :=
begin
  rw [j, coe_variable_change_Δ'_inv],
  have hu : (u * ↑u⁻¹ : R) ^ 12 = 1 := by rw [u.mul_inv, one_pow],
  linear_combination E.j * hu with { normalization_tactic := `[dsimp, ring1] }
end

end variable_change

section base_change

/-! ### Base changes -/

variables (A : Type v) [comm_ring A] [algebra R A]

/-- The elliptic curve over `R` base changed to `A`. -/
@[simps] def base_change : elliptic_curve A :=
⟨E.base_change A, units.map ↑(algebra_map R A) E.Δ',
by rw [units.coe_map, ring_hom.coe_monoid_hom, coe_Δ', E.base_change_Δ]⟩

lemma coe_base_change_Δ' : ↑(E.base_change A).Δ' = algebra_map R A E.Δ' := rfl

lemma coe_base_change_Δ'_inv : ↑(E.base_change A).Δ'⁻¹ = algebra_map R A ↑E.Δ'⁻¹ := rfl

@[simp] lemma base_change_j : (E.base_change A).j = algebra_map R A E.j :=
by { simp only [j, coe_base_change_Δ'_inv, base_change_to_weierstrass_curve, E.base_change_c₄],
     map_simp }

end base_change

end elliptic_curve<|MERGE_RESOLUTION|>--- conflicted
+++ resolved
@@ -11,11 +11,7 @@
 /-!
 # Weierstrass equations of elliptic curves
 
-<<<<<<< HEAD
-We give a working definition of an elliptic curve as a smooth Weierstrass curve given by a
-=======
 We give a working definition of an elliptic curve as a nonsingular Weierstrass curve given by a
->>>>>>> ebe7022d
 Weierstrass equation, which is mathematically accurate in many cases but also good for computation.
 
 ## Mathematical background
@@ -40,11 +36,7 @@
  * `weierstrass_curve.two_torsion_polynomial`: the 2-torsion polynomial of a Weierstrass curve.
  * `weierstrass_curve.polynomial`: the polynomial associated to a Weierstrass curve.
  * `weierstrass_curve.equation`: the Weirstrass equation of a Weierstrass curve.
-<<<<<<< HEAD
- * `weierstrass_curve.smooth`: the smoothness condition at a point on a Weierstrass curve.
-=======
  * `weierstrass_curve.nonsingular`: the nonsingular condition at a point on a Weierstrass curve.
->>>>>>> ebe7022d
  * `weierstrass_curve.coordinate_ring`: the coordinate ring of a Weierstrass curve.
  * `elliptic_curve`: an elliptic curve over a commutative ring.
  * `elliptic_curve.j`: the j-invariant of an elliptic curve.
@@ -53,13 +45,8 @@
 
  * `weierstrass_curve.two_torsion_polynomial_disc`: the discriminant of a Weierstrass curve is a
     constant factor of the cubic discriminant of its 2-torsion polynomial.
-<<<<<<< HEAD
- * `weierstrass_curve.smooth_of_Δ_ne_zero`: a Weierstrass curve is smooth at every point if its
-    discriminant is non-zero.
-=======
  * `weierstrass_curve.nonsingular_of_Δ_ne_zero`: a Weierstrass curve is nonsingular at every point
     if its discriminant is non-zero.
->>>>>>> ebe7022d
  * `weierstrass_curve.coordinate_ring.is_domain`: the coordinate ring of a Weierstrass curve is
     an integral domain.
  * `elliptic_curve.variable_change_j`: the j-invariant of an elliptic curve is invariant under an
@@ -233,11 +220,7 @@
 lemma two_torsion_polynomial_disc : W.two_torsion_polynomial.disc = 16 * W.Δ :=
 by { dsimp [two_torsion_polynomial, cubic.disc], ring1 }
 
-<<<<<<< HEAD
-lemma two_torsion_polynomial_disc_is_unit [h2 : invertible (2 : R)] :
-=======
 lemma two_torsion_polynomial_disc_is_unit [invertible (2 : R)] :
->>>>>>> ebe7022d
   is_unit W.two_torsion_polynomial.disc ↔ is_unit W.Δ :=
 begin
   rw [two_torsion_polynomial_disc, is_unit.mul_iff, show (16 : R) = 2 ^ 4, by norm_num1],
@@ -269,12 +252,9 @@
     = y ^ 2 + W.a₁ * x * y + W.a₃ * y - (x ^ 3 + W.a₂ * x ^ 2 + W.a₄ * x + W.a₆) :=
 by { simp only [polynomial], eval_simp, rw [add_mul, ← add_assoc] }
 
-<<<<<<< HEAD
-=======
 @[simp] lemma eval_polynomial_zero : eval 0 (eval 0 W.polynomial) = -W.a₆ :=
 by simp only [← C_0, eval_polynomial, zero_add, zero_sub, mul_zero, zero_pow (nat.zero_lt_succ _)]
 
->>>>>>> ebe7022d
 /-- The proposition that an affine point $(x, y)$ lies in `W`. In other words, $W(x, y) = 0$. -/
 def equation (x y : R) : Prop := eval x (eval (C y) W.polynomial) = 0
 
@@ -286,8 +266,6 @@
   W.equation x y ↔ y ^ 2 + W.a₁ * x * y + W.a₃ * y = x ^ 3 + W.a₂ * x ^ 2 + W.a₄ * x + W.a₆ :=
 by rw [equation_iff', sub_eq_zero]
 
-<<<<<<< HEAD
-=======
 @[simp] lemma equation_zero : W.equation 0 0 ↔ W.a₆ = 0 :=
 by rw [equation, C_0, eval_polynomial_zero, neg_eq_zero]
 
@@ -299,7 +277,6 @@
   ring1
 end
 
->>>>>>> ebe7022d
 /-- The partial derivative $W_X(X, Y)$ of $W(X, Y)$ with respect to $X$. -/
 noncomputable def polynomial_X : R[X][X] :=
 C (C W.a₁) * X - C (C 3 * X ^ 2 + C (2 * W.a₂) * X + C W.a₄)
@@ -308,12 +285,9 @@
   eval x (eval (C y) W.polynomial_X) = W.a₁ * y - (3 * x ^ 2 + 2 * W.a₂ * x + W.a₄) :=
 by { simp only [polynomial_X], eval_simp }
 
-<<<<<<< HEAD
-=======
 @[simp] lemma eval_polynomial_X_zero : eval 0 (eval 0 W.polynomial_X) = -W.a₄ :=
 by simp only [← C_0, eval_polynomial_X, zero_add, zero_sub, mul_zero, zero_pow zero_lt_two]
 
->>>>>>> ebe7022d
 /-- The partial derivative $W_Y(X, Y)$ of $W(X, Y)$ with respect to $Y$. -/
 noncomputable def polynomial_Y : R[X][X] := C (C 2) * X + C (C W.a₁ * X + C W.a₃)
 
@@ -321,59 +295,6 @@
   eval x (eval (C y) W.polynomial_Y) = 2 * y + W.a₁ * x + W.a₃ :=
 by { simp only [polynomial_Y], eval_simp, rw [← add_assoc] }
 
-<<<<<<< HEAD
-/-- The proposition that an affine point $(x, y)$ on `W` is smooth or non-singular.
-In other words, either $W_X(x, y) \ne 0$ or $W_Y(x, y) \ne 0$. -/
-def smooth (x y : R) : Prop :=
-eval x (eval (C y) W.polynomial_X) ≠ 0 ∨ eval x (eval (C y) W.polynomial_Y) ≠ 0
-
-lemma smooth_iff' (x y : R) :
-  W.smooth x y ↔ W.a₁ * y - (3 * x ^ 2 + 2 * W.a₂ * x + W.a₄) ≠ 0 ∨ 2 * y + W.a₁ * x + W.a₃ ≠ 0 :=
-by rw [smooth, eval_polynomial_X, eval_polynomial_Y]
-
-@[simp] lemma smooth_iff (x y : R) :
-  W.smooth x y ↔ 3 * x ^ 2 + 2 * W.a₂ * x + W.a₄ - W.a₁ * y ≠ 0 ∨ y ≠ -y - W.a₁ * x - W.a₃ :=
-by { rw [smooth_iff', ← neg_ne_zero, ← @sub_ne_zero _ _ y], congr' 3; ring1 }
-
-/-- A Weierstrass curve is smooth at every point if its discriminant is non-zero. -/
-lemma smooth_of_Δ_ne_zero {x y : R} (h : W.equation x y) (hΔ : W.Δ ≠ 0) : W.smooth x y :=
-begin
-  rw [equation_iff] at h,
-  rw [Δ, b₂, b₄, b₆, b₈] at hΔ,
-  rw [smooth_iff'],
-  contrapose! hΔ,
-  linear_combination
-      (W.a₁ ^ 6 + 12 * W.a₁ ^ 4 * W.a₂ + 48 * W.a₁ ^ 2 * W.a₂ ^ 2 - 36 * W.a₁ ^ 3 * W.a₃
-        + 72 * W.a₁ ^ 3 * y + 64 * W.a₂ ^ 3 - 144 * W.a₁ ^ 2 * W.a₄ + 32 * W.a₂ ^ 2 * x
-        - 96 * W.a₂ * x ^ 2 + 272 * W.a₁ * W.a₂ * y + 504 * W.a₁ * x * y - 272 * W.a₂ * W.a₄
-        - 288 * W.a₄ * x - 216 * W.a₃ * y + 432 * W.a₆) * h
-    + (W.a₁ ^ 5 * y + 2 * W.a₁ ^ 3 * W.a₂ * W.a₃ - W.a₁ ^ 4 * W.a₄ + 12 * W.a₁ ^ 3 * W.a₂ * y
-        + 16 * W.a₁ * W.a₂ ^ 2 * W.a₃ - 3 * W.a₁ ^ 2 * W.a₃ ^ 2 - 8 * W.a₁ ^ 2 * W.a₂ * W.a₄
-        - 32 * W.a₂ ^ 3 * x + 32 * W.a₂ * x ^ 3 + 48 * W.a₁ * W.a₂ ^ 2 * y
-        - 36 * W.a₁ ^ 2 * W.a₃ * y + 76 * W.a₁ ^ 2 * y ^ 2 - 16 * W.a₂ ^ 2 * W.a₄
-        - 48 * W.a₁ * W.a₃ * W.a₄ + 72 * W.a₁ ^ 2 * W.a₆ + 144 * W.a₂ * W.a₄ * x + 96 * W.a₄ * x ^ 2
-        + 160 * W.a₂ * W.a₃ * y - 224 * W.a₁ * W.a₄ * y + 240 * W.a₃ * x * y + 304 * W.a₂ * y ^ 2
-        + 336 * x * y ^ 2 + 64 * W.a₄ ^ 2 - 16 * W.a₂ * W.a₆ - 144 * W.a₆ * x) * hΔ.left
-    + (W.a₁ ^ 5 * W.a₂ * x + W.a₁ ^ 5 * x ^ 2 - W.a₁ ^ 6 * y - W.a₁ ^ 4 * W.a₂ * W.a₃
-        + W.a₁ ^ 5 * W.a₄ + 12 * W.a₁ ^ 3 * W.a₂ ^ 2 * x - W.a₁ ^ 4 * W.a₃ * x
-        + 12 * W.a₁ ^ 3 * W.a₂ * x ^ 2 - 12 * W.a₁ ^ 4 * W.a₂ * y + W.a₁ ^ 4 * x * y
-        - 8 * W.a₁ ^ 2 * W.a₂ ^ 2 * W.a₃ + W.a₁ ^ 3 * W.a₃ ^ 2 + 10 * W.a₁ ^ 3 * W.a₂ * W.a₄
-        + 48 * W.a₁ * W.a₂ ^ 3 * x - 42 * W.a₁ ^ 2 * W.a₂ * W.a₃ * x - 3 * W.a₁ ^ 3 * W.a₄ * x
-        + 48 * W.a₁ * W.a₂ ^ 2 * x ^ 2 - 36 * W.a₁ ^ 2 * W.a₃ * x ^ 2 - 48 * W.a₁ ^ 2 * W.a₂ ^ 2 * y
-        + 37 * W.a₁ ^ 3 * W.a₃ * y + 84 * W.a₁ ^ 2 * W.a₂ * x * y + 72 * W.a₁ ^ 2 * x ^ 2 * y
-        - 74 * W.a₁ ^ 3 * y ^ 2 - 16 * W.a₂ ^ 3 * W.a₃ + 36 * W.a₁ * W.a₂ * W.a₃ ^ 2
-        + 32 * W.a₁ * W.a₂ ^ 2 * W.a₄ - 33 * W.a₁ ^ 2 * W.a₃ * W.a₄ + 27 * W.a₁ * W.a₃ ^ 2 * x
-        - 168 * W.a₁ * W.a₂ * W.a₄ * x - 144 * W.a₁ * W.a₄ * x ^ 2 - 32 * W.a₂ ^ 3 * y
-        - 72 * W.a₁ * W.a₂ * W.a₃ * y + 222 * W.a₁ ^ 2 * W.a₄ * y + 288 * W.a₂ ^ 2 * x * y
-        - 108 * W.a₁ * W.a₃ * x * y + 840 * W.a₂ * x ^ 2 * y + 504 * x ^ 3 * y
-        - 288 * W.a₁ * W.a₂ * y ^ 2 - 420 * W.a₁ * x * y ^ 2 - 27 * W.a₃ ^ 3
-        + 72 * W.a₂ * W.a₃ * W.a₄ - 144 * W.a₁ * W.a₄ ^ 2 + 144 * W.a₁ * W.a₂ * W.a₆
-        + 216 * W.a₁ * W.a₆ * x + 54 * W.a₃ ^ 2 * y + 288 * W.a₂ * W.a₄ * y + 312 * W.a₄ * x * y
-        + 108 * W.a₃ * y ^ 2 - 216 * W.a₃ * W.a₆ - 216 * W.a₆ * y) * hΔ.right
-  with { normalization_tactic := `[ring1] }
-end
-
-=======
 @[simp] lemma eval_polynomial_Y_zero : eval 0 (eval 0 W.polynomial_Y) = W.a₃ :=
 by simp only [← C_0, eval_polynomial_Y, zero_add, mul_zero]
 
@@ -412,7 +333,6 @@
   nonsingular_zero_of_Δ_ne_zero _ ((W.variable_change_equation x y).mpr h) $
 by rwa [variable_change_Δ, inv_one, units.coe_one, one_pow, one_mul]
 
->>>>>>> ebe7022d
 lemma polynomial_eq : W.polynomial = cubic.to_poly
   ⟨0, 1, cubic.to_poly ⟨0, 0, W.a₁, W.a₃⟩, cubic.to_poly ⟨-1, -W.a₂, -W.a₄, -W.a₆⟩⟩ :=
 by { simp only [polynomial, cubic.to_poly, C_0, C_1, C_neg, C_add, C_mul], ring1 }
