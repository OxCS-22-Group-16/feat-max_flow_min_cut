--- conflicted
+++ resolved
@@ -415,12 +415,7 @@
 
 lemma padic_val_nat_dvd_iff_le [hp : fact p.prime] {a n : ℕ} (ha : a ≠ 0) :
   p ^ n ∣ a ↔ n ≤ padic_val_nat p a :=
-<<<<<<< HEAD
 by rw [pow_dvd_iff_le_multiplicity, ← padic_val_nat_def' hp.out.ne_one ha, part_enat.coe_le_coe]
-=======
-by rw [pow_dvd_iff_le_multiplicity, ← padic_val_nat_def' hp.out.ne_one ha.bot_lt,
-  part_enat.coe_le_coe]
->>>>>>> ba3aafcc
 
 lemma padic_val_nat_dvd_iff (n : ℕ) [hp : fact p.prime] (a : ℕ) :
   p ^ n ∣ a ↔ a = 0 ∨ n ≤ padic_val_nat p a :=
