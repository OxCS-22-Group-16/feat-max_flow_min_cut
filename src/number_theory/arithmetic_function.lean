/-
Copyright (c) 2020 Aaron Anderson. All rights reserved.
Released under Apache 2.0 license as described in the file LICENSE.
Authors: Aaron Anderson
-/
import algebra.big_operators.ring
import number_theory.divisors
import algebra.squarefree
import algebra.invertible
import data.nat.factorization

/-!
# Arithmetic Functions and Dirichlet Convolution

This file defines arithmetic functions, which are functions from `ℕ` to a specified type that map 0
to 0. In the literature, they are often instead defined as functions from `ℕ+`. These arithmetic
functions are endowed with a multiplication, given by Dirichlet convolution, and pointwise addition,
to form the Dirichlet ring.

## Main Definitions
 * `arithmetic_function R` consists of functions `f : ℕ → R` such that `f 0 = 0`.
 * An arithmetic function `f` `is_multiplicative` when `x.coprime y → f (x * y) = f x * f y`.
 * The pointwise operations `pmul` and `ppow` differ from the multiplication
  and power instances on `arithmetic_function R`, which use Dirichlet multiplication.
 * `ζ` is the arithmetic function such that `ζ x = 1` for `0 < x`.
 * `σ k` is the arithmetic function such that `σ k x = ∑ y in divisors x, y ^ k` for `0 < x`.
 * `pow k` is the arithmetic function such that `pow k x = x ^ k` for `0 < x`.
 * `id` is the identity arithmetic function on `ℕ`.
 * `ω n` is the number of distinct prime factors of `n`.
 * `Ω n` is the number of prime factors of `n` counted with multiplicity.
 * `μ` is the Möbius function (spelled `moebius` in code).

## Main Results
 * Several forms of Möbius inversion:
 * `sum_eq_iff_sum_mul_moebius_eq` for functions to a `comm_ring`
 * `sum_eq_iff_sum_smul_moebius_eq` for functions to an `add_comm_group`
 * `prod_eq_iff_prod_pow_moebius_eq` for functions to a `comm_group`
 * `prod_eq_iff_prod_pow_moebius_eq_of_nonzero` for functions to a `comm_group_with_zero`

## Notation
The arithmetic functions `ζ` and `σ` have Greek letter names, which are localized notation in
the namespace `arithmetic_function`.

## Tags
arithmetic functions, dirichlet convolution, divisors

-/

open finset
open_locale big_operators

namespace nat
variable (R : Type*)

/-- An arithmetic function is a function from `ℕ` that maps 0 to 0. In the literature, they are
  often instead defined as functions from `ℕ+`. Multiplication on `arithmetic_functions` is by
  Dirichlet convolution. -/
@[derive [has_zero, inhabited]]
def arithmetic_function [has_zero R] := zero_hom ℕ R

variable {R}

namespace arithmetic_function

section has_zero
variable [has_zero R]

instance : has_coe_to_fun (arithmetic_function R) (λ _, ℕ → R) := zero_hom.has_coe_to_fun

@[simp] lemma to_fun_eq (f : arithmetic_function R) : f.to_fun = f := rfl

@[simp]
lemma map_zero {f : arithmetic_function R} : f 0 = 0 :=
zero_hom.map_zero' f

theorem coe_inj {f g : arithmetic_function R} : (f : ℕ → R) = g ↔ f = g :=
⟨λ h, zero_hom.coe_inj h, λ h, h ▸ rfl⟩

@[simp]
lemma zero_apply {x : ℕ} : (0 : arithmetic_function R) x = 0 :=
zero_hom.zero_apply x

@[ext] theorem ext ⦃f g : arithmetic_function R⦄ (h : ∀ x, f x = g x) : f = g :=
zero_hom.ext h

theorem ext_iff {f g : arithmetic_function R} : f = g ↔ ∀ x, f x = g x :=
zero_hom.ext_iff

section has_one
variable [has_one R]

instance : has_one (arithmetic_function R) := ⟨⟨λ x, ite (x = 1) 1 0, rfl⟩⟩

@[simp]
lemma one_one : (1 : arithmetic_function R) 1 = 1 := rfl

@[simp]
lemma one_apply_ne {x : ℕ} (h : x ≠ 1) : (1 : arithmetic_function R) x = 0 := if_neg h

end has_one
end has_zero

instance nat_coe [has_zero R] [has_one R] [has_add R] :
  has_coe (arithmetic_function ℕ) (arithmetic_function R) :=
⟨λ f, ⟨↑(f : ℕ → ℕ), by { transitivity ↑(f 0), refl, simp }⟩⟩

@[simp]
lemma nat_coe_nat (f : arithmetic_function ℕ) :
  (↑f : arithmetic_function ℕ) = f :=
ext $ λ _, cast_id _

@[simp]
lemma nat_coe_apply [has_zero R] [has_one R] [has_add R] {f : arithmetic_function ℕ} {x : ℕ} :
  (f : arithmetic_function R) x = f x := rfl

instance int_coe [has_zero R] [has_one R] [has_add R] [has_neg R] :
  has_coe (arithmetic_function ℤ) (arithmetic_function R) :=
⟨λ f, ⟨↑(f : ℕ → ℤ), by { transitivity ↑(f 0), refl, simp }⟩⟩

@[simp]
lemma int_coe_int (f : arithmetic_function ℤ) :
  (↑f : arithmetic_function ℤ) = f :=
ext $ λ _, int.cast_id _

@[simp]
lemma int_coe_apply [has_zero R] [has_one R] [has_add R] [has_neg R]
  {f : arithmetic_function ℤ} {x : ℕ} :
  (f : arithmetic_function R) x = f x := rfl

@[simp]
lemma coe_coe [has_zero R] [has_one R] [has_add R] [has_neg R] {f : arithmetic_function ℕ} :
  ((f : arithmetic_function ℤ) : arithmetic_function R) = f :=
by { ext, simp, }

section add_monoid

variable [add_monoid R]

instance : has_add (arithmetic_function R) := ⟨λ f g, ⟨λ n, f n + g n, by simp⟩⟩

@[simp]
lemma add_apply {f g : arithmetic_function R} {n : ℕ} : (f + g) n = f n + g n := rfl

instance : add_monoid (arithmetic_function R) :=
{ add_assoc := λ _ _ _, ext (λ _, add_assoc _ _ _),
  zero_add := λ _, ext (λ _, zero_add _),
  add_zero := λ _, ext (λ _, add_zero _),
  .. arithmetic_function.has_zero R,
  .. arithmetic_function.has_add }

end add_monoid

instance [add_comm_monoid R] : add_comm_monoid (arithmetic_function R) :=
{ add_comm := λ _ _, ext (λ _, add_comm _ _),
  .. arithmetic_function.add_monoid }

instance [add_group R] : add_group (arithmetic_function R) :=
{ neg := λ f, ⟨λ n, - f n, by simp⟩,
  add_left_neg := λ _, ext (λ _, add_left_neg _),
  .. arithmetic_function.add_monoid }

instance [add_comm_group R] : add_comm_group (arithmetic_function R) :=
{ .. arithmetic_function.add_comm_monoid,
  .. arithmetic_function.add_group }

section has_scalar
variables {M : Type*} [has_zero R] [add_comm_monoid M] [has_scalar R M]

/-- The Dirichlet convolution of two arithmetic functions `f` and `g` is another arithmetic function
  such that `(f * g) n` is the sum of `f x * g y` over all `(x,y)` such that `x * y = n`. -/
instance : has_scalar (arithmetic_function R) (arithmetic_function M) :=
⟨λ f g, ⟨λ n, ∑ x in divisors_antidiagonal n, f x.fst • g x.snd, by simp⟩⟩

@[simp]
lemma smul_apply {f : arithmetic_function R} {g : arithmetic_function M} {n : ℕ} :
  (f • g) n = ∑ x in divisors_antidiagonal n, f x.fst • g x.snd := rfl

end has_scalar

/-- The Dirichlet convolution of two arithmetic functions `f` and `g` is another arithmetic function
  such that `(f * g) n` is the sum of `f x * g y` over all `(x,y)` such that `x * y = n`. -/
instance [semiring R] : has_mul (arithmetic_function R) := ⟨(•)⟩

@[simp]
lemma mul_apply [semiring R] {f g : arithmetic_function R} {n : ℕ} :
  (f * g) n = ∑ x in divisors_antidiagonal n, f x.fst * g x.snd := rfl

section module
variables {M : Type*} [semiring R] [add_comm_monoid M] [module R M]

lemma mul_smul' (f g : arithmetic_function R) (h : arithmetic_function M) :
  (f * g) • h = f • g • h :=
begin
  ext n,
  simp only [mul_apply, smul_apply, sum_smul, mul_smul, smul_sum, finset.sum_sigma'],
  apply finset.sum_bij,
  swap 5,
  { rintros ⟨⟨i,j⟩, ⟨k,l⟩⟩ H, exact ⟨(k, l*j), (l, j)⟩ },
  { rintros ⟨⟨i,j⟩, ⟨k,l⟩⟩ H,
    simp only [finset.mem_sigma, mem_divisors_antidiagonal] at H ⊢,
    rcases H with ⟨⟨rfl, n0⟩, rfl, i0⟩,
    refine ⟨⟨(mul_assoc _ _ _).symm, n0⟩, rfl, _⟩,
    rw mul_ne_zero_iff at *,
    exact ⟨i0.2, n0.2⟩, },
  { rintros ⟨⟨i,j⟩, ⟨k,l⟩⟩ H, simp only [mul_assoc] },
  { rintros ⟨⟨a,b⟩, ⟨c,d⟩⟩ ⟨⟨i,j⟩, ⟨k,l⟩⟩ H₁ H₂,
    simp only [finset.mem_sigma, mem_divisors_antidiagonal,
      and_imp, prod.mk.inj_iff, add_comm, heq_iff_eq] at H₁ H₂ ⊢,
    rintros rfl h2 rfl rfl,
    exact ⟨⟨eq.trans H₁.2.1.symm H₂.2.1, rfl⟩, rfl, rfl⟩ },
  { rintros ⟨⟨i,j⟩, ⟨k,l⟩⟩ H, refine ⟨⟨(i*k, l), (i, k)⟩, _, _⟩,
    { simp only [finset.mem_sigma, mem_divisors_antidiagonal] at H ⊢,
      rcases H with ⟨⟨rfl, n0⟩, rfl, j0⟩,
      refine ⟨⟨mul_assoc _ _ _, n0⟩, rfl, _⟩,
      rw mul_ne_zero_iff at *,
      exact ⟨n0.1, j0.1⟩ },
    { simp only [true_and, mem_divisors_antidiagonal, and_true, prod.mk.inj_iff, eq_self_iff_true,
        ne.def, mem_sigma, heq_iff_eq] at H ⊢,
      rw H.2.1 } }
end

lemma one_smul' (b : arithmetic_function M) :
  (1 : arithmetic_function R) • b = b :=
begin
  ext,
  rw smul_apply,
  by_cases x0 : x = 0, {simp [x0]},
  have h : {(1,x)} ⊆ divisors_antidiagonal x := by simp [x0],
  rw ← sum_subset h, {simp},
  intros y ymem ynmem,
  have y1ne : y.fst ≠ 1,
  { intro con,
    simp only [con, mem_divisors_antidiagonal, one_mul, ne.def] at ymem,
    simp only [mem_singleton, prod.ext_iff] at ynmem,
    tauto },
  simp [y1ne],
end

end module

section semiring
variable [semiring R]

instance : monoid (arithmetic_function R) :=
{ one_mul := one_smul',
  mul_one := λ f,
  begin
    ext,
    rw mul_apply,
    by_cases x0 : x = 0, {simp [x0]},
    have h : {(x,1)} ⊆ divisors_antidiagonal x := by simp [x0],
    rw ← sum_subset h, {simp},
    intros y ymem ynmem,
    have y2ne : y.snd ≠ 1,
    { intro con,
      simp only [con, mem_divisors_antidiagonal, mul_one, ne.def] at ymem,
      simp only [mem_singleton, prod.ext_iff] at ynmem,
      tauto },
    simp [y2ne],
  end,
  mul_assoc := mul_smul',
  .. arithmetic_function.has_one,
  .. arithmetic_function.has_mul }

instance : semiring (arithmetic_function R) :=
{ zero_mul := λ f, by { ext, simp only [mul_apply, zero_mul, sum_const_zero, zero_apply] },
  mul_zero := λ f, by { ext, simp only [mul_apply, sum_const_zero, mul_zero, zero_apply] },
  left_distrib := λ a b c, by { ext, simp only [←sum_add_distrib, mul_add, mul_apply, add_apply] },
  right_distrib := λ a b c, by { ext, simp only [←sum_add_distrib, add_mul, mul_apply, add_apply] },
  .. arithmetic_function.has_zero R,
  .. arithmetic_function.has_mul,
  .. arithmetic_function.has_add,
  .. arithmetic_function.add_comm_monoid,
  .. arithmetic_function.monoid }

end semiring

instance [comm_semiring R] : comm_semiring (arithmetic_function R) :=
{ mul_comm := λ f g, by { ext,
    rw [mul_apply, ← map_swap_divisors_antidiagonal, sum_map],
    simp [mul_comm] },
  .. arithmetic_function.semiring }

instance [comm_ring R] : comm_ring (arithmetic_function R) :=
{ .. arithmetic_function.add_comm_group,
  .. arithmetic_function.comm_semiring }

instance {M : Type*} [semiring R] [add_comm_monoid M] [module R M] :
  module (arithmetic_function R) (arithmetic_function M) :=
{ one_smul := one_smul',
  mul_smul := mul_smul',
  smul_add := λ r x y, by { ext, simp only [sum_add_distrib, smul_add, smul_apply, add_apply] },
  smul_zero := λ r, by { ext, simp only [smul_apply, sum_const_zero, smul_zero, zero_apply] },
  add_smul := λ r s x, by { ext, simp only [add_smul, sum_add_distrib, smul_apply, add_apply] },
  zero_smul := λ r, by { ext, simp only [smul_apply, sum_const_zero, zero_smul, zero_apply] }, }

section zeta

/-- `ζ 0 = 0`, otherwise `ζ x = 1`. The Dirichlet Series is the Riemann ζ.  -/
def zeta : arithmetic_function ℕ :=
⟨λ x, ite (x = 0) 0 1, rfl⟩

localized "notation `ζ` := nat.arithmetic_function.zeta" in arithmetic_function

@[simp]
lemma zeta_apply {x : ℕ} : ζ x = if (x = 0) then 0 else 1 := rfl

lemma zeta_apply_ne {x : ℕ} (h : x ≠ 0) : ζ x = 1 := if_neg h

@[simp]
theorem coe_zeta_mul_apply [semiring R] {f : arithmetic_function R} {x : ℕ} :
  (↑ζ * f) x = ∑ i in divisors x, f i :=
begin
  rw mul_apply,
  transitivity ∑ i in divisors_antidiagonal x, f i.snd,
  { apply sum_congr rfl,
    intros i hi,
    rcases mem_divisors_antidiagonal.1 hi with ⟨rfl, h⟩,
    rw [nat_coe_apply, zeta_apply_ne (left_ne_zero_of_mul h), cast_one, one_mul] },
  { apply sum_bij (λ i h, prod.snd i),
    { rintros ⟨a, b⟩ h, simp [snd_mem_divisors_of_mem_antidiagonal h] },
    { rintros ⟨a, b⟩ h, refl },
    { rintros ⟨a1, b1⟩ ⟨a2, b2⟩ h1 h2 h,
      dsimp at h,
      rw h at *,
      rw mem_divisors_antidiagonal at *,
      ext, swap, {refl},
      simp only [prod.fst, prod.snd] at *,
      apply nat.eq_of_mul_eq_mul_right _ (eq.trans h1.1 h2.1.symm),
      rcases h1 with ⟨rfl, h⟩,
      apply nat.pos_of_ne_zero (right_ne_zero_of_mul h) },
    { intros a ha,
      rcases mem_divisors.1 ha with ⟨⟨b, rfl⟩, ne0⟩,
      use (b, a),
      simp [ne0, mul_comm] } }
end

theorem coe_zeta_smul_apply {M : Type*} [comm_ring R] [add_comm_group M] [module R M]
  {f : arithmetic_function M} {x : ℕ} :
  ((↑ζ : arithmetic_function R) • f) x = ∑ i in divisors x, f i :=
begin
  rw smul_apply,
  transitivity ∑ i in divisors_antidiagonal x, f i.snd,
  { apply sum_congr rfl,
    intros i hi,
    rcases mem_divisors_antidiagonal.1 hi with ⟨rfl, h⟩,
    rw [nat_coe_apply, zeta_apply_ne (left_ne_zero_of_mul h), cast_one, one_smul] },
  { apply sum_bij (λ i h, prod.snd i),
    { rintros ⟨a, b⟩ h, simp [snd_mem_divisors_of_mem_antidiagonal h] },
    { rintros ⟨a, b⟩ h, refl },
    { rintros ⟨a1, b1⟩ ⟨a2, b2⟩ h1 h2 h,
      dsimp at h,
      rw h at *,
      rw mem_divisors_antidiagonal at *,
      ext, swap, {refl},
      simp only [prod.fst, prod.snd] at *,
      apply nat.eq_of_mul_eq_mul_right _ (eq.trans h1.1 h2.1.symm),
      rcases h1 with ⟨rfl, h⟩,
      apply nat.pos_of_ne_zero (right_ne_zero_of_mul h) },
    { intros a ha,
      rcases mem_divisors.1 ha with ⟨⟨b, rfl⟩, ne0⟩,
      use (b, a),
      simp [ne0, mul_comm] } }
end

@[simp]
theorem coe_mul_zeta_apply [semiring R] {f : arithmetic_function R} {x : ℕ} :
  (f * ζ) x = ∑ i in divisors x, f i :=
begin
  apply mul_opposite.op_injective,
  rw [op_sum],
  convert @coe_zeta_mul_apply Rᵐᵒᵖ _ { to_fun := mul_opposite.op ∘ f, map_zero' := by simp} x,
  rw [mul_apply, mul_apply, op_sum],
  conv_lhs { rw ← map_swap_divisors_antidiagonal, },
  rw sum_map,
  apply sum_congr rfl,
  intros y hy,
  by_cases h1 : y.fst = 0,
  { simp [function.comp_apply, h1] },
  { simp only [h1, mul_one, one_mul, prod.fst_swap, function.embedding.coe_fn_mk, prod.snd_swap,
      if_false, zeta_apply, zero_hom.coe_mk, nat_coe_apply, cast_one] }
end

theorem zeta_mul_apply {f : arithmetic_function ℕ} {x : ℕ} :
  (ζ * f) x = ∑ i in divisors x, f i :=
by rw [← nat_coe_nat ζ, coe_zeta_mul_apply]

theorem mul_zeta_apply {f : arithmetic_function ℕ} {x : ℕ} :
  (f * ζ) x = ∑ i in divisors x, f i :=
by rw [← nat_coe_nat ζ, coe_mul_zeta_apply]

end zeta

open_locale arithmetic_function

section pmul

/-- This is the pointwise product of `arithmetic_function`s. -/
def pmul [mul_zero_class R] (f g : arithmetic_function R) :
  arithmetic_function R :=
⟨λ x, f x * g x, by simp⟩

@[simp]
lemma pmul_apply [mul_zero_class R] {f g : arithmetic_function R} {x : ℕ} :
  f.pmul g x = f x * g x := rfl

lemma pmul_comm [comm_monoid_with_zero R] (f g : arithmetic_function R) :
  f.pmul g = g.pmul f :=
by { ext, simp [mul_comm] }

variable [semiring R]

@[simp]
lemma pmul_zeta (f : arithmetic_function R) : f.pmul ↑ζ = f :=
begin
  ext x,
  cases x;
  simp [nat.succ_ne_zero],
end

@[simp]
lemma zeta_pmul (f : arithmetic_function R) : (ζ : arithmetic_function R).pmul f = f :=
begin
  ext x,
  cases x;
  simp [nat.succ_ne_zero],
end

/-- This is the pointwise power of `arithmetic_function`s. -/
def ppow (f : arithmetic_function R) (k : ℕ) :
  arithmetic_function R :=
if h0 : k = 0 then ζ else ⟨λ x, (f x) ^ k,
  by { rw [map_zero], exact zero_pow (nat.pos_of_ne_zero h0) }⟩

@[simp]
lemma ppow_zero {f : arithmetic_function R} : f.ppow 0 = ζ :=
by rw [ppow, dif_pos rfl]

@[simp]
lemma ppow_apply {f : arithmetic_function R} {k x : ℕ} (kpos : 0 < k) :
  f.ppow k x = (f x) ^ k :=
by { rw [ppow, dif_neg (ne_of_gt kpos)], refl }

lemma ppow_succ {f : arithmetic_function R} {k : ℕ} :
  f.ppow (k + 1) = f.pmul (f.ppow k) :=
begin
  ext x,
  rw [ppow_apply (nat.succ_pos k), pow_succ],
  induction k; simp,
end

lemma ppow_succ' {f : arithmetic_function R} {k : ℕ} {kpos : 0 < k} :
  f.ppow (k + 1) = (f.ppow k).pmul f :=
begin
  ext x,
  rw [ppow_apply (nat.succ_pos k), pow_succ'],
  induction k; simp,
end

end pmul

/-- Multiplicative functions -/
def is_multiplicative [monoid_with_zero R] (f : arithmetic_function R) : Prop :=
f 1 = 1 ∧ (∀ {m n : ℕ}, m.coprime n → f (m * n) = f m * f n)

namespace is_multiplicative

section monoid_with_zero
variable [monoid_with_zero R]

@[simp]
lemma map_one {f : arithmetic_function R} (h : f.is_multiplicative) : f 1 = 1 :=
h.1

@[simp]
lemma map_mul_of_coprime {f : arithmetic_function R} (hf : f.is_multiplicative)
  {m n : ℕ} (h : m.coprime n) : f (m * n) = f m * f n :=
hf.2 h

end monoid_with_zero

lemma nat_cast {f : arithmetic_function ℕ} [semiring R] (h : f.is_multiplicative) :
  is_multiplicative (f : arithmetic_function R) :=
⟨by simp [h], λ m n cop, by simp [cop, h]⟩

lemma int_cast {f : arithmetic_function ℤ} [ring R] (h : f.is_multiplicative) :
  is_multiplicative (f : arithmetic_function R) :=
⟨by simp [h], λ m n cop, by simp [cop, h]⟩

lemma mul [comm_semiring R] {f g : arithmetic_function R}
  (hf : f.is_multiplicative) (hg : g.is_multiplicative) :
  is_multiplicative (f * g) :=
⟨by { simp [hf, hg], }, begin
  simp only [mul_apply],
  intros m n cop,
  rw sum_mul_sum,
  symmetry,
  apply sum_bij (λ (x : (ℕ × ℕ) × ℕ × ℕ) h, (x.1.1 * x.2.1, x.1.2 * x.2.2)),
  { rintros ⟨⟨a1, a2⟩, ⟨b1, b2⟩⟩ h,
    simp only [mem_divisors_antidiagonal, ne.def, mem_product] at h,
    rcases h with ⟨⟨rfl, ha⟩, ⟨rfl, hb⟩⟩,
    simp only [mem_divisors_antidiagonal, nat.mul_eq_zero, ne.def],
    split, {ring},
    rw nat.mul_eq_zero at *,
    apply not_or ha hb },
  { rintros ⟨⟨a1, a2⟩, ⟨b1, b2⟩⟩ h,
    simp only [mem_divisors_antidiagonal, ne.def, mem_product] at h,
    rcases h with ⟨⟨rfl, ha⟩, ⟨rfl, hb⟩⟩,
    dsimp only,
    rw [hf.map_mul_of_coprime cop.coprime_mul_right.coprime_mul_right_right,
        hg.map_mul_of_coprime cop.coprime_mul_left.coprime_mul_left_right],
    ring, },
  { rintros ⟨⟨a1, a2⟩, ⟨b1, b2⟩⟩ ⟨⟨c1, c2⟩, ⟨d1, d2⟩⟩ hab hcd h,
    simp only [mem_divisors_antidiagonal, ne.def, mem_product] at hab,
    rcases hab with ⟨⟨rfl, ha⟩, ⟨rfl, hb⟩⟩,
    simp only [mem_divisors_antidiagonal, ne.def, mem_product] at hcd,
    simp only [prod.mk.inj_iff] at h,
    ext; dsimp only,
    { transitivity nat.gcd (a1 * a2) (a1 * b1),
      { rw [nat.gcd_mul_left, cop.coprime_mul_left.coprime_mul_right_right.gcd_eq_one, mul_one] },
      { rw [← hcd.1.1, ← hcd.2.1] at cop,
        rw [← hcd.1.1, h.1, nat.gcd_mul_left,
            cop.coprime_mul_left.coprime_mul_right_right.gcd_eq_one, mul_one] } },
    { transitivity nat.gcd (a1 * a2) (a2 * b2),
      { rw [mul_comm, nat.gcd_mul_left, cop.coprime_mul_right.coprime_mul_left_right.gcd_eq_one,
            mul_one] },
      { rw [← hcd.1.1, ← hcd.2.1] at cop,
        rw [← hcd.1.1, h.2, mul_comm, nat.gcd_mul_left,
            cop.coprime_mul_right.coprime_mul_left_right.gcd_eq_one, mul_one] } },
    { transitivity nat.gcd (b1 * b2) (a1 * b1),
      { rw [mul_comm, nat.gcd_mul_right,
           cop.coprime_mul_right.coprime_mul_left_right.symm.gcd_eq_one, one_mul] },
      { rw [← hcd.1.1, ← hcd.2.1] at cop,
        rw [← hcd.2.1, h.1, mul_comm c1 d1, nat.gcd_mul_left,
            cop.coprime_mul_right.coprime_mul_left_right.symm.gcd_eq_one, mul_one] } },
    { transitivity nat.gcd (b1 * b2) (a2 * b2),
      { rw [nat.gcd_mul_right,
           cop.coprime_mul_left.coprime_mul_right_right.symm.gcd_eq_one, one_mul] },
      { rw [← hcd.1.1, ← hcd.2.1] at cop,
        rw [← hcd.2.1, h.2, nat.gcd_mul_right,
            cop.coprime_mul_left.coprime_mul_right_right.symm.gcd_eq_one, one_mul] } } },
  { rintros ⟨b1, b2⟩ h,
    simp only [mem_divisors_antidiagonal, ne.def, mem_product] at h,
    use ((b1.gcd m, b2.gcd m), (b1.gcd n, b2.gcd n)),
    simp only [exists_prop, prod.mk.inj_iff, ne.def, mem_product, mem_divisors_antidiagonal],
    rw [← cop.gcd_mul _, ← cop.gcd_mul _, ← h.1, nat.gcd_mul_gcd_of_coprime_of_mul_eq_mul cop h.1,
        nat.gcd_mul_gcd_of_coprime_of_mul_eq_mul cop.symm _],
    { rw [nat.mul_eq_zero, decidable.not_or_iff_and_not] at h, simp [h.2.1, h.2.2] },
    rw [mul_comm n m, h.1] }
end⟩

lemma pmul [comm_semiring R] {f g : arithmetic_function R}
  (hf : f.is_multiplicative) (hg : g.is_multiplicative) :
  is_multiplicative (f.pmul g) :=
⟨by { simp [hf, hg], }, λ m n cop, begin
  simp only [pmul_apply, hf.map_mul_of_coprime cop, hg.map_mul_of_coprime cop],
  ring,
end⟩

/-- For any multiplicative function `f` and any `n > 0`,
we can evaluate `f n` by evaluating `f` at `p ^ k` over the factorization of `n` -/
lemma multiplicative_factorization [comm_monoid_with_zero R] (f : arithmetic_function R)
  (hf : f.is_multiplicative) :
  ∀ {n : ℕ}, n ≠ 0 → f n = n.factorization.prod (λ p k, f (p ^ k)) :=
λ n hn, multiplicative_factorization f hf.2 hf.1 hn

<<<<<<< HEAD
=======
/-- A recapitulation of the definition of multiplicative that is simpler for proofs -/
lemma iff_ne_zero [monoid_with_zero R] {f : arithmetic_function R} :
  is_multiplicative f ↔
    f 1 = 1 ∧ (∀ {m n : ℕ}, m ≠ 0 → n ≠ 0 → m.coprime n → f (m * n) = f m * f n) :=
begin
  refine and_congr_right' (forall₂_congr (λ m n, ⟨λ h _ _, h, λ h hmn, _⟩)),
  rcases eq_or_ne m 0 with rfl | hm,
  { simp },
  rcases eq_or_ne n 0 with rfl | hn,
  { simp },
  exact h hm hn hmn,
end

>>>>>>> 29475c16
/-- Two multiplicative functions `f` and `g` are equal if and only if
they agree on prime powers -/
lemma eq_iff_eq_on_prime_powers [comm_monoid_with_zero R]
  (f : arithmetic_function R) (hf : f.is_multiplicative)
  (g : arithmetic_function R) (hg : g.is_multiplicative) :
  f = g ↔ ∀ (p i : ℕ), nat.prime p → f (p ^ i) = g (p ^ i) :=
begin
  split,
  { intros h p i _, rw [h] },
  intros h,
  ext n,
  by_cases hn : n = 0,
  { rw [hn, arithmetic_function.map_zero, arithmetic_function.map_zero] },
  rw [multiplicative_factorization f hf hn, multiplicative_factorization g hg hn],
  refine finset.prod_congr rfl _,
  simp only [support_factorization, list.mem_to_finset],
  intros p hp,
  exact h p _ (nat.prime_of_mem_factors hp),
end

end is_multiplicative

section special_functions

/-- The identity on `ℕ` as an `arithmetic_function`.  -/
def id : arithmetic_function ℕ := ⟨id, rfl⟩

@[simp]
lemma id_apply {x : ℕ} : id x = x := rfl

/-- `pow k n = n ^ k`, except `pow 0 0 = 0`. -/
def pow (k : ℕ) : arithmetic_function ℕ := id.ppow k

@[simp]
lemma pow_apply {k n : ℕ} : pow k n = if (k = 0 ∧ n = 0) then 0 else n ^ k :=
begin
  cases k,
  { simp [pow] },
  simp [pow, (ne_of_lt (nat.succ_pos k)).symm],
end

/-- `σ k n` is the sum of the `k`th powers of the divisors of `n` -/
def sigma (k : ℕ) : arithmetic_function ℕ :=
⟨λ n, ∑ d in divisors n, d ^ k, by simp⟩

localized "notation `σ` := nat.arithmetic_function.sigma" in arithmetic_function

@[simp]
lemma sigma_apply {k n : ℕ} : σ k n = ∑ d in divisors n, d ^ k := rfl

lemma sigma_one_apply {n : ℕ} : σ 1 n = ∑ d in divisors n, d := by simp

lemma zeta_mul_pow_eq_sigma {k : ℕ} : ζ * pow k = σ k :=
begin
  ext,
  rw [sigma, zeta_mul_apply],
  apply sum_congr rfl,
  intros x hx,
  rw [pow_apply, if_neg (not_and_of_not_right _ _)],
  contrapose! hx,
  simp [hx],
end

lemma is_multiplicative_zeta : is_multiplicative ζ :=
⟨by simp, λ m n cop, begin
  cases m, {simp},
  cases n, {simp},
  simp [nat.succ_ne_zero]
end⟩

lemma is_multiplicative_id : is_multiplicative arithmetic_function.id :=
⟨rfl, λ _ _ _, rfl⟩

lemma is_multiplicative.ppow [comm_semiring R] {f : arithmetic_function R}
  (hf : f.is_multiplicative) {k : ℕ} :
  is_multiplicative (f.ppow k) :=
begin
  induction k with k hi,
  { exact is_multiplicative_zeta.nat_cast },
  { rw ppow_succ,
    apply hf.pmul hi },
end

lemma is_multiplicative_pow {k : ℕ} : is_multiplicative (pow k) :=
is_multiplicative_id.ppow

lemma is_multiplicative_sigma {k : ℕ} :
  is_multiplicative (sigma k) :=
begin
  rw [← zeta_mul_pow_eq_sigma],
  apply ((is_multiplicative_zeta).mul is_multiplicative_pow)
end

/-- `Ω n` is the number of prime factors of `n`. -/
def card_factors : arithmetic_function ℕ :=
⟨λ n, n.factors.length, by simp⟩

localized "notation `Ω` := nat.arithmetic_function.card_factors" in arithmetic_function

lemma card_factors_apply {n : ℕ} :
  Ω n = n.factors.length := rfl

@[simp]
lemma card_factors_one : Ω 1 = 0 := by simp [card_factors]

lemma card_factors_eq_one_iff_prime {n : ℕ} :
  Ω n = 1 ↔ n.prime :=
begin
  refine ⟨λ h, _, λ h, list.length_eq_one.2 ⟨n, factors_prime h⟩⟩,
  cases n,
  { contrapose! h,
    simp },
  rcases list.length_eq_one.1 h with ⟨x, hx⟩,
  rw [← prod_factors n.succ_ne_zero, hx, list.prod_singleton],
  apply prime_of_mem_factors,
  rw [hx, list.mem_singleton]
end

lemma card_factors_mul {m n : ℕ} (m0 : m ≠ 0) (n0 : n ≠ 0) :
  Ω (m * n) = Ω m + Ω n :=
by rw [card_factors_apply, card_factors_apply, card_factors_apply, ← multiset.coe_card,
  ← factors_eq, unique_factorization_monoid.normalized_factors_mul m0 n0, factors_eq, factors_eq,
  multiset.card_add, multiset.coe_card, multiset.coe_card]

lemma card_factors_multiset_prod {s : multiset ℕ} (h0 : s.prod ≠ 0) :
  Ω s.prod = (multiset.map Ω s).sum :=
begin
  revert h0,
  apply s.induction_on, by simp,
  intros a t h h0,
  rw [multiset.prod_cons, mul_ne_zero_iff] at h0,
  simp [h0, card_factors_mul, h],
end

/-- `ω n` is the number of distinct prime factors of `n`. -/
def card_distinct_factors : arithmetic_function ℕ :=
⟨λ n, n.factors.dedup.length, by simp⟩

localized "notation `ω` := nat.arithmetic_function.card_distinct_factors" in arithmetic_function

lemma card_distinct_factors_zero : ω 0 = 0 := by simp

lemma card_distinct_factors_apply {n : ℕ} :
  ω n = n.factors.dedup.length := rfl

lemma card_distinct_factors_eq_card_factors_iff_squarefree {n : ℕ} (h0 : n ≠ 0) :
  ω n = Ω n ↔ squarefree n :=
begin
  rw [squarefree_iff_nodup_factors h0, card_distinct_factors_apply],
  split; intro h,
  { rw ← list.eq_of_sublist_of_length_eq n.factors.dedup_sublist h,
    apply list.nodup_dedup },
  { rw h.dedup,
    refl }
end

/-- `μ` is the Möbius function. If `n` is squarefree with an even number of distinct prime factors,
  `μ n = 1`. If `n` is squarefree with an odd number of distinct prime factors, `μ n = -1`.
  If `n` is not squarefree, `μ n = 0`. -/
def moebius : arithmetic_function ℤ :=
⟨λ n, if squarefree n then (-1) ^ (card_factors n) else 0, by simp⟩

localized "notation `μ` := nat.arithmetic_function.moebius" in arithmetic_function

@[simp]
lemma moebius_apply_of_squarefree {n : ℕ} (h : squarefree n): μ n = (-1) ^ (card_factors n) :=
if_pos h

@[simp]
lemma moebius_eq_zero_of_not_squarefree {n : ℕ} (h : ¬ squarefree n): μ n = 0 := if_neg h

lemma moebius_ne_zero_iff_squarefree {n : ℕ} : μ n ≠ 0 ↔ squarefree n :=
begin
  split; intro h,
  { contrapose! h,
    simp [h] },
  { simp [h, pow_ne_zero] }
end

lemma moebius_ne_zero_iff_eq_or {n : ℕ} : μ n ≠ 0 ↔ μ n = 1 ∨ μ n = -1 :=
begin
  split; intro h,
  { rw moebius_ne_zero_iff_squarefree at h,
    rw moebius_apply_of_squarefree h,
    apply neg_one_pow_eq_or },
  { rcases h with h | h; simp [h] }
end

lemma is_multiplicative_moebius : is_multiplicative μ :=
begin
  rw is_multiplicative.iff_ne_zero,
  refine ⟨by simp, λ n m hn hm hnm, _⟩,
  simp only [moebius, zero_hom.coe_mk, squarefree_mul hnm, ite_and, card_factors_mul hn hm],
  rw [pow_add, mul_comm, ite_mul_zero_left, ite_mul_zero_right, mul_comm],
end

open unique_factorization_monoid

@[simp] lemma coe_moebius_mul_coe_zeta [comm_ring R] : (μ * ζ : arithmetic_function R) = 1 :=
begin
  ext x,
  cases x,
  { simp only [divisors_zero, sum_empty, ne.def, not_false_iff, coe_mul_zeta_apply,
      zero_ne_one, one_apply_ne] },
  cases x,
  { simp only [moebius_apply_of_squarefree, card_factors_one, squarefree_one, divisors_one,
      int.cast_one, sum_singleton, coe_mul_zeta_apply, one_one, int_coe_apply, pow_zero] },
  rw [coe_mul_zeta_apply, one_apply_ne (ne_of_gt (succ_lt_succ (nat.succ_pos _)))],
  simp_rw [int_coe_apply],
  rw [←int.cast_sum, ← sum_filter_ne_zero],
  convert int.cast_zero,
  simp only [moebius_ne_zero_iff_squarefree],
  suffices :
    ∑ (y : finset ℕ) in
      (unique_factorization_monoid.normalized_factors x.succ.succ).to_finset.powerset,
    ite (squarefree y.val.prod) ((-1:ℤ) ^ Ω y.val.prod) 0 = 0,
  { have h : ∑ i in _, ite (squarefree i) ((-1:ℤ) ^ Ω i) 0 = _ :=
      (sum_divisors_filter_squarefree (nat.succ_ne_zero _)),
    exact (eq.trans (by congr') h).trans this },
  apply eq.trans (sum_congr rfl _) (sum_powerset_neg_one_pow_card_of_nonempty _),
  { intros y hy,
    rw [finset.mem_powerset, ← finset.val_le_iff, multiset.to_finset_val] at hy,
    have h : unique_factorization_monoid.normalized_factors y.val.prod = y.val,
    { apply factors_multiset_prod_of_irreducible,
      intros z hz,
      apply irreducible_of_normalized_factor _ (multiset.subset_of_le
        (le_trans hy (multiset.dedup_le _)) hz) },
    rw [if_pos],
    { rw [card_factors_apply, ← multiset.coe_card, ← factors_eq, h, finset.card] },
    rw [unique_factorization_monoid.squarefree_iff_nodup_normalized_factors, h],
    { apply y.nodup },
    rw [ne.def, multiset.prod_eq_zero_iff],
    intro con,
    rw ← h at con,
    exact not_irreducible_zero (irreducible_of_normalized_factor 0 con) },
  { rw finset.nonempty,
    rcases wf_dvd_monoid.exists_irreducible_factor _ (nat.succ_ne_zero _) with ⟨i, hi⟩,
    { rcases exists_mem_normalized_factors_of_dvd (nat.succ_ne_zero _) hi.1 hi.2 with ⟨j, hj, hj2⟩,
      use j,
      apply multiset.mem_to_finset.2 hj },
    rw nat.is_unit_iff,
    norm_num },
end

@[simp] lemma coe_zeta_mul_coe_moebius [comm_ring R] : (ζ * μ : arithmetic_function R) = 1 :=
by rw [mul_comm, coe_moebius_mul_coe_zeta]

@[simp] lemma moebius_mul_coe_zeta : (μ * ζ : arithmetic_function ℤ) = 1 :=
by rw [← int_coe_int μ, coe_moebius_mul_coe_zeta]

@[simp] lemma coe_zeta_mul_moebius : (ζ * μ : arithmetic_function ℤ) = 1 :=
by rw [← int_coe_int μ, coe_zeta_mul_coe_moebius]

section comm_ring
variable [comm_ring R]

instance : invertible (ζ : arithmetic_function R) :=
{ inv_of := μ,
  inv_of_mul_self := coe_moebius_mul_coe_zeta,
  mul_inv_of_self := coe_zeta_mul_coe_moebius}

/-- A unit in `arithmetic_function R` that evaluates to `ζ`, with inverse `μ`. -/
def zeta_unit : (arithmetic_function R)ˣ :=
⟨ζ, μ, coe_zeta_mul_coe_moebius, coe_moebius_mul_coe_zeta⟩

@[simp]
lemma coe_zeta_unit :
  ((zeta_unit : (arithmetic_function R)ˣ) : arithmetic_function R) = ζ := rfl

@[simp]
lemma inv_zeta_unit :
  ((zeta_unit⁻¹ : (arithmetic_function R)ˣ) : arithmetic_function R) = μ := rfl

end comm_ring

/-- Möbius inversion for functions to an `add_comm_group`. -/
theorem sum_eq_iff_sum_smul_moebius_eq
  [add_comm_group R] {f g : ℕ → R} :
  (∀ (n : ℕ), 0 < n → ∑ i in (n.divisors), f i = g n) ↔
    ∀ (n : ℕ), 0 < n → ∑ (x : ℕ × ℕ) in n.divisors_antidiagonal, μ x.fst • g x.snd = f n :=
begin
  let f' : arithmetic_function R := ⟨λ x, if x = 0 then 0 else f x, if_pos rfl⟩,
  let g' : arithmetic_function R := ⟨λ x, if x = 0 then 0 else g x, if_pos rfl⟩,
  transitivity (ζ : arithmetic_function ℤ) • f' = g',
  { rw ext_iff,
    apply forall_congr,
    intro n,
    cases n, { simp },
    rw coe_zeta_smul_apply,
    simp only [n.succ_ne_zero, forall_prop_of_true, succ_pos', if_false, zero_hom.coe_mk],
    rw sum_congr rfl (λ x hx, _),
    rw (if_neg (ne_of_gt (nat.pos_of_mem_divisors hx))) },
  transitivity μ • g' = f',
  { split; intro h,
    { rw [← h, ← mul_smul, moebius_mul_coe_zeta, one_smul] },
    { rw [← h, ← mul_smul, coe_zeta_mul_moebius, one_smul] } },
  { rw ext_iff,
    apply forall_congr,
    intro n,
    cases n, { simp },
    simp only [n.succ_ne_zero, forall_prop_of_true, succ_pos', smul_apply,
      if_false, zero_hom.coe_mk],
    rw sum_congr rfl (λ x hx, _),
    rw (if_neg (ne_of_gt (nat.pos_of_mem_divisors (snd_mem_divisors_of_mem_antidiagonal hx)))) },
end

/-- Möbius inversion for functions to a `comm_ring`. -/
theorem sum_eq_iff_sum_mul_moebius_eq [comm_ring R] {f g : ℕ → R} :
  (∀ (n : ℕ), 0 < n → ∑ i in (n.divisors), f i = g n) ↔
    ∀ (n : ℕ), 0 < n → ∑ (x : ℕ × ℕ) in n.divisors_antidiagonal, (μ x.fst : R) * g x.snd = f n :=
begin
  rw sum_eq_iff_sum_smul_moebius_eq,
  apply forall_congr,
  intro a,
  apply imp_congr (iff.refl _) (eq.congr_left (sum_congr rfl (λ x hx, _))),
  rw [zsmul_eq_mul],
end

/-- Möbius inversion for functions to a `comm_group`. -/
theorem prod_eq_iff_prod_pow_moebius_eq [comm_group R] {f g : ℕ → R} :
  (∀ (n : ℕ), 0 < n → ∏ i in (n.divisors), f i = g n) ↔
    ∀ (n : ℕ), 0 < n → ∏ (x : ℕ × ℕ) in n.divisors_antidiagonal, g x.snd ^ (μ x.fst) = f n :=
@sum_eq_iff_sum_smul_moebius_eq (additive R) _ _ _

/-- Möbius inversion for functions to a `comm_group_with_zero`. -/
theorem prod_eq_iff_prod_pow_moebius_eq_of_nonzero [comm_group_with_zero R] {f g : ℕ → R}
  (hf : ∀ (n : ℕ), 0 < n → f n ≠ 0) (hg : ∀ (n : ℕ), 0 < n → g n ≠ 0) :
  (∀ (n : ℕ), 0 < n → ∏ i in (n.divisors), f i = g n) ↔
    ∀ (n : ℕ), 0 < n → ∏ (x : ℕ × ℕ) in n.divisors_antidiagonal, g x.snd ^ (μ x.fst) = f n :=
begin
  refine iff.trans (iff.trans (forall_congr (λ n, _)) (@prod_eq_iff_prod_pow_moebius_eq Rˣ _
    (λ n, if h : 0 < n then units.mk0 (f n) (hf n h) else 1)
    (λ n, if h : 0 < n then units.mk0 (g n) (hg n h) else 1))) (forall_congr (λ n, _));
  refine imp_congr_right (λ hn, _),
  { dsimp,
    rw [dif_pos hn, ← units.eq_iff, ← units.coe_hom_apply, monoid_hom.map_prod, units.coe_mk0,
      prod_congr rfl _],
    intros x hx,
    rw [dif_pos (nat.pos_of_mem_divisors hx), units.coe_hom_apply, units.coe_mk0] },
  { dsimp,
    rw [dif_pos hn, ← units.eq_iff, ← units.coe_hom_apply, monoid_hom.map_prod, units.coe_mk0,
      prod_congr rfl _],
    intros x hx,
    rw [dif_pos (nat.pos_of_mem_divisors (nat.snd_mem_divisors_of_mem_antidiagonal hx)),
      units.coe_hom_apply, units.coe_zpow₀, units.coe_mk0] }
end

end special_functions
end arithmetic_function
end nat<|MERGE_RESOLUTION|>--- conflicted
+++ resolved
@@ -564,8 +564,6 @@
   ∀ {n : ℕ}, n ≠ 0 → f n = n.factorization.prod (λ p k, f (p ^ k)) :=
 λ n hn, multiplicative_factorization f hf.2 hf.1 hn
 
-<<<<<<< HEAD
-=======
 /-- A recapitulation of the definition of multiplicative that is simpler for proofs -/
 lemma iff_ne_zero [monoid_with_zero R] {f : arithmetic_function R} :
   is_multiplicative f ↔
@@ -579,7 +577,6 @@
   exact h hm hn hmn,
 end
 
->>>>>>> 29475c16
 /-- Two multiplicative functions `f` and `g` are equal if and only if
 they agree on prime powers -/
 lemma eq_iff_eq_on_prime_powers [comm_monoid_with_zero R]
