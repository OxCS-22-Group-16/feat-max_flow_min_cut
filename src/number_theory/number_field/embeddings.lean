/-
Copyright (c) 2022 Xavier Roblot. All rights reserved.
Released under Apache 2.0 license as described in the file LICENSE.
Authors: Alex J. Best, Xavier Roblot
-/

import analysis.complex.polynomial
import data.complex.basic
import field_theory.minpoly.is_integrally_closed
import number_theory.number_field.basic
import topology.instances.complex
import ring_theory.norm
import topology.instances.complex

/-!
# Embeddings of number fields
This file defines the embeddings of a number field into an algebraic closed field.

## Main Results
* `number_field.embeddings.range_eval_eq_root_set_minpoly`: let `x ∈ K` with `K` number field and
  let `A` be an algebraic closed field of char. 0, then the images of `x` by the embeddings of `K`
   in `A` are exactly the roots in `A` of the minimal polynomial of `x` over `ℚ`.
* `number_field.embeddings.pow_eq_one_of_norm_eq_one`: an algebraic integer whose conjugates are
  all of norm one is a root of unity.

## Tags
number field, embeddings, places, infinite places
-/

open_locale classical

namespace number_field.embeddings

section fintype

open finite_dimensional

variables (K : Type*) [field K] [number_field K]
variables (A : Type*) [field A] [char_zero A]

/-- There are finitely many embeddings of a number field. -/
noncomputable instance : fintype (K →+* A) := fintype.of_equiv (K →ₐ[ℚ] A)
ring_hom.equiv_rat_alg_hom.symm

variables [is_alg_closed A]

/-- The number of embeddings of a number field is equal to its finrank. -/
lemma card : fintype.card (K →+* A) = finrank ℚ K :=
by rw [fintype.of_equiv_card ring_hom.equiv_rat_alg_hom.symm, alg_hom.card]

instance : nonempty (K →+* A) :=
begin
  rw [← fintype.card_pos_iff, number_field.embeddings.card K A],
  exact finite_dimensional.finrank_pos,
end

end fintype

section roots

open set polynomial

variables (K A : Type*) [field K] [number_field K]
  [field A] [algebra ℚ A] [is_alg_closed A] (x : K)

/-- Let `A` be an algebraically closed field and let `x ∈ K`, with `K` a number field.
The images of `x` by the embeddings of `K` in `A` are exactly the roots in `A` of
the minimal polynomial of `x` over `ℚ`. -/
lemma range_eval_eq_root_set_minpoly : range (λ φ : K →+* A, φ x) = (minpoly ℚ x).root_set A :=
begin
  convert (number_field.is_algebraic K).range_eval_eq_root_set_minpoly A x using 1,
  ext a,
  exact ⟨λ ⟨φ, hφ⟩, ⟨φ.to_rat_alg_hom, hφ⟩, λ ⟨φ, hφ⟩, ⟨φ.to_ring_hom, hφ⟩⟩,
end

end roots

section bounded

open finite_dimensional polynomial set

variables {K : Type*} [field K] [number_field K]
variables {A : Type*} [normed_field A] [is_alg_closed A] [normed_algebra ℚ A]

lemma coeff_bdd_of_norm_le {B : ℝ} {x : K} (h : ∀ φ : K →+* A, ‖φ x‖ ≤ B) (i : ℕ) :
  ‖(minpoly ℚ x).coeff i‖ ≤ (max B 1) ^ (finrank ℚ K) * (finrank ℚ K).choose ((finrank ℚ K) / 2) :=
begin
  have hx := is_separable.is_integral ℚ x,
  rw [← norm_algebra_map' A, ← coeff_map (algebra_map ℚ A)],
  refine coeff_bdd_of_roots_le _ (minpoly.monic hx) (is_alg_closed.splits_codomain _)
    (minpoly.nat_degree_le hx) (λ z hz, _) i,
  classical, rw ← multiset.mem_to_finset at hz,
  obtain ⟨φ, rfl⟩ := (range_eval_eq_root_set_minpoly K A x).symm.subset hz,
  exact h φ,
end

variables (K A)

/-- Let `B` be a real number. The set of algebraic integers in `K` whose conjugates are all
smaller in norm than `B` is finite. -/
lemma finite_of_norm_le (B : ℝ) :
  {x : K | is_integral ℤ x ∧ ∀ φ : K →+* A, ‖φ x‖ ≤ B}.finite :=
begin
  let C := nat.ceil ((max B 1) ^ (finrank ℚ K) * (finrank ℚ K).choose ((finrank ℚ K) / 2)),
  have := bUnion_roots_finite (algebra_map ℤ K) (finrank ℚ K) (finite_Icc (-C : ℤ) C),
  refine this.subset (λ x hx, _), simp_rw mem_Union,
  have h_map_ℚ_minpoly := minpoly.is_integrally_closed_eq_field_fractions' ℚ hx.1,
  refine ⟨_, ⟨_, λ i, _⟩, mem_root_set.2 ⟨minpoly.ne_zero hx.1, minpoly.aeval ℤ x⟩⟩,
  { rw [← (minpoly.monic hx.1).nat_degree_map (algebra_map ℤ ℚ), ← h_map_ℚ_minpoly],
    exact minpoly.nat_degree_le (is_integral_of_is_scalar_tower hx.1) },
  rw [mem_Icc, ← abs_le, ← @int.cast_le ℝ],
  refine (eq.trans_le _ $ coeff_bdd_of_norm_le hx.2 i).trans (nat.le_ceil _),
  rw [h_map_ℚ_minpoly, coeff_map, eq_int_cast, int.norm_cast_rat, int.norm_eq_abs, int.cast_abs],
end

/-- An algebraic integer whose conjugates are all of norm one is a root of unity. -/
lemma pow_eq_one_of_norm_eq_one {x : K}
  (hxi : is_integral ℤ x) (hx : ∀ φ : K →+* A, ‖φ x‖ = 1) :
  ∃ (n : ℕ) (hn : 0 < n), x ^ n = 1 :=
begin
  obtain ⟨a, -, b, -, habne, h⟩ := @set.infinite.exists_ne_map_eq_of_maps_to _ _ _ _
    ((^) x : ℕ → K) set.infinite_univ _ (finite_of_norm_le K A (1:ℝ)),
  { replace habne := habne.lt_or_lt,
    have : _, swap, cases habne, swap,
    { revert a b, exact this },
    { exact this b a h.symm habne },
    refine λ a b h hlt, ⟨a - b, tsub_pos_of_lt hlt, _⟩,
    rw [← nat.sub_add_cancel hlt.le, pow_add, mul_left_eq_self₀] at h,
    refine h.resolve_right (λ hp, _),
    specialize hx (is_alg_closed.lift (number_field.is_algebraic K)).to_ring_hom,
    rw [pow_eq_zero hp, map_zero, norm_zero] at hx, norm_num at hx },
  { exact λ a _, ⟨hxi.pow a, λ φ, by simp only [hx φ, norm_pow, one_pow, map_pow]⟩ },
end

end bounded

end number_field.embeddings

section place

variables {K : Type*} [field K] {A : Type*} [normed_division_ring A] [nontrivial A] (φ : K →+* A)

/-- An embedding into a normed division ring defines a place of `K` -/
def number_field.place : absolute_value K ℝ :=
(is_absolute_value.to_absolute_value (norm : A → ℝ)).comp φ.injective

@[simp]
lemma number_field.place_apply (x : K) : (number_field.place φ) x = norm (φ x) := rfl

end place

namespace number_field.complex_embedding

open complex number_field

open_locale complex_conjugate

variables {K : Type*} [field K]

/-- The conjugate of a complex embedding as a complex embedding. -/
@[reducible] def conjugate (φ : K →+* ℂ) : K →+* ℂ := star φ

@[simp]
lemma conjugate_coe_eq (φ : K →+* ℂ) (x : K) : (conjugate φ) x = conj (φ x) := rfl

lemma place_conjugate (φ : K →+* ℂ) : place (conjugate φ) = place φ :=
by { ext, simp only [place_apply, norm_eq_abs, abs_conj, conjugate_coe_eq] }

/-- A embedding into `ℂ` is real if it is fixed by complex conjugation. -/
@[reducible] def is_real (φ : K →+* ℂ) : Prop := is_self_adjoint φ

lemma is_real_iff {φ : K →+* ℂ} : is_real φ ↔ conjugate φ = φ := is_self_adjoint_iff

/-- A real embedding as a ring homomorphism from `K` to `ℝ` . -/
def is_real.embedding {φ : K →+* ℂ} (hφ : is_real φ) : K →+* ℝ :=
{ to_fun := λ x, (φ x).re,
  map_one' := by simp only [map_one, one_re],
  map_mul' := by simp only [complex.eq_conj_iff_im.mp (ring_hom.congr_fun hφ _), map_mul, mul_re,
  mul_zero, tsub_zero, eq_self_iff_true, forall_const],
  map_zero' := by simp only [map_zero, zero_re],
  map_add' := by simp only [map_add, add_re, eq_self_iff_true, forall_const], }

@[simp]
lemma is_real.coe_embedding_apply {φ : K →+* ℂ} (hφ : is_real φ) (x : K) :
  (hφ.embedding x : ℂ) = φ x :=
begin
  ext, { refl, },
  { rw [of_real_im, eq_comm, ← complex.eq_conj_iff_im],
    rw is_real at hφ,
    exact ring_hom.congr_fun hφ x, },
end

lemma is_real.place_embedding {φ : K →+* ℂ} (hφ : is_real φ) :
  place hφ.embedding = place φ :=
by { ext x, simp only [place_apply, real.norm_eq_abs, ←abs_of_real, norm_eq_abs,
  hφ.coe_embedding_apply x], }

lemma is_real_conjugate_iff {φ : K →+* ℂ} :
  is_real (conjugate φ) ↔ is_real φ := is_self_adjoint.star_iff

end number_field.complex_embedding

section infinite_place

open number_field

variables (K : Type*) [field K]

/-- An infinite place of a number field `K` is a place associated to a complex embedding. -/
def number_field.infinite_place := { w : absolute_value K ℝ  // ∃ φ : K →+* ℂ, place φ = w}

instance [number_field K] : nonempty (number_field.infinite_place K) := set.range.nonempty _

variables {K}

/-- Return the infinite place defined by a complex embedding `φ`. -/
noncomputable def number_field.infinite_place.mk (φ : K →+* ℂ) : number_field.infinite_place K :=
⟨place φ, ⟨φ, rfl⟩⟩

namespace number_field.infinite_place

open number_field

instance : has_coe_to_fun (infinite_place K) (λ _, K → ℝ) := { coe := λ w, w.1 }

instance : monoid_with_zero_hom_class (infinite_place K) K ℝ :=
{ coe := λ w x, w.1 x,
  coe_injective' := λ _ _ h, subtype.eq (absolute_value.ext (λ x, congr_fun h x)),
  map_mul := λ w _ _, w.1.map_mul _ _,
  map_one := λ w, w.1.map_one,
  map_zero := λ w, w.1.map_zero, }

instance : nonneg_hom_class (infinite_place K) K ℝ :=
{ coe :=  λ w x, w x,
  coe_injective' := λ _ _ h, subtype.eq (absolute_value.ext (λ x, congr_fun h x)),
  map_nonneg := λ w x, w.1.nonneg _ }

lemma coe_mk (φ : K →+* ℂ) : ⇑(mk φ) = place φ := rfl

lemma apply (φ : K →+* ℂ) (x : K) : (mk φ) x = complex.abs (φ x) := rfl

/-- For an infinite place `w`, return an embedding `φ` such that `w = infinite_place φ` . -/
noncomputable def embedding (w : infinite_place K) : K →+* ℂ := (w.2).some

lemma mk_embedding (w : infinite_place K) :
  mk (embedding w) = w :=
subtype.ext (w.2).some_spec

lemma eq_iff_eq (x : K) (r : ℝ) :
  (∀ w : infinite_place K, w x = r) ↔ (∀ φ : K →+* ℂ, ‖φ x‖ = r) :=
⟨λ hw φ, hw (mk φ), λ hφ ⟨w, ⟨φ, rfl⟩⟩, hφ φ⟩

lemma le_iff_le (x : K) (r : ℝ) :
  (∀ w : infinite_place K, w x ≤ r) ↔ (∀ φ : K →+* ℂ, ‖φ x‖ ≤ r) :=
⟨λ hw φ, hw (mk φ), λ hφ ⟨w, ⟨φ, rfl⟩⟩, hφ φ⟩

lemma pos_iff (w : infinite_place K) (x : K) : 0 < w x ↔ x ≠ 0 := absolute_value.pos_iff w.1

@[simp]
lemma mk_conjugate_eq (φ : K →+* ℂ) :
  mk (complex_embedding.conjugate φ) = mk φ :=
begin
  ext x,
  exact congr_fun (congr_arg coe_fn (complex_embedding.place_conjugate φ)) x,
end

@[simp]
lemma mk_eq_iff {φ ψ : K →+* ℂ} :
  mk φ = mk ψ ↔ φ = ψ ∨ complex_embedding.conjugate φ = ψ :=
begin
  split,
  { -- We prove that the map ψ ∘ φ⁻¹ between φ(K) and ℂ is uniform continuous, thus it is either the
    -- inclusion or the complex conjugation using complex.uniform_continuous_ring_hom_eq_id_or_conj
    intro h₀,
    obtain ⟨j, hiφ⟩ := φ.injective.has_left_inverse,
    let ι := ring_equiv.of_left_inverse hiφ,
    have hlip : lipschitz_with 1 (ring_hom.comp ψ ι.symm.to_ring_hom),
    { change lipschitz_with 1 (ψ ∘ ι.symm),
      apply lipschitz_with.of_dist_le_mul,
      intros x y,
      rw [nonneg.coe_one, one_mul, normed_field.dist_eq, ← map_sub, ← map_sub],
      apply le_of_eq,
      suffices : ‖φ ((ι.symm) (x - y))‖ = ‖ψ ((ι.symm) (x - y))‖,
      { rw [← this, ← ring_equiv.of_left_inverse_apply hiφ _ , ring_equiv.apply_symm_apply ι _],
        refl, },
      exact congr_fun (congr_arg coe_fn h₀) _, },
    cases (complex.uniform_continuous_ring_hom_eq_id_or_conj φ.field_range hlip.uniform_continuous),
    { left, ext1 x,
      convert (congr_fun h (ι x)).symm,
      exact (ring_equiv.apply_symm_apply ι.symm x).symm, },
    { right, ext1 x,
      convert (congr_fun h (ι x)).symm,
      exact (ring_equiv.apply_symm_apply ι.symm x).symm, }},
  { rintros (⟨h⟩ | ⟨h⟩),
    { exact congr_arg mk h, },
    { rw ← mk_conjugate_eq,
      exact congr_arg mk h, }},
end

/-- An infinite place is real if it is defined by a real embedding. -/
def is_real (w : infinite_place K) : Prop :=
  ∃ φ : K →+* ℂ, complex_embedding.is_real φ ∧ mk φ = w

/-- An infinite place is complex if it is defined by a complex (ie. not real) embedding. -/
def is_complex (w : infinite_place K) : Prop :=
  ∃ φ : K →+* ℂ, ¬ complex_embedding.is_real φ ∧ mk φ = w

lemma _root_.number_field.complex_embeddings.is_real.embedding_mk {φ : K →+* ℂ}
  (h : complex_embedding.is_real φ) :
  embedding (mk φ) = φ :=
begin
  have := mk_eq_iff.mp (mk_embedding (mk φ)).symm,
  rwa [complex_embedding.is_real_iff.mp h, or_self, eq_comm] at this,
end

lemma is_real_iff {w : infinite_place K} :
  is_real w ↔ complex_embedding.is_real (embedding w) :=
begin
  split,
  { rintros ⟨φ, ⟨hφ, rfl⟩⟩,
    rwa _root_.number_field.complex_embeddings.is_real.embedding_mk hφ, },
  { exact λ h, ⟨embedding w, h, mk_embedding w⟩, },
end

lemma is_complex_iff {w : infinite_place K} :
  is_complex w  ↔ ¬ complex_embedding.is_real (embedding w) :=
begin
  split,
  { rintros ⟨φ, ⟨hφ, rfl⟩⟩,
    contrapose! hφ,
    cases mk_eq_iff.mp (mk_embedding (mk φ)),
    { rwa ← h, },
    { rw ← complex_embedding.is_real_conjugate_iff at hφ,
      rwa ← h, }},
  { exact λ h, ⟨embedding w, h, mk_embedding w⟩, },
end

lemma not_is_real_iff_is_complex {w : infinite_place K} :
  ¬ is_real w ↔ is_complex w :=
by rw [is_complex_iff, is_real_iff]

/-- For `w` a real infinite place, return the corresponding embedding as a morphism `K →+* ℝ`. -/
noncomputable def is_real.embedding {w : infinite_place K} (hw : is_real w) : K →+* ℝ :=
(is_real_iff.mp hw).embedding

<<<<<<< HEAD
lemma is_real.place_embedding {w : infinite_place K} (hw : is_real w) (x : K):
  place (is_real.embedding hw) x = w x :=
begin
  rw [is_real.embedding, complex_embedding.is_real.place_embedding, ← coe_mk],
  exact congr_fun (congr_arg coe_fn (mk_embedding w)) x,
end
=======
 lemma is_real.place_embedding_apply {w : infinite_place K} (hw : is_real w) (x : K):
   place (is_real.embedding hw) x = w x :=
 begin
   rw [is_real.embedding, complex_embedding.is_real.place_embedding, ← coe_mk],
   exact congr_fun (congr_arg coe_fn (mk_embedding w)) x,
 end
>>>>>>> c0214143

variable (K)

/-- The map from real embeddings to real infinite places -/
noncomputable def mk_real :
  {φ : K →+* ℂ // complex_embedding.is_real φ} → {w : infinite_place K // is_real w} :=
subtype.map mk (λ φ hφ, ⟨φ, hφ, rfl⟩)

/-- The map from nonreal embeddings to complex infinite places -/
noncomputable def mk_complex :
  {φ : K →+* ℂ // ¬ complex_embedding.is_real φ} → {w : infinite_place K // is_complex w} :=
subtype.map mk (λ φ hφ, ⟨φ, hφ, rfl⟩)

/-- The map from real embeddings to real infinite places as an equiv -/
noncomputable def mk_real_equiv :
  {φ : K →+* ℂ // complex_embedding.is_real φ} ≃ {w : infinite_place K // is_real w} :=
{ to_fun := mk_real K,
  inv_fun :=  λ w, ⟨w.1.embedding, is_real_iff.1 w.2⟩,
  left_inv := λ φ, subtype.ext_iff.2 (number_field.complex_embeddings.is_real.embedding_mk φ.2),
  right_inv := λ w, subtype.ext_iff.2 (mk_embedding w.1), }

lemma mk_real.apply (φ :  {φ : K →+* ℂ // complex_embedding.is_real φ}) (x : K) :
  complex.abs (φ x) = mk_real K φ x := apply φ x

lemma mk_complex.apply (φ :  {φ : K →+* ℂ // ¬ complex_embedding.is_real φ}) (x : K) :
  complex.abs (φ x) = mk_complex K φ x := apply φ x

variable [number_field K]

lemma mk_complex.filter (w : { w : infinite_place K // w.is_complex }) :
  finset.univ.filter (λ φ, mk_complex K φ = w) =
    { ⟨w.1.embedding, is_complex_iff.1 w.2⟩,
      ⟨complex_embedding.conjugate w.1.embedding,
        complex_embedding.is_real_conjugate_iff.not.2 (is_complex_iff.1 w.2)⟩ } :=
begin
  ext φ,
<<<<<<< HEAD
  simp_rw [finset.mem_filter, subtype.val_eq_coe, finset.mem_insert, finset.mem_singleton],
--  simp only [finset.mem_filter, subtype.val_eq_coe, finset.mem_univ, true_and, finset.mem_insert,
--    finset.mem_singleton],
  split,
  { intro hφ,
    have := hφ.2,
    rw subtype.ext_iff at this,
    rw mk_complex_eq_mk at this,
    rw ← mk_embedding ↑w at this,
    rw eq_comm at this,
    rw mk_eq_iff at this,
    cases this,
    { left,
      rw subtype.ext_iff,
      exact this.symm, },
    { right,
      rwa subtype.ext_iff,
      exact this.symm, }},
  { intro hφ,
    split,
    { simp only [finset.mem_univ], },
    { cases hφ,
      { rw hφ,
        rw subtype.ext_iff,
        rw mk_complex_eq_mk,
        exact mk_embedding w, },
      { rw hφ,
        rw subtype.ext_iff,
        rw mk_complex_eq_mk,
        rw mk_conjugate_eq,
        exact mk_embedding w, }}},
=======
  simp_rw [finset.mem_filter, subtype.val_eq_coe, finset.mem_insert, finset.mem_singleton,
    @subtype.ext_iff_val (infinite_place K), @subtype.ext_iff_val (K →+* ℂ), @eq_comm _ φ.val,
    ← mk_eq_iff, mk_embedding, @eq_comm _ _ w.val],
  simpa only [finset.mem_univ, true_and],
>>>>>>> c0214143
end

lemma mk_complex.filter_card (w : { w : infinite_place K // w.is_complex }) :
  (finset.univ.filter (λ φ, mk_complex K φ = w)).card = 2 :=
begin
  rw mk_complex.filter,
  exact finset.card_doubleton
    (subtype.mk_eq_mk.not.2 $ ne_comm.1 $
      complex_embedding.is_real_iff.not.1 $ is_complex_iff.1 w.2),
end

noncomputable instance : fintype (infinite_place K) := set.fintype_range _

lemma prod_eq_abs_norm (x : K) :
  finset.univ.prod (λ w : infinite_place K, ite (w.is_real) (w x) ((w x) ^ 2)) =
    abs (algebra.norm ℚ x) :=
begin
  convert (congr_arg complex.abs (@algebra.norm_eq_prod_embeddings ℚ _ _ _ _ ℂ _ _ _ _ _ x)).symm,
  { rw [map_prod, ← equiv.prod_comp' ring_hom.equiv_rat_alg_hom (λ f, complex.abs (f x))
      (λ φ, complex.abs (φ x)) (λ _, by simpa only [ring_hom.equiv_rat_alg_hom_apply])],
    dsimp only,
    conv { to_rhs, congr, skip, funext,
      rw ( by simp only [if_t_t] : complex.abs (f x) =
        ite (complex_embedding.is_real f) (complex.abs (f x)) (complex.abs (f x))) },
    rw [finset.prod_ite, finset.prod_ite],
    refine congr (congr_arg has_mul.mul _) _,
    { rw [← finset.prod_subtype_eq_prod_filter, ← finset.prod_subtype_eq_prod_filter],
      convert (equiv.prod_comp' (mk_real_equiv K) (λ φ, complex.abs (φ x)) (λ w, w x) _).symm,
      any_goals { ext, simp only [finset.mem_subtype, finset.mem_univ], },
      exact λ φ, mk_real.apply K φ x, },
    { rw [finset.filter_congr (λ (w : infinite_place K) _, @not_is_real_iff_is_complex K _ w),
        ← finset.prod_subtype_eq_prod_filter, ← finset.prod_subtype_eq_prod_filter],
      convert finset.prod_fiberwise finset.univ (λ φ, mk_complex K φ) (λ φ, complex.abs (φ x)),
      any_goals
      { ext, simp only [finset.mem_subtype, finset.mem_univ, not_is_real_iff_is_complex], },
      { ext w,
        rw [@finset.prod_congr _ _ _ _ _ (λ φ, w x) _ (eq.refl _)
          (λ φ hφ, (mk_complex.apply K φ x).trans
          (congr_fun (congr_arg coe_fn (finset.mem_filter.1 hφ).2) x)), finset.prod_const,
          mk_complex.filter_card K w],
        refl, }}},
  { rw [eq_rat_cast, ← complex.abs_of_real, complex.of_real_rat_cast], },
end

open fintype

lemma card_real_embeddings :
  card {φ : K →+* ℂ // complex_embedding.is_real φ} = card {w : infinite_place K // is_real w} :=
by convert (fintype.of_equiv_card (mk_real_equiv K)).symm

lemma card_complex_embeddings :
  card {φ : K →+* ℂ // ¬ complex_embedding.is_real φ} =
    2 * card {w : infinite_place K // is_complex w} :=
begin
  rw [fintype.card, fintype.card, mul_comm, ← algebra.id.smul_eq_mul, ← finset.sum_const],
  conv { to_rhs, congr, skip, funext, rw ← mk_complex.filter_card K x },
  simp_rw finset.card_eq_sum_ones,
  exact (finset.sum_fiberwise finset.univ (λ φ, mk_complex K φ) (λ φ, 1)).symm
end

end number_field.infinite_place

end infinite_place<|MERGE_RESOLUTION|>--- conflicted
+++ resolved
@@ -343,21 +343,12 @@
 noncomputable def is_real.embedding {w : infinite_place K} (hw : is_real w) : K →+* ℝ :=
 (is_real_iff.mp hw).embedding
 
-<<<<<<< HEAD
-lemma is_real.place_embedding {w : infinite_place K} (hw : is_real w) (x : K):
-  place (is_real.embedding hw) x = w x :=
-begin
-  rw [is_real.embedding, complex_embedding.is_real.place_embedding, ← coe_mk],
-  exact congr_fun (congr_arg coe_fn (mk_embedding w)) x,
-end
-=======
  lemma is_real.place_embedding_apply {w : infinite_place K} (hw : is_real w) (x : K):
    place (is_real.embedding hw) x = w x :=
  begin
    rw [is_real.embedding, complex_embedding.is_real.place_embedding, ← coe_mk],
    exact congr_fun (congr_arg coe_fn (mk_embedding w)) x,
  end
->>>>>>> c0214143
 
 variable (K)
 
@@ -394,44 +385,10 @@
         complex_embedding.is_real_conjugate_iff.not.2 (is_complex_iff.1 w.2)⟩ } :=
 begin
   ext φ,
-<<<<<<< HEAD
-  simp_rw [finset.mem_filter, subtype.val_eq_coe, finset.mem_insert, finset.mem_singleton],
---  simp only [finset.mem_filter, subtype.val_eq_coe, finset.mem_univ, true_and, finset.mem_insert,
---    finset.mem_singleton],
-  split,
-  { intro hφ,
-    have := hφ.2,
-    rw subtype.ext_iff at this,
-    rw mk_complex_eq_mk at this,
-    rw ← mk_embedding ↑w at this,
-    rw eq_comm at this,
-    rw mk_eq_iff at this,
-    cases this,
-    { left,
-      rw subtype.ext_iff,
-      exact this.symm, },
-    { right,
-      rwa subtype.ext_iff,
-      exact this.symm, }},
-  { intro hφ,
-    split,
-    { simp only [finset.mem_univ], },
-    { cases hφ,
-      { rw hφ,
-        rw subtype.ext_iff,
-        rw mk_complex_eq_mk,
-        exact mk_embedding w, },
-      { rw hφ,
-        rw subtype.ext_iff,
-        rw mk_complex_eq_mk,
-        rw mk_conjugate_eq,
-        exact mk_embedding w, }}},
-=======
   simp_rw [finset.mem_filter, subtype.val_eq_coe, finset.mem_insert, finset.mem_singleton,
     @subtype.ext_iff_val (infinite_place K), @subtype.ext_iff_val (K →+* ℂ), @eq_comm _ φ.val,
     ← mk_eq_iff, mk_embedding, @eq_comm _ _ w.val],
   simpa only [finset.mem_univ, true_and],
->>>>>>> c0214143
 end
 
 lemma mk_complex.filter_card (w : { w : infinite_place K // w.is_complex }) :
