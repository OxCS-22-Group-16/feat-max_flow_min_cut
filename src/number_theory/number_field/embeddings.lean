/-
Copyright (c) 2022 Xavier Roblot. All rights reserved.
Released under Apache 2.0 license as described in the file LICENSE.
Authors: Alex J. Best, Xavier Roblot
-/

import number_theory.number_field.basic
import analysis.complex.polynomial
<<<<<<< HEAD
import topology.instances.complex
=======
>>>>>>> 3021bca6

/-!
# Embeddings of number fields
This file defines the embeddings of a number field into an algebraic closed field.

## Main Results
* `number_field.embeddings.range_eval_eq_root_set_minpoly`: let `x ∈ K` with `K` number field and
  let `A` be an algebraic closed field of char. 0, then the images of `x` by the embeddings of `K`
   in `A` are exactly the roots in `A` of the minimal polynomial of `x` over `ℚ`.
* `number_field.embeddings.pow_eq_one_of_norm_eq_one`: an algebraic integer whose conjugates are
  all of norm one is a root of unity.

## Tags
number field, embeddings, places, infinite places
-/

open_locale classical

namespace number_field.embeddings

section fintype

open finite_dimensional

variables (K : Type*) [field K] [number_field K]
variables (A : Type*) [field A] [char_zero A]

/-- There are finitely many embeddings of a number field. -/
noncomputable instance : fintype (K →+* A) := fintype.of_equiv (K →ₐ[ℚ] A)
ring_hom.equiv_rat_alg_hom.symm

variables [is_alg_closed A]

/-- The number of embeddings of a number field is equal to its finrank. -/
lemma card : fintype.card (K →+* A) = finrank ℚ K :=
by rw [fintype.of_equiv_card ring_hom.equiv_rat_alg_hom.symm, alg_hom.card]

end fintype

section roots

open set polynomial

variables (K A : Type*) [field K] [number_field K]
  [field A] [algebra ℚ A] [is_alg_closed A] (x : K)

/-- Let `A` be an algebraically closed field and let `x ∈ K`, with `K` a number field.
The images of `x` by the embeddings of `K` in `A` are exactly the roots in `A` of
the minimal polynomial of `x` over `ℚ`. -/
lemma range_eval_eq_root_set_minpoly : range (λ φ : K →+* A, φ x) = (minpoly ℚ x).root_set A :=
begin
  convert (number_field.is_algebraic K).range_eval_eq_root_set_minpoly A x using 1,
  ext a,
  exact ⟨λ ⟨φ, hφ⟩, ⟨φ.to_rat_alg_hom, hφ⟩, λ ⟨φ, hφ⟩, ⟨φ.to_ring_hom, hφ⟩⟩,
end

end roots

section bounded

open finite_dimensional polynomial set

variables {K : Type*} [field K] [number_field K]
variables {A : Type*} [normed_field A] [is_alg_closed A] [normed_algebra ℚ A]

lemma coeff_bdd_of_norm_le {B : ℝ} {x : K} (h : ∀ φ : K →+* A, ‖φ x‖ ≤ B) (i : ℕ) :
  ‖(minpoly ℚ x).coeff i‖ ≤ (max B 1) ^ (finrank ℚ K) * (finrank ℚ K).choose ((finrank ℚ K) / 2) :=
begin
  have hx := is_separable.is_integral ℚ x,
  rw [← norm_algebra_map' A, ← coeff_map (algebra_map ℚ A)],
  refine coeff_bdd_of_roots_le _ (minpoly.monic hx) (is_alg_closed.splits_codomain _)
    (minpoly.nat_degree_le hx) (λ z hz, _) i,
  classical, rw ← multiset.mem_to_finset at hz,
  obtain ⟨φ, rfl⟩ := (range_eval_eq_root_set_minpoly K A x).symm.subset hz,
  exact h φ,
end

variables (K A)

/-- Let `B` be a real number. The set of algebraic integers in `K` whose conjugates are all
smaller in norm than `B` is finite. -/
lemma finite_of_norm_le (B : ℝ) :
  {x : K | is_integral ℤ x ∧ ∀ φ : K →+* A, ‖φ x‖ ≤ B}.finite :=
begin
  let C := nat.ceil ((max B 1) ^ (finrank ℚ K) * (finrank ℚ K).choose ((finrank ℚ K) / 2)),
  have := bUnion_roots_finite (algebra_map ℤ K) (finrank ℚ K) (finite_Icc (-C : ℤ) C),
  refine this.subset (λ x hx, _), simp_rw mem_Union,
  have h_map_ℚ_minpoly := minpoly.gcd_domain_eq_field_fractions' ℚ hx.1,
  refine ⟨_, ⟨_, λ i, _⟩, mem_root_set.2 ⟨minpoly.ne_zero hx.1, minpoly.aeval ℤ x⟩⟩,
  { rw [← (minpoly.monic hx.1).nat_degree_map (algebra_map ℤ ℚ), ← h_map_ℚ_minpoly],
    exact minpoly.nat_degree_le (is_integral_of_is_scalar_tower hx.1) },
  rw [mem_Icc, ← abs_le, ← @int.cast_le ℝ],
  refine (eq.trans_le _ $ coeff_bdd_of_norm_le hx.2 i).trans (nat.le_ceil _),
  rw [h_map_ℚ_minpoly, coeff_map, eq_int_cast, int.norm_cast_rat, int.norm_eq_abs, int.cast_abs],
end

/-- An algebraic integer whose conjugates are all of norm one is a root of unity. -/
lemma pow_eq_one_of_norm_eq_one {x : K}
  (hxi : is_integral ℤ x) (hx : ∀ φ : K →+* A, ‖φ x‖ = 1) :
  ∃ (n : ℕ) (hn : 0 < n), x ^ n = 1 :=
begin
  obtain ⟨a, -, b, -, habne, h⟩ := @set.infinite.exists_ne_map_eq_of_maps_to _ _ _ _
    ((^) x : ℕ → K) set.infinite_univ _ (finite_of_norm_le K A (1:ℝ)),
  { replace habne := habne.lt_or_lt,
    have : _, swap, cases habne, swap,
    { revert a b, exact this },
    { exact this b a h.symm habne },
    refine λ a b h hlt, ⟨a - b, tsub_pos_of_lt hlt, _⟩,
    rw [← nat.sub_add_cancel hlt.le, pow_add, mul_left_eq_self₀] at h,
    refine h.resolve_right (λ hp, _),
    specialize hx (is_alg_closed.lift (number_field.is_algebraic K)).to_ring_hom,
    rw [pow_eq_zero hp, map_zero, norm_zero] at hx, norm_num at hx },
  { exact λ a _, ⟨hxi.pow a, λ φ, by simp only [hx φ, norm_pow, one_pow, map_pow]⟩ },
end

end bounded

end number_field.embeddings

<<<<<<< HEAD
namespace number_field

=======
>>>>>>> 3021bca6
section place

variables {A : Type*} [normed_division_ring A] {K : Type*} [field K] (φ : K →+* A)

/-- An embedding into a normed division ring defines a place of `K` -/
<<<<<<< HEAD
def place : K → ℝ := norm ∘ φ

lemma places.nonneg (x : K) : 0 ≤ place φ x := by simp only [place, norm_nonneg]

@[simp]
lemma places.eq_zero_iff (x : K) : place φ x = 0 ↔ x = 0 :=
by simp only [place, norm_eq_zero, map_eq_zero]

@[simp]
lemma places.map_zero : place φ 0 = 0 :=
by simp only [place, function.comp_app, map_zero, norm_zero]

@[simp]
lemma places.map_one : place φ 1 = 1 :=
by simp only [place, function.comp_app, map_one, norm_one]

@[simp]
lemma places.map_inv (x : K) : place φ (x⁻¹) = (place φ x)⁻¹ :=
by simp only [place, function.comp_app, norm_inv, map_inv₀]

@[simp]
lemma places.map_mul (x y : K) : place φ (x * y) = (place φ x) * (place φ y) :=
by simp only [place, function.comp_app, map_mul, norm_mul]

lemma places.add_le (x y : K) : place φ (x + y) ≤ (place φ x) + (place φ y) :=
by simpa only [place, function.comp_app, map_add] using norm_add_le _ _

end place

end number_field

=======
def number_field.place : absolute_value K ℝ :=
{ to_fun := norm ∘ φ,
  map_mul' := by simp only [function.comp_app, map_mul, norm_mul, eq_self_iff_true, forall_const],
  nonneg' := by simp only [norm_nonneg, forall_const],
  eq_zero' := by simp only [norm_eq_zero, map_eq_zero, forall_const, iff_self],
  add_le' := by simp only [function.comp_app, map_add, norm_add_le, forall_const], }

end place

>>>>>>> 3021bca6
namespace number_field.complex_embeddings

open complex number_field

open_locale complex_conjugate

variables {K : Type*} [field K]

/-- The conjugate of a complex embedding as a complex embedding. -/
def conjugate (φ : K →+* ℂ) : K →+* ℂ := ring_hom.comp conj_ae.to_ring_equiv.to_ring_hom φ

lemma conjugate_coe_eq (φ : K →+* ℂ) (x : K) : (conjugate φ) x = conj (φ x) := rfl

lemma place_conjugate_eq_place (φ : K →+* ℂ) : place (conjugate φ) = place φ :=
<<<<<<< HEAD
by { ext1, simp only [place, conjugate_coe_eq, function.comp_app, norm_eq_abs, abs_conj] }

/-- A embedding into `ℂ` is real if it is fixed by complex conjugation. -/
def is_real (φ : K →+* ℂ): Prop := conjugate φ = φ

/-- A real embedding as a ring homomorphism from `K` to `ℝ` . -/
def real_embedding {φ : K →+* ℂ} (hφ : is_real φ) : K →+* ℝ :=
=======
by { ext1, simp only [place, conjugate_coe_eq, absolute_value.coe_mk, mul_hom.coe_mk,
  function.comp_app, norm_eq_abs, abs_conj] }

/-- A embedding into `ℂ` is real if it is fixed by complex conjugation. -/
def is_real (φ : K →+* ℂ) : Prop := conjugate φ = φ

/-- A real embedding as a ring homomorphism from `K` to `ℝ` . -/
def is_real.embedding {φ : K →+* ℂ} (hφ : is_real φ) : K →+* ℝ :=
>>>>>>> 3021bca6
{ to_fun := λ x, (φ x).re,
  map_one' := by simp only [map_one, one_re],
  map_mul' := by simp only [complex.eq_conj_iff_im.mp (ring_hom.congr_fun hφ _), map_mul, mul_re,
  mul_zero, tsub_zero, eq_self_iff_true, forall_const],
  map_zero' := by simp only [map_zero, zero_re],
  map_add' := by simp only [map_add, add_re, eq_self_iff_true, forall_const], }

<<<<<<< HEAD
lemma real_embedding_eq_embedding {φ : K →+* ℂ} (hφ : is_real φ) (x : K) :
  (real_embedding hφ x : ℂ) = φ x :=
=======
@[simp]
lemma real_embedding_eq_embedding {φ : K →+* ℂ} (hφ : is_real φ) (x : K) :
  (hφ.embedding x : ℂ) = φ x :=
>>>>>>> 3021bca6
begin
  ext, { refl, },
  { rw [of_real_im, eq_comm, ← complex.eq_conj_iff_im],
    rw is_real at hφ,
    exact ring_hom.congr_fun hφ x, },
end

lemma place_real_embedding_eq_place {φ : K →+* ℂ} (hφ : is_real φ) :
<<<<<<< HEAD
  place (real_embedding hφ) = place φ :=
by { ext x, simp only [place, function.comp_apply, complex.norm_eq_abs, real.norm_eq_abs,
  ← real_embedding_eq_embedding hφ x, abs_of_real] }
=======
  place hφ.embedding = place φ :=
by { ext x, simp only [place, function.comp_apply, complex.norm_eq_abs, real.norm_eq_abs,
  ← real_embedding_eq_embedding hφ x, abs_of_real, absolute_value.coe_mk, mul_hom.coe_mk], }
>>>>>>> 3021bca6

lemma conjugate_conjugate_eq (φ : K →+* ℂ) :
  conjugate (conjugate φ) = φ :=
  by { ext1, simp only [conjugate_coe_eq, function.comp_app, star_ring_end_self_apply], }

<<<<<<< HEAD
lemma conjugate_is_real_iff {φ : K →+* ℂ} :
=======
lemma is_real_conjugate_iff {φ : K →+* ℂ} :
>>>>>>> 3021bca6
  is_real (conjugate φ) ↔ is_real φ := by simp only [is_real, conjugate_conjugate_eq, eq_comm]

end number_field.complex_embeddings

section infinite_places

open number_field

variables (K : Type*) [field K]

/-- An infinite place of a number field `K` is a place associated to a complex embedding. -/
<<<<<<< HEAD
def number_field.infinite_places := set.range (λ φ : K →+* ℂ, place φ)

lemma number_field.infinite_places.nonempty [number_field K] :
  nonempty (number_field.infinite_places K) :=
=======
def number_field.infinite_places := { w : K → ℝ // ∃ φ : K →+* ℂ, (place φ).to_fun = w }

instance [number_field K] : nonempty (number_field.infinite_places K) :=
>>>>>>> 3021bca6
begin
  rsuffices ⟨φ⟩ : nonempty (K →+* ℂ), { use ⟨place φ, ⟨φ, rfl⟩⟩, },
  rw [← fintype.card_pos_iff, embeddings.card K ℂ],
  exact finite_dimensional.finrank_pos,
end

variables {K}

/-- Return the infinite place defined by a complex embedding `φ`. -/
noncomputable def number_field.infinite_place (φ : K →+* ℂ) : number_field.infinite_places K :=
⟨place φ, ⟨φ, rfl⟩⟩

<<<<<<< HEAD
namespace number_field.infinite_places
=======
namespace number_field.infinite_place
>>>>>>> 3021bca6

open number_field

instance : has_coe_to_fun (infinite_places K) (λ _, K → ℝ) := { coe := λ w, w.1 }

lemma infinite_place_eq_place (φ : K →+* ℂ) (x : K) :
  (infinite_place φ) x = (place φ) x := by refl

<<<<<<< HEAD
/-- Give an infinite place `w`, return an embedding `φ` such that `w = infinite_place φ` . -/
noncomputable def embedding (w : infinite_places K) : K →+* ℂ := (w.2).some

lemma infinite_place_embedding_eq_infinite_place (w : infinite_places K) :
  infinite_place (embedding w) = w :=
by { ext x, exact congr_fun ((w.2).some_spec) x }

lemma infinite_place_conjugate_eq_infinite_place (φ : K →+* ℂ) :
  infinite_place (complex_embeddings.conjugate φ) = infinite_place φ :=
by { ext1, exact complex_embeddings.place_conjugate_eq_place φ, }

@[simp]
lemma eq_zero_iff (w : infinite_places K) (x : K)  : w x = 0 ↔ x = 0 :=
by rw [← infinite_place_embedding_eq_infinite_place w, infinite_place_eq_place, places.eq_zero_iff]

@[simp]
lemma map_zero (w : infinite_places K) : w 0 = 0 :=
by rw [← infinite_place_embedding_eq_infinite_place w, infinite_place_eq_place, places.map_zero]

@[simp]
lemma map_one (w : infinite_places K) : w 1 = 1 :=
by rw [← infinite_place_embedding_eq_infinite_place w, infinite_place_eq_place, places.map_one]

@[simp]
lemma map_inv (w : infinite_places K) (x : K) : w (x⁻¹) = (w x)⁻¹ :=
by rw [← infinite_place_embedding_eq_infinite_place w, infinite_place_eq_place, places.map_inv,
  infinite_place_eq_place]

@[simp]
lemma map_mul (w : infinite_places K) (x y : K) : w (x * y) = (w x) * (w y) :=
by rw [← infinite_place_embedding_eq_infinite_place w, infinite_place_eq_place, places.map_mul,
    infinite_place_eq_place, infinite_place_eq_place]

lemma eq_iff {φ ψ : K →+* ℂ} :
  infinite_place φ = infinite_place ψ ↔ φ = ψ ∨ complex_embeddings.conjugate φ = ψ :=
begin
  split,
  { -- The proof goes as follows: Prove that the map ψ ∘ φ⁻¹ between φ(K) and ℂ is uniform
    -- continuous, thus it is either the inclusion or the complex conjugation.
    intro h₀,
    obtain ⟨j, hiφ⟩ := φ.injective.has_left_inverse ,
    let ι := ring_equiv.of_left_inverse hiφ,
    have hlip : lipschitz_with 1 (ring_hom.comp ψ ι.symm.to_ring_hom),
    { change lipschitz_with 1 (ψ ∘ ι.symm),
      apply lipschitz_with.of_dist_le_mul,
      intros x y,
      rw [nonneg.coe_one, one_mul, normed_field.dist_eq, ← map_sub, ← map_sub],
      apply le_of_eq,
      suffices : place φ ((ι.symm) (x - y)) = place ψ ((ι.symm) (x - y)),
      { simp_rw [place, function.comp_apply] at this,
        rw [← this, ← ring_equiv.of_left_inverse_apply hiφ _, ring_equiv.apply_symm_apply ι _],
        refl, },
      simp only [ ← infinite_place_eq_place, h₀], },
    cases (complex.uniform_continuous_ring_hom_eq_id_or_conj φ.field_range hlip.uniform_continuous),
    { left, ext1 x,
      convert (congr_fun h (ι x)).symm,
      exact (ring_equiv.apply_symm_apply ι.symm x).symm, },
    { right, ext1 x,
      convert (congr_fun h (ι x)).symm,
      exact (ring_equiv.apply_symm_apply ι.symm x).symm, }},
  { rintros (⟨h⟩ | ⟨h⟩),
    { exact congr_arg infinite_place h, },
    { rw ← infinite_place_conjugate_eq_infinite_place,
      exact congr_arg infinite_place h, }},
end

/-- An infinite place is real if it is defined by a real embedding. -/
def is_real (w : infinite_places K) : Prop :=
  ∃ φ : K →+* ℂ, complex_embeddings.is_real φ ∧ infinite_place φ = w

/-- An infinite place is complex if it is defined by a complex (ie. not real) embedding. -/
def is_complex (w : infinite_places K) : Prop :=
  ∃ φ : K →+* ℂ, ¬ complex_embeddings.is_real φ ∧ infinite_place φ = w

lemma embedding_or_conjugate_eq_embedding_place (φ : K →+* ℂ) :
  φ = embedding (infinite_place φ) ∨ complex_embeddings.conjugate φ = embedding (infinite_place φ)
  := by simp only [←eq_iff, infinite_place_embedding_eq_infinite_place]

lemma embedding_eq_embedding_infinite_place_real {φ : K →+* ℂ} (h : complex_embeddings.is_real φ) :
  φ = embedding (infinite_place φ) :=
begin
  rw complex_embeddings.is_real at h,
  convert embedding_or_conjugate_eq_embedding_place φ,
  simp only [h, or_self],
end

lemma infinite_place_is_real_iff {w : infinite_places K} :
  is_real w ↔ complex_embeddings.is_real (embedding w) :=
begin
  split,
  { rintros ⟨φ, ⟨hφ, rfl⟩⟩,
    rwa ← embedding_eq_embedding_infinite_place_real hφ, },
  { exact λ h, ⟨embedding w, h, infinite_place_embedding_eq_infinite_place w⟩, },
end

lemma infinite_place_is_complex_iff {w : infinite_places K} :
  is_complex w  ↔ ¬ complex_embeddings.is_real (embedding w) :=
begin
  split,
    { rintros ⟨φ, ⟨hφ, rfl⟩⟩,
      contrapose! hφ,
      cases eq_iff.mp (infinite_place_embedding_eq_infinite_place (infinite_place φ)),
      { rwa ← h, },
      { rw ← complex_embeddings.conjugate_is_real_iff at hφ,
        rwa ← h, }},
  { exact λ h, ⟨embedding w, h, infinite_place_embedding_eq_infinite_place w⟩, },
end

lemma not_is_real_iff_is_complex {w : infinite_places K} :
  ¬ is_real w ↔ is_complex w :=
by rw [infinite_place_is_complex_iff, infinite_place_is_real_iff]

end number_field.infinite_places
=======
@[simp]
lemma coe_eq_place (w : infinite_places K) (x : K) : w x = w.1 x := by refl

/-- For an infinite place `w`, return an embedding `φ` such that `w = infinite_place φ` . -/
noncomputable def embedding (w : infinite_places K) : K →+* ℂ := (w.2).some

lemma infinite_place_embedding_eq_infinite_place (w : infinite_places K) :
  infinite_place (embedding w) = w := by { ext x, exact congr_fun ((w.2).some_spec) x }

lemma nonneg (w : infinite_places K) (x : K) : 0 ≤ w x :=
begin
  rw [← infinite_place_embedding_eq_infinite_place w, infinite_place_eq_place],
  exact (place _).nonneg x,
end

lemma eq_zero_iff (w : infinite_places K) (x : K)  : w x = 0 ↔ x = 0 :=
by rw [← infinite_place_embedding_eq_infinite_place w, infinite_place_eq_place, (place _).eq_zero]

@[simp]
lemma map_zero (w : infinite_places K) : w 0 = 0 :=
by rw [← infinite_place_embedding_eq_infinite_place w, infinite_place_eq_place, (place _).map_zero]

@[simp]
lemma map_one (w : infinite_places K) : w 1 = 1 :=
begin
  rw [← infinite_place_embedding_eq_infinite_place w, infinite_place_eq_place, (place _).map_one],
  apply_instance,
end

@[simp]
lemma map_mul (w : infinite_places K) (x y : K) : w (x * y) = (w x) * (w y) :=
by rw [← infinite_place_embedding_eq_infinite_place w, infinite_place_eq_place, (place _).map_mul,
    infinite_place_eq_place, infinite_place_eq_place]

end number_field.infinite_place
>>>>>>> 3021bca6

end infinite_places<|MERGE_RESOLUTION|>--- conflicted
+++ resolved
@@ -6,10 +6,7 @@
 
 import number_theory.number_field.basic
 import analysis.complex.polynomial
-<<<<<<< HEAD
 import topology.instances.complex
-=======
->>>>>>> 3021bca6
 
 /-!
 # Embeddings of number fields
@@ -129,49 +126,11 @@
 
 end number_field.embeddings
 
-<<<<<<< HEAD
-namespace number_field
-
-=======
->>>>>>> 3021bca6
 section place
 
 variables {A : Type*} [normed_division_ring A] {K : Type*} [field K] (φ : K →+* A)
 
 /-- An embedding into a normed division ring defines a place of `K` -/
-<<<<<<< HEAD
-def place : K → ℝ := norm ∘ φ
-
-lemma places.nonneg (x : K) : 0 ≤ place φ x := by simp only [place, norm_nonneg]
-
-@[simp]
-lemma places.eq_zero_iff (x : K) : place φ x = 0 ↔ x = 0 :=
-by simp only [place, norm_eq_zero, map_eq_zero]
-
-@[simp]
-lemma places.map_zero : place φ 0 = 0 :=
-by simp only [place, function.comp_app, map_zero, norm_zero]
-
-@[simp]
-lemma places.map_one : place φ 1 = 1 :=
-by simp only [place, function.comp_app, map_one, norm_one]
-
-@[simp]
-lemma places.map_inv (x : K) : place φ (x⁻¹) = (place φ x)⁻¹ :=
-by simp only [place, function.comp_app, norm_inv, map_inv₀]
-
-@[simp]
-lemma places.map_mul (x y : K) : place φ (x * y) = (place φ x) * (place φ y) :=
-by simp only [place, function.comp_app, map_mul, norm_mul]
-
-lemma places.add_le (x y : K) : place φ (x + y) ≤ (place φ x) + (place φ y) :=
-by simpa only [place, function.comp_app, map_add] using norm_add_le _ _
-
-end place
-
-end number_field
-
-=======
 def number_field.place : absolute_value K ℝ :=
 { to_fun := norm ∘ φ,
   map_mul' := by simp only [function.comp_app, map_mul, norm_mul, eq_self_iff_true, forall_const],
@@ -181,7 +140,6 @@
 
 end place
 
->>>>>>> 3021bca6
 namespace number_field.complex_embeddings
 
 open complex number_field
@@ -196,15 +154,6 @@
 lemma conjugate_coe_eq (φ : K →+* ℂ) (x : K) : (conjugate φ) x = conj (φ x) := rfl
 
 lemma place_conjugate_eq_place (φ : K →+* ℂ) : place (conjugate φ) = place φ :=
-<<<<<<< HEAD
-by { ext1, simp only [place, conjugate_coe_eq, function.comp_app, norm_eq_abs, abs_conj] }
-
-/-- A embedding into `ℂ` is real if it is fixed by complex conjugation. -/
-def is_real (φ : K →+* ℂ): Prop := conjugate φ = φ
-
-/-- A real embedding as a ring homomorphism from `K` to `ℝ` . -/
-def real_embedding {φ : K →+* ℂ} (hφ : is_real φ) : K →+* ℝ :=
-=======
 by { ext1, simp only [place, conjugate_coe_eq, absolute_value.coe_mk, mul_hom.coe_mk,
   function.comp_app, norm_eq_abs, abs_conj] }
 
@@ -213,7 +162,6 @@
 
 /-- A real embedding as a ring homomorphism from `K` to `ℝ` . -/
 def is_real.embedding {φ : K →+* ℂ} (hφ : is_real φ) : K →+* ℝ :=
->>>>>>> 3021bca6
 { to_fun := λ x, (φ x).re,
   map_one' := by simp only [map_one, one_re],
   map_mul' := by simp only [complex.eq_conj_iff_im.mp (ring_hom.congr_fun hφ _), map_mul, mul_re,
@@ -221,14 +169,9 @@
   map_zero' := by simp only [map_zero, zero_re],
   map_add' := by simp only [map_add, add_re, eq_self_iff_true, forall_const], }
 
-<<<<<<< HEAD
-lemma real_embedding_eq_embedding {φ : K →+* ℂ} (hφ : is_real φ) (x : K) :
-  (real_embedding hφ x : ℂ) = φ x :=
-=======
 @[simp]
 lemma real_embedding_eq_embedding {φ : K →+* ℂ} (hφ : is_real φ) (x : K) :
   (hφ.embedding x : ℂ) = φ x :=
->>>>>>> 3021bca6
 begin
   ext, { refl, },
   { rw [of_real_im, eq_comm, ← complex.eq_conj_iff_im],
@@ -237,25 +180,15 @@
 end
 
 lemma place_real_embedding_eq_place {φ : K →+* ℂ} (hφ : is_real φ) :
-<<<<<<< HEAD
-  place (real_embedding hφ) = place φ :=
-by { ext x, simp only [place, function.comp_apply, complex.norm_eq_abs, real.norm_eq_abs,
-  ← real_embedding_eq_embedding hφ x, abs_of_real] }
-=======
   place hφ.embedding = place φ :=
 by { ext x, simp only [place, function.comp_apply, complex.norm_eq_abs, real.norm_eq_abs,
   ← real_embedding_eq_embedding hφ x, abs_of_real, absolute_value.coe_mk, mul_hom.coe_mk], }
->>>>>>> 3021bca6
 
 lemma conjugate_conjugate_eq (φ : K →+* ℂ) :
   conjugate (conjugate φ) = φ :=
   by { ext1, simp only [conjugate_coe_eq, function.comp_app, star_ring_end_self_apply], }
 
-<<<<<<< HEAD
-lemma conjugate_is_real_iff {φ : K →+* ℂ} :
-=======
 lemma is_real_conjugate_iff {φ : K →+* ℂ} :
->>>>>>> 3021bca6
   is_real (conjugate φ) ↔ is_real φ := by simp only [is_real, conjugate_conjugate_eq, eq_comm]
 
 end number_field.complex_embeddings
@@ -267,16 +200,9 @@
 variables (K : Type*) [field K]
 
 /-- An infinite place of a number field `K` is a place associated to a complex embedding. -/
-<<<<<<< HEAD
-def number_field.infinite_places := set.range (λ φ : K →+* ℂ, place φ)
-
-lemma number_field.infinite_places.nonempty [number_field K] :
-  nonempty (number_field.infinite_places K) :=
-=======
 def number_field.infinite_places := { w : K → ℝ // ∃ φ : K →+* ℂ, (place φ).to_fun = w }
 
 instance [number_field K] : nonempty (number_field.infinite_places K) :=
->>>>>>> 3021bca6
 begin
   rsuffices ⟨φ⟩ : nonempty (K →+* ℂ), { use ⟨place φ, ⟨φ, rfl⟩⟩, },
   rw [← fintype.card_pos_iff, embeddings.card K ℂ],
@@ -289,11 +215,7 @@
 noncomputable def number_field.infinite_place (φ : K →+* ℂ) : number_field.infinite_places K :=
 ⟨place φ, ⟨φ, rfl⟩⟩
 
-<<<<<<< HEAD
-namespace number_field.infinite_places
-=======
 namespace number_field.infinite_place
->>>>>>> 3021bca6
 
 open number_field
 
@@ -302,39 +224,43 @@
 lemma infinite_place_eq_place (φ : K →+* ℂ) (x : K) :
   (infinite_place φ) x = (place φ) x := by refl
 
-<<<<<<< HEAD
-/-- Give an infinite place `w`, return an embedding `φ` such that `w = infinite_place φ` . -/
+@[simp]
+lemma coe_eq_place (w : infinite_places K) (x : K) : w x = w.1 x := by refl
+
+/-- For an infinite place `w`, return an embedding `φ` such that `w = infinite_place φ` . -/
 noncomputable def embedding (w : infinite_places K) : K →+* ℂ := (w.2).some
 
 lemma infinite_place_embedding_eq_infinite_place (w : infinite_places K) :
-  infinite_place (embedding w) = w :=
-by { ext x, exact congr_fun ((w.2).some_spec) x }
+  infinite_place (embedding w) = w := by { ext x, exact congr_fun ((w.2).some_spec) x }
+
+lemma nonneg (w : infinite_places K) (x : K) : 0 ≤ w x :=
+begin
+  rw [← infinite_place_embedding_eq_infinite_place w, infinite_place_eq_place],
+  exact (place _).nonneg x,
+end
+
+lemma eq_zero_iff (w : infinite_places K) (x : K)  : w x = 0 ↔ x = 0 :=
+by rw [← infinite_place_embedding_eq_infinite_place w, infinite_place_eq_place, (place _).eq_zero]
+
+@[simp]
+lemma map_zero (w : infinite_places K) : w 0 = 0 :=
+by rw [← infinite_place_embedding_eq_infinite_place w, infinite_place_eq_place, (place _).map_zero]
+
+@[simp]
+lemma map_one (w : infinite_places K) : w 1 = 1 :=
+begin
+  rw [← infinite_place_embedding_eq_infinite_place w, infinite_place_eq_place, (place _).map_one],
+  apply_instance,
+end
+
+@[simp]
+lemma map_mul (w : infinite_places K) (x y : K) : w (x * y) = (w x) * (w y) :=
+by rw [← infinite_place_embedding_eq_infinite_place w, infinite_place_eq_place, (place _).map_mul,
+    infinite_place_eq_place, infinite_place_eq_place]
 
 lemma infinite_place_conjugate_eq_infinite_place (φ : K →+* ℂ) :
   infinite_place (complex_embeddings.conjugate φ) = infinite_place φ :=
 by { ext1, exact complex_embeddings.place_conjugate_eq_place φ, }
-
-@[simp]
-lemma eq_zero_iff (w : infinite_places K) (x : K)  : w x = 0 ↔ x = 0 :=
-by rw [← infinite_place_embedding_eq_infinite_place w, infinite_place_eq_place, places.eq_zero_iff]
-
-@[simp]
-lemma map_zero (w : infinite_places K) : w 0 = 0 :=
-by rw [← infinite_place_embedding_eq_infinite_place w, infinite_place_eq_place, places.map_zero]
-
-@[simp]
-lemma map_one (w : infinite_places K) : w 1 = 1 :=
-by rw [← infinite_place_embedding_eq_infinite_place w, infinite_place_eq_place, places.map_one]
-
-@[simp]
-lemma map_inv (w : infinite_places K) (x : K) : w (x⁻¹) = (w x)⁻¹ :=
-by rw [← infinite_place_embedding_eq_infinite_place w, infinite_place_eq_place, places.map_inv,
-  infinite_place_eq_place]
-
-@[simp]
-lemma map_mul (w : infinite_places K) (x y : K) : w (x * y) = (w x) * (w y) :=
-by rw [← infinite_place_embedding_eq_infinite_place w, infinite_place_eq_place, places.map_mul,
-    infinite_place_eq_place, infinite_place_eq_place]
 
 lemma eq_iff {φ ψ : K →+* ℂ} :
   infinite_place φ = infinite_place ψ ↔ φ = ψ ∨ complex_embeddings.conjugate φ = ψ :=
@@ -415,43 +341,6 @@
   ¬ is_real w ↔ is_complex w :=
 by rw [infinite_place_is_complex_iff, infinite_place_is_real_iff]
 
-end number_field.infinite_places
-=======
-@[simp]
-lemma coe_eq_place (w : infinite_places K) (x : K) : w x = w.1 x := by refl
-
-/-- For an infinite place `w`, return an embedding `φ` such that `w = infinite_place φ` . -/
-noncomputable def embedding (w : infinite_places K) : K →+* ℂ := (w.2).some
-
-lemma infinite_place_embedding_eq_infinite_place (w : infinite_places K) :
-  infinite_place (embedding w) = w := by { ext x, exact congr_fun ((w.2).some_spec) x }
-
-lemma nonneg (w : infinite_places K) (x : K) : 0 ≤ w x :=
-begin
-  rw [← infinite_place_embedding_eq_infinite_place w, infinite_place_eq_place],
-  exact (place _).nonneg x,
-end
-
-lemma eq_zero_iff (w : infinite_places K) (x : K)  : w x = 0 ↔ x = 0 :=
-by rw [← infinite_place_embedding_eq_infinite_place w, infinite_place_eq_place, (place _).eq_zero]
-
-@[simp]
-lemma map_zero (w : infinite_places K) : w 0 = 0 :=
-by rw [← infinite_place_embedding_eq_infinite_place w, infinite_place_eq_place, (place _).map_zero]
-
-@[simp]
-lemma map_one (w : infinite_places K) : w 1 = 1 :=
-begin
-  rw [← infinite_place_embedding_eq_infinite_place w, infinite_place_eq_place, (place _).map_one],
-  apply_instance,
-end
-
-@[simp]
-lemma map_mul (w : infinite_places K) (x y : K) : w (x * y) = (w x) * (w y) :=
-by rw [← infinite_place_embedding_eq_infinite_place w, infinite_place_eq_place, (place _).map_mul,
-    infinite_place_eq_place, infinite_place_eq_place]
-
 end number_field.infinite_place
->>>>>>> 3021bca6
 
 end infinite_places