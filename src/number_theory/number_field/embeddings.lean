--- conflicted
+++ resolved
@@ -6,11 +6,7 @@
 
 import number_theory.number_field.basic
 import topology.algebra.polynomial
-<<<<<<< HEAD
 import topology.instances.complex
-=======
-import analysis.complex.basic
->>>>>>> 90f43ec3
 
 /-!
 # Embeddings of number fields
@@ -128,13 +124,8 @@
 
 end bounded
 
-<<<<<<< HEAD
-=======
-end number_field.embeddings
-
 namespace number_field
 
->>>>>>> 90f43ec3
 section place
 
 variables {A : Type*} [normed_division_ring A] {K : Type*} [field K] (φ : K →+* A)
@@ -142,11 +133,6 @@
 /-- An embedding into a normed division ring defines a place of `K` -/
 def place : K → ℝ := norm ∘ φ
 
-<<<<<<< HEAD
-end place
-
-section complex_embeddings
-=======
 lemma places.nonneg (x : K) : 0 ≤ place φ x := by simp only [place, norm_nonneg]
 
 @[simp]
@@ -177,7 +163,6 @@
 end number_field
 
 namespace number_field.complex_embeddings
->>>>>>> 90f43ec3
 
 open complex number_field
 
@@ -191,12 +176,76 @@
 lemma conjugate_coe_eq (φ : K →+* ℂ) : (conjugate φ : K → ℂ) = conj ∘ φ := rfl
 
 lemma conjugate_place_eq (φ : K →+* ℂ) : place (conjugate φ) = place φ :=
-<<<<<<< HEAD
-by { ext1, simp only [place, conjugate_coe_eq, function.comp_app, norm_eq_abs, abs_conj], }
+by { ext1, simp only [place, conjugate_coe_eq, function.comp_app, norm_eq_abs, abs_conj] }
+
+/-- A embedding into `ℂ` is real if it is fixed by complex conjugation. -/
+def is_real (φ : K →+* ℂ): Prop := conjugate φ = φ
+
+/-- A real embedding as a ring hom `K →+* ℝ` . -/
+def real_embedding {φ : K →+* ℂ} (hφ : is_real φ) : K →+* ℝ :=
+{ to_fun := λ x, (φ x).re,
+  map_one' := by simp only [map_one, one_re],
+  map_mul' := by simp only [complex.eq_conj_iff_im.mp (ring_hom.congr_fun hφ _), map_mul, mul_re,
+  mul_zero, tsub_zero, eq_self_iff_true, forall_const],
+  map_zero' := by simp only [map_zero, zero_re],
+  map_add' := by simp only [map_add, add_re, eq_self_iff_true, forall_const], }
+
+lemma real_embedding_eq_embedding {φ : K →+* ℂ} (hφ : is_real φ) (x : K) :
+  (real_embedding hφ x : ℂ) = φ x :=
+begin
+  ext, { refl, },
+  { rw [of_real_im, eq_comm, ← complex.eq_conj_iff_im],
+    rw is_real at hφ,
+    exact ring_hom.congr_fun hφ x, },
+end
+
+lemma place_real_embedding_eq_place {φ : K →+* ℂ} (hφ : is_real φ) :
+  place (real_embedding hφ) = place φ :=
+by { ext x, simp only [place, function.comp_apply, complex.norm_eq_abs, real.norm_eq_abs,
+  ← real_embedding_eq_embedding hφ x, abs_of_real] }
+
+lemma conjugate_conjugate (φ : K →+* ℂ) :
+  conjugate (conjugate φ) = φ :=
+  by { ext1, simp only [conjugate_coe_eq, function.comp_app, star_ring_end_self_apply], }
+
+lemma conjugate_is_real_iff {φ : K →+* ℂ} :
+  is_real (conjugate φ) ↔ is_real φ := by simp only [is_real, conjugate_conjugate, eq_comm]
+
+end number_field.complex_embeddings
+
+section infinite_places
+
+open number_field
+
+variables (K : Type*) [field K]
+
+/-- An infinite place of a number field `K` is a place associated to an embedding into 'ℂ'. -/
+def number_field.infinite_places := set.range (λ φ : K →+* ℂ, place φ)
+variables {K}
+
+/-- Return the infinite place defined by a complex embedding `φ`. -/
+noncomputable def number_field.infinite_place (φ : K →+* ℂ) : number_field.infinite_places K :=
+⟨place φ, ⟨φ, rfl⟩⟩
+
+namespace number_field.infinite_places
+
+open number_field
+
+instance : has_coe_to_fun (infinite_places K) (λ _, K → ℝ) := { coe := λ w, w.1 }
+
+lemma infinite_place_eq_place (φ : K →+* ℂ) :
+  (infinite_place φ : K → ℝ) = place φ := by refl
+
+/-- Give an infinite place `w`, return an embedding `φ` such that `w = infinite_place φ` . -/
+noncomputable def embedding (w : infinite_places K) : K →+* ℂ := (w.2).some
+
+lemma infinite_place_embedding_eq_infinite_place (w : infinite_places K) :
+  infinite_place (embedding w) = w :=
+by { ext x, exact congr_fun ((w.2).some_spec) x }
 
 /-- Two complex embeddings define the same place iff they are equal or complex conjugate. -/
 lemma infinite_place_eq_iff {φ ψ : K →+* ℂ} :
-  place φ = place ψ ↔ φ = ψ ∨ conjugate φ = ψ :=
+  place φ = place ψ ↔ φ = ψ ∨ complex_embeddings.conjugate φ = ψ :=
 begin
   split,
   { intro h₀,
@@ -220,81 +269,9 @@
       exact (ring_equiv.apply_symm_apply ι.symm x).symm, }},
   { rintros (⟨h⟩ | ⟨h⟩),
     { ext x, convert congr_arg complex.abs (ring_hom.congr_fun h x), },
-    { ext x, rw [← h, conjugate_place_eq], }},
-end
-
-end complex_embeddings
-
-end number_field.embeddings
-=======
-by { ext1, simp only [place, conjugate_coe_eq, function.comp_app, norm_eq_abs, abs_conj] }
-
-/-- A embedding into `ℂ` is real if it is fixed by complex conjugation. -/
-def is_real (φ : K →+* ℂ): Prop := conjugate φ = φ
-
-/-- A real embedding as a ring hom `K →+* ℝ` . -/
-def real_embedding {φ : K →+* ℂ} (hφ : is_real φ) : K →+* ℝ :=
-{ to_fun := λ x, (φ x).re,
-  map_one' := by simp only [map_one, one_re],
-  map_mul' := by simp only [complex.eq_conj_iff_im.mp (ring_hom.congr_fun hφ _), map_mul, mul_re,
-  mul_zero, tsub_zero, eq_self_iff_true, forall_const],
-  map_zero' := by simp only [map_zero, zero_re],
-  map_add' := by simp only [map_add, add_re, eq_self_iff_true, forall_const], }
-
-lemma real_embedding_eq_embedding {φ : K →+* ℂ} (hφ : is_real φ) (x : K) :
-  (real_embedding hφ x : ℂ) = φ x :=
-begin
-  ext, { refl, },
-  { rw [of_real_im, eq_comm, ← complex.eq_conj_iff_im],
-    rw is_real at hφ,
-    exact ring_hom.congr_fun hφ x, },
-end
-
-lemma place_real_embedding_eq_place {φ : K →+* ℂ} (hφ : is_real φ) :
-  place (real_embedding hφ) = place φ :=
-by { ext x, simp only [place, function.comp_apply, complex.norm_eq_abs, real.norm_eq_abs,
-  ← real_embedding_eq_embedding hφ x, abs_of_real] }
-
-lemma conjugate_conjugate (φ : K →+* ℂ) :
-  conjugate (conjugate φ) = φ :=
-  by { ext1, simp only [conjugate_coe_eq, function.comp_app, star_ring_end_self_apply], }
-
-lemma conjugate_is_real_iff {φ : K →+* ℂ} :
-  is_real (conjugate φ) ↔ is_real φ := by simp only [is_real, conjugate_conjugate, eq_comm]
-
-end number_field.complex_embeddings
-
-section infinite_places
-
-open number_field
-
-variables (K : Type*) [field K]
-
-/-- An infinite place of a number field `K` is a place associated to an embedding into 'ℂ'. -/
-def number_field.infinite_places := set.range (λ φ : K →+* ℂ, place φ)
-variables {K}
-
-/-- Return the infinite place defined by a complex embedding `φ`. -/
-noncomputable def number_field.infinite_place (φ : K →+* ℂ) : number_field.infinite_places K :=
-⟨place φ, ⟨φ, rfl⟩⟩
-
-namespace number_field.infinite_places
-
-open number_field
-
-instance : has_coe_to_fun (infinite_places K) (λ _, K → ℝ) := { coe := λ w, w.1 }
-
-lemma infinite_place_eq_place (φ : K →+* ℂ) :
-  (infinite_place φ : K → ℝ) = place φ := by refl
-
-/-- Give an infinite place `w`, return an embedding `φ` such that `w = infinite_place φ` . -/
-noncomputable def embedding (w : infinite_places K) : K →+* ℂ := (w.2).some
-
-lemma infinite_place_embedding_eq_infinite_place (w : infinite_places K) :
-  infinite_place (embedding w) = w :=
-by { ext x, exact congr_fun ((w.2).some_spec) x }
+    { ext x, rw [← h, complex_embeddings.conjugate_place_eq], }},
+end
 
 end number_field.infinite_places
 
-end infinite_places
->>>>>>> 90f43ec3
+end infinite_places