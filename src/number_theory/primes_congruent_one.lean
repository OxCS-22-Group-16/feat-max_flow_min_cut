--- conflicted
+++ resolved
@@ -20,11 +20,7 @@
 open_locale nat
 
 /-- For any positive `k : ℕ` there are infinitely many primes `p` such that `p ≡ 1 [MOD k]`. -/
-<<<<<<< HEAD
-lemma exists_prime_ge_modeq_one {k : ℕ} (n : ℕ) (hk : k ≠ 0) :
-=======
 lemma exists_prime_ge_modeq_one {k : ℕ} (n : ℕ) (hk0 : k ≠ 0) :
->>>>>>> d57fa3be
   ∃ (p : ℕ), nat.prime p ∧ n ≤ p ∧ p ≡ 1 [MOD k] :=
 begin
   rcases (one_le_iff_ne_zero.2 hk0).eq_or_lt with rfl | hk1,
@@ -32,29 +28,12 @@
     exact ⟨p, hp, hnp, modeq_one⟩ },
   let b := 3 * (k * n!),
   have hgt : 1 < (eval ↑b (cyclotomic k ℤ)).nat_abs,
-<<<<<<< HEAD
-  { have hkey : ∀ l : ℕ, 2 < 3 * (l.succ * n.factorial) := λ l, lt_mul_of_lt_of_one_le
-          (2 : ℕ).lt_succ_self (le_mul_of_le_of_one_le (nat.succ_pos _) n.factorial_pos),
-    rcases k with _ | _ | k,
-    { exact absurd rfl hk },
-    { simp only [one_mul, int.coe_nat_mul, int.coe_nat_succ, int.coe_nat_zero, zero_add,
-        cyclotomic_one, eval_sub, eval_X, eval_one],
-      convert int.nat_abs_lt_nat_abs_of_nonneg_of_lt int.one_nonneg _,
-      rw lt_sub_iff_add_lt,
-      specialize hkey 0,
-      norm_cast,
-      rwa one_mul at hkey, },
-    calc 1 ≤ _ : by { rw le_tsub_iff_left (one_le_two.trans (hkey _).le), exact (hkey _).le, }
-       ... < _ : sub_one_lt_nat_abs_cyclotomic_eval (one_lt_succ_succ k)
-                   (one_lt_two.trans (hkey k.succ)).ne.symm, },
-=======
   { rcases le_iff_exists_add'.1 hk1.le with ⟨k, rfl⟩,
     have hkey : 2 ≤ 3 * ((k + 1) * n!) :=
       le_mul_of_le_of_one_le (le_succ _) (succ_le_iff.2 $ mul_pos k.succ_pos n.factorial_pos),
     calc 1 ≤ b - 1 : le_tsub_of_add_le_left hkey
     ... < (eval (b : ℤ) (cyclotomic (k + 1) ℤ)).nat_abs :
       sub_one_lt_nat_abs_cyclotomic_eval hk1 (succ_le_iff.1 hkey).ne' },
->>>>>>> d57fa3be
   let p := min_fac (eval ↑b (cyclotomic k ℤ)).nat_abs,
   haveI hprime : fact p.prime := ⟨min_fac_prime (ne_of_lt hgt).symm⟩,
   have hroot : is_root (cyclotomic k (zmod p)) (cast_ring_hom (zmod p) b),
@@ -68,38 +47,17 @@
   { by_contra habs,
     exact hprime.1.dvd_iff_not_coprime.1
       (dvd_factorial (min_fac_pos _) (le_of_not_ge habs))
-<<<<<<< HEAD
-      (coprime_of_root_cyclotomic hk hroot).symm.coprime_mul_left_right.coprime_mul_left_right },
-  { have hdiv := order_of_dvd_of_pow_eq_one (zmod.units_pow_card_sub_one_eq_one p
-      (zmod.unit_of_coprime b (coprime_of_root_cyclotomic hk hroot))),
-    have : ¬p ∣ k := hprime.1.coprime_iff_not_dvd.1
-      (coprime_of_root_cyclotomic hk hroot).symm.coprime_mul_left_right.coprime_mul_right_right,
-=======
       hbp.symm.coprime_mul_left_right.coprime_mul_left_right },
   { have hdiv := order_of_dvd_of_pow_eq_one (zmod.units_pow_card_sub_one_eq_one p
       (zmod.unit_of_coprime b hbp)),
     have : ¬p ∣ k := hprime.1.coprime_iff_not_dvd.1
       hbp.symm.coprime_mul_left_right.coprime_mul_right_right,
->>>>>>> d57fa3be
     haveI := ne_zero.of_not_dvd (zmod p) this,
     have : k = order_of (b : zmod p) := (is_root_cyclotomic_iff.mp hroot).eq_order_of,
     rw [←order_of_units, zmod.coe_unit_of_coprime, ←this] at hdiv,
     exact ((modeq_iff_dvd' hprime.1.pos).2 hdiv).symm }
 end
 
-<<<<<<< HEAD
-lemma frequently_at_top_modeq_one {k : ℕ} (hk : k ≠ 0) :
-  ∃ᶠ p in at_top, nat.prime p ∧ p ≡ 1 [MOD k] :=
-begin
-  refine frequently_at_top.2 (λ n, _),
-  obtain ⟨p, hp⟩ := exists_prime_ge_modeq_one n hk,
-  exact ⟨p, ⟨hp.2.1, hp.1, hp.2.2⟩⟩
-end
-
-lemma infinite_set_of_prime_modeq_one {k : ℕ} (hk : k ≠ 0) :
-  set.infinite {p : ℕ | nat.prime p ∧ p ≡ 1 [MOD k]} :=
-frequently_at_top_iff_infinite.1 (frequently_at_top_modeq_one hk)
-=======
 lemma frequently_at_top_modeq_one {k : ℕ} (hk0 : k ≠ 0) :
   ∃ᶠ p in at_top, nat.prime p ∧ p ≡ 1 [MOD k] :=
 begin
@@ -111,6 +69,5 @@
 lemma infinite_set_of_prime_modeq_one {k : ℕ} (hk0 : k ≠ 0) :
   set.infinite {p : ℕ | nat.prime p ∧ p ≡ 1 [MOD k]} :=
 frequently_at_top_iff_infinite.1 (frequently_at_top_modeq_one hk0)
->>>>>>> d57fa3be
 
 end nat