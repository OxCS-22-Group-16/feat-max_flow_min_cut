--- conflicted
+++ resolved
@@ -25,15 +25,9 @@
 local notation `SL(` n `, ` R `)` := matrix.special_linear_group (fin n) R
 
 /--A general version of the slash action of the space of modular forms.-/
-<<<<<<< HEAD
-class slash_action (β G α γ : Type*) [group G] [has_zero α ]
-[has_one α ] [has_smul γ α ] [has_add α ] :=
-(map : β → G → α → α )
-=======
 class slash_action (β G α γ : Type*) [group G] [has_zero α]
   [has_one α] [has_smul γ α] [has_add α] :=
 (map : β → G → α → α)
->>>>>>> 052f6013
 (mul_zero : ∀ (k : β) (g : G), map k g 0 = 0)
 (one_mul : ∀ (k : β) (a : α ) , map k 1 a = a)
 (right_action : ∀ (k : β) (g h : G) (a : α ), map k h (map k g a) = map k (g * h) a )
@@ -42,16 +36,6 @@
 
 /--Slash_action induced by a monoid homomorphism.-/
 def monoid_hom_slash_action {β G H α γ : Type*} [group G] [has_zero α]
-<<<<<<< HEAD
-  [has_one α] [has_smul γ α ] [has_add α ] [group H] [slash_action β G α γ]
-  (h : H →* G) : slash_action β H α γ :=
-{ map := λ k g , slash_action.map γ k (h g) ,
-  mul_zero := by {intros k g, apply slash_action.mul_zero k (h g), },
-  one_mul := by {intros k a, simp only [map_one], apply slash_action.one_mul,},
-  right_action := by {simp only [map_mul], intros k g gg a, apply slash_action.right_action,},
-  smul_action := by {intros k g a z, apply slash_action.smul_action, },
-  add_action := by {intros k g a b, apply slash_action.add_action}}
-=======
   [has_one α] [has_smul γ α] [has_add α] [group H] [slash_action β G α γ]
   (h : H →* G) : slash_action β H α γ :=
 { map := λ k g, slash_action.map γ k (h g),
@@ -60,7 +44,6 @@
   right_action := λ k g gg a, by simp only [map_mul, slash_action.right_action],
   smul_action := λ _ _, slash_action.smul_action _ _,
   add_action := λ _ g _ _, slash_action.add_action _ (h g) _ _,}
->>>>>>> 052f6013
 
 namespace modular_form
 
@@ -103,14 +86,7 @@
 end
 
 lemma slash_one (k : ℤ) (f : ℍ → ℂ) : (f ∣[k] 1) = f :=
-<<<<<<< HEAD
-begin
- ext1,
- simp [slash],
-end
-=======
 funext $ by simp [slash]
->>>>>>> 052f6013
 
 lemma smul_slash (k : ℤ) (A : GL(2, ℝ)⁺) (f : ℍ → ℂ) (c : ℂ) : (c • f) ∣[k] A = c • (f ∣[k] A) :=
 begin
@@ -122,20 +98,6 @@
 end
 
 lemma neg_slash (k : ℤ) (A : GL(2, ℝ)⁺) (f : ℍ → ℂ) : (-f) ∣[k] A = - (f ∣[k] A) :=
-<<<<<<< HEAD
-begin
-  ext1,
-  simp [slash],
-end
-
-instance : slash_action ℤ GL(2, ℝ)⁺ (ℍ → ℂ) ℂ :=
-{ map := slash,
-  mul_zero := by {intros k g, funext, simp only [slash, pi.zero_apply, zero_mul], },
-  one_mul := by {apply slash_one,},
-  right_action := by {apply slash_right_action},
-  smul_action := by {apply smul_slash},
-  add_action := by {apply slash_add}}
-=======
 funext $ by simp [slash]
 
 instance : slash_action ℤ GL(2, ℝ)⁺ (ℍ → ℂ) ℂ :=
@@ -145,7 +107,6 @@
   right_action := slash_right_action,
   smul_action := smul_slash,
   add_action := slash_add }
->>>>>>> 052f6013
 
 instance subgroup_action (Γ : subgroup SL(2, ℤ)) : slash_action ℤ Γ (ℍ → ℂ) ℂ :=
 monoid_hom_slash_action (monoid_hom.comp (matrix.special_linear_group.to_GL_pos)
@@ -166,33 +127,11 @@
 /-- The constant function 1 is invariant under any subgroup of `SL(2, ℤ)`. -/
 lemma is_invariant_one (A : SL(2, ℤ)) : (1 : ℍ → ℂ) ∣[(0 : ℤ), A] = (1 : ℍ → ℂ) :=
 begin
-<<<<<<< HEAD
-  rw [SL_slash],
-=======
->>>>>>> 052f6013
   have : (((↑ₘ(A : GL(2,ℝ)⁺)).det) : ℝ) = 1,
   { simp only [coe_coe,
       matrix.special_linear_group.coe_GL_pos_coe_GL_coe_matrix,
       matrix.special_linear_group.det_coe], },
   funext,
-<<<<<<< HEAD
-  rw [slash, zero_sub, this],
-  simp,
-end
-
-/-- A function `f : ℍ → ℂ` is weakly modular, of weight `k ∈ ℤ` and level `Γ`, if for every matrix .
- `γ ∈ Γ` we have `f(γ • z)= (c*z+d)^k f(z)` where `γ= ![![a, b], ![c, d]]`, and it acts on `ℍ`
-  via Möbius transformations. -/
-lemma slash_action_eq'_iff (k : ℤ) (Γ : subgroup SL(2, ℤ)) (f : ℍ → ℂ) (γ : Γ) :
-  ∀ z : ℍ, f ∣[k, γ] z = f z ↔ f (γ • z) = ((↑ₘγ 1 0 : ℝ) * z +(↑ₘγ 1 1 : ℝ))^k * f z :=
-begin
-  intro z,
-  simp only [subgroup_slash, modular_form.slash],
-  convert inv_mul_eq_iff_eq_mul₀ _ using 2,
-  { rw mul_comm,
-    simp [-matrix.special_linear_group.coe_matrix_coe] },
-  { exact zpow_ne_zero _ (denom_ne_zero _ _) },
-=======
   rw [SL_slash, slash, zero_sub, this],
   simp,
 end
@@ -211,7 +150,6 @@
       sl_moeb],
     refl, },
   { convert zpow_ne_zero k (denom_ne_zero γ z) },
->>>>>>> 052f6013
 end
 
 lemma mul_slash (k1 k2 : ℤ) (A : GL(2, ℝ)⁺) (f g : ℍ → ℂ) :
