import category_theory.examples.topological_spaces
import category_theory.opposites
import category_theory.yoneda
import category_theory.limits
import category_theory.limits.types
import category_theory.limits.functor_category

open category_theory

universes u u₁ u₂ v v₁ v₂ w w₁ w₂

section presheaf
open category_theory.limits
variables (X : Type v) [𝒳 : small_category X] (C : Type u) [𝒞 : category.{u v} C]
include 𝒳 𝒞

def presheaf := Xᵒᵖ ⥤ C

variables {X} {C}

instance : category.{(max u v) v} (presheaf X C) := by unfold presheaf; apply_instance

set_option pp.universes true
instance presheaf.has_coequalizers [has_coequalizers.{u v} C] :
  has_coequalizers.{(max u v) v} (presheaf X C) :=
sorry
instance presheaf.has_coproducts [has_coproducts.{u v} C] :
  has_coproducts.{(max u v) v} (presheaf X C) :=
sorry
instance presheaf.has_limits [has_limits.{u v} C] :
  has_limits.{(max u v) v} (presheaf X C) :=
begin
  dsimp [presheaf],
  exact limits.functor_category_has_limits
end
instance presheaf.has_pullbacks [has_pullbacks.{u v} C] :
  has_pullbacks.{(max u v) v} (presheaf X C) :=
sorry

omit 𝒞

instance presheaf_of_types.has_coequalizers : has_coequalizers.{v+1 v} (presheaf X (Type v)) :=
sorry -- oops, Types doesn't have coequalizers?
-- by apply_instance
instance presheaf_of_types.has_coproducts : has_coproducts.{v+1 v} (presheaf X (Type v)) :=
sorry -- oops, Types doesn't have coproducts?
-- by apply_instance
instance presheaf_of_types.has_limits : has_limits.{v+1 v} (presheaf X (Type v)) := by apply_instance
instance presheaf_of_types.has_pullbacks : has_pullbacks.{v+1 v} (presheaf X (Type v)) := by apply_instance


end presheaf

-- todo should this be done as a subfunctor?
<<<<<<< HEAD
structure covering_family {X : Type v} [small_category X] (U : X) :=
(index : Type v₁)
=======
structure covering_family {X : Type u₁} [small_category.{u₁} X] (U : X) :=
(index : Type u₁)
>>>>>>> 96f2e57d
(obj : index → X)
(map : Π (i : index), obj i ⟶ U)

namespace covering_family
open category_theory.limits
<<<<<<< HEAD
variables {X : Type v} [𝒳 : small_category X]
=======
variables {X : Type u₁} [𝒳 : small_category.{u₁} X]
>>>>>>> 96f2e57d
include 𝒳

variables {U : X}

<<<<<<< HEAD
def sieve (f : covering_family U) : presheaf X (Type v) :=
let CP := (((yoneda X) : X → presheaf X (Type v)) ∘ f.obj) in
=======
set_option pp.universes true
def sieve (f : covering_family U) : presheaf X (Type u₁) :=
>>>>>>> 96f2e57d
coequalizer
  (sigma.desc (λ p : (f.index × f.index), (sigma.ι ((yoneda X) ∘ f.obj) p.1) ∘ (pullback.π₁ ((yoneda X).map (f.map p.1)) ((yoneda X).map (f.map p.2)))))
  (sigma.desc (λ p : (f.index × f.index), (sigma.ι ((yoneda X) ∘ f.obj) p.2) ∘ (pullback.π₂ ((yoneda X).map (f.map p.1)) ((yoneda X).map (f.map p.2)))))

def sheaf_condition (f : (covering_family U)) {C : Type u₂} [category.{u₂ v₂} C] (F : presheaf X C) : Prop := sorry

end covering_family

structure coverage {X : Type u₁} [category.{u₁ u₂} X] :=
(covers   : Π (U : X), set (covering_family U))
(property : ∀ {U V : X} (g : V ⟶ U) (f : (covering_family U)) (Hf : f ∈ covers U),
            ∃ (h : covering_family V) (Hh : h ∈ covers V), ∀ j : h.index, ∃ {i : f.index} {k : h.obj j ⟶ f.obj i},
            h.map j ≫ g = k ≫ f.map i)

class site (X : Type u₁) extends category.{u₁ u₂} X :=
(coverage : @coverage X (by assumption))

namespace site
variables {X : Type u₁} [𝒳 : site.{u₁ v₁} X]

definition covers := coverage.covers 𝒳.coverage

end site

section sheaf
variables (X : Type u₁) [𝒳 : site.{u₁ v₁} X] (C : Type u₂) [𝒞 : category.{u₂ v₂} C]
include 𝒳 𝒞

structure sheaf :=
(presheaf : presheaf X C)
(sheaf_condition : ∀ {U : X} (f ∈ site.covers U), f.sheaf_condition presheaf)

end sheaf


namespace topological_space

variables {X : Type u} [topological_space X]

instance : site (opens X) :=
{ coverage :=
  { covers := λ U, λ Us, begin sorry -- the union of the Ui should be U
    end,
    property := sorry } }

end topological_space<|MERGE_RESOLUTION|>--- conflicted
+++ resolved
@@ -39,12 +39,8 @@
 
 omit 𝒞
 
-instance presheaf_of_types.has_coequalizers : has_coequalizers.{v+1 v} (presheaf X (Type v)) :=
-sorry -- oops, Types doesn't have coequalizers?
--- by apply_instance
-instance presheaf_of_types.has_coproducts : has_coproducts.{v+1 v} (presheaf X (Type v)) :=
-sorry -- oops, Types doesn't have coproducts?
--- by apply_instance
+instance presheaf_of_types.has_coequalizers : has_coequalizers.{v+1 v} (presheaf X (Type v)) := by apply_instance
+instance presheaf_of_types.has_coproducts : has_coproducts.{v+1 v} (presheaf X (Type v)) := by apply_instance
 instance presheaf_of_types.has_limits : has_limits.{v+1 v} (presheaf X (Type v)) := by apply_instance
 instance presheaf_of_types.has_pullbacks : has_pullbacks.{v+1 v} (presheaf X (Type v)) := by apply_instance
 
@@ -52,34 +48,21 @@
 end presheaf
 
 -- todo should this be done as a subfunctor?
-<<<<<<< HEAD
 structure covering_family {X : Type v} [small_category X] (U : X) :=
 (index : Type v₁)
-=======
-structure covering_family {X : Type u₁} [small_category.{u₁} X] (U : X) :=
-(index : Type u₁)
->>>>>>> 96f2e57d
 (obj : index → X)
 (map : Π (i : index), obj i ⟶ U)
 
 namespace covering_family
 open category_theory.limits
-<<<<<<< HEAD
 variables {X : Type v} [𝒳 : small_category X]
-=======
-variables {X : Type u₁} [𝒳 : small_category.{u₁} X]
->>>>>>> 96f2e57d
 include 𝒳
 
 variables {U : X}
 
-<<<<<<< HEAD
+set_option pp.universes true
 def sieve (f : covering_family U) : presheaf X (Type v) :=
 let CP := (((yoneda X) : X → presheaf X (Type v)) ∘ f.obj) in
-=======
-set_option pp.universes true
-def sieve (f : covering_family U) : presheaf X (Type u₁) :=
->>>>>>> 96f2e57d
 coequalizer
   (sigma.desc (λ p : (f.index × f.index), (sigma.ι ((yoneda X) ∘ f.obj) p.1) ∘ (pullback.π₁ ((yoneda X).map (f.map p.1)) ((yoneda X).map (f.map p.2)))))
   (sigma.desc (λ p : (f.index × f.index), (sigma.ι ((yoneda X) ∘ f.obj) p.2) ∘ (pullback.π₂ ((yoneda X).map (f.map p.1)) ((yoneda X).map (f.map p.2)))))
