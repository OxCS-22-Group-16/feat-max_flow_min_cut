--- conflicted
+++ resolved
@@ -1638,7 +1638,6 @@
   zbl           = {1411.41023}
 }
 
-<<<<<<< HEAD
 @Book{            Paterson1988,
   author        = {Paterson, Alan L. T.},
   title         = {Amenability},
@@ -1655,8 +1654,6 @@
   zbl           = {0648.43001}
 }
 
-=======
->>>>>>> 27b90386
 @InCollection{    petridis2014,
   author        = {Petridis, G.},
   title         = {The {Pl{\"u}nnecke}-{Ruzsa} inequality: an overview},
