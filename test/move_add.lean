--- conflicted
+++ resolved
@@ -1,9 +1,5 @@
 import tactic.move_add
-<<<<<<< HEAD
---import tactic.mwe_move_add
-=======
 import algebra.group.pi
->>>>>>> 470eaa94
 
 variables {R : Type*} [add_comm_semigroup R] {a b c d e f g h : R}
 
