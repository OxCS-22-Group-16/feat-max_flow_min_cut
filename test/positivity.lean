import algebra.order.smul
import analysis.normed.group.basic
import analysis.special_functions.pow
import combinatorics.simple_graph.density
import data.complex.exponential
import data.rat.nnrat
import data.real.ereal
import data.real.hyperreal
import data.real.sqrt
import tactic.positivity

/-! # Tests for the `positivity` tactic

This tactic proves goals of the form `0 ≤ a` and `0 < a`.
-/

open_locale ennreal nat nnrat nnreal

universe u
variables {α β : Type*}

/- ## Numeric goals -/

example : 0 ≤ 0 := by positivity

example : 0 ≤ 3 := by positivity

example : 0 < 3 := by positivity

/- ## Goals working directly from a hypothesis -/

example {a : ℤ} (ha : 0 ≤ a) : 0 ≤ a := by positivity

example {a : ℤ} (ha : 0 < a) : 0 ≤ a := by positivity

example {a : ℤ} (ha : 0 < a) : 0 < a := by positivity

example {a : ℤ} (ha : 3 ≤ a) : 0 < a := by positivity

example {a : ℤ} (ha : 3 < a) : 0 ≤ a := by positivity

example {a : ℤ} (ha : 3 < a) : 0 < a := by positivity

example {a b : ℤ} (h : 0 ≤ a + b) : 0 ≤ a + b := by positivity

/- ## Tests of the @[positivity] plugin tactics (addition, multiplication, division) -/

example {a : ℤ} (ha : 3 < a) : 0 ≤ a + a := by positivity

example {a b : ℤ} (ha : 3 < a) (hb : 4 ≤ b) : 0 ≤ 3 + a + b + b + 14 := by positivity

example {H : Type*} [linear_ordered_add_comm_group H] {a b : H} (ha : 0 < a) (hb : 0 ≤ b) :
  0 ≤ a + a + b :=
by positivity

example {a : ℤ} (ha : 3 < a) : 0 < a + a := by positivity

example {a b : ℚ} (ha : 3 < a) (hb : 4 ≤ b) : 0 < 3 + a * b / 7 + b + 7 + 14 := by positivity

example {a b : ℤ} (ha : 3 < a) (hb : 4 ≤ b) : 0 < 3 + a * b / 7 + b + 7 + 14 := by positivity

example {a : ℤ} (ha : 0 < a) : 0 < a / a := by positivity

/-! ### Exponentiation -/

example [ordered_semiring α] [nontrivial α] (a : α) : 0 < a ^ 0 := by positivity
example [linear_ordered_ring α] (a : α) (n : ℕ) : 0 ≤ a ^ bit0 n := by positivity
example [ordered_semiring α] {a : α} {n : ℕ} (ha : 0 ≤ a) : 0 ≤ a ^ n := by positivity
example [strict_ordered_semiring α] {a : α} {n : ℕ} (ha : 0 < a) : 0 < a ^ n := by positivity

example [linear_ordered_semifield α] (a : α) : 0 < a ^ (0 : ℤ) := by positivity
example [linear_ordered_field α] (a : α) (n : ℤ) : 0 ≤ a ^ bit0 n := by positivity
example [linear_ordered_semifield α] {a : α} {n : ℤ} (ha : 0 ≤ a) : 0 ≤ a ^ n := by positivity
example [linear_ordered_semifield α] {a : α} {n : ℤ} (ha : 0 < a) : 0 < a ^ n := by positivity

example {a b : cardinal.{u}} (ha : 0 < a) : 0 < a ^ b := by positivity
example {a b : ordinal.{u}} (ha : 0 < a) : 0 < a ^ b := by positivity

example {a b : ℝ} (ha : 0 ≤ a) : 0 ≤ a ^ b := by positivity
example {a b : ℝ} (ha : 0 < a) : 0 < a ^ b := by positivity
example {a : ℝ≥0} {b : ℝ} (ha : 0 < a) : 0 < a ^ b := by positivity
example {a : ℝ≥0∞} {b : ℝ} (ha : 0 < a) (hb : 0 ≤ b) : 0 < a ^ b := by positivity
example {a : ℝ≥0∞} {b : ℝ} (ha : 0 < a) (hb : 0 < b) : 0 < a ^ b := by positivity

example {a : ℝ} (ha : 0 < a) : 0 ≤ ⌊a⌋ := by positivity
example {a : ℝ} (ha : 0 ≤ a) : 0 ≤ ⌊a⌋ := by positivity

example {a : ℝ} (ha : 0 < a) : 0 < ⌈a⌉₊ := by positivity
example {a : ℝ} (ha : 0 < a) : 0 < ⌈a⌉ := by positivity
example {a : ℝ} (ha : 0 ≤ a) : 0 ≤ ⌈a⌉ := by positivity

example {a : ℤ} (ha : 3 < a) : 0 ≤ a ^ 2 + a := by positivity

example {a : ℤ} (ha : 3 < a) : 0 ≤ a ^ 3 + a := by positivity

example {a : ℤ} (ha : 3 < a) : 0 < a ^ 2 + a := by positivity

example {a b : ℤ} (ha : 3 < a) (hb : b ≥ 4) : 0 ≤ 3 * a ^ 2 * b + b * 7 + 14 := by positivity

example {a b : ℤ} (ha : 3 < a) (hb : b ≥ 4) : 0 < 3 * a ^ 2 * b + b * 7 + 14 := by positivity

example {x : ℚ} (hx : 0 ≤ x) : 0 ≤ x⁻¹ := by positivity

example {a : ℤ} : 0 ≤ |a| := by positivity

example {a : ℤ} : 0 < |a| + 3 := by positivity

example {a : ℤ} (ha : 1 < a) : 0 < |(3:ℤ) + a| := by positivity

example {a : ℝ} (ha : 0 ≤ a) : 0 ≤ real.sqrt a := by positivity

example {a : ℝ} (ha : 0 ≤ a) : 0 < real.sqrt (a + 3) := by positivity

example {a b : ℤ} (ha : 3 < a) : 0 ≤ min a (b ^ 2) := by positivity

-- test that the tactic can ignore arithmetic operations whose associated extension tactic requires
-- more typeclass assumptions than are available
example {R : Type*} [has_zero R] [has_div R] [linear_order R] {a b c : R} (h1 : 0 < a) (h2 : 0 < b)
  (h3 : 0 < c) :
  0 < max (a / b) c :=
by positivity

example : 0 ≤ max 3 4 := by positivity

example {b : ℤ} : 0 ≤ max (-3) (b ^ 2) := by positivity

example {b : ℤ} : 0 ≤ max (b ^ 2) 0 := by positivity

example : 0 ≤ max (0:ℤ) (-3) := by positivity

example : 0 ≤ max (-3 : ℤ) 5 := by positivity

example [ordered_semiring α] [ordered_add_comm_monoid β] [smul_with_zero α β]
  [ordered_smul α β] {a : α} (ha : 0 < a) {b : β} (hb : 0 < b) : 0 ≤ a • b := by positivity

<<<<<<< HEAD
example (n : ℕ) : 0 < n.succ := by positivity
example (n : ℕ) : 0 < n! := by positivity
example (n k : ℕ) : 0 < n.asc_factorial k := by positivity
=======
example {α : Type*} (s : finset α) (hs : s.nonempty) : 0 < s.card := by positivity
example {α : Type*} [fintype α] [nonempty α] : 0 < fintype.card α := by positivity
>>>>>>> b2a65720

example {r : ℝ} : 0 < real.exp r := by positivity

example {V : Type*} [normed_add_comm_group V] (x : V) : 0 ≤ ∥x∥ := by positivity

example {X : Type*} [metric_space X] (x y : X) : 0 ≤ dist x y := by positivity

example {E : Type*} [add_group E] {p : add_group_seminorm E} {x : E} : 0 ≤ p x := by positivity
example {E : Type*} [group E] {p : group_seminorm E} {x : E} : 0 ≤ p x := by positivity

example {r : α → β → Prop} [Π a, decidable_pred (r a)] {s : finset α} {t : finset β} :
  0 ≤ rel.edge_density r s t := by positivity
example {G : simple_graph α} [decidable_rel G.adj] {s t : finset α} :
  0 ≤ G.edge_density s t := by positivity

/- ### Canonical orders -/

example {a : ℕ} : 0 ≤ a := by positivity
example {a : ℚ≥0} : 0 ≤ a := by positivity
example {a : ℝ≥0} : 0 ≤ a := by positivity
example {a : ℝ≥0∞} : 0 ≤ a := by positivity

/- ### Coercions -/

example {a : ℕ} : (0 : ℤ) ≤ a := by positivity
example {a : ℕ} : (0 : ℚ) ≤ a := by positivity
example {a : ℕ} (ha : 0 < a) : (0 : ℤ) < a := by positivity
example {a : ℕ} (ha : 0 < a) : (0 : ℚ) < a := by positivity
example {a : ℤ} (ha : 0 ≤ a) : (0 : ℚ) ≤ a := by positivity
example {a : ℤ} (ha : 0 < a) : (0 : ℚ) < a := by positivity
example {a : ℚ} (ha : 0 ≤ a) : (0 : ℝ) ≤ a := by positivity
example {a : ℚ} (ha : 0 < a) : (0 : ℝ) < a := by positivity
example {r : ℝ≥0} : (0 : ℝ) ≤ r := by positivity
example {r : ℝ≥0} (hr : 0 < r) : (0 : ℝ) < r := by positivity
example {r : ℝ≥0} (hr : 0 < r) : (0 : ℝ≥0∞) < r := by positivity
-- example {r : ℝ≥0} : (0 : ereal) ≤ r := by positivity -- TODO: Handle `coe_trans`
-- example {r : ℝ≥0} (hr : 0 < r) : (0 : ereal) < r := by positivity
example {r : ℝ} (hr : 0 ≤ r) : (0 : ereal) ≤ r := by positivity
example {r : ℝ} (hr : 0 < r) : (0 : ereal) < r := by positivity
example {r : ℝ} (hr : 0 ≤ r) : (0 : hyperreal) ≤ r := by positivity
example {r : ℝ} (hr : 0 < r) : (0 : hyperreal) < r := by positivity
example {r : ℝ≥0∞} : (0 : ereal) ≤ r := by positivity
example {r : ℝ≥0∞} (hr : 0 < r) : (0 : ereal) < r := by positivity

example {α : Type*} [ordered_ring α] {n : ℤ} : 0 ≤ ((n ^ 2 : ℤ) : α) := by positivity
example {r : ℝ≥0} : 0 ≤ ((r : ℝ) : ereal) := by positivity
example {r : ℝ≥0} : 0 < ((r + 1 : ℝ) : ereal) := by positivity

/- ## Tests that the tactic is agnostic on reversed inequalities -/

example {a : ℤ} (ha : a > 0) : 0 ≤ a := by positivity

example {a : ℤ} (ha : 0 < a) : a ≥ 0 := by positivity

example {a : ℤ} (ha : a > 0) : a ≥ 0 := by positivity

/-
## Test for meta-variable instantiation

Reported on
https://leanprover.zulipchat.com/#narrow/stream/239415-metaprogramming-.2F-tactics/topic/New.20tactic.3A.20.60positivity.60/near/300639970
-/

example : 0 ≤ 0 := by { apply le_trans _ le_rfl, positivity }<|MERGE_RESOLUTION|>--- conflicted
+++ resolved
@@ -133,14 +133,12 @@
 example [ordered_semiring α] [ordered_add_comm_monoid β] [smul_with_zero α β]
   [ordered_smul α β] {a : α} (ha : 0 < a) {b : β} (hb : 0 < b) : 0 ≤ a • b := by positivity
 
-<<<<<<< HEAD
 example (n : ℕ) : 0 < n.succ := by positivity
 example (n : ℕ) : 0 < n! := by positivity
 example (n k : ℕ) : 0 < n.asc_factorial k := by positivity
-=======
+
 example {α : Type*} (s : finset α) (hs : s.nonempty) : 0 < s.card := by positivity
 example {α : Type*} [fintype α] [nonempty α] : 0 < fintype.card α := by positivity
->>>>>>> b2a65720
 
 example {r : ℝ} : 0 < real.exp r := by positivity
 
